# This file is only used to run all tests and collect results on the CI.
# All rake tasks have been moved to tasks.rb.

require 'rake'
require 'rake/testtask'
require 'ci/reporter/rake/minitest'
<<<<<<< HEAD
require_relative "resources/hpxml"

desc 'update all measures'
task :update_measures do
  # Prevent NREL error regarding U: drive when not VPNed in
  ENV['HOME'] = 'C:' if !ENV['HOME'].nil? and ENV['HOME'].start_with? 'U:'
  ENV['HOMEDRIVE'] = 'C:\\' if !ENV['HOMEDRIVE'].nil? and ENV['HOMEDRIVE'].start_with? 'U:'

  # Apply rubocop
  command = "rubocop --auto-correct --format simple --only Layout"
  puts "Applying rubocop style to measures..."
  system(command)

  create_hpxmls

  puts "Done."
end

desc 'create epw cache .csv files'
task :cache_weather do
  require 'openstudio'
  require_relative 'resources/weather'

  OpenStudio::Logger.instance.standardOutLogger.setLogLevel(OpenStudio::Fatal)
  runner = OpenStudio::Measure::OSRunner.new(OpenStudio::WorkflowJSON.new)
  puts "Creating cache *.csv for weather files..."

  Dir["weather/*.epw"].each do |epw|
    next if File.exists? epw.gsub(".epw", ".cache")

    puts "Processing #{epw}..."
    model = OpenStudio::Model::Model.new
    epw_file = OpenStudio::EpwFile.new(epw)
    OpenStudio::Model::WeatherFile.setWeatherFile(model, epw_file).get
    weather = WeatherProcess.new(model, runner)
    File.open(epw.gsub(".epw", "-cache.csv"), "wb") do |file|
      weather.dump_to_csv(file)
    end
  end
end

def create_hpxmls
  this_dir = File.dirname(__FILE__)
  tests_dir = File.join(this_dir, "tests")

  # Hash of HPXML -> Parent HPXML
  hpxmls_files = {
    'base.xml' => nil,

    'invalid_files/bad-wmo.xml' => 'base.xml',
    'invalid_files/bad-site-neighbor-azimuth.xml' => 'base-site-neighbors.xml',
    'invalid_files/cfis-with-hydronic-distribution.xml' => 'base-hvac-boiler-gas-only.xml',
    'invalid_files/clothes-washer-location.xml' => 'base.xml',
    'invalid_files/clothes-washer-location-other.xml' => 'base.xml',
    'invalid_files/clothes-dryer-location.xml' => 'base.xml',
    'invalid_files/clothes-dryer-location-other.xml' => 'base.xml',
    'invalid_files/dhw-frac-load-served.xml' => 'base-dhw-multiple.xml',
    'invalid_files/duct-location.xml' => 'base.xml',
    'invalid_files/duct-location-other.xml' => 'base.xml',
    'invalid_files/heat-pump-mixed-fixed-and-autosize-capacities.xml' => 'base-hvac-air-to-air-heat-pump-1-speed.xml',
    'invalid_files/heat-pump-mixed-fixed-and-autosize-capacities2.xml' => 'base-hvac-air-to-air-heat-pump-1-speed.xml',
    'invalid_files/heat-pump-mixed-fixed-and-autosize-capacities3.xml' => 'base-hvac-air-to-air-heat-pump-1-speed.xml',
    'invalid_files/heat-pump-mixed-fixed-and-autosize-capacities4.xml' => 'base-hvac-air-to-air-heat-pump-1-speed.xml',
    'invalid_files/hvac-invalid-distribution-system-type.xml' => 'base.xml',
    'invalid_files/hvac-distribution-multiple-attached-cooling.xml' => 'base-hvac-multiple.xml',
    'invalid_files/hvac-distribution-multiple-attached-heating.xml' => 'base-hvac-multiple.xml',
    'invalid_files/hvac-distribution-return-duct-leakage-missing.xml' => 'base-hvac-evap-cooler-only-ducted.xml',
    'invalid_files/hvac-dse-multiple-attached-cooling.xml' => 'base-hvac-dse.xml',
    'invalid_files/hvac-dse-multiple-attached-heating.xml' => 'base-hvac-dse.xml',
    'invalid_files/hvac-frac-load-served.xml' => 'base-hvac-multiple.xml',
    'invalid_files/invalid-relatedhvac-dhw-indirect.xml' => 'base-dhw-indirect.xml',
    'invalid_files/invalid-relatedhvac-desuperheater.xml' => 'base-hvac-central-ac-only-1-speed.xml',
    'invalid_files/invalid-window-interior-shading.xml' => 'base.xml',
    'invalid_files/missing-elements.xml' => 'base.xml',
    'invalid_files/missing-surfaces.xml' => 'base.xml',
    'invalid_files/net-area-negative-roof.xml' => 'base-enclosure-skylights.xml',
    'invalid_files/net-area-negative-wall.xml' => 'base.xml',
    'invalid_files/refrigerator-location.xml' => 'base.xml',
    'invalid_files/refrigerator-location-other.xml' => 'base.xml',
    'invalid_files/repeated-relatedhvac-dhw-indirect.xml' => 'base-dhw-indirect.xml',
    'invalid_files/repeated-relatedhvac-desuperheater.xml' => 'base-hvac-central-ac-only-1-speed.xml',
    'invalid_files/solar-thermal-system-with-combi-tankless.xml' => 'base-dhw-combi-tankless.xml',
    'invalid_files/solar-thermal-system-with-desuperheater.xml' => 'base-dhw-desuperheater.xml',
    'invalid_files/solar-thermal-system-with-dhw-indirect.xml' => 'base-dhw-combi-tankless.xml',
    'invalid_files/unattached-cfis.xml' => 'base.xml',
    'invalid_files/unattached-door.xml' => 'base.xml',
    'invalid_files/unattached-hvac-distribution.xml' => 'base.xml',
    'invalid_files/orphaned-hvac-distribution.xml' => 'base-hvac-furnace-gas-room-ac.xml',
    'invalid_files/unattached-skylight.xml' => 'base-enclosure-skylights.xml',
    'invalid_files/unattached-solar-thermal-system.xml' => 'base-dhw-solar-indirect-flat-plate.xml',
    'invalid_files/unattached-window.xml' => 'base.xml',
    'invalid_files/water-heater-location.xml' => 'base.xml',
    'invalid_files/water-heater-location-other.xml' => 'base.xml',

    'base-appliances-dehumidifier.xml' => 'base-location-dallas-tx.xml',
    'base-appliances-dehumidifier-ief.xml' => 'base-appliances-dehumidifier.xml',
    'base-appliances-dishwasher-ef.xml' => 'base.xml',
    'base-appliances-dryer-cef.xml' => 'base.xml',
    'base-appliances-gas.xml' => 'base.xml',
    'base-appliances-wood.xml' => 'base.xml',
    'base-appliances-none.xml' => 'base.xml',
    'base-appliances-oil.xml' => 'base.xml',
    'base-appliances-propane.xml' => 'base.xml',
    'base-appliances-refrigerator-adjusted.xml' => 'base.xml',
    'base-appliances-washer-imef.xml' => 'base.xml',
    'base-atticroof-cathedral.xml' => 'base.xml',
    'base-atticroof-conditioned.xml' => 'base.xml',
    'base-atticroof-flat.xml' => 'base.xml',
    'base-atticroof-radiant-barrier.xml' => 'base-location-dallas-tx.xml',
    'base-atticroof-vented.xml' => 'base.xml',
    'base-atticroof-unvented-insulated-roof.xml' => 'base.xml',
    'base-dhw-combi-tankless.xml' => 'base-dhw-indirect.xml',
    'base-dhw-combi-tankless-outside.xml' => 'base-dhw-combi-tankless.xml',
    'base-dhw-desuperheater.xml' => 'base-hvac-central-ac-only-1-speed.xml',
    'base-dhw-desuperheater-tankless.xml' => 'base-hvac-central-ac-only-1-speed.xml',
    'base-dhw-desuperheater-2-speed.xml' => 'base-hvac-central-ac-only-2-speed.xml',
    'base-dhw-desuperheater-var-speed.xml' => 'base-hvac-central-ac-only-var-speed.xml',
    'base-dhw-desuperheater-gshp.xml' => 'base-hvac-ground-to-air-heat-pump.xml',
    'base-dhw-dwhr.xml' => 'base.xml',
    'base-dhw-indirect.xml' => 'base-hvac-boiler-gas-only.xml',
    'base-dhw-indirect-dse.xml' => 'base-dhw-indirect.xml',
    'base-dhw-indirect-outside.xml' => 'base-dhw-indirect.xml',
    'base-dhw-indirect-standbyloss.xml' => 'base-dhw-indirect.xml',
    'base-dhw-low-flow-fixtures.xml' => 'base.xml',
    'base-dhw-multiple.xml' => 'base-hvac-boiler-gas-only.xml',
    'base-dhw-none.xml' => 'base.xml',
    'base-dhw-recirc-demand.xml' => 'base.xml',
    'base-dhw-recirc-manual.xml' => 'base.xml',
    'base-dhw-recirc-nocontrol.xml' => 'base.xml',
    'base-dhw-recirc-temperature.xml' => 'base.xml',
    'base-dhw-recirc-timer.xml' => 'base.xml',
    'base-dhw-solar-direct-evacuated-tube.xml' => 'base.xml',
    'base-dhw-solar-direct-flat-plate.xml' => 'base.xml',
    'base-dhw-solar-direct-ics.xml' => 'base.xml',
    'base-dhw-solar-fraction.xml' => 'base.xml',
    'base-dhw-solar-indirect-evacuated-tube.xml' => 'base.xml',
    'base-dhw-solar-indirect-flat-plate.xml' => 'base.xml',
    'base-dhw-solar-thermosyphon-evacuated-tube.xml' => 'base.xml',
    'base-dhw-solar-thermosyphon-flat-plate.xml' => 'base.xml',
    'base-dhw-solar-thermosyphon-ics.xml' => 'base.xml',
    'base-dhw-tank-gas.xml' => 'base.xml',
    'base-dhw-tank-gas-outside.xml' => 'base-dhw-tank-gas.xml',
    'base-dhw-tank-heat-pump.xml' => 'base.xml',
    'base-dhw-tank-heat-pump-outside.xml' => 'base-dhw-tank-heat-pump.xml',
    'base-dhw-tank-heat-pump-with-solar.xml' => 'base-dhw-tank-heat-pump.xml',
    'base-dhw-tank-heat-pump-with-solar-fraction.xml' => 'base-dhw-tank-heat-pump.xml',
    'base-dhw-tank-oil.xml' => 'base.xml',
    'base-dhw-tank-propane.xml' => 'base.xml',
    'base-dhw-tank-wood.xml' => 'base.xml',
    'base-dhw-tankless-electric.xml' => 'base.xml',
    'base-dhw-tankless-electric-outside.xml' => 'base-dhw-tankless-electric.xml',
    'base-dhw-tankless-gas.xml' => 'base.xml',
    'base-dhw-tankless-gas-with-solar.xml' => 'base-dhw-tankless-gas.xml',
    'base-dhw-tankless-gas-with-solar-fraction.xml' => 'base-dhw-tankless-gas.xml',
    'base-dhw-tankless-oil.xml' => 'base.xml',
    'base-dhw-tankless-propane.xml' => 'base.xml',
    'base-dhw-tankless-wood.xml' => 'base.xml',
    'base-dhw-uef.xml' => 'base.xml',
    'base-dhw-jacket-electric.xml' => 'base.xml',
    'base-dhw-jacket-gas.xml' => 'base-dhw-tank-gas.xml',
    'base-dhw-jacket-indirect.xml' => 'base-dhw-indirect.xml',
    'base-dhw-jacket-hpwh.xml' => 'base-dhw-tank-heat-pump.xml',
    'base-enclosure-2stories.xml' => 'base.xml',
    'base-enclosure-2stories-garage.xml' => 'base-enclosure-2stories.xml',
    'base-enclosure-adiabatic-surfaces.xml' => 'base-foundation-ambient.xml',
    'base-enclosure-beds-1.xml' => 'base.xml',
    'base-enclosure-beds-2.xml' => 'base.xml',
    'base-enclosure-beds-4.xml' => 'base.xml',
    'base-enclosure-beds-5.xml' => 'base.xml',
    'base-enclosure-garage.xml' => 'base.xml',
    'base-enclosure-infil-cfm50.xml' => 'base.xml',
    'base-enclosure-no-natural-ventilation.xml' => 'base.xml',
    'base-enclosure-overhangs.xml' => 'base.xml',
    'base-enclosure-skylights.xml' => 'base.xml',
    'base-enclosure-split-surfaces.xml' => 'base-enclosure-skylights.xml',
    'base-enclosure-walltype-cmu.xml' => 'base.xml',
    'base-enclosure-walltype-doublestud.xml' => 'base.xml',
    'base-enclosure-walltype-icf.xml' => 'base.xml',
    'base-enclosure-walltype-log.xml' => 'base.xml',
    'base-enclosure-walltype-sip.xml' => 'base.xml',
    'base-enclosure-walltype-solidconcrete.xml' => 'base.xml',
    'base-enclosure-walltype-steelstud.xml' => 'base.xml',
    'base-enclosure-walltype-stone.xml' => 'base.xml',
    'base-enclosure-walltype-strawbale.xml' => 'base.xml',
    'base-enclosure-walltype-structuralbrick.xml' => 'base.xml',
    'base-enclosure-windows-interior-shading.xml' => 'base.xml',
    'base-enclosure-windows-none.xml' => 'base.xml',
    'base-foundation-multiple.xml' => 'base-foundation-unconditioned-basement.xml',
    'base-foundation-ambient.xml' => 'base.xml',
    'base-foundation-conditioned-basement-slab-insulation.xml' => 'base.xml',
    'base-foundation-conditioned-basement-wall-interior-insulation.xml' => 'base.xml',
    'base-foundation-slab.xml' => 'base.xml',
    'base-foundation-unconditioned-basement.xml' => 'base.xml',
    'base-foundation-unconditioned-basement-assembly-r.xml' => 'base-foundation-unconditioned-basement.xml',
    'base-foundation-unconditioned-basement-above-grade.xml' => 'base-foundation-unconditioned-basement.xml',
    'base-foundation-unconditioned-basement-wall-insulation.xml' => 'base-foundation-unconditioned-basement.xml',
    'base-foundation-unvented-crawlspace.xml' => 'base.xml',
    'base-foundation-vented-crawlspace.xml' => 'base.xml',
    'base-foundation-walkout-basement.xml' => 'base.xml',
    'base-foundation-complex.xml' => 'base.xml',
    'base-hvac-air-to-air-heat-pump-1-speed.xml' => 'base.xml',
    'base-hvac-air-to-air-heat-pump-1-speed-detailed.xml' => 'base-hvac-air-to-air-heat-pump-1-speed.xml',
    'base-hvac-air-to-air-heat-pump-2-speed.xml' => 'base.xml',
    'base-hvac-air-to-air-heat-pump-2-speed-detailed.xml' => 'base-hvac-air-to-air-heat-pump-2-speed.xml',
    'base-hvac-air-to-air-heat-pump-var-speed.xml' => 'base.xml',
    'base-hvac-air-to-air-heat-pump-var-speed-detailed.xml' => 'base-hvac-air-to-air-heat-pump-var-speed.xml',
    'base-hvac-boiler-elec-only.xml' => 'base.xml',
    'base-hvac-boiler-gas-central-ac-1-speed.xml' => 'base.xml',
    'base-hvac-boiler-gas-only.xml' => 'base.xml',
    'base-hvac-boiler-gas-only-no-eae.xml' => 'base-hvac-boiler-gas-only.xml',
    'base-hvac-boiler-oil-only.xml' => 'base.xml',
    'base-hvac-boiler-propane-only.xml' => 'base.xml',
    'base-hvac-boiler-wood-only.xml' => 'base.xml',
    'base-hvac-central-ac-only-1-speed.xml' => 'base.xml',
    'base-hvac-central-ac-only-1-speed-detailed.xml' => 'base-hvac-central-ac-only-1-speed.xml',
    'base-hvac-central-ac-only-2-speed.xml' => 'base.xml',
    'base-hvac-central-ac-only-2-speed-detailed.xml' => 'base-hvac-central-ac-only-2-speed.xml',
    'base-hvac-central-ac-only-var-speed.xml' => 'base.xml',
    'base-hvac-central-ac-only-var-speed-detailed.xml' => 'base-hvac-central-ac-only-var-speed.xml',
    'base-hvac-central-ac-plus-air-to-air-heat-pump-heating.xml' => 'base-hvac-central-ac-only-1-speed.xml',
    'base-hvac-dse.xml' => 'base.xml',
    'base-hvac-dual-fuel-air-to-air-heat-pump-1-speed.xml' => 'base-hvac-air-to-air-heat-pump-1-speed.xml',
    'base-hvac-dual-fuel-air-to-air-heat-pump-1-speed-electric.xml' => 'base-hvac-dual-fuel-air-to-air-heat-pump-1-speed.xml',
    'base-hvac-dual-fuel-air-to-air-heat-pump-1-speed-oil.xml' => 'base-hvac-dual-fuel-air-to-air-heat-pump-1-speed.xml',
    'base-hvac-dual-fuel-air-to-air-heat-pump-1-speed-propane.xml' => 'base-hvac-dual-fuel-air-to-air-heat-pump-1-speed.xml',
    'base-hvac-dual-fuel-air-to-air-heat-pump-2-speed.xml' => 'base-hvac-air-to-air-heat-pump-2-speed.xml',
    'base-hvac-dual-fuel-air-to-air-heat-pump-var-speed.xml' => 'base-hvac-air-to-air-heat-pump-var-speed.xml',
    'base-hvac-dual-fuel-mini-split-heat-pump-ducted.xml' => 'base-hvac-mini-split-heat-pump-ducted.xml',
    'base-hvac-ducts-in-conditioned-space.xml' => 'base.xml',
    'base-hvac-ducts-leakage-percent.xml' => 'base.xml',
    'base-hvac-ducts-locations.xml' => 'base-foundation-vented-crawlspace.xml',
    'base-hvac-ducts-multiple.xml' => 'base.xml',
    'base-hvac-ducts-outside.xml' => 'base.xml',
    'base-hvac-elec-resistance-only.xml' => 'base.xml',
    'base-hvac-evap-cooler-furnace-gas.xml' => 'base.xml',
    'base-hvac-evap-cooler-only.xml' => 'base.xml',
    'base-hvac-evap-cooler-only-ducted.xml' => 'base.xml',
    'base-hvac-flowrate.xml' => 'base.xml',
    'base-hvac-furnace-elec-only.xml' => 'base.xml',
    'base-hvac-furnace-gas-central-ac-2-speed.xml' => 'base.xml',
    'base-hvac-furnace-gas-central-ac-var-speed.xml' => 'base.xml',
    'base-hvac-furnace-gas-only.xml' => 'base.xml',
    'base-hvac-furnace-gas-only-no-eae.xml' => 'base-hvac-furnace-gas-only.xml',
    'base-hvac-furnace-gas-room-ac.xml' => 'base.xml',
    'base-hvac-furnace-oil-only.xml' => 'base.xml',
    'base-hvac-furnace-propane-only.xml' => 'base.xml',
    'base-hvac-furnace-wood-only.xml' => 'base.xml',
    'base-hvac-furnace-x3-dse.xml' => 'base.xml',
    'base-hvac-ground-to-air-heat-pump.xml' => 'base.xml',
    'base-hvac-ground-to-air-heat-pump-detailed.xml' => 'base-hvac-ground-to-air-heat-pump.xml',
    'base-hvac-ideal-air.xml' => 'base.xml',
    'base-hvac-mini-split-heat-pump-ducted.xml' => 'base.xml',
    'base-hvac-mini-split-heat-pump-ducted-detailed.xml' => 'base-hvac-mini-split-heat-pump-ducted.xml',
    'base-hvac-mini-split-heat-pump-ductless.xml' => 'base-hvac-mini-split-heat-pump-ducted.xml',
    'base-hvac-mini-split-heat-pump-ductless-no-backup.xml' => 'base-hvac-mini-split-heat-pump-ductless.xml',
    'base-hvac-multiple.xml' => 'base.xml',
    'base-hvac-none.xml' => 'base.xml',
    'base-hvac-none-no-fuel-access.xml' => 'base-hvac-none.xml',
    'base-hvac-portable-heater-electric-only.xml' => 'base.xml',
    'base-hvac-programmable-thermostat.xml' => 'base.xml',
    'base-hvac-room-ac-only.xml' => 'base.xml',
    'base-hvac-room-ac-only-detailed.xml' => 'base-hvac-room-ac-only.xml',
    'base-hvac-setpoints.xml' => 'base.xml',
    'base-hvac-stove-oil-only.xml' => 'base.xml',
    'base-hvac-stove-oil-only-no-eae.xml' => 'base-hvac-stove-oil-only.xml',
    'base-hvac-stove-wood-only.xml' => 'base.xml',
    'base-hvac-undersized.xml' => 'base.xml',
    'base-hvac-wall-furnace-elec-only.xml' => 'base.xml',
    'base-hvac-wall-furnace-propane-only.xml' => 'base.xml',
    'base-hvac-wall-furnace-propane-only-no-eae.xml' => 'base-hvac-wall-furnace-propane-only.xml',
    'base-hvac-wall-furnace-wood-only.xml' => 'base.xml',
    'base-infiltration-ach-natural.xml' => 'base.xml',
    'base-location-baltimore-md.xml' => 'base.xml',
    'base-location-dallas-tx.xml' => 'base.xml',
    'base-location-duluth-mn.xml' => 'base.xml',
    'base-location-miami-fl.xml' => 'base.xml',
    'base-location-epw-filename.xml' => 'base.xml',
    'base-mechvent-balanced.xml' => 'base.xml',
    'base-mechvent-cfis.xml' => 'base.xml',
    'base-mechvent-cfis-24hrs.xml' => 'base-mechvent-cfis.xml',
    'base-mechvent-erv.xml' => 'base.xml',
    'base-mechvent-erv-atre-asre.xml' => 'base.xml',
    'base-mechvent-exhaust.xml' => 'base.xml',
    'base-mechvent-exhaust-rated-flow-rate.xml' => 'base.xml',
    'base-mechvent-hrv.xml' => 'base.xml',
    'base-mechvent-hrv-asre.xml' => 'base.xml',
    'base-mechvent-supply.xml' => 'base.xml',
    'base-misc-ceiling-fans.xml' => 'base.xml',
    'base-misc-lighting-none.xml' => 'base.xml',
    'base-misc-loads-detailed.xml' => 'base.xml',
    'base-misc-number-of-occupants.xml' => 'base.xml',
    'base-pv-array-1axis.xml' => 'base.xml',
    'base-pv-array-1axis-backtracked.xml' => 'base.xml',
    'base-pv-array-2axis.xml' => 'base.xml',
    'base-pv-array-fixed-open-rack.xml' => 'base.xml',
    'base-pv-module-premium.xml' => 'base.xml',
    'base-pv-module-standard.xml' => 'base.xml',
    'base-pv-module-thinfilm.xml' => 'base.xml',
    'base-pv-multiple.xml' => 'base.xml',
    'base-site-neighbors.xml' => 'base.xml',
    'base-version-2014.xml' => 'base.xml',
    'base-version-2014A.xml' => 'base.xml',
    'base-version-2014AE.xml' => 'base.xml',
    'base-version-2014AEG.xml' => 'base.xml',
    'base-version-latest.xml' => 'base.xml',

    'cfis/base-cfis.xml' => 'base.xml',
    'cfis/base-hvac-air-to-air-heat-pump-1-speed-cfis.xml' => 'base-hvac-air-to-air-heat-pump-1-speed.xml',
    'cfis/base-hvac-air-to-air-heat-pump-2-speed-cfis.xml' => 'base-hvac-air-to-air-heat-pump-2-speed.xml',
    'cfis/base-hvac-air-to-air-heat-pump-var-speed-cfis.xml' => 'base-hvac-air-to-air-heat-pump-var-speed.xml',
    'cfis/base-hvac-boiler-gas-central-ac-1-speed-cfis.xml' => 'base-hvac-boiler-gas-central-ac-1-speed.xml',
    'cfis/base-hvac-central-ac-only-1-speed-cfis.xml' => 'base-hvac-central-ac-only-1-speed.xml',
    'cfis/base-hvac-central-ac-only-2-speed-cfis.xml' => 'base-hvac-central-ac-only-2-speed.xml',
    'cfis/base-hvac-central-ac-only-var-speed-cfis.xml' => 'base-hvac-central-ac-only-var-speed.xml',
    'cfis/base-hvac-dse-cfis.xml' => 'base-hvac-dse.xml',
    'cfis/base-hvac-ducts-in-conditioned-space-cfis.xml' => 'base-hvac-ducts-in-conditioned-space.xml',
    'cfis/base-hvac-evap-cooler-only-ducted-cfis.xml' => 'base-hvac-evap-cooler-only-ducted.xml',
    'cfis/base-hvac-furnace-gas-central-ac-2-speed-cfis.xml' => 'base-hvac-furnace-gas-central-ac-2-speed.xml',
    'cfis/base-hvac-furnace-gas-central-ac-var-speed-cfis.xml' => 'base-hvac-furnace-gas-central-ac-var-speed.xml',
    'cfis/base-hvac-furnace-gas-only-cfis.xml' => 'base-hvac-furnace-gas-only.xml',
    'cfis/base-hvac-furnace-gas-room-ac-cfis.xml' => 'base-hvac-furnace-gas-room-ac.xml',
    'cfis/base-hvac-ground-to-air-heat-pump-cfis.xml' => 'base-hvac-ground-to-air-heat-pump.xml',
    'cfis/base-hvac-mini-split-heat-pump-ducted-cfis.xml' => 'base-hvac-mini-split-heat-pump-ducted.xml',

    'hvac_autosizing/base-autosize.xml' => 'base.xml',
    'hvac_autosizing/base-hvac-air-to-air-heat-pump-1-speed-autosize.xml' => 'base-hvac-air-to-air-heat-pump-1-speed.xml',
    'hvac_autosizing/base-hvac-air-to-air-heat-pump-2-speed-autosize.xml' => 'base-hvac-air-to-air-heat-pump-2-speed.xml',
    'hvac_autosizing/base-hvac-air-to-air-heat-pump-var-speed-autosize.xml' => 'base-hvac-air-to-air-heat-pump-var-speed.xml',
    'hvac_autosizing/base-hvac-boiler-elec-only-autosize.xml' => 'base-hvac-boiler-elec-only.xml',
    'hvac_autosizing/base-hvac-boiler-gas-central-ac-1-speed-autosize.xml' => 'base-hvac-boiler-gas-central-ac-1-speed.xml',
    'hvac_autosizing/base-hvac-boiler-gas-only-autosize.xml' => 'base-hvac-boiler-gas-only.xml',
    'hvac_autosizing/base-hvac-central-ac-only-1-speed-autosize.xml' => 'base-hvac-central-ac-only-1-speed.xml',
    'hvac_autosizing/base-hvac-central-ac-only-2-speed-autosize.xml' => 'base-hvac-central-ac-only-2-speed.xml',
    'hvac_autosizing/base-hvac-central-ac-only-var-speed-autosize.xml' => 'base-hvac-central-ac-only-var-speed.xml',
    'hvac_autosizing/base-hvac-central-ac-plus-air-to-air-heat-pump-heating-autosize.xml' => 'base-hvac-central-ac-plus-air-to-air-heat-pump-heating.xml',
    'hvac_autosizing/base-hvac-dual-fuel-air-to-air-heat-pump-1-speed-autosize.xml' => 'base-hvac-dual-fuel-air-to-air-heat-pump-1-speed.xml',
    'hvac_autosizing/base-hvac-dual-fuel-air-to-air-heat-pump-1-speed-electric-autosize.xml' => 'base-hvac-dual-fuel-air-to-air-heat-pump-1-speed-electric.xml',
    'hvac_autosizing/base-hvac-dual-fuel-air-to-air-heat-pump-1-speed-oil-autosize.xml' => 'base-hvac-dual-fuel-air-to-air-heat-pump-1-speed-oil.xml',
    'hvac_autosizing/base-hvac-dual-fuel-air-to-air-heat-pump-1-speed-propane-autosize.xml' => 'base-hvac-dual-fuel-air-to-air-heat-pump-1-speed-propane.xml',
    'hvac_autosizing/base-hvac-dual-fuel-air-to-air-heat-pump-2-speed-autosize.xml' => 'base-hvac-dual-fuel-air-to-air-heat-pump-2-speed.xml',
    'hvac_autosizing/base-hvac-dual-fuel-air-to-air-heat-pump-var-speed-autosize.xml' => 'base-hvac-dual-fuel-air-to-air-heat-pump-var-speed.xml',
    'hvac_autosizing/base-hvac-dual-fuel-mini-split-heat-pump-ducted-autosize.xml' => 'base-hvac-dual-fuel-mini-split-heat-pump-ducted.xml',
    'hvac_autosizing/base-hvac-elec-resistance-only-autosize.xml' => 'base-hvac-elec-resistance-only.xml',
    'hvac_autosizing/base-hvac-evap-cooler-furnace-gas-autosize.xml' => 'base-hvac-evap-cooler-furnace-gas.xml',
    'hvac_autosizing/base-hvac-furnace-elec-only-autosize.xml' => 'base-hvac-furnace-elec-only.xml',
    'hvac_autosizing/base-hvac-furnace-gas-central-ac-2-speed-autosize.xml' => 'base-hvac-furnace-gas-central-ac-2-speed.xml',
    'hvac_autosizing/base-hvac-furnace-gas-central-ac-var-speed-autosize.xml' => 'base-hvac-furnace-gas-central-ac-var-speed.xml',
    'hvac_autosizing/base-hvac-furnace-gas-only-autosize.xml' => 'base-hvac-furnace-gas-only.xml',
    'hvac_autosizing/base-hvac-furnace-gas-room-ac-autosize.xml' => 'base-hvac-furnace-gas-room-ac.xml',
    'hvac_autosizing/base-hvac-ground-to-air-heat-pump-autosize.xml' => 'base-hvac-ground-to-air-heat-pump.xml',
    'hvac_autosizing/base-hvac-mini-split-heat-pump-ducted-autosize.xml' => 'base-hvac-mini-split-heat-pump-ducted.xml',
    'hvac_autosizing/base-hvac-room-ac-only-autosize.xml' => 'base-hvac-room-ac-only.xml',
    'hvac_autosizing/base-hvac-stove-oil-only-autosize.xml' => 'base-hvac-stove-oil-only.xml',
    'hvac_autosizing/base-hvac-wall-furnace-elec-only-autosize.xml' => 'base-hvac-wall-furnace-elec-only.xml',
    'hvac_autosizing/base-hvac-wall-furnace-propane-only-autosize.xml' => 'base-hvac-wall-furnace-propane-only.xml',

    'hvac_base/base-base.xml' => 'base.xml',
    'hvac_base/base-hvac-air-to-air-heat-pump-1-speed-base.xml' => 'base-hvac-air-to-air-heat-pump-1-speed.xml',
    'hvac_base/base-hvac-air-to-air-heat-pump-2-speed-base.xml' => 'base-hvac-air-to-air-heat-pump-2-speed.xml',
    'hvac_base/base-hvac-air-to-air-heat-pump-var-speed-base.xml' => 'base-hvac-air-to-air-heat-pump-var-speed.xml',
    'hvac_base/base-hvac-boiler-gas-only-base.xml' => 'base-hvac-boiler-gas-only.xml',
    'hvac_base/base-hvac-central-ac-only-1-speed-base.xml' => 'base-hvac-central-ac-only-1-speed.xml',
    'hvac_base/base-hvac-central-ac-only-2-speed-base.xml' => 'base-hvac-central-ac-only-2-speed.xml',
    'hvac_base/base-hvac-central-ac-only-var-speed-base.xml' => 'base-hvac-central-ac-only-var-speed.xml',
    'hvac_base/base-hvac-dual-fuel-air-to-air-heat-pump-1-speed-base.xml' => 'base-hvac-dual-fuel-air-to-air-heat-pump-1-speed.xml',
    'hvac_base/base-hvac-elec-resistance-only-base.xml' => 'base-hvac-elec-resistance-only.xml',
    'hvac_base/base-hvac-evap-cooler-only-base.xml' => 'base-hvac-evap-cooler-only.xml',
    'hvac_base/base-hvac-furnace-gas-central-ac-2-speed-base.xml' => 'base-hvac-furnace-gas-central-ac-2-speed.xml',
    'hvac_base/base-hvac-furnace-gas-central-ac-var-speed-base.xml' => 'base-hvac-furnace-gas-central-ac-var-speed.xml',
    'hvac_base/base-hvac-furnace-gas-only-base.xml' => 'base-hvac-furnace-gas-only.xml',
    'hvac_base/base-hvac-furnace-gas-room-ac-base.xml' => 'base-hvac-furnace-gas-room-ac.xml',
    'hvac_base/base-hvac-ground-to-air-heat-pump-base.xml' => 'base-hvac-ground-to-air-heat-pump.xml',
    'hvac_base/base-hvac-ideal-air-base.xml' => 'base-hvac-ideal-air.xml',
    'hvac_base/base-hvac-mini-split-heat-pump-ducted-base.xml' => 'base-hvac-mini-split-heat-pump-ducted.xml',
    'hvac_base/base-hvac-room-ac-only-base.xml' => 'base-hvac-room-ac-only.xml',
    'hvac_base/base-hvac-stove-oil-only-base.xml' => 'base-hvac-stove-oil-only.xml',
    'hvac_base/base-hvac-wall-furnace-propane-only-base.xml' => 'base-hvac-wall-furnace-propane-only.xml',

    'hvac_load_fracs/base-hvac-air-to-air-heat-pump-1-speed-zero-cool.xml' => 'base-hvac-air-to-air-heat-pump-1-speed.xml',
    'hvac_load_fracs/base-hvac-air-to-air-heat-pump-1-speed-zero-heat.xml' => 'base-hvac-air-to-air-heat-pump-1-speed.xml',
    'hvac_load_fracs/base-hvac-air-to-air-heat-pump-2-speed-zero-cool.xml' => 'base-hvac-air-to-air-heat-pump-2-speed.xml',
    'hvac_load_fracs/base-hvac-air-to-air-heat-pump-2-speed-zero-heat.xml' => 'base-hvac-air-to-air-heat-pump-2-speed.xml',
    'hvac_load_fracs/base-hvac-air-to-air-heat-pump-var-speed-zero-cool.xml' => 'base-hvac-air-to-air-heat-pump-var-speed.xml',
    'hvac_load_fracs/base-hvac-air-to-air-heat-pump-var-speed-zero-heat.xml' => 'base-hvac-air-to-air-heat-pump-var-speed.xml',
    'hvac_load_fracs/base-hvac-ground-to-air-heat-pump-zero-cool.xml' => 'base-hvac-ground-to-air-heat-pump.xml',
    'hvac_load_fracs/base-hvac-ground-to-air-heat-pump-zero-heat.xml' => 'base-hvac-ground-to-air-heat-pump.xml',
    'hvac_load_fracs/base-hvac-mini-split-heat-pump-ducted-zero-cool.xml' => 'base-hvac-mini-split-heat-pump-ducted.xml',
    'hvac_load_fracs/base-hvac-mini-split-heat-pump-ducted-zero-heat.xml' => 'base-hvac-mini-split-heat-pump-ducted.xml',

    'hvac_multiple/base-hvac-air-to-air-heat-pump-1-speed-x3.xml' => 'base-hvac-air-to-air-heat-pump-1-speed.xml',
    'hvac_multiple/base-hvac-air-to-air-heat-pump-2-speed-x3.xml' => 'base-hvac-air-to-air-heat-pump-2-speed.xml',
    'hvac_multiple/base-hvac-air-to-air-heat-pump-var-speed-x3.xml' => 'base-hvac-air-to-air-heat-pump-var-speed.xml',
    'hvac_multiple/base-hvac-boiler-gas-only-x3.xml' => 'base-hvac-boiler-gas-only.xml',
    'hvac_multiple/base-hvac-central-ac-only-1-speed-x3.xml' => 'base-hvac-central-ac-only-1-speed.xml',
    'hvac_multiple/base-hvac-central-ac-only-2-speed-x3.xml' => 'base-hvac-central-ac-only-2-speed.xml',
    'hvac_multiple/base-hvac-central-ac-only-var-speed-x3.xml' => 'base-hvac-central-ac-only-var-speed.xml',
    'hvac_multiple/base-hvac-dual-fuel-air-to-air-heat-pump-1-speed-x3.xml' => 'base-hvac-dual-fuel-air-to-air-heat-pump-1-speed.xml',
    'hvac_multiple/base-hvac-elec-resistance-only-x3.xml' => 'base-hvac-elec-resistance-only.xml',
    'hvac_multiple/base-hvac-evap-cooler-only-x3.xml' => 'base-hvac-evap-cooler-only.xml',
    'hvac_multiple/base-hvac-furnace-gas-only-x3.xml' => 'base-hvac-furnace-gas-only.xml',
    'hvac_multiple/base-hvac-ground-to-air-heat-pump-x3.xml' => 'base-hvac-ground-to-air-heat-pump.xml',
    'hvac_multiple/base-hvac-mini-split-heat-pump-ducted-x3.xml' => 'base-hvac-mini-split-heat-pump-ducted.xml',
    'hvac_multiple/base-hvac-room-ac-only-x3.xml' => 'base-hvac-room-ac-only.xml',
    'hvac_multiple/base-hvac-stove-oil-only-x3.xml' => 'base-hvac-stove-oil-only.xml',
    'hvac_multiple/base-hvac-wall-furnace-propane-only-x3.xml' => 'base-hvac-wall-furnace-propane-only.xml',

    'hvac_partial/base-33percent.xml' => 'base.xml',
    'hvac_partial/base-hvac-air-to-air-heat-pump-1-speed-33percent.xml' => 'base-hvac-air-to-air-heat-pump-1-speed.xml',
    'hvac_partial/base-hvac-air-to-air-heat-pump-2-speed-33percent.xml' => 'base-hvac-air-to-air-heat-pump-2-speed.xml',
    'hvac_partial/base-hvac-air-to-air-heat-pump-var-speed-33percent.xml' => 'base-hvac-air-to-air-heat-pump-var-speed.xml',
    'hvac_partial/base-hvac-boiler-gas-only-33percent.xml' => 'base-hvac-boiler-gas-only.xml',
    'hvac_partial/base-hvac-central-ac-only-1-speed-33percent.xml' => 'base-hvac-central-ac-only-1-speed.xml',
    'hvac_partial/base-hvac-central-ac-only-2-speed-33percent.xml' => 'base-hvac-central-ac-only-2-speed.xml',
    'hvac_partial/base-hvac-central-ac-only-var-speed-33percent.xml' => 'base-hvac-central-ac-only-var-speed.xml',
    'hvac_partial/base-hvac-dual-fuel-air-to-air-heat-pump-1-speed-33percent.xml' => 'base-hvac-dual-fuel-air-to-air-heat-pump-1-speed.xml',
    'hvac_partial/base-hvac-elec-resistance-only-33percent.xml' => 'base-hvac-elec-resistance-only.xml',
    'hvac_partial/base-hvac-evap-cooler-only-33percent.xml' => 'base-hvac-evap-cooler-only.xml',
    'hvac_partial/base-hvac-furnace-gas-central-ac-2-speed-33percent.xml' => 'base-hvac-furnace-gas-central-ac-2-speed.xml',
    'hvac_partial/base-hvac-furnace-gas-central-ac-var-speed-33percent.xml' => 'base-hvac-furnace-gas-central-ac-var-speed.xml',
    'hvac_partial/base-hvac-furnace-gas-only-33percent.xml' => 'base-hvac-furnace-gas-only.xml',
    'hvac_partial/base-hvac-furnace-gas-room-ac-33percent.xml' => 'base-hvac-furnace-gas-room-ac.xml',
    'hvac_partial/base-hvac-ground-to-air-heat-pump-33percent.xml' => 'base-hvac-ground-to-air-heat-pump.xml',
    'hvac_partial/base-hvac-mini-split-heat-pump-ducted-33percent.xml' => 'base-hvac-mini-split-heat-pump-ducted.xml',
    'hvac_partial/base-hvac-room-ac-only-33percent.xml' => 'base-hvac-room-ac-only.xml',
    'hvac_partial/base-hvac-stove-oil-only-33percent.xml' => 'base-hvac-stove-oil-only.xml',
    'hvac_partial/base-hvac-wall-furnace-propane-only-33percent.xml' => 'base-hvac-wall-furnace-propane-only.xml',

    'water_heating_multiple/base-dhw-tankless-electric-x3.xml' => 'base-dhw-tankless-electric.xml',
    'water_heating_multiple/base-dhw-tankless-gas-x3.xml' => 'base-dhw-tankless-gas.xml',
    'water_heating_multiple/base-dhw-tankless-oil-x3.xml' => 'base-dhw-tankless-oil.xml',
    'water_heating_multiple/base-dhw-tankless-propane-x3.xml' => 'base-dhw-tankless-propane.xml',
    'water_heating_multiple/base-dhw-combi-tankless-x3.xml' => 'hvac_multiple/base-hvac-boiler-gas-only-x3.xml'
  }

  puts "Generating #{hpxmls_files.size} HPXML files..."

  hpxmls_files.each do |derivative, parent|
    print "."

    begin
      hpxml_files = [derivative]
      unless parent.nil?
        hpxml_files.unshift(parent)
      end
      while not parent.nil?
        if hpxmls_files.keys.include? parent
          unless hpxmls_files[parent].nil?
            hpxml_files.unshift(hpxmls_files[parent])
          end
          parent = hpxmls_files[parent]
        end
      end

      hpxml_values = {}
      site_values = {}
      site_neighbors_values = []
      building_occupancy_values = {}
      building_construction_values = {}
      climate_and_risk_zones_values = {}
      air_infiltration_measurement_values = {}
      attic_values = {}
      foundation_values = {}
      roofs_values = []
      rim_joists_values = []
      walls_values = []
      foundation_walls_values = []
      framefloors_values = []
      slabs_values = []
      windows_values = []
      skylights_values = []
      doors_values = []
      heating_systems_values = []
      cooling_systems_values = []
      heat_pumps_values = []
      hvac_control_values = {}
      hvac_distributions_values = []
      duct_leakage_measurements_values = []
      ducts_values = []
      ventilation_fans_values = []
      water_heating_systems_values = []
      hot_water_distribution_values = {}
      water_fixtures_values = []
      solar_thermal_system_values = {}
      pv_systems_values = []
      clothes_washer_values = {}
      clothes_dryer_values = {}
      dishwasher_values = {}
      refrigerator_values = {}
      dehumidifier_values = {}
      cooking_range_values = {}
      oven_values = {}
      lighting_values = {}
      ceiling_fans_values = []
      plug_loads_values = []
      misc_load_schedule_values = {}
      hpxml_files.each do |hpxml_file|
        hpxml_values = get_hpxml_file_hpxml_values(hpxml_file, hpxml_values)
        site_values = get_hpxml_file_site_values(hpxml_file, site_values)
        site_neighbors_values = get_hpxml_file_site_neighbor_values(hpxml_file, site_neighbors_values)
        building_occupancy_values = get_hpxml_file_building_occupancy_values(hpxml_file, building_occupancy_values)
        building_construction_values = get_hpxml_file_building_construction_values(hpxml_file, building_construction_values)
        climate_and_risk_zones_values = get_hpxml_file_climate_and_risk_zones_values(hpxml_file, climate_and_risk_zones_values)
        attic_values = get_hpxml_file_attic_values(hpxml_file, attic_values)
        foundation_values = get_hpxml_file_foundation_values(hpxml_file, foundation_values)
        air_infiltration_measurement_values = get_hpxml_file_air_infiltration_measurement_values(hpxml_file, air_infiltration_measurement_values, building_construction_values)
        roofs_values = get_hpxml_file_roofs_values(hpxml_file, roofs_values)
        rim_joists_values = get_hpxml_file_rim_joists_values(hpxml_file, rim_joists_values)
        walls_values = get_hpxml_file_walls_values(hpxml_file, walls_values)
        foundation_walls_values = get_hpxml_file_foundation_walls_values(hpxml_file, foundation_walls_values)
        framefloors_values = get_hpxml_file_framefloors_values(hpxml_file, framefloors_values)
        slabs_values = get_hpxml_file_slabs_values(hpxml_file, slabs_values)
        windows_values = get_hpxml_file_windows_values(hpxml_file, windows_values)
        skylights_values = get_hpxml_file_skylights_values(hpxml_file, skylights_values)
        doors_values = get_hpxml_file_doors_values(hpxml_file, doors_values)
        heating_systems_values = get_hpxml_file_heating_systems_values(hpxml_file, heating_systems_values)
        cooling_systems_values = get_hpxml_file_cooling_systems_values(hpxml_file, cooling_systems_values)
        heat_pumps_values = get_hpxml_file_heat_pumps_values(hpxml_file, heat_pumps_values)
        hvac_control_values = get_hpxml_file_hvac_control_values(hpxml_file, hvac_control_values)
        hvac_distributions_values = get_hpxml_file_hvac_distributions_values(hpxml_file, hvac_distributions_values)
        duct_leakage_measurements_values = get_hpxml_file_duct_leakage_measurements_values(hpxml_file, duct_leakage_measurements_values)
        ducts_values = get_hpxml_file_ducts_values(hpxml_file, ducts_values)
        ventilation_fans_values = get_hpxml_file_ventilation_fan_values(hpxml_file, ventilation_fans_values)
        water_heating_systems_values = get_hpxml_file_water_heating_system_values(hpxml_file, water_heating_systems_values)
        hot_water_distribution_values = get_hpxml_file_hot_water_distribution_values(hpxml_file, hot_water_distribution_values)
        water_fixtures_values = get_hpxml_file_water_fixtures_values(hpxml_file, water_fixtures_values)
        solar_thermal_system_values = get_hpxml_file_solar_thermal_system_values(hpxml_file, solar_thermal_system_values)
        pv_systems_values = get_hpxml_file_pv_system_values(hpxml_file, pv_systems_values)
        clothes_washer_values = get_hpxml_file_clothes_washer_values(hpxml_file, clothes_washer_values)
        clothes_dryer_values = get_hpxml_file_clothes_dryer_values(hpxml_file, clothes_dryer_values)
        dishwasher_values = get_hpxml_file_dishwasher_values(hpxml_file, dishwasher_values)
        refrigerator_values = get_hpxml_file_refrigerator_values(hpxml_file, refrigerator_values)
        dehumidifier_values = get_hpxml_file_dehumidifier_values(hpxml_file, dehumidifier_values)
        cooking_range_values = get_hpxml_file_cooking_range_values(hpxml_file, cooking_range_values)
        oven_values = get_hpxml_file_oven_values(hpxml_file, oven_values)
        lighting_values = get_hpxml_file_lighting_values(hpxml_file, lighting_values)
        ceiling_fans_values = get_hpxml_file_ceiling_fan_values(hpxml_file, ceiling_fans_values)
        plug_loads_values = get_hpxml_file_plug_loads_values(hpxml_file, plug_loads_values)
        misc_load_schedule_values = get_hpxml_file_misc_load_schedule_values(hpxml_file, misc_load_schedule_values)
      end

      hpxml_doc = HPXML.create_hpxml(**hpxml_values)
      hpxml = hpxml_doc.elements["HPXML"]
      hpxml.elements["XMLTransactionHeaderInformation/CreatedDateAndTime"].text = Time.new(2000, 1, 1).strftime("%Y-%m-%dT%H:%M:%S%:z") # Hard-code to prevent diffs
      HPXML.add_site(hpxml: hpxml, **site_values) unless site_values.nil?
      site_neighbors_values.each do |site_neighbor_values|
        HPXML.add_site_neighbor(hpxml: hpxml, **site_neighbor_values)
      end
      HPXML.add_building_occupancy(hpxml: hpxml, **building_occupancy_values) unless building_occupancy_values.empty?
      HPXML.add_building_construction(hpxml: hpxml, **building_construction_values)
      HPXML.add_climate_and_risk_zones(hpxml: hpxml, **climate_and_risk_zones_values)
      HPXML.add_air_infiltration_measurement(hpxml: hpxml, **air_infiltration_measurement_values)
      HPXML.add_attic(hpxml: hpxml, **attic_values) unless attic_values.empty?
      HPXML.add_foundation(hpxml: hpxml, **foundation_values) unless foundation_values.empty?
      roofs_values.each do |roof_values|
        HPXML.add_roof(hpxml: hpxml, **roof_values)
      end
      rim_joists_values.each do |rim_joist_values|
        HPXML.add_rim_joist(hpxml: hpxml, **rim_joist_values)
      end
      walls_values.each do |wall_values|
        HPXML.add_wall(hpxml: hpxml, **wall_values)
      end
      foundation_walls_values.each do |foundation_wall_values|
        HPXML.add_foundation_wall(hpxml: hpxml, **foundation_wall_values)
      end
      framefloors_values.each do |framefloor_values|
        HPXML.add_framefloor(hpxml: hpxml, **framefloor_values)
      end
      slabs_values.each do |slab_values|
        HPXML.add_slab(hpxml: hpxml, **slab_values)
      end
      windows_values.each do |window_values|
        HPXML.add_window(hpxml: hpxml, **window_values)
      end
      skylights_values.each do |skylight_values|
        HPXML.add_skylight(hpxml: hpxml, **skylight_values)
      end
      doors_values.each do |door_values|
        HPXML.add_door(hpxml: hpxml, **door_values)
      end
      heating_systems_values.each do |heating_system_values|
        HPXML.add_heating_system(hpxml: hpxml, **heating_system_values)
      end
      cooling_systems_values.each do |cooling_system_values|
        HPXML.add_cooling_system(hpxml: hpxml, **cooling_system_values)
      end
      heat_pumps_values.each do |heat_pump_values|
        HPXML.add_heat_pump(hpxml: hpxml, **heat_pump_values)
      end
      HPXML.add_hvac_control(hpxml: hpxml, **hvac_control_values) unless hvac_control_values.empty?
      hvac_distributions_values.each_with_index do |hvac_distribution_values, i|
        hvac_distribution = HPXML.add_hvac_distribution(hpxml: hpxml, **hvac_distribution_values)
        air_distribution = hvac_distribution.elements["DistributionSystemType/AirDistribution"]
        next if air_distribution.nil?

        duct_leakage_measurements_values[i].each do |duct_leakage_measurement_values|
          HPXML.add_duct_leakage_measurement(air_distribution: air_distribution, **duct_leakage_measurement_values)
        end
        ducts_values[i].each do |duct_values|
          HPXML.add_ducts(air_distribution: air_distribution, **duct_values)
        end
      end
      ventilation_fans_values.each do |ventilation_fan_values|
        HPXML.add_ventilation_fan(hpxml: hpxml, **ventilation_fan_values)
      end
      water_heating_systems_values.each do |water_heating_system_values|
        HPXML.add_water_heating_system(hpxml: hpxml, **water_heating_system_values)
      end
      HPXML.add_hot_water_distribution(hpxml: hpxml, **hot_water_distribution_values) unless hot_water_distribution_values.empty?
      water_fixtures_values.each do |water_fixture_values|
        HPXML.add_water_fixture(hpxml: hpxml, **water_fixture_values)
      end
      HPXML.add_solar_thermal_system(hpxml: hpxml, **solar_thermal_system_values) unless solar_thermal_system_values.empty?
      pv_systems_values.each do |pv_system_values|
        HPXML.add_pv_system(hpxml: hpxml, **pv_system_values)
      end
      HPXML.add_clothes_washer(hpxml: hpxml, **clothes_washer_values) unless clothes_washer_values.empty?
      HPXML.add_clothes_dryer(hpxml: hpxml, **clothes_dryer_values) unless clothes_dryer_values.empty?
      HPXML.add_dishwasher(hpxml: hpxml, **dishwasher_values) unless dishwasher_values.empty?
      HPXML.add_refrigerator(hpxml: hpxml, **refrigerator_values) unless refrigerator_values.empty?
      HPXML.add_dehumidifier(hpxml: hpxml, **dehumidifier_values) unless dehumidifier_values.empty?
      HPXML.add_cooking_range(hpxml: hpxml, **cooking_range_values) unless cooking_range_values.empty?
      HPXML.add_oven(hpxml: hpxml, **oven_values) unless oven_values.empty?
      HPXML.add_lighting(hpxml: hpxml, **lighting_values) unless lighting_values.empty?
      ceiling_fans_values.each do |ceiling_fan_values|
        HPXML.add_ceiling_fan(hpxml: hpxml, **ceiling_fan_values)
      end
      plug_loads_values.each do |plug_load_values|
        HPXML.add_plug_load(hpxml: hpxml, **plug_load_values)
      end
      HPXML.add_misc_loads_schedule(hpxml: hpxml, **misc_load_schedule_values) unless misc_load_schedule_values.empty?

      if ['invalid_files/missing-elements.xml'].include? derivative
        hpxml.elements["Building/BuildingDetails/BuildingSummary/BuildingConstruction"].elements.delete("NumberofConditionedFloors")
        hpxml.elements["Building/BuildingDetails/BuildingSummary/BuildingConstruction"].elements.delete("ConditionedFloorArea")
      end

      hpxml_path = File.join(tests_dir, derivative)

      # Validate file against HPXML schema
      schemas_dir = File.absolute_path(File.join(File.dirname(__FILE__), "hpxml_schemas"))
      errors = XMLHelper.validate(hpxml_doc.to_s, File.join(schemas_dir, "HPXML.xsd"), nil)
      if errors.size > 0
        fail errors.to_s
      end

      XMLHelper.write_file(hpxml_doc, hpxml_path)
    rescue Exception => e
      puts "\n#{e}\n#{e.backtrace.join('\n')}"
      puts "\nError: Did not successfully generate #{derivative}."
      exit!
    end
  end

  puts "\n"

  # Print warnings about extra files
  abs_hpxml_files = []
  dirs = [nil]
  hpxmls_files.keys.each do |hpxml_file|
    abs_hpxml_files << File.join(tests_dir, hpxml_file)
    next unless hpxml_file.include? '/'

    dirs << hpxml_file.split('/')[0] + '/'
  end
  dirs.uniq.each do |dir|
    Dir["#{tests_dir}/#{dir}*.xml"].each do |xml|
      next if abs_hpxml_files.include? File.absolute_path(xml)

      puts "Warning: Extra HPXML file found at #{File.absolute_path(xml)}"
    end
  end
end

def get_hpxml_file_hpxml_values(hpxml_file, hpxml_values)
  if ['base.xml'].include? hpxml_file
    hpxml_values = { :xml_type => "HPXML",
                     :xml_generated_by => "Rakefile",
                     :transaction => "create",
                     :software_program_used => nil,
                     :software_program_version => nil,
                     :eri_calculation_version => nil,
                     :building_id => "MyBuilding",
                     :event_type => "proposed workscope" }
  elsif ['base-version-2014.xml'].include? hpxml_file
    hpxml_values[:eri_calculation_version] = "2014"
  elsif ['base-version-2014A.xml'].include? hpxml_file
    hpxml_values[:eri_calculation_version] = "2014A"
  elsif ['base-version-2014AE.xml'].include? hpxml_file
    hpxml_values[:eri_calculation_version] = "2014AE"
  elsif ['base-version-2014AEG.xml'].include? hpxml_file
    hpxml_values[:eri_calculation_version] = "2014AEG"
  elsif ['base-version-latest.xml'].include? hpxml_file
    hpxml_values[:eri_calculation_version] = 'latest'
  end
  return hpxml_values
end

def get_hpxml_file_site_values(hpxml_file, site_values)
  if ['base.xml'].include? hpxml_file
    site_values = { :fuels => ["electricity", "natural gas"] }
  elsif ['base-hvac-none-no-fuel-access.xml'].include? hpxml_file
    site_values[:fuels] = ["electricity"]
  elsif ['base-enclosure-no-natural-ventilation.xml'].include? hpxml_file
    site_values[:disable_natural_ventilation] = true
  end
  return site_values
end

def get_hpxml_file_site_neighbor_values(hpxml_file, site_neighbors_values)
  if ['base-site-neighbors.xml'].include? hpxml_file
    site_neighbors_values << { :azimuth => 0,
                               :distance => 10 }
    site_neighbors_values << { :azimuth => 180,
                               :distance => 15,
                               :height => 12 }
  elsif ['invalid_files/bad-site-neighbor-azimuth.xml'].include? hpxml_file
    site_neighbors_values[0][:azimuth] = 145
  end
  return site_neighbors_values
end

def get_hpxml_file_building_occupancy_values(hpxml_file, building_occupancy_values)
  if ['base-misc-number-of-occupants.xml'].include? hpxml_file
    building_occupancy_values = { :number_of_residents => 5 }
  end
  return building_occupancy_values
end

def get_hpxml_file_building_construction_values(hpxml_file, building_construction_values)
  if ['base.xml'].include? hpxml_file
    building_construction_values = { :number_of_conditioned_floors => 2,
                                     :number_of_conditioned_floors_above_grade => 1,
                                     :number_of_bedrooms => 3,
                                     :conditioned_floor_area => 2700,
                                     :conditioned_building_volume => 2700 * 8 }
  elsif ['base-enclosure-beds-1.xml'].include? hpxml_file
    building_construction_values[:number_of_bedrooms] = 1
  elsif ['base-enclosure-beds-2.xml'].include? hpxml_file
    building_construction_values[:number_of_bedrooms] = 2
  elsif ['base-enclosure-beds-4.xml'].include? hpxml_file
    building_construction_values[:number_of_bedrooms] = 4
  elsif ['base-enclosure-beds-5.xml'].include? hpxml_file
    building_construction_values[:number_of_bedrooms] = 5
  elsif ['base-foundation-ambient.xml',
         'base-foundation-slab.xml',
         'base-foundation-unconditioned-basement.xml',
         'base-foundation-unvented-crawlspace.xml',
         'base-foundation-vented-crawlspace.xml'].include? hpxml_file
    building_construction_values[:number_of_conditioned_floors] -= 1
    building_construction_values[:conditioned_floor_area] -= 1350
    building_construction_values[:conditioned_building_volume] -= 1350 * 8
  elsif ['base-hvac-ideal-air.xml'].include? hpxml_file
    building_construction_values[:use_only_ideal_air_system] = true
  elsif ['base-atticroof-conditioned.xml'].include? hpxml_file
    building_construction_values[:number_of_conditioned_floors] += 1
    building_construction_values[:number_of_conditioned_floors_above_grade] += 1
    building_construction_values[:conditioned_floor_area] += 900
    building_construction_values[:conditioned_building_volume] += 2250
  elsif ['base-atticroof-cathedral.xml'].include? hpxml_file
    building_construction_values[:conditioned_building_volume] += 10800
  elsif ['base-enclosure-2stories.xml'].include? hpxml_file
    building_construction_values[:number_of_conditioned_floors] += 1
    building_construction_values[:number_of_conditioned_floors_above_grade] += 1
    building_construction_values[:conditioned_floor_area] += 1350
    building_construction_values[:conditioned_building_volume] += 1350 * 8
  end
  return building_construction_values
end

def get_hpxml_file_climate_and_risk_zones_values(hpxml_file, climate_and_risk_zones_values)
  if ['base.xml'].include? hpxml_file
    climate_and_risk_zones_values = { :iecc2006 => "5B",
                                      :weather_station_id => "WeatherStation",
                                      :weather_station_name => "Denver, CO",
                                      :weather_station_wmo => "725650" }
  elsif ['base-location-baltimore-md.xml'].include? hpxml_file
    climate_and_risk_zones_values = { :iecc2006 => "4A",
                                      :weather_station_id => "WeatherStation",
                                      :weather_station_name => "Baltimore, MD",
                                      :weather_station_wmo => "724060" }
  elsif ['base-location-dallas-tx.xml'].include? hpxml_file
    climate_and_risk_zones_values = { :iecc2006 => "3A",
                                      :weather_station_id => "WeatherStation",
                                      :weather_station_name => "Dallas, TX",
                                      :weather_station_wmo => "722590" }
  elsif ['base-location-duluth-mn.xml'].include? hpxml_file
    climate_and_risk_zones_values = { :iecc2006 => "7",
                                      :weather_station_id => "WeatherStation",
                                      :weather_station_name => "Duluth, MN",
                                      :weather_station_wmo => "727450" }
  elsif ['base-location-miami-fl.xml'].include? hpxml_file
    climate_and_risk_zones_values = { :iecc2006 => "1A",
                                      :weather_station_id => "WeatherStation",
                                      :weather_station_name => "Miami, FL",
                                      :weather_station_wmo => "722020" }
  elsif ['base-location-epw-filename.xml'].include? hpxml_file
    climate_and_risk_zones_values[:weather_station_wmo] = nil
    climate_and_risk_zones_values[:weather_station_epw_filename] = "USA_CO_Denver.Intl.AP.725650_TMY3.epw"
  elsif ['invalid_files/bad-wmo.xml'].include? hpxml_file
    climate_and_risk_zones_values[:weather_station_wmo] = "999999"
  end
  return climate_and_risk_zones_values
end

def get_hpxml_file_air_infiltration_measurement_values(hpxml_file, air_infiltration_measurement_values, building_construction_values)
  infil_volume = building_construction_values[:conditioned_building_volume]
  if ['base.xml'].include? hpxml_file
    air_infiltration_measurement_values = { :id => "InfiltrationMeasurement",
                                            :house_pressure => 50,
                                            :unit_of_measure => "ACH",
                                            :air_leakage => 3.0 }
  elsif ['base-infiltration-ach-natural.xml'].include? hpxml_file
    air_infiltration_measurement_values = { :id => "InfiltrationMeasurement",
                                            :constant_ach_natural => 0.67 }
  elsif ['base-enclosure-infil-cfm50.xml'].include? hpxml_file
    air_infiltration_measurement_values = { :id => "InfiltrationMeasurement",
                                            :house_pressure => 50,
                                            :unit_of_measure => "CFM",
                                            :air_leakage => 3.0 / 60.0 * infil_volume }
  end
  air_infiltration_measurement_values[:infiltration_volume] = infil_volume
  return air_infiltration_measurement_values
end

def get_hpxml_file_attic_values(hpxml_file, attic_values)
  if ['base.xml'].include? hpxml_file
    attic_values = {}
  elsif ['base-atticroof-vented.xml'].include? hpxml_file
    attic_values = { :id => "VentedAttic",
                     :attic_type => "VentedAttic",
                     :vented_attic_sla => 0.003 }
  end
  return attic_values
end

def get_hpxml_file_foundation_values(hpxml_file, foundation_values)
  if ['base.xml'].include? hpxml_file
    foundation_values = {}
  elsif ['base-foundation-vented-crawlspace.xml'].include? hpxml_file
    foundation_values = { :id => "VentedCrawlspace",
                          :foundation_type => "VentedCrawlspace",
                          :vented_crawlspace_sla => 0.00667 }
  elsif ['base-foundation-unconditioned-basement.xml'].include? hpxml_file
    foundation_values = { :id => "UnconditionedBasement",
                          :foundation_type => "UnconditionedBasement",
                          :unconditioned_basement_thermal_boundary => "frame floor" }
  elsif ['base-foundation-unconditioned-basement-wall-insulation.xml'].include? hpxml_file
    foundation_values = { :id => "UnconditionedBasement",
                          :foundation_type => "UnconditionedBasement",
                          :unconditioned_basement_thermal_boundary => "foundation wall" }
  end
  return foundation_values
end

def get_hpxml_file_roofs_values(hpxml_file, roofs_values)
  if ['base.xml'].include? hpxml_file
    roofs_values = [{ :id => "Roof",
                      :interior_adjacent_to => "attic - unvented",
                      :area => 1510,
                      :solar_absorptance => 0.7,
                      :emittance => 0.92,
                      :pitch => 6,
                      :radiant_barrier => false,
                      :insulation_assembly_r_value => 2.3 }]
  elsif ['base-atticroof-flat.xml'].include? hpxml_file
    roofs_values = [{ :id => "Roof",
                      :interior_adjacent_to => "living space",
                      :area => 1350,
                      :solar_absorptance => 0.7,
                      :emittance => 0.92,
                      :pitch => 0,
                      :radiant_barrier => false,
                      :insulation_assembly_r_value => 25.8 }]
  elsif ['base-atticroof-conditioned.xml'].include? hpxml_file
    roofs_values = [{ :id => "RoofCond",
                      :interior_adjacent_to => "living space",
                      :area => 1006,
                      :solar_absorptance => 0.7,
                      :emittance => 0.92,
                      :pitch => 6,
                      :radiant_barrier => false,
                      :insulation_assembly_r_value => 25.8 },
                    { :id => "RoofUncond",
                      :interior_adjacent_to => "attic - unvented",
                      :area => 504,
                      :solar_absorptance => 0.7,
                      :emittance => 0.92,
                      :pitch => 6,
                      :radiant_barrier => false,
                      :insulation_assembly_r_value => 2.3 }]
  elsif ['base-atticroof-vented.xml'].include? hpxml_file
    roofs_values[0][:interior_adjacent_to] = "attic - vented"
  elsif ['base-atticroof-cathedral.xml'].include? hpxml_file
    roofs_values[0][:interior_adjacent_to] = "living space"
    roofs_values[0][:insulation_assembly_r_value] = 25.8
  elsif ['base-enclosure-garage.xml'].include? hpxml_file
    roofs_values << { :id => "RoofGarage",
                      :interior_adjacent_to => "garage",
                      :area => 670,
                      :solar_absorptance => 0.7,
                      :emittance => 0.92,
                      :pitch => 6,
                      :radiant_barrier => false,
                      :insulation_assembly_r_value => 2.3 }
  elsif ['base-atticroof-unvented-insulated-roof.xml'].include? hpxml_file
    roofs_values[0][:insulation_assembly_r_value] = 25.8
  elsif ['base-enclosure-adiabatic-surfaces.xml'].include? hpxml_file
    roofs_values = []
  elsif ['base-enclosure-split-surfaces.xml'].include? hpxml_file
    for n in 1..roofs_values.size
      roofs_values[n - 1][:area] /= 10.0
      for i in 2..10
        roofs_values << roofs_values[n - 1].dup
        roofs_values[-1][:id] += i.to_s
      end
    end
  elsif ['base-atticroof-radiant-barrier.xml'].include? hpxml_file
    roofs_values[0][:radiant_barrier] = true
  end
  return roofs_values
end

def get_hpxml_file_rim_joists_values(hpxml_file, rim_joists_values)
  if ['base.xml'].include? hpxml_file
    # TODO: Other geometry values (e.g., building volume) assume
    # no rim joists.
    rim_joists_values = [{ :id => "RimJoistFoundation",
                           :exterior_adjacent_to => "outside",
                           :interior_adjacent_to => "basement - conditioned",
                           :area => 116,
                           :solar_absorptance => 0.7,
                           :emittance => 0.92,
                           :insulation_assembly_r_value => 23.0 }]
  elsif ['base-foundation-ambient.xml',
         'base-foundation-slab.xml'].include? hpxml_file
    rim_joists_values = []
  elsif ['base-foundation-unconditioned-basement.xml'].include? hpxml_file
    for i in 0..rim_joists_values.size - 1
      rim_joists_values[i][:interior_adjacent_to] = "basement - unconditioned"
      rim_joists_values[i][:insulation_assembly_r_value] = 2.3
    end
  elsif ['base-foundation-unconditioned-basement-wall-insulation.xml'].include? hpxml_file
    for i in 0..rim_joists_values.size - 1
      rim_joists_values[i][:insulation_assembly_r_value] = 23.0
    end
  elsif ['base-foundation-unvented-crawlspace.xml'].include? hpxml_file
    for i in 0..rim_joists_values.size - 1
      rim_joists_values[i][:interior_adjacent_to] = "crawlspace - unvented"
    end
  elsif ['base-foundation-vented-crawlspace.xml'].include? hpxml_file
    for i in 0..rim_joists_values.size - 1
      rim_joists_values[i][:interior_adjacent_to] = "crawlspace - vented"
    end
  elsif ['base-foundation-multiple.xml'].include? hpxml_file
    rim_joists_values[0][:exterior_adjacent_to] = "crawlspace - unvented"
    rim_joists_values << { :id => "RimJoistCrawlspace",
                           :exterior_adjacent_to => "outside",
                           :interior_adjacent_to => "crawlspace - unvented",
                           :area => 81,
                           :solar_absorptance => 0.7,
                           :emittance => 0.92,
                           :insulation_assembly_r_value => 2.3 }
  elsif ['base-enclosure-2stories.xml'].include? hpxml_file
    rim_joists_values << { :id => "RimJoist2ndStory",
                           :exterior_adjacent_to => "outside",
                           :interior_adjacent_to => "living space",
                           :area => 116,
                           :solar_absorptance => 0.7,
                           :emittance => 0.92,
                           :insulation_assembly_r_value => 23.0 }
  elsif ['base-enclosure-split-surfaces.xml'].include? hpxml_file
    for n in 1..rim_joists_values.size
      rim_joists_values[n - 1][:area] /= 10.0
      for i in 2..10
        rim_joists_values << rim_joists_values[n - 1].dup
        rim_joists_values[-1][:id] += i.to_s
      end
    end
  end
  return rim_joists_values
end

def get_hpxml_file_walls_values(hpxml_file, walls_values)
  if ['base.xml'].include? hpxml_file
    walls_values = [{ :id => "Wall",
                      :exterior_adjacent_to => "outside",
                      :interior_adjacent_to => "living space",
                      :wall_type => "WoodStud",
                      :area => 1200,
                      :solar_absorptance => 0.7,
                      :emittance => 0.92,
                      :insulation_assembly_r_value => 23 },
                    { :id => "WallAtticGable",
                      :exterior_adjacent_to => "outside",
                      :interior_adjacent_to => "attic - unvented",
                      :wall_type => "WoodStud",
                      :area => 290,
                      :solar_absorptance => 0.7,
                      :emittance => 0.92,
                      :insulation_assembly_r_value => 4.0 }]
  elsif ['base-atticroof-flat.xml'].include? hpxml_file
    walls_values.delete_at(1)
  elsif ['base-atticroof-vented.xml'].include? hpxml_file
    walls_values[1][:interior_adjacent_to] = "attic - vented"
  elsif ['base-atticroof-cathedral.xml'].include? hpxml_file
    walls_values[1][:interior_adjacent_to] = "living space"
    walls_values[1][:insulation_assembly_r_value] = 23.0
  elsif ['base-atticroof-conditioned.xml'].include? hpxml_file
    walls_values.delete_at(1)
    walls_values << { :id => "WallAtticKneeWall",
                      :exterior_adjacent_to => "attic - unvented",
                      :interior_adjacent_to => "living space",
                      :wall_type => "WoodStud",
                      :area => 316,
                      :solar_absorptance => 0.7,
                      :emittance => 0.92,
                      :insulation_assembly_r_value => 23.0 }
    walls_values << { :id => "WallAtticGableCond",
                      :exterior_adjacent_to => "outside",
                      :interior_adjacent_to => "living space",
                      :wall_type => "WoodStud",
                      :area => 240,
                      :solar_absorptance => 0.7,
                      :emittance => 0.92,
                      :insulation_assembly_r_value => 22.3 }
    walls_values << { :id => "WallAtticGableUncond",
                      :exterior_adjacent_to => "outside",
                      :interior_adjacent_to => "attic - unvented",
                      :wall_type => "WoodStud",
                      :area => 50,
                      :solar_absorptance => 0.7,
                      :emittance => 0.92,
                      :insulation_assembly_r_value => 4.0 }
  elsif ['base-enclosure-walltype-cmu.xml'].include? hpxml_file
    walls_values[0][:wall_type] = "ConcreteMasonryUnit"
    walls_values[0][:insulation_assembly_r_value] = 12
  elsif ['base-enclosure-walltype-doublestud.xml'].include? hpxml_file
    walls_values[0][:wall_type] = "DoubleWoodStud"
    walls_values[0][:insulation_assembly_r_value] = 28.7
  elsif ['base-enclosure-walltype-icf.xml'].include? hpxml_file
    walls_values[0][:wall_type] = "InsulatedConcreteForms"
    walls_values[0][:insulation_assembly_r_value] = 21
  elsif ['base-enclosure-walltype-log.xml'].include? hpxml_file
    walls_values[0][:wall_type] = "LogWall"
    walls_values[0][:insulation_assembly_r_value] = 7.1
  elsif ['base-enclosure-walltype-sip.xml'].include? hpxml_file
    walls_values[0][:wall_type] = "StructurallyInsulatedPanel"
    walls_values[0][:insulation_assembly_r_value] = 16.1
  elsif ['base-enclosure-walltype-solidconcrete.xml'].include? hpxml_file
    walls_values[0][:wall_type] = "SolidConcrete"
    walls_values[0][:insulation_assembly_r_value] = 1.35
  elsif ['base-enclosure-walltype-steelstud.xml'].include? hpxml_file
    walls_values[0][:wall_type] = "SteelFrame"
    walls_values[0][:insulation_assembly_r_value] = 8.1
  elsif ['base-enclosure-walltype-stone.xml'].include? hpxml_file
    walls_values[0][:wall_type] = "Stone"
    walls_values[0][:insulation_assembly_r_value] = 5.4
  elsif ['base-enclosure-walltype-strawbale.xml'].include? hpxml_file
    walls_values[0][:wall_type] = "StrawBale"
    walls_values[0][:insulation_assembly_r_value] = 58.8
  elsif ['base-enclosure-walltype-structuralbrick.xml'].include? hpxml_file
    walls_values[0][:wall_type] = "StructuralBrick"
    walls_values[0][:insulation_assembly_r_value] = 7.9
  elsif ['invalid_files/missing-surfaces.xml'].include? hpxml_file
    walls_values << { :id => "WallGarage",
                      :exterior_adjacent_to => "garage",
                      :interior_adjacent_to => "living space",
                      :wall_type => "WoodStud",
                      :area => 100,
                      :solar_absorptance => 0.7,
                      :emittance => 0.92,
                      :insulation_assembly_r_value => 4 }
  elsif ['base-enclosure-2stories.xml'].include? hpxml_file
    walls_values[0][:area] *= 2.0
  elsif ['base-enclosure-2stories-garage.xml'].include? hpxml_file
    walls_values = [{ :id => "Wall",
                      :exterior_adjacent_to => "outside",
                      :interior_adjacent_to => "living space",
                      :wall_type => "WoodStud",
                      :area => 880,
                      :solar_absorptance => 0.7,
                      :emittance => 0.92,
                      :insulation_assembly_r_value => 23 },
                    { :id => "WallGarageInterior",
                      :exterior_adjacent_to => "garage",
                      :interior_adjacent_to => "living space",
                      :wall_type => "WoodStud",
                      :area => 320,
                      :solar_absorptance => 0.7,
                      :emittance => 0.92,
                      :insulation_assembly_r_value => 23 },
                    { :id => "WallGarageExterior",
                      :exterior_adjacent_to => "outside",
                      :interior_adjacent_to => "garage",
                      :wall_type => "WoodStud",
                      :area => 800,
                      :solar_absorptance => 0.7,
                      :emittance => 0.92,
                      :insulation_assembly_r_value => 4 }]
  elsif ['base-enclosure-garage.xml'].include? hpxml_file
    walls_values = [{ :id => "Wall",
                      :exterior_adjacent_to => "outside",
                      :interior_adjacent_to => "living space",
                      :wall_type => "WoodStud",
                      :area => 960,
                      :solar_absorptance => 0.7,
                      :emittance => 0.92,
                      :insulation_assembly_r_value => 23 },
                    { :id => "WallGarageInterior",
                      :exterior_adjacent_to => "garage",
                      :interior_adjacent_to => "living space",
                      :wall_type => "WoodStud",
                      :area => 240,
                      :solar_absorptance => 0.7,
                      :emittance => 0.92,
                      :insulation_assembly_r_value => 23 },
                    { :id => "WallGarageExterior",
                      :exterior_adjacent_to => "outside",
                      :interior_adjacent_to => "garage",
                      :wall_type => "WoodStud",
                      :area => 560,
                      :solar_absorptance => 0.7,
                      :emittance => 0.92,
                      :insulation_assembly_r_value => 4 }]
  elsif ['base-atticroof-unvented-insulated-roof.xml'].include? hpxml_file
    walls_values[1][:insulation_assembly_r_value] = 23
  elsif ['base-enclosure-adiabatic-surfaces.xml'].include? hpxml_file
    walls_values.delete_at(1)
    walls_values << walls_values[0].dup
    walls_values[0][:area] *= 0.35
    walls_values[-1][:area] *= 0.65
    walls_values[-1][:id] += "Adiabatic"
    walls_values[-1][:exterior_adjacent_to] = "other housing unit"
    walls_values[-1][:insulation_assembly_r_value] = 4
  elsif ['base-enclosure-split-surfaces.xml'].include? hpxml_file
    for n in 1..walls_values.size
      walls_values[n - 1][:area] /= 10.0
      for i in 2..10
        walls_values << walls_values[n - 1].dup
        walls_values[-1][:id] += i.to_s
      end
    end
  end
  return walls_values
end

def get_hpxml_file_foundation_walls_values(hpxml_file, foundation_walls_values)
  if ['base.xml'].include? hpxml_file
    foundation_walls_values = [{ :id => "FoundationWall",
                                 :exterior_adjacent_to => "ground",
                                 :interior_adjacent_to => "basement - conditioned",
                                 :height => 8,
                                 :area => 1200,
                                 :thickness => 8,
                                 :depth_below_grade => 7,
                                 :insulation_interior_r_value => 0,
                                 :insulation_interior_distance_to_top => 0,
                                 :insulation_interior_distance_to_bottom => 0,
                                 :insulation_exterior_distance_to_top => 0,
                                 :insulation_exterior_distance_to_bottom => 8,
                                 :insulation_exterior_r_value => 8.9 }]
  elsif ['base-foundation-conditioned-basement-wall-interior-insulation.xml'].include? hpxml_file
    foundation_walls_values[0][:insulation_interior_distance_to_top] = 0
    foundation_walls_values[0][:insulation_interior_distance_to_bottom] = 8
    foundation_walls_values[0][:insulation_interior_r_value] = 10
    foundation_walls_values[0][:insulation_exterior_distance_to_top] = 1
    foundation_walls_values[0][:insulation_exterior_distance_to_bottom] = 8
  elsif ['base-foundation-unconditioned-basement.xml'].include? hpxml_file
    foundation_walls_values[0][:interior_adjacent_to] = "basement - unconditioned"
    foundation_walls_values[0][:insulation_exterior_distance_to_bottom] = 0
    foundation_walls_values[0][:insulation_exterior_r_value] = 0
  elsif ['base-foundation-unconditioned-basement-wall-insulation.xml'].include? hpxml_file
    foundation_walls_values[0][:insulation_exterior_distance_to_bottom] = 4
    foundation_walls_values[0][:insulation_exterior_r_value] = 8.9
  elsif ['base-foundation-unconditioned-basement-assembly-r.xml'].include? hpxml_file
    foundation_walls_values[0][:insulation_exterior_distance_to_top] = nil
    foundation_walls_values[0][:insulation_exterior_distance_to_bottom] = nil
    foundation_walls_values[0][:insulation_exterior_r_value] = nil
    foundation_walls_values[0][:insulation_interior_distance_to_top] = nil
    foundation_walls_values[0][:insulation_interior_distance_to_bottom] = nil
    foundation_walls_values[0][:insulation_interior_r_value] = nil
    foundation_walls_values[0][:insulation_assembly_r_value] = 10.69
  elsif ['base-foundation-unconditioned-basement-above-grade.xml'].include? hpxml_file
    foundation_walls_values[0][:depth_below_grade] = 4
  elsif ['base-foundation-unvented-crawlspace.xml',
         'base-foundation-vented-crawlspace.xml'].include? hpxml_file
    if ['base-foundation-unvented-crawlspace.xml'].include? hpxml_file
      foundation_walls_values[0][:interior_adjacent_to] = "crawlspace - unvented"
    else
      foundation_walls_values[0][:interior_adjacent_to] = "crawlspace - vented"
    end
    foundation_walls_values[0][:height] -= 4
    foundation_walls_values[0][:area] /= 2.0
    foundation_walls_values[0][:depth_below_grade] -= 4
    foundation_walls_values[0][:insulation_exterior_distance_to_bottom] -= 4
  elsif ['base-foundation-multiple.xml'].include? hpxml_file
    foundation_walls_values[0][:area] = 600
    foundation_walls_values << { :id => "FoundationWallInterior",
                                 :exterior_adjacent_to => "crawlspace - unvented",
                                 :interior_adjacent_to => "basement - unconditioned",
                                 :height => 8,
                                 :area => 360,
                                 :thickness => 8,
                                 :depth_below_grade => 4,
                                 :insulation_interior_r_value => 0,
                                 :insulation_interior_distance_to_top => 0,
                                 :insulation_interior_distance_to_bottom => 0,
                                 :insulation_exterior_distance_to_top => 0,
                                 :insulation_exterior_distance_to_bottom => 0,
                                 :insulation_exterior_r_value => 0 }
    foundation_walls_values << { :id => "FoundationWallCrawlspace",
                                 :exterior_adjacent_to => "ground",
                                 :interior_adjacent_to => "crawlspace - unvented",
                                 :height => 4,
                                 :area => 600,
                                 :thickness => 8,
                                 :depth_below_grade => 3,
                                 :insulation_interior_r_value => 0,
                                 :insulation_interior_distance_to_top => 0,
                                 :insulation_interior_distance_to_bottom => 0,
                                 :insulation_exterior_distance_to_top => 0,
                                 :insulation_exterior_distance_to_bottom => 0,
                                 :insulation_exterior_r_value => 0 }
  elsif ['base-foundation-ambient.xml',
         'base-foundation-slab.xml'].include? hpxml_file
    foundation_walls_values = []
  elsif ['base-foundation-walkout-basement.xml'].include? hpxml_file
    foundation_walls_values = [{ :id => "FoundationWall1",
                                 :exterior_adjacent_to => "ground",
                                 :interior_adjacent_to => "basement - conditioned",
                                 :height => 8,
                                 :area => 480,
                                 :thickness => 8,
                                 :depth_below_grade => 7,
                                 :insulation_interior_r_value => 0,
                                 :insulation_interior_distance_to_top => 0,
                                 :insulation_interior_distance_to_bottom => 0,
                                 :insulation_exterior_distance_to_top => 0,
                                 :insulation_exterior_distance_to_bottom => 8,
                                 :insulation_exterior_r_value => 8.9 },
                               { :id => "FoundationWall2",
                                 :exterior_adjacent_to => "ground",
                                 :interior_adjacent_to => "basement - conditioned",
                                 :height => 4,
                                 :area => 120,
                                 :thickness => 8,
                                 :depth_below_grade => 3,
                                 :insulation_interior_r_value => 0,
                                 :insulation_interior_distance_to_top => 0,
                                 :insulation_interior_distance_to_bottom => 0,
                                 :insulation_exterior_distance_to_top => 0,
                                 :insulation_exterior_distance_to_bottom => 4,
                                 :insulation_exterior_r_value => 8.9 },
                               { :id => "FoundationWall3",
                                 :exterior_adjacent_to => "ground",
                                 :interior_adjacent_to => "basement - conditioned",
                                 :height => 2,
                                 :area => 60,
                                 :thickness => 8,
                                 :depth_below_grade => 1,
                                 :insulation_interior_r_value => 0,
                                 :insulation_interior_distance_to_top => 0,
                                 :insulation_interior_distance_to_bottom => 0,
                                 :insulation_exterior_distance_to_top => 0,
                                 :insulation_exterior_distance_to_bottom => 2,
                                 :insulation_exterior_r_value => 8.9 }]
  elsif ['base-foundation-complex.xml'].include? hpxml_file
    foundation_walls_values = [{ :id => "FoundationWall1",
                                 :exterior_adjacent_to => "ground",
                                 :interior_adjacent_to => "basement - conditioned",
                                 :height => 8,
                                 :area => 160,
                                 :thickness => 8,
                                 :depth_below_grade => 7,
                                 :insulation_interior_r_value => 0,
                                 :insulation_interior_distance_to_top => 0,
                                 :insulation_interior_distance_to_bottom => 0,
                                 :insulation_exterior_distance_to_top => 0,
                                 :insulation_exterior_distance_to_bottom => 0,
                                 :insulation_exterior_r_value => 0.0 },
                               { :id => "FoundationWall2",
                                 :exterior_adjacent_to => "ground",
                                 :interior_adjacent_to => "basement - conditioned",
                                 :height => 8,
                                 :area => 240,
                                 :thickness => 8,
                                 :depth_below_grade => 7,
                                 :insulation_interior_r_value => 0,
                                 :insulation_interior_distance_to_top => 0,
                                 :insulation_interior_distance_to_bottom => 0,
                                 :insulation_exterior_distance_to_top => 0,
                                 :insulation_exterior_distance_to_bottom => 8,
                                 :insulation_exterior_r_value => 8.9 },
                               { :id => "FoundationWall3",
                                 :exterior_adjacent_to => "ground",
                                 :interior_adjacent_to => "basement - conditioned",
                                 :height => 4,
                                 :area => 160,
                                 :thickness => 8,
                                 :depth_below_grade => 3,
                                 :insulation_interior_r_value => 0,
                                 :insulation_interior_distance_to_top => 0,
                                 :insulation_interior_distance_to_bottom => 0,
                                 :insulation_exterior_distance_to_top => 0,
                                 :insulation_exterior_distance_to_bottom => 0,
                                 :insulation_exterior_r_value => 0.0 },
                               { :id => "FoundationWall4",
                                 :exterior_adjacent_to => "ground",
                                 :interior_adjacent_to => "basement - conditioned",
                                 :height => 4,
                                 :area => 120,
                                 :thickness => 8,
                                 :depth_below_grade => 3,
                                 :insulation_interior_r_value => 0,
                                 :insulation_interior_distance_to_top => 0,
                                 :insulation_interior_distance_to_bottom => 0,
                                 :insulation_exterior_distance_to_top => 0,
                                 :insulation_exterior_distance_to_bottom => 4,
                                 :insulation_exterior_r_value => 8.9 },
                               { :id => "FoundationWall5",
                                 :exterior_adjacent_to => "ground",
                                 :interior_adjacent_to => "basement - conditioned",
                                 :height => 4,
                                 :area => 80,
                                 :thickness => 8,
                                 :depth_below_grade => 3,
                                 :insulation_interior_r_value => 0,
                                 :insulation_interior_distance_to_top => 0,
                                 :insulation_interior_distance_to_bottom => 0,
                                 :insulation_exterior_distance_to_top => 0,
                                 :insulation_exterior_distance_to_bottom => 4,
                                 :insulation_exterior_r_value => 8.9 }]
  elsif ['base-enclosure-split-surfaces.xml'].include? hpxml_file
    for n in 1..foundation_walls_values.size
      foundation_walls_values[n - 1][:area] /= 10.0
      for i in 2..10
        foundation_walls_values << foundation_walls_values[n - 1].dup
        foundation_walls_values[-1][:id] += i.to_s
      end
    end
  end
  return foundation_walls_values
end

def get_hpxml_file_framefloors_values(hpxml_file, framefloors_values)
  if ['base.xml'].include? hpxml_file
    framefloors_values = [{ :id => "FloorBelowAttic",
                            :exterior_adjacent_to => "attic - unvented",
                            :interior_adjacent_to => "living space",
                            :area => 1350,
                            :insulation_assembly_r_value => 39.3 }]
  elsif ['base-atticroof-flat.xml',
         'base-atticroof-cathedral.xml'].include? hpxml_file
    framefloors_values.delete_at(0)
  elsif ['base-atticroof-vented.xml'].include? hpxml_file
    framefloors_values[0][:exterior_adjacent_to] = "attic - vented"
  elsif ['base-atticroof-conditioned.xml'].include? hpxml_file
    framefloors_values[0][:area] = 450
  elsif ['base-enclosure-garage.xml'].include? hpxml_file
    framefloors_values << { :id => "FloorBetweenAtticGarage",
                            :exterior_adjacent_to => "attic - unvented",
                            :interior_adjacent_to => "garage",
                            :area => 600,
                            :insulation_assembly_r_value => 2.1 }
  elsif ['base-foundation-ambient.xml'].include? hpxml_file
    framefloors_values << { :id => "FloorAboveAmbient",
                            :exterior_adjacent_to => "outside",
                            :interior_adjacent_to => "living space",
                            :area => 1350,
                            :insulation_assembly_r_value => 18.7 }
  elsif ['base-foundation-unconditioned-basement.xml'].include? hpxml_file
    framefloors_values << { :id => "FloorAboveUncondBasement",
                            :exterior_adjacent_to => "basement - unconditioned",
                            :interior_adjacent_to => "living space",
                            :area => 1350,
                            :insulation_assembly_r_value => 18.7 }
  elsif ['base-foundation-unconditioned-basement-wall-insulation.xml'].include? hpxml_file
    framefloors_values[1][:insulation_assembly_r_value] = 2.1
  elsif ['base-foundation-unvented-crawlspace.xml'].include? hpxml_file
    framefloors_values << { :id => "FloorAboveUnventedCrawl",
                            :exterior_adjacent_to => "crawlspace - unvented",
                            :interior_adjacent_to => "living space",
                            :area => 1350,
                            :insulation_assembly_r_value => 18.7 }
  elsif ['base-foundation-vented-crawlspace.xml'].include? hpxml_file
    framefloors_values << { :id => "FloorAboveVentedCrawl",
                            :exterior_adjacent_to => "crawlspace - vented",
                            :interior_adjacent_to => "living space",
                            :area => 1350,
                            :insulation_assembly_r_value => 18.7 }
  elsif ['base-foundation-multiple.xml'].include? hpxml_file
    framefloors_values[1][:area] = 675
    framefloors_values << { :id => "FloorAboveUnventedCrawlspace",
                            :exterior_adjacent_to => "crawlspace - unvented",
                            :interior_adjacent_to => "living space",
                            :area => 675,
                            :insulation_assembly_r_value => 18.7 }
  elsif ['base-enclosure-2stories-garage.xml'].include? hpxml_file
    framefloors_values << { :id => "FloorAboveGarage",
                            :exterior_adjacent_to => "garage",
                            :interior_adjacent_to => "living space",
                            :area => 400,
                            :insulation_assembly_r_value => 18.7 }
  elsif ['base-atticroof-unvented-insulated-roof.xml'].include? hpxml_file
    framefloors_values[0][:insulation_assembly_r_value] = 2.1
  elsif ['base-enclosure-adiabatic-surfaces.xml'].include? hpxml_file
    framefloors_values = [{ :id => "FloorAboveAdiabatic",
                            :exterior_adjacent_to => "other housing unit below",
                            :interior_adjacent_to => "living space",
                            :area => 1350,
                            :insulation_assembly_r_value => 2.1 },
                          { :id => "FloorBelowAdiabatic",
                            :exterior_adjacent_to => "other housing unit above",
                            :interior_adjacent_to => "living space",
                            :area => 1350,
                            :insulation_assembly_r_value => 2.1 }]
  elsif ['base-enclosure-split-surfaces.xml'].include? hpxml_file
    for n in 1..framefloors_values.size
      framefloors_values[n - 1][:area] /= 10.0
      for i in 2..10
        framefloors_values << framefloors_values[n - 1].dup
        framefloors_values[-1][:id] += i.to_s
      end
    end
  end
  return framefloors_values
end

def get_hpxml_file_slabs_values(hpxml_file, slabs_values)
  if ['base.xml'].include? hpxml_file
    slabs_values = [{ :id => "Slab",
                      :interior_adjacent_to => "basement - conditioned",
                      :area => 1350,
                      :thickness => 4,
                      :exposed_perimeter => 150,
                      :perimeter_insulation_depth => 0,
                      :under_slab_insulation_width => 0,
                      :perimeter_insulation_r_value => 0,
                      :under_slab_insulation_r_value => 0,
                      :carpet_fraction => 0,
                      :carpet_r_value => 0 }]
  elsif ['base-foundation-unconditioned-basement.xml'].include? hpxml_file
    slabs_values[0][:interior_adjacent_to] = "basement - unconditioned"
  elsif ['base-foundation-conditioned-basement-slab-insulation.xml'].include? hpxml_file
    slabs_values[0][:under_slab_insulation_width] = 4
    slabs_values[0][:under_slab_insulation_r_value] = 10
  elsif ['base-foundation-slab.xml'].include? hpxml_file
    slabs_values[0][:interior_adjacent_to] = "living space"
    slabs_values[0][:under_slab_insulation_width] = nil
    slabs_values[0][:under_slab_insulation_spans_entire_slab] = true
    slabs_values[0][:depth_below_grade] = 0
    slabs_values[0][:under_slab_insulation_r_value] = 5
    slabs_values[0][:carpet_fraction] = 1
    slabs_values[0][:carpet_r_value] = 2.5
  elsif ['base-foundation-unvented-crawlspace.xml',
         'base-foundation-vented-crawlspace.xml'].include? hpxml_file
    if ['base-foundation-unvented-crawlspace.xml'].include? hpxml_file
      slabs_values[0][:interior_adjacent_to] = "crawlspace - unvented"
    else
      slabs_values[0][:interior_adjacent_to] = "crawlspace - vented"
    end
    slabs_values[0][:thickness] = 0
    slabs_values[0][:carpet_r_value] = 2.5
  elsif ['base-foundation-multiple.xml'].include? hpxml_file
    slabs_values[0][:area] = 675
    slabs_values[0][:exposed_perimeter] = 75
    slabs_values << { :id => "SlabUnderCrawlspace",
                      :interior_adjacent_to => "crawlspace - unvented",
                      :area => 675,
                      :thickness => 0,
                      :exposed_perimeter => 75,
                      :perimeter_insulation_depth => 0,
                      :under_slab_insulation_width => 0,
                      :perimeter_insulation_r_value => 0,
                      :under_slab_insulation_r_value => 0,
                      :carpet_fraction => 0,
                      :carpet_r_value => 0 }
  elsif ['base-foundation-ambient.xml'].include? hpxml_file
    slabs_values = []
  elsif ['base-enclosure-2stories-garage.xml'].include? hpxml_file
    slabs_values[0][:area] -= 400
    slabs_values[0][:exposed_perimeter] -= 40
    slabs_values << { :id => "SlabUnderGarage",
                      :interior_adjacent_to => "garage",
                      :area => 400,
                      :thickness => 4,
                      :exposed_perimeter => 40,
                      :perimeter_insulation_depth => 0,
                      :under_slab_insulation_width => 0,
                      :depth_below_grade => 0,
                      :perimeter_insulation_r_value => 0,
                      :under_slab_insulation_r_value => 0,
                      :carpet_fraction => 0,
                      :carpet_r_value => 0 }
  elsif ['base-enclosure-garage.xml'].include? hpxml_file
    slabs_values[0][:exposed_perimeter] -= 30
    slabs_values << { :id => "SlabUnderGarage",
                      :interior_adjacent_to => "garage",
                      :area => 600,
                      :thickness => 4,
                      :exposed_perimeter => 70,
                      :perimeter_insulation_depth => 0,
                      :under_slab_insulation_width => 0,
                      :depth_below_grade => 0,
                      :perimeter_insulation_r_value => 0,
                      :under_slab_insulation_r_value => 0,
                      :carpet_fraction => 0,
                      :carpet_r_value => 0 }
  elsif ['base-foundation-complex.xml'].include? hpxml_file
    slabs_values = [{ :id => "Slab1",
                      :interior_adjacent_to => "basement - conditioned",
                      :area => 675,
                      :thickness => 4,
                      :exposed_perimeter => 75,
                      :perimeter_insulation_depth => 0,
                      :under_slab_insulation_width => 0,
                      :perimeter_insulation_r_value => 0,
                      :under_slab_insulation_r_value => 0,
                      :carpet_fraction => 0,
                      :carpet_r_value => 0 },
                    { :id => "Slab2",
                      :interior_adjacent_to => "basement - conditioned",
                      :area => 405,
                      :thickness => 4,
                      :exposed_perimeter => 45,
                      :perimeter_insulation_depth => 1,
                      :under_slab_insulation_width => 0,
                      :perimeter_insulation_r_value => 5,
                      :under_slab_insulation_r_value => 0,
                      :carpet_fraction => 0,
                      :carpet_r_value => 0 },
                    { :id => "Slab3",
                      :interior_adjacent_to => "basement - conditioned",
                      :area => 270,
                      :thickness => 4,
                      :exposed_perimeter => 30,
                      :perimeter_insulation_depth => 1,
                      :under_slab_insulation_width => 0,
                      :perimeter_insulation_r_value => 5,
                      :under_slab_insulation_r_value => 0,
                      :carpet_fraction => 0,
                      :carpet_r_value => 0 }]
  elsif ['base-enclosure-split-surfaces.xml'].include? hpxml_file
    for n in 1..slabs_values.size
      slabs_values[n - 1][:area] /= 10.0
      slabs_values[n - 1][:exposed_perimeter] /= 10.0
      for i in 2..10
        slabs_values << slabs_values[n - 1].dup
        slabs_values[-1][:id] += i.to_s
      end
    end
  end
  return slabs_values
end

def get_hpxml_file_windows_values(hpxml_file, windows_values)
  if ['base.xml'].include? hpxml_file
    windows_values = [{ :id => "WindowNorth",
                        :area => 54,
                        :azimuth => 0,
                        :ufactor => 0.33,
                        :shgc => 0.45,
                        :wall_idref => "Wall" },
                      { :id => "WindowSouth",
                        :area => 54,
                        :azimuth => 180,
                        :ufactor => 0.33,
                        :shgc => 0.45,
                        :wall_idref => "Wall" },
                      { :id => "WindowEast",
                        :area => 36,
                        :azimuth => 90,
                        :ufactor => 0.33,
                        :shgc => 0.45,
                        :wall_idref => "Wall" },
                      { :id => "WindowWest",
                        :area => 36,
                        :azimuth => 270,
                        :ufactor => 0.33,
                        :shgc => 0.45,
                        :wall_idref => "Wall" }]
  elsif ['base-enclosure-overhangs.xml'].include? hpxml_file
    windows_values[0][:overhangs_depth] = 2.5
    windows_values[0][:overhangs_distance_to_top_of_window] = 0
    windows_values[0][:overhangs_distance_to_bottom_of_window] = 4
    windows_values[2][:overhangs_depth] = 1.5
    windows_values[2][:overhangs_distance_to_top_of_window] = 2
    windows_values[2][:overhangs_distance_to_bottom_of_window] = 6
    windows_values[3][:overhangs_depth] = 1.5
    windows_values[3][:overhangs_distance_to_top_of_window] = 2
    windows_values[3][:overhangs_distance_to_bottom_of_window] = 7
  elsif ['base-enclosure-windows-interior-shading.xml'].include? hpxml_file
    windows_values[0][:interior_shading_factor_summer] = 0.7
    windows_values[0][:interior_shading_factor_winter] = 0.85
    windows_values[1][:interior_shading_factor_summer] = 0.01
    windows_values[1][:interior_shading_factor_winter] = 0.99
    windows_values[2][:interior_shading_factor_summer] = 0.0
    windows_values[2][:interior_shading_factor_winter] = 0.5
    windows_values[3][:interior_shading_factor_summer] = 1.0
    windows_values[3][:interior_shading_factor_winter] = 1.0
  elsif ['invalid_files/invalid-window-interior-shading.xml'].include? hpxml_file
    windows_values[0][:interior_shading_factor_summer] = 0.85
    windows_values[0][:interior_shading_factor_winter] = 0.7
  elsif ['base-enclosure-windows-none.xml'].include? hpxml_file
    windows_values = []
  elsif ['invalid_files/net-area-negative-wall.xml'].include? hpxml_file
    windows_values[0][:area] = 1000
  elsif ['base-atticroof-conditioned.xml'].include? hpxml_file
    windows_values[0][:area] = 54
    windows_values[1][:area] = 54
    windows_values[2][:area] = 54
    windows_values[3][:area] = 54
    windows_values << { :id => "AtticGableWindowEast",
                        :area => 12,
                        :azimuth => 90,
                        :ufactor => 0.33,
                        :shgc => 0.45,
                        :wall_idref => "WallAtticGableCond" }
    windows_values << { :id => "AtticGableWindowWest",
                        :area => 62,
                        :azimuth => 270,
                        :ufactor => 0.3,
                        :shgc => 0.45,
                        :wall_idref => "WallAtticGableCond" }
  elsif ['base-atticroof-cathedral.xml'].include? hpxml_file
    windows_values[0][:area] = 54
    windows_values[1][:area] = 54
    windows_values[2][:area] = 54
    windows_values[3][:area] = 54
    windows_values << { :id => "AtticGableWindowEast",
                        :area => 12,
                        :azimuth => 90,
                        :ufactor => 0.33,
                        :shgc => 0.45,
                        :wall_idref => "WallAtticGable" }
    windows_values << { :id => "AtticGableWindowWest",
                        :area => 12,
                        :azimuth => 270,
                        :ufactor => 0.33,
                        :shgc => 0.45,
                        :wall_idref => "WallAtticGable" }
  elsif ['base-enclosure-garage.xml'].include? hpxml_file
    windows_values.delete_at(2)
    windows_values << { :id => "GarageWindowEast",
                        :area => 12,
                        :azimuth => 90,
                        :ufactor => 0.33,
                        :shgc => 0.45,
                        :wall_idref => "WallGarageExterior" }
  elsif ['base-enclosure-2stories.xml'].include? hpxml_file
    windows_values[0][:area] = 108
    windows_values[1][:area] = 108
    windows_values[2][:area] = 72
    windows_values[3][:area] = 72
  elsif ['base-enclosure-2stories-garage'].include? hpxml_file
    windows_values[0][:area] = 84
    windows_values[1][:area] = 108
    windows_values[2][:area] = 72
    windows_values[3][:area] = 48
  elsif ['base-foundation-unconditioned-basement-above-grade.xml'].include? hpxml_file
    windows_values << { :id => "FoundationWindowNorth",
                        :area => 20,
                        :azimuth => 0,
                        :ufactor => 0.33,
                        :shgc => 0.45,
                        :wall_idref => "FoundationWall" }
    windows_values << { :id => "FoundationWindowSouth",
                        :area => 20,
                        :azimuth => 180,
                        :ufactor => 0.33,
                        :shgc => 0.45,
                        :wall_idref => "FoundationWall" }
    windows_values << { :id => "FoundationWindowEast",
                        :area => 10,
                        :azimuth => 90,
                        :ufactor => 0.33,
                        :shgc => 0.45,
                        :wall_idref => "FoundationWall" }
    windows_values << { :id => "FoundationWindowWest",
                        :area => 10,
                        :azimuth => 270,
                        :ufactor => 0.33,
                        :shgc => 0.45,
                        :wall_idref => "FoundationWall" }
  elsif ['invalid_files/unattached-window.xml'].include? hpxml_file
    windows_values[0][:wall_idref] = "foobar"
  elsif ['base-enclosure-split-surfaces.xml'].include? hpxml_file
    area_adjustments = []
    for n in 1..windows_values.size
      windows_values[n - 1][:area] /= 10.0
      for i in 2..10
        windows_values << windows_values[n - 1].dup
        windows_values[-1][:id] += i.to_s
        windows_values[-1][:wall_idref] += i.to_s
      end
    end
  end
  return windows_values
end

def get_hpxml_file_skylights_values(hpxml_file, skylights_values)
  if ['base-enclosure-skylights.xml'].include? hpxml_file
    skylights_values << { :id => "SkylightNorth",
                          :area => 15,
                          :azimuth => 0,
                          :ufactor => 0.33,
                          :shgc => 0.45,
                          :roof_idref => "Roof" }
    skylights_values << { :id => "SkylightSouth",
                          :area => 15,
                          :azimuth => 180,
                          :ufactor => 0.35,
                          :shgc => 0.47,
                          :roof_idref => "Roof" }
  elsif ['invalid_files/net-area-negative-roof.xml'].include? hpxml_file
    skylights_values[0][:area] = 4000
  elsif ['invalid_files/unattached-skylight.xml'].include? hpxml_file
    skylights_values[0][:roof_idref] = "foobar"
  elsif ['base-enclosure-split-surfaces.xml'].include? hpxml_file
    for n in 1..skylights_values.size
      skylights_values[n - 1][:area] /= 10.0
      for i in 2..10
        skylights_values << skylights_values[n - 1].dup
        skylights_values[-1][:id] += i.to_s
        skylights_values[-1][:roof_idref] += i.to_s if i % 2 == 0
      end
    end
  end
  return skylights_values
end

def get_hpxml_file_doors_values(hpxml_file, doors_values)
  if ['base.xml'].include? hpxml_file
    doors_values = [{ :id => "DoorNorth",
                      :wall_idref => "Wall",
                      :area => 40,
                      :azimuth => 0,
                      :r_value => 4.4 },
                    { :id => "DoorSouth",
                      :wall_idref => "Wall",
                      :area => 40,
                      :azimuth => 180,
                      :r_value => 4.4 }]
  elsif ['base-enclosure-garage.xml',
         'base-enclosure-2stories-garage.xml'].include? hpxml_file
    doors_values << { :id => "GarageDoorSouth",
                      :wall_idref => "WallGarageExterior",
                      :area => 70,
                      :azimuth => 180,
                      :r_value => 4.4 }
  elsif ['invalid_files/unattached-door.xml'].include? hpxml_file
    doors_values[0][:wall_idref] = "foobar"
  elsif ['base-enclosure-split-surfaces.xml'].include? hpxml_file
    area_adjustments = []
    for n in 1..doors_values.size
      doors_values[n - 1][:area] /= 10.0
      for i in 2..10
        doors_values << doors_values[n - 1].dup
        doors_values[-1][:id] += i.to_s
        doors_values[-1][:wall_idref] += i.to_s
      end
    end
  end
  return doors_values
end

def get_hpxml_file_heating_systems_values(hpxml_file, heating_systems_values)
  if ['base.xml'].include? hpxml_file
    heating_systems_values = [{ :id => "HeatingSystem",
                                :distribution_system_idref => "HVACDistribution",
                                :heating_system_type => "Furnace",
                                :heating_system_fuel => "natural gas",
                                :heating_capacity => 64000,
                                :heating_efficiency_afue => 0.92,
                                :fraction_heat_load_served => 1 }]
  elsif ['base-hvac-air-to-air-heat-pump-1-speed.xml',
         'base-hvac-air-to-air-heat-pump-2-speed.xml',
         'base-hvac-air-to-air-heat-pump-var-speed.xml',
         'base-hvac-central-ac-only-1-speed.xml',
         'base-hvac-central-ac-only-2-speed.xml',
         'base-hvac-central-ac-only-var-speed.xml',
         'base-hvac-evap-cooler-only.xml',
         'base-hvac-evap-cooler-only-ducted.xml',
         'base-hvac-ground-to-air-heat-pump.xml',
         'base-hvac-mini-split-heat-pump-ducted.xml',
         'base-hvac-mini-split-heat-pump-ductless-no-backup.xml',
         'base-hvac-ideal-air.xml',
         'base-hvac-none.xml',
         'base-hvac-room-ac-only.xml',
         'invalid_files/orphaned-hvac-distribution.xml'].include? hpxml_file
    heating_systems_values = []
  elsif ['base-hvac-boiler-elec-only.xml'].include? hpxml_file
    heating_systems_values[0][:heating_system_type] = "Boiler"
    heating_systems_values[0][:heating_system_fuel] = "electricity"
    heating_systems_values[0][:heating_efficiency_afue] = 1
  elsif ['base-hvac-boiler-gas-central-ac-1-speed.xml',
         'base-hvac-boiler-gas-only.xml'].include? hpxml_file
    heating_systems_values[0][:heating_system_type] = "Boiler"
    heating_systems_values[0][:electric_auxiliary_energy] = 200
  elsif ['base-hvac-boiler-oil-only.xml'].include? hpxml_file
    heating_systems_values[0][:heating_system_type] = "Boiler"
    heating_systems_values[0][:heating_system_fuel] = "fuel oil"
  elsif ['base-hvac-boiler-propane-only.xml'].include? hpxml_file
    heating_systems_values[0][:heating_system_type] = "Boiler"
    heating_systems_values[0][:heating_system_fuel] = "propane"
  elsif ['base-hvac-boiler-wood-only.xml'].include? hpxml_file
    heating_systems_values[0][:heating_system_type] = "Boiler"
    heating_systems_values[0][:heating_system_fuel] = "wood"
  elsif ['base-hvac-elec-resistance-only.xml'].include? hpxml_file
    heating_systems_values[0][:distribution_system_idref] = nil
    heating_systems_values[0][:heating_system_type] = "ElectricResistance"
    heating_systems_values[0][:heating_system_fuel] = "electricity"
    heating_systems_values[0][:heating_efficiency_afue] = nil
    heating_systems_values[0][:heating_efficiency_percent] = 1
  elsif ['base-hvac-furnace-elec-only.xml'].include? hpxml_file
    heating_systems_values[0][:heating_system_fuel] = "electricity"
    heating_systems_values[0][:heating_efficiency_afue] = 1
  elsif ['base-hvac-furnace-gas-only.xml'].include? hpxml_file
    heating_systems_values[0][:electric_auxiliary_energy] = 700
  elsif ['base-hvac-furnace-gas-only-no-eae.xml',
         'base-hvac-boiler-gas-only-no-eae.xml',
         'base-hvac-stove-oil-only-no-eae.xml',
         'base-hvac-wall-furnace-propane-only-no-eae.xml'].include? hpxml_file
    heating_systems_values[0][:electric_auxiliary_energy] = nil
  elsif ['base-hvac-furnace-oil-only.xml'].include? hpxml_file
    heating_systems_values[0][:heating_system_fuel] = "fuel oil"
  elsif ['base-hvac-furnace-propane-only.xml'].include? hpxml_file
    heating_systems_values[0][:heating_system_fuel] = "propane"
  elsif ['base-hvac-furnace-wood-only.xml'].include? hpxml_file
    heating_systems_values[0][:heating_system_fuel] = "wood"
  elsif ['base-hvac-multiple.xml'].include? hpxml_file
    heating_systems_values[0][:heating_system_type] = "Boiler"
    heating_systems_values[0][:heating_system_fuel] = "electricity"
    heating_systems_values[0][:heating_efficiency_afue] = 1
    heating_systems_values[0][:fraction_heat_load_served] = 0.1
    heating_systems_values[0][:heating_capacity] *= 0.1
    heating_systems_values << { :id => "HeatingSystem2",
                                :distribution_system_idref => "HVACDistribution2",
                                :heating_system_type => "Boiler",
                                :heating_system_fuel => "natural gas",
                                :heating_capacity => 6400,
                                :heating_efficiency_afue => 0.92,
                                :fraction_heat_load_served => 0.1,
                                :electric_auxiliary_energy => 200 }
    heating_systems_values << { :id => "HeatingSystem3",
                                :heating_system_type => "ElectricResistance",
                                :heating_system_fuel => "electricity",
                                :heating_capacity => 6400,
                                :heating_efficiency_percent => 1,
                                :fraction_heat_load_served => 0.1 }
    heating_systems_values << { :id => "HeatingSystem4",
                                :distribution_system_idref => "HVACDistribution3",
                                :heating_system_type => "Furnace",
                                :heating_system_fuel => "electricity",
                                :heating_capacity => 6400,
                                :heating_efficiency_afue => 1,
                                :fraction_heat_load_served => 0.1 }
    heating_systems_values << { :id => "HeatingSystem5",
                                :distribution_system_idref => "HVACDistribution4",
                                :heating_system_type => "Furnace",
                                :heating_system_fuel => "natural gas",
                                :heating_capacity => 6400,
                                :heating_efficiency_afue => 0.92,
                                :fraction_heat_load_served => 0.1,
                                :electric_auxiliary_energy => 700 }
    heating_systems_values << { :id => "HeatingSystem6",
                                :heating_system_type => "Stove",
                                :heating_system_fuel => "fuel oil",
                                :heating_capacity => 6400,
                                :heating_efficiency_percent => 0.8,
                                :fraction_heat_load_served => 0.1,
                                :electric_auxiliary_energy => 200 }
    heating_systems_values << { :id => "HeatingSystem7",
                                :heating_system_type => "WallFurnace",
                                :heating_system_fuel => "propane",
                                :heating_capacity => 6400,
                                :heating_efficiency_afue => 0.8,
                                :fraction_heat_load_served => 0.1,
                                :electric_auxiliary_energy => 200 }
  elsif ['invalid_files/hvac-frac-load-served.xml'].include? hpxml_file
    heating_systems_values[0][:fraction_heat_load_served] += 0.1
  elsif ['base-hvac-portable-heater-electric-only.xml'].include? hpxml_file
    heating_systems_values[0][:distribution_system_idref] = nil
    heating_systems_values[0][:heating_system_type] = "PortableHeater"
    heating_systems_values[0][:heating_system_fuel] = "electricity"
    heating_systems_values[0][:heating_efficiency_afue] = nil
    heating_systems_values[0][:heating_efficiency_percent] = 1.0
  elsif ['base-hvac-stove-oil-only.xml'].include? hpxml_file
    heating_systems_values[0][:distribution_system_idref] = nil
    heating_systems_values[0][:heating_system_type] = "Stove"
    heating_systems_values[0][:heating_system_fuel] = "fuel oil"
    heating_systems_values[0][:heating_efficiency_afue] = nil
    heating_systems_values[0][:heating_efficiency_percent] = 0.8
    heating_systems_values[0][:electric_auxiliary_energy] = 200
  elsif ['base-hvac-stove-wood-only.xml'].include? hpxml_file
    heating_systems_values[0][:distribution_system_idref] = nil
    heating_systems_values[0][:heating_system_type] = "Stove"
    heating_systems_values[0][:heating_system_fuel] = "wood"
    heating_systems_values[0][:heating_efficiency_afue] = nil
    heating_systems_values[0][:heating_efficiency_percent] = 0.8
    heating_systems_values[0][:electric_auxiliary_energy] = 200
  elsif ['base-hvac-wall-furnace-elec-only.xml'].include? hpxml_file
    heating_systems_values[0][:distribution_system_idref] = nil
    heating_systems_values[0][:heating_system_type] = "WallFurnace"
    heating_systems_values[0][:heating_system_fuel] = "electricity"
    heating_systems_values[0][:heating_efficiency_afue] = 1.0
    heating_systems_values[0][:electric_auxiliary_energy] = 200
  elsif ['base-hvac-wall-furnace-propane-only.xml'].include? hpxml_file
    heating_systems_values[0][:distribution_system_idref] = nil
    heating_systems_values[0][:heating_system_type] = "WallFurnace"
    heating_systems_values[0][:heating_system_fuel] = "propane"
    heating_systems_values[0][:heating_efficiency_afue] = 0.8
    heating_systems_values[0][:electric_auxiliary_energy] = 200
  elsif ['base-hvac-wall-furnace-wood-only.xml'].include? hpxml_file
    heating_systems_values[0][:distribution_system_idref] = nil
    heating_systems_values[0][:heating_system_type] = "WallFurnace"
    heating_systems_values[0][:heating_system_fuel] = "wood"
    heating_systems_values[0][:heating_efficiency_afue] = 0.8
    heating_systems_values[0][:electric_auxiliary_energy] = 200
  elsif ['base-hvac-furnace-x3-dse.xml'].include? hpxml_file
    heating_systems_values << heating_systems_values[0].dup
    heating_systems_values << heating_systems_values[1].dup
    heating_systems_values[1][:id] = "HeatingSystem2"
    heating_systems_values[1][:distribution_system_idref] = "HVACDistribution2"
    heating_systems_values[2][:id] = "HeatingSystem3"
    heating_systems_values[2][:distribution_system_idref] = "HVACDistribution3"
    for i in 0..2
      heating_systems_values[i][:heating_capacity] /= 3.0
      heating_systems_values[i][:fraction_heat_load_served] = 0.333
    end
  elsif ['invalid_files/unattached-hvac-distribution.xml'].include? hpxml_file
    heating_systems_values[0][:distribution_system_idref] = "foobar"
  elsif ['invalid_files/hvac-invalid-distribution-system-type.xml'].include? hpxml_file
    heating_systems_values[0][:distribution_system_idref] = "HVACDistribution2"
  elsif ['invalid_files/hvac-dse-multiple-attached-heating.xml'].include? hpxml_file
    heating_systems_values[0][:fraction_heat_load_served] = 0.5
    heating_systems_values << heating_systems_values[0].dup
    heating_systems_values[1][:id] += "2"
  elsif ['base-hvac-undersized.xml'].include? hpxml_file
    heating_systems_values[0][:heating_capacity] /= 10.0
  elsif ['base-hvac-flowrate.xml'].include? hpxml_file
    heating_systems_values[0][:heating_cfm] = heating_systems_values[0][:heating_capacity] * 360.0 / 12000.0
  elsif hpxml_file.include? 'hvac_autosizing' and not heating_systems_values.nil? and heating_systems_values.size > 0
    heating_systems_values[0][:heating_capacity] = -1
  elsif hpxml_file.include? '-zero-heat.xml' and not heating_systems_values.nil? and heating_systems_values.size > 0
    heating_systems_values[0][:fraction_heat_load_served] = 0
    heating_systems_values[0][:heating_capacity] = 0
  elsif hpxml_file.include? 'hvac_multiple' and not heating_systems_values.nil? and heating_systems_values.size > 0
    heating_systems_values[0][:heating_capacity] /= 3.0
    heating_systems_values[0][:fraction_heat_load_served] = 0.333
    heating_systems_values[0][:electric_auxiliary_energy] /= 3.0 unless heating_systems_values[0][:electric_auxiliary_energy].nil?
    heating_systems_values << heating_systems_values[0].dup
    heating_systems_values[1][:id] = "SpaceHeat_ID2"
    heating_systems_values[1][:distribution_system_idref] = "HVACDistribution2" unless heating_systems_values[1][:distribution_system_idref].nil?
    heating_systems_values << heating_systems_values[0].dup
    heating_systems_values[2][:id] = "SpaceHeat_ID3"
    heating_systems_values[2][:distribution_system_idref] = "HVACDistribution3" unless heating_systems_values[2][:distribution_system_idref].nil?
  elsif hpxml_file.include? 'hvac_partial' and not heating_systems_values.nil? and heating_systems_values.size > 0
    heating_systems_values[0][:heating_capacity] /= 3.0
    heating_systems_values[0][:fraction_heat_load_served] = 0.333
    heating_systems_values[0][:electric_auxiliary_energy] /= 3.0 unless heating_systems_values[0][:electric_auxiliary_energy].nil?
  end
  return heating_systems_values
end

def get_hpxml_file_cooling_systems_values(hpxml_file, cooling_systems_values)
  if ['base.xml'].include? hpxml_file
    cooling_systems_values = [{ :id => "CoolingSystem",
                                :distribution_system_idref => "HVACDistribution",
                                :cooling_system_type => "central air conditioner",
                                :cooling_system_fuel => "electricity",
                                :cooling_capacity => 48000,
                                :fraction_cool_load_served => 1,
                                :cooling_efficiency_seer => 13 }]
  elsif ['base-hvac-air-to-air-heat-pump-1-speed.xml',
         'base-hvac-air-to-air-heat-pump-2-speed.xml',
         'base-hvac-air-to-air-heat-pump-var-speed.xml',
         'base-hvac-boiler-elec-only.xml',
         'base-hvac-boiler-gas-only.xml',
         'base-hvac-boiler-oil-only.xml',
         'base-hvac-boiler-propane-only.xml',
         'base-hvac-boiler-wood-only.xml',
         'base-hvac-elec-resistance-only.xml',
         'base-hvac-furnace-elec-only.xml',
         'base-hvac-furnace-gas-only.xml',
         'base-hvac-furnace-oil-only.xml',
         'base-hvac-furnace-propane-only.xml',
         'base-hvac-furnace-wood-only.xml',
         'base-hvac-ground-to-air-heat-pump.xml',
         'base-hvac-mini-split-heat-pump-ducted.xml',
         'base-hvac-mini-split-heat-pump-ductless-no-backup.xml',
         'base-hvac-ideal-air.xml',
         'base-hvac-none.xml',
         'base-hvac-stove-oil-only.xml',
         'base-hvac-stove-wood-only.xml',
         'base-hvac-wall-furnace-elec-only.xml',
         'base-hvac-wall-furnace-propane-only.xml',
         'base-hvac-wall-furnace-wood-only.xml'].include? hpxml_file
    cooling_systems_values = []
  elsif ['base-hvac-central-ac-only-1-speed-detailed.xml',
         'base-hvac-central-ac-only-2-speed-detailed.xml',
         'base-hvac-central-ac-only-var-speed-detailed.xml',
         'base-hvac-room-ac-only-detailed.xml'].include? hpxml_file
    cooling_systems_values[0][:cooling_shr] = 0.7
  elsif ['base-hvac-boiler-gas-central-ac-1-speed.xml'].include? hpxml_file
    cooling_systems_values[0][:distribution_system_idref] = "HVACDistribution2"
  elsif ['base-hvac-furnace-gas-central-ac-2-speed.xml',
         'base-hvac-central-ac-only-2-speed.xml'].include? hpxml_file
    cooling_systems_values[0][:cooling_efficiency_seer] = 18
  elsif ['base-hvac-furnace-gas-central-ac-var-speed.xml',
         'base-hvac-central-ac-only-var-speed.xml'].include? hpxml_file
    cooling_systems_values[0][:cooling_efficiency_seer] = 24
  elsif ['base-hvac-furnace-gas-room-ac.xml',
         'base-hvac-room-ac-only.xml'].include? hpxml_file
    cooling_systems_values[0][:distribution_system_idref] = nil
    cooling_systems_values[0][:cooling_system_type] = "room air conditioner"
    cooling_systems_values[0][:cooling_efficiency_seer] = nil
    cooling_systems_values[0][:cooling_efficiency_eer] = 8.5
  elsif ['base-hvac-evap-cooler-only-ducted.xml',
         'base-hvac-evap-cooler-furnace-gas.xml',
         'base-hvac-evap-cooler-only.xml',
         'hvac_autosizing/base-hvac-evap-cooler-furnace-gas-autosize.xml'].include? hpxml_file
    cooling_systems_values[0][:cooling_system_type] = "evaporative cooler"
    cooling_systems_values[0][:cooling_efficiency_seer] = nil
    cooling_systems_values[0][:cooling_efficiency_eer] = nil
    cooling_systems_values[0][:cooling_capacity] = nil
    if ['base-hvac-evap-cooler-furnace-gas.xml',
        'hvac_autosizing/base-hvac-evap-cooler-furnace-gas-autosize.xml',
        'base-hvac-evap-cooler-only.xml'].include? hpxml_file
      cooling_systems_values[0][:distribution_system_idref] = nil
    end
  elsif ['base-hvac-multiple.xml'].include? hpxml_file
    cooling_systems_values[0][:distribution_system_idref] = "HVACDistribution4"
    cooling_systems_values[0][:fraction_cool_load_served] = 0.2
    cooling_systems_values[0][:cooling_capacity] *= 0.2
    cooling_systems_values << { :id => "CoolingSystem2",
                                :cooling_system_type => "room air conditioner",
                                :cooling_system_fuel => "electricity",
                                :cooling_capacity => 9600,
                                :fraction_cool_load_served => 0.2,
                                :cooling_efficiency_eer => 8.5 }
  elsif ['invalid_files/hvac-frac-load-served.xml'].include? hpxml_file
    cooling_systems_values[0][:fraction_cool_load_served] += 0.2
  elsif ['invalid_files/hvac-dse-multiple-attached-cooling.xml'].include? hpxml_file
    cooling_systems_values[0][:fraction_cool_load_served] = 0.5
    cooling_systems_values << cooling_systems_values[0].dup
    cooling_systems_values[1][:id] += "2"
  elsif ['base-hvac-undersized.xml'].include? hpxml_file
    cooling_systems_values[0][:cooling_capacity] /= 10.0
  elsif ['base-hvac-flowrate.xml'].include? hpxml_file
    cooling_systems_values[0][:cooling_cfm] = cooling_systems_values[0][:cooling_capacity] * 360.0 / 12000.0
  elsif hpxml_file.include? 'hvac_autosizing' and not cooling_systems_values.nil? and cooling_systems_values.size > 0
    cooling_systems_values[0][:cooling_capacity] = -1
  elsif hpxml_file.include? '-zero-cool.xml' and not cooling_systems_values.nil? and cooling_systems_values.size > 0
    cooling_systems_values[0][:fraction_cool_load_served] = 0
    cooling_systems_values[0][:cooling_capacity] = 0
  elsif hpxml_file.include? 'hvac_multiple' and not cooling_systems_values.nil? and cooling_systems_values.size > 0
    cooling_systems_values[0][:cooling_capacity] /= 3.0 unless cooling_systems_values[0][:cooling_capacity].nil?
    cooling_systems_values[0][:fraction_cool_load_served] = 0.333
    cooling_systems_values << cooling_systems_values[0].dup
    cooling_systems_values[1][:id] = "SpaceCool_ID2"
    cooling_systems_values[1][:distribution_system_idref] = "HVACDistribution2" unless cooling_systems_values[1][:distribution_system_idref].nil?
    cooling_systems_values << cooling_systems_values[0].dup
    cooling_systems_values[2][:id] = "SpaceCool_ID3"
    cooling_systems_values[2][:distribution_system_idref] = "HVACDistribution3" unless cooling_systems_values[2][:distribution_system_idref].nil?
  elsif hpxml_file.include? 'hvac_partial' and not cooling_systems_values.nil? and cooling_systems_values.size > 0
    cooling_systems_values[0][:cooling_capacity] /= 3.0 unless cooling_systems_values[0][:cooling_capacity].nil?
    cooling_systems_values[0][:fraction_cool_load_served] = 0.333
  end
  return cooling_systems_values
end

def get_hpxml_file_heat_pumps_values(hpxml_file, heat_pumps_values)
  if ['base-hvac-air-to-air-heat-pump-1-speed.xml',
      'base-hvac-central-ac-plus-air-to-air-heat-pump-heating.xml'].include? hpxml_file
    heat_pumps_values << { :id => "HeatPump",
                           :distribution_system_idref => "HVACDistribution",
                           :heat_pump_type => "air-to-air",
                           :heat_pump_fuel => "electricity",
                           :heating_capacity => 42000,
                           :cooling_capacity => 48000,
                           :backup_heating_fuel => "electricity",
                           :backup_heating_capacity => 34121,
                           :backup_heating_efficiency_percent => 1.0,
                           :fraction_heat_load_served => 1,
                           :fraction_cool_load_served => 1,
                           :heating_efficiency_hspf => 7.7,
                           :cooling_efficiency_seer => 13 }
    if hpxml_file == 'base-hvac-central-ac-plus-air-to-air-heat-pump-heating.xml'
      heat_pumps_values[0][:fraction_cool_load_served] = 0
    end
  elsif ['base-hvac-air-to-air-heat-pump-2-speed.xml'].include? hpxml_file
    heat_pumps_values << { :id => "HeatPump",
                           :distribution_system_idref => "HVACDistribution",
                           :heat_pump_type => "air-to-air",
                           :heat_pump_fuel => "electricity",
                           :heating_capacity => 42000,
                           :cooling_capacity => 48000,
                           :backup_heating_fuel => "electricity",
                           :backup_heating_capacity => 34121,
                           :backup_heating_efficiency_percent => 1.0,
                           :fraction_heat_load_served => 1,
                           :fraction_cool_load_served => 1,
                           :heating_efficiency_hspf => 9.3,
                           :cooling_efficiency_seer => 18 }
  elsif ['base-hvac-air-to-air-heat-pump-var-speed.xml'].include? hpxml_file
    heat_pumps_values << { :id => "HeatPump",
                           :distribution_system_idref => "HVACDistribution",
                           :heat_pump_type => "air-to-air",
                           :heat_pump_fuel => "electricity",
                           :heating_capacity => 42000,
                           :cooling_capacity => 48000,
                           :backup_heating_fuel => "electricity",
                           :backup_heating_capacity => 34121,
                           :backup_heating_efficiency_percent => 1.0,
                           :fraction_heat_load_served => 1,
                           :fraction_cool_load_served => 1,
                           :heating_efficiency_hspf => 10,
                           :cooling_efficiency_seer => 22 }
  elsif ['base-hvac-ground-to-air-heat-pump.xml'].include? hpxml_file
    heat_pumps_values << { :id => "HeatPump",
                           :distribution_system_idref => "HVACDistribution",
                           :heat_pump_type => "ground-to-air",
                           :heat_pump_fuel => "electricity",
                           :heating_capacity => 42000,
                           :cooling_capacity => 48000,
                           :backup_heating_fuel => "electricity",
                           :backup_heating_capacity => 34121,
                           :backup_heating_efficiency_percent => 1.0,
                           :fraction_heat_load_served => 1,
                           :fraction_cool_load_served => 1,
                           :heating_efficiency_cop => 3.6,
                           :cooling_efficiency_eer => 16.6 }
  elsif ['base-hvac-mini-split-heat-pump-ducted.xml'].include? hpxml_file
    heat_pumps_values << { :id => "HeatPump",
                           :distribution_system_idref => "HVACDistribution",
                           :heat_pump_type => "mini-split",
                           :heat_pump_fuel => "electricity",
                           :heating_capacity => 52000,
                           :cooling_capacity => 48000,
                           :backup_heating_fuel => "electricity",
                           :backup_heating_capacity => 34121,
                           :backup_heating_efficiency_percent => 1.0,
                           :fraction_heat_load_served => 1,
                           :fraction_cool_load_served => 1,
                           :heating_efficiency_hspf => 10,
                           :cooling_efficiency_seer => 19 }
  elsif ['base-hvac-mini-split-heat-pump-ductless.xml'].include? hpxml_file
    heat_pumps_values[0][:distribution_system_idref] = nil
  elsif ['base-hvac-mini-split-heat-pump-ductless-no-backup.xml'].include? hpxml_file
    heat_pumps_values[0][:backup_heating_fuel] = nil
  elsif ['invalid_files/heat-pump-mixed-fixed-and-autosize-capacities.xml'].include? hpxml_file
    heat_pumps_values[0][:heating_capacity] = -1
  elsif ['invalid_files/heat-pump-mixed-fixed-and-autosize-capacities2.xml'].include? hpxml_file
    heat_pumps_values[0][:cooling_capacity] = -1
  elsif ['invalid_files/heat-pump-mixed-fixed-and-autosize-capacities3.xml'].include? hpxml_file
    heat_pumps_values[0][:cooling_capacity] = -1
    heat_pumps_values[0][:heating_capacity] = -1
    heat_pumps_values[0][:heating_capacity_17F] = 25000
  elsif ['invalid_files/heat-pump-mixed-fixed-and-autosize-capacities4.xml'].include? hpxml_file
    heat_pumps_values[0][:backup_heating_capacity] = -1
  elsif ['base-hvac-air-to-air-heat-pump-1-speed-detailed.xml'].include? hpxml_file
    heat_pumps_values[0][:heating_capacity_17F] = heat_pumps_values[0][:heating_capacity] * 0.630 # Based on OAT slope of default curves
    heat_pumps_values[0][:cooling_shr] = 0.7
  elsif ['base-hvac-air-to-air-heat-pump-2-speed-detailed.xml'].include? hpxml_file
    heat_pumps_values[0][:heating_capacity_17F] = heat_pumps_values[0][:heating_capacity] * 0.590 # Based on OAT slope of default curves
    heat_pumps_values[0][:cooling_shr] = 0.7
  elsif ['base-hvac-air-to-air-heat-pump-var-speed-detailed.xml'].include? hpxml_file
    heat_pumps_values[0][:heating_capacity_17F] = heat_pumps_values[0][:heating_capacity] * 0.640 # Based on OAT slope of default curves
    heat_pumps_values[0][:cooling_shr] = 0.7
  elsif ['base-hvac-mini-split-heat-pump-ducted-detailed.xml'].include? hpxml_file
    f = 1.0 - (1.0 - 0.25) / (47.0 + 5.0) * (47.0 - 17.0)
    heat_pumps_values[0][:heating_capacity_17F] = heat_pumps_values[0][:heating_capacity] * f
    heat_pumps_values[0][:cooling_shr] = 0.7
  elsif ['base-hvac-ground-to-air-heat-pump-detailed.xml'].include? hpxml_file
    heat_pumps_values[0][:cooling_shr] = 0.7
  elsif ['base-hvac-multiple.xml'].include? hpxml_file
    heat_pumps_values << { :id => "HeatPump",
                           :distribution_system_idref => "HVACDistribution5",
                           :heat_pump_type => "air-to-air",
                           :heat_pump_fuel => "electricity",
                           :heating_capacity => 4800,
                           :cooling_capacity => 4800,
                           :backup_heating_fuel => "electricity",
                           :backup_heating_capacity => 3412,
                           :backup_heating_efficiency_percent => 1.0,
                           :fraction_heat_load_served => 0.1,
                           :fraction_cool_load_served => 0.2,
                           :heating_efficiency_hspf => 7.7,
                           :cooling_efficiency_seer => 13 }
    heat_pumps_values << { :id => "HeatPump2",
                           :distribution_system_idref => "HVACDistribution6",
                           :heat_pump_type => "ground-to-air",
                           :heat_pump_fuel => "electricity",
                           :heating_capacity => 4800,
                           :cooling_capacity => 4800,
                           :backup_heating_fuel => "electricity",
                           :backup_heating_capacity => 3412,
                           :backup_heating_efficiency_percent => 1.0,
                           :fraction_heat_load_served => 0.1,
                           :fraction_cool_load_served => 0.2,
                           :heating_efficiency_cop => 3.6,
                           :cooling_efficiency_eer => 16.6 }
    heat_pumps_values << { :id => "HeatPump3",
                           :heat_pump_type => "mini-split",
                           :heat_pump_fuel => "electricity",
                           :heating_capacity => 4800,
                           :cooling_capacity => 4800,
                           :backup_heating_fuel => "electricity",
                           :backup_heating_capacity => 3412,
                           :backup_heating_efficiency_percent => 1.0,
                           :fraction_heat_load_served => 0.1,
                           :fraction_cool_load_served => 0.2,
                           :heating_efficiency_hspf => 10,
                           :cooling_efficiency_seer => 19 }
  elsif ['invalid_files/hvac-distribution-multiple-attached-heating.xml'].include? hpxml_file
    heat_pumps_values[0][:distribution_system_idref] = "HVACDistribution3"
  elsif ['invalid_files/hvac-distribution-multiple-attached-cooling.xml'].include? hpxml_file
    heat_pumps_values[0][:distribution_system_idref] = "HVACDistribution4"
  elsif ['base-hvac-dual-fuel-air-to-air-heat-pump-1-speed.xml',
         'base-hvac-dual-fuel-air-to-air-heat-pump-2-speed.xml',
         'base-hvac-dual-fuel-air-to-air-heat-pump-var-speed.xml',
         'base-hvac-dual-fuel-mini-split-heat-pump-ducted.xml'].include? hpxml_file
    heat_pumps_values[0][:backup_heating_fuel] = "natural gas"
    heat_pumps_values[0][:backup_heating_capacity] = 36000
    heat_pumps_values[0][:backup_heating_efficiency_percent] = nil
    heat_pumps_values[0][:backup_heating_efficiency_afue] = 0.95
    heat_pumps_values[0][:backup_heating_switchover_temp] = 25
  elsif ['base-hvac-dual-fuel-air-to-air-heat-pump-1-speed-oil.xml'].include? hpxml_file
    heat_pumps_values[0][:backup_heating_fuel] = "fuel oil"
  elsif ['base-hvac-dual-fuel-air-to-air-heat-pump-1-speed-electric.xml'].include? hpxml_file
    heat_pumps_values[0][:backup_heating_fuel] = "electricity"
    heat_pumps_values[0][:backup_heating_efficiency_afue] = 1.0
  elsif ['base-hvac-dual-fuel-air-to-air-heat-pump-1-speed-propane.xml'].include? hpxml_file
    heat_pumps_values[0][:backup_heating_fuel] = "propane"
  elsif hpxml_file.include? 'hvac_autosizing' and not heat_pumps_values.nil? and heat_pumps_values.size > 0
    heat_pumps_values[0][:cooling_capacity] = -1
    heat_pumps_values[0][:heating_capacity] = -1
    heat_pumps_values[0][:backup_heating_capacity] = -1
  elsif hpxml_file.include? '-zero-heat.xml' and not heat_pumps_values.nil? and heat_pumps_values.size > 0
    heat_pumps_values[0][:fraction_heat_load_served] = 0
    heat_pumps_values[0][:heating_capacity] = 0
    heat_pumps_values[0][:backup_heating_capacity] = 0
  elsif hpxml_file.include? '-zero-cool.xml' and not heat_pumps_values.nil? and heat_pumps_values.size > 0
    heat_pumps_values[0][:fraction_cool_load_served] = 0
    heat_pumps_values[0][:cooling_capacity] = 0
  elsif hpxml_file.include? 'hvac_multiple' and not heat_pumps_values.nil? and heat_pumps_values.size > 0
    heat_pumps_values[0][:cooling_capacity] /= 3.0
    heat_pumps_values[0][:heating_capacity] /= 3.0
    heat_pumps_values[0][:backup_heating_capacity] /= 3.0
    heat_pumps_values[0][:fraction_heat_load_served] = 0.333
    heat_pumps_values[0][:fraction_cool_load_served] = 0.333
    heat_pumps_values << heat_pumps_values[0].dup
    heat_pumps_values[1][:id] = "SpaceHeatPump_ID2"
    heat_pumps_values[1][:distribution_system_idref] = "HVACDistribution2" unless heat_pumps_values[1][:distribution_system_idref].nil?
    heat_pumps_values << heat_pumps_values[0].dup
    heat_pumps_values[2][:id] = "SpaceHeatPump_ID3"
    heat_pumps_values[2][:distribution_system_idref] = "HVACDistribution3" unless heat_pumps_values[2][:distribution_system_idref].nil?
  elsif hpxml_file.include? 'hvac_partial' and not heat_pumps_values.nil? and heat_pumps_values.size > 0
    heat_pumps_values[0][:cooling_capacity] /= 3.0
    heat_pumps_values[0][:heating_capacity] /= 3.0
    heat_pumps_values[0][:backup_heating_capacity] /= 3.0
    heat_pumps_values[0][:fraction_heat_load_served] = 0.333
    heat_pumps_values[0][:fraction_cool_load_served] = 0.333
  end

  return heat_pumps_values
end

def get_hpxml_file_hvac_control_values(hpxml_file, hvac_control_values)
  if ['base.xml'].include? hpxml_file
    hvac_control_values = { :id => "HVACControl",
                            :control_type => "manual thermostat",
                            :heating_setpoint_temp => 68,
                            :cooling_setpoint_temp => 78 }
  elsif ['base-hvac-none.xml'].include? hpxml_file
    hvac_control_values = {}
  elsif ['base-hvac-programmable-thermostat.xml'].include? hpxml_file
    hvac_control_values[:control_type] = "programmable thermostat"
    hvac_control_values[:heating_setback_temp] = 66
    hvac_control_values[:heating_setback_hours_per_week] = 7 * 7
    hvac_control_values[:heating_setback_start_hour] = 23 # 11pm
    hvac_control_values[:cooling_setup_temp] = 80
    hvac_control_values[:cooling_setup_hours_per_week] = 6 * 7
    hvac_control_values[:cooling_setup_start_hour] = 9 # 9am
  elsif ['base-hvac-setpoints.xml'].include? hpxml_file
    hvac_control_values[:heating_setpoint_temp] = 60
    hvac_control_values[:cooling_setpoint_temp] = 80
  elsif ['base-misc-ceiling-fans.xml'].include? hpxml_file
    hvac_control_values[:ceiling_fan_cooling_setpoint_temp_offset] = 0.5
  end
  return hvac_control_values
end

def get_hpxml_file_hvac_distributions_values(hpxml_file, hvac_distributions_values)
  if ['base.xml'].include? hpxml_file
    hvac_distributions_values = [{ :id => "HVACDistribution",
                                   :distribution_system_type => "AirDistribution" }]
  elsif ['base-hvac-boiler-elec-only.xml',
         'base-hvac-boiler-gas-only.xml',
         'base-hvac-boiler-oil-only.xml',
         'base-hvac-boiler-propane-only.xml',
         'base-hvac-boiler-wood-only.xml'].include? hpxml_file
    hvac_distributions_values[0][:distribution_system_type] = "HydronicDistribution"
  elsif ['base-hvac-boiler-gas-central-ac-1-speed.xml'].include? hpxml_file
    hvac_distributions_values[0][:distribution_system_type] = "HydronicDistribution"
    hvac_distributions_values << { :id => "HVACDistribution2",
                                   :distribution_system_type => "AirDistribution" }
  elsif ['invalid_files/hvac-invalid-distribution-system-type.xml'].include? hpxml_file
    hvac_distributions_values << { :id => "HVACDistribution2",
                                   :distribution_system_type => "HydronicDistribution" }
  elsif ['base-hvac-none.xml',
         'base-hvac-elec-resistance-only.xml',
         'base-hvac-evap-cooler-only.xml',
         'base-hvac-ideal-air.xml',
         'base-hvac-mini-split-heat-pump-ductless.xml',
         'base-hvac-room-ac-only.xml',
         'base-hvac-stove-oil-only.xml',
         'base-hvac-stove-wood-only.xml',
         'base-hvac-wall-furnace-elec-only.xml',
         'base-hvac-wall-furnace-propane-only.xml',
         'base-hvac-wall-furnace-wood-only.xml'].include? hpxml_file
    hvac_distributions_values = []
  elsif ['base-hvac-multiple.xml'].include? hpxml_file
    hvac_distributions_values[0][:distribution_system_type] = "HydronicDistribution"
    hvac_distributions_values << { :id => "HVACDistribution2",
                                   :distribution_system_type => "HydronicDistribution" }
    hvac_distributions_values << { :id => "HVACDistribution3",
                                   :distribution_system_type => "AirDistribution" }
    hvac_distributions_values << { :id => "HVACDistribution4",
                                   :distribution_system_type => "AirDistribution" }
    hvac_distributions_values << { :id => "HVACDistribution5",
                                   :distribution_system_type => "AirDistribution" }
    hvac_distributions_values << { :id => "HVACDistribution6",
                                   :distribution_system_type => "AirDistribution" }
  elsif ['base-hvac-dse.xml',
         'base-dhw-indirect-dse.xml'].include? hpxml_file
    hvac_distributions_values[0][:distribution_system_type] = "DSE"
    hvac_distributions_values[0][:annual_heating_dse] = 0.8
    hvac_distributions_values[0][:annual_cooling_dse] = 0.7
  elsif ['base-hvac-furnace-x3-dse.xml'].include? hpxml_file
    hvac_distributions_values[0][:distribution_system_type] = "DSE"
    hvac_distributions_values[0][:annual_heating_dse] = 0.8
    hvac_distributions_values[0][:annual_cooling_dse] = 0.7
    hvac_distributions_values << hvac_distributions_values[0].dup
    hvac_distributions_values[1][:id] = "HVACDistribution2"
    hvac_distributions_values[1][:annual_cooling_dse] = nil
    hvac_distributions_values << hvac_distributions_values[0].dup
    hvac_distributions_values[2][:id] = "HVACDistribution3"
    hvac_distributions_values[2][:annual_cooling_dse] = nil
  elsif hpxml_file.include? 'hvac_multiple' and not hvac_distributions_values.empty?
    hvac_distributions_values << hvac_distributions_values[0].dup
    hvac_distributions_values[1][:id] = "HVACDistribution2"
    hvac_distributions_values << hvac_distributions_values[0].dup
    hvac_distributions_values[2][:id] = "HVACDistribution3"
  end
  return hvac_distributions_values
end

def get_hpxml_file_duct_leakage_measurements_values(hpxml_file, duct_leakage_measurements_values)
  if ['base.xml'].include? hpxml_file
    duct_leakage_measurements_values = [[{ :duct_type => "supply",
                                           :duct_leakage_units => "CFM25",
                                           :duct_leakage_value => 75 },
                                         { :duct_type => "return",
                                           :duct_leakage_units => "CFM25",
                                           :duct_leakage_value => 25 }]]
  elsif ['base-hvac-boiler-gas-central-ac-1-speed.xml'].include? hpxml_file
    duct_leakage_measurements_values[0] = []
    duct_leakage_measurements_values << [{ :duct_type => "supply",
                                           :duct_leakage_units => "CFM25",
                                           :duct_leakage_value => 75 },
                                         { :duct_type => "return",
                                           :duct_leakage_units => "CFM25",
                                           :duct_leakage_value => 25 }]
  elsif ['base-hvac-mini-split-heat-pump-ducted.xml'].include? hpxml_file
    duct_leakage_measurements_values[0][0][:duct_leakage_value] = 15
    duct_leakage_measurements_values[0][1][:duct_leakage_value] = 5
  elsif ['base-hvac-evap-cooler-only-ducted.xml'].include? hpxml_file
    duct_leakage_measurements_values[0].pop
  elsif ['base-hvac-multiple.xml'].include? hpxml_file
    duct_leakage_measurements_values[0] = []
    duct_leakage_measurements_values[1] = []
    duct_leakage_measurements_values << [{ :duct_type => "supply",
                                           :duct_leakage_units => "CFM25",
                                           :duct_leakage_value => 75 },
                                         { :duct_type => "return",
                                           :duct_leakage_units => "CFM25",
                                           :duct_leakage_value => 25 }]
    duct_leakage_measurements_values << [{ :duct_type => "supply",
                                           :duct_leakage_units => "CFM25",
                                           :duct_leakage_value => 75 },
                                         { :duct_type => "return",
                                           :duct_leakage_units => "CFM25",
                                           :duct_leakage_value => 25 }]
    duct_leakage_measurements_values << [{ :duct_type => "supply",
                                           :duct_leakage_units => "CFM25",
                                           :duct_leakage_value => 75 },
                                         { :duct_type => "return",
                                           :duct_leakage_units => "CFM25",
                                           :duct_leakage_value => 25 }]
    duct_leakage_measurements_values << [{ :duct_type => "supply",
                                           :duct_leakage_units => "CFM25",
                                           :duct_leakage_value => 75 },
                                         { :duct_type => "return",
                                           :duct_leakage_units => "CFM25",
                                           :duct_leakage_value => 25 }]
  elsif ['hvac_multiple/base-hvac-air-to-air-heat-pump-1-speed-x3.xml',
         'hvac_multiple/base-hvac-air-to-air-heat-pump-2-speed-x3.xml',
         'hvac_multiple/base-hvac-air-to-air-heat-pump-var-speed-x3.xml',
         'hvac_multiple/base-hvac-central-ac-only-1-speed-x3.xml',
         'hvac_multiple/base-hvac-central-ac-only-2-speed-x3.xml',
         'hvac_multiple/base-hvac-central-ac-only-var-speed-x3.xml',
         'hvac_multiple/base-hvac-dual-fuel-air-to-air-heat-pump-1-speed-x3.xml',
         'hvac_multiple/base-hvac-furnace-gas-only-x3.xml',
         'hvac_multiple/base-hvac-ground-to-air-heat-pump-x3.xml',
         'hvac_multiple/base-hvac-mini-split-heat-pump-ducted-x3.xml'].include? hpxml_file
    duct_leakage_measurements_values[0][0][:duct_leakage_value] = 0.0
    duct_leakage_measurements_values[0][1][:duct_leakage_value] = 0.0
    duct_leakage_measurements_values << [{ :duct_type => "supply",
                                           :duct_leakage_units => "CFM25",
                                           :duct_leakage_value => duct_leakage_measurements_values[0][0][:duct_leakage_value] },
                                         { :duct_type => "return",
                                           :duct_leakage_units => "CFM25",
                                           :duct_leakage_value => duct_leakage_measurements_values[0][1][:duct_leakage_value] }]
    duct_leakage_measurements_values << [{ :duct_type => "supply",
                                           :duct_leakage_units => "CFM25",
                                           :duct_leakage_value => duct_leakage_measurements_values[0][0][:duct_leakage_value] },
                                         { :duct_type => "return",
                                           :duct_leakage_units => "CFM25",
                                           :duct_leakage_value => duct_leakage_measurements_values[0][1][:duct_leakage_value] }]
  elsif (hpxml_file.include? 'hvac_partial' and not duct_leakage_measurements_values.empty?) or
        (hpxml_file.include? 'hvac_base' and not duct_leakage_measurements_values.empty?) or
        ['base-atticroof-conditioned.xml',
         'base-enclosure-adiabatic-surfaces.xml',
         'base-atticroof-cathedral.xml',
         'base-atticroof-conditioned.xml',
         'base-atticroof-flat.xml'].include? hpxml_file
    duct_leakage_measurements_values[0][0][:duct_leakage_value] = 0.0
    duct_leakage_measurements_values[0][1][:duct_leakage_value] = 0.0
  elsif ['base-hvac-ducts-in-conditioned-space.xml'].include? hpxml_file
    # Test leakage to outside when all ducts in conditioned space
    # (e.g., ducts may be in floor cavities which have leaky rims)
    duct_leakage_measurements_values[0][0][:duct_leakage_value] = 1.5
    duct_leakage_measurements_values[0][1][:duct_leakage_value] = 1.5
  elsif ['base-hvac-ducts-leakage-percent.xml'].include? hpxml_file
    duct_leakage_measurements_values = [[{ :duct_type => "supply",
                                           :duct_leakage_units => "Percent",
                                           :duct_leakage_value => 0.1 },
                                         { :duct_type => "return",
                                           :duct_leakage_units => "Percent",
                                           :duct_leakage_value => 0.05 }]]
  elsif ['base-hvac-undersized.xml'].include? hpxml_file
    duct_leakage_measurements_values[0][0][:duct_leakage_value] /= 10.0
    duct_leakage_measurements_values[0][1][:duct_leakage_value] /= 10.0
  end
  return duct_leakage_measurements_values
end

def get_hpxml_file_ducts_values(hpxml_file, ducts_values)
  if ['base.xml'].include? hpxml_file
    ducts_values = [[{ :duct_type => "supply",
                       :duct_insulation_r_value => 4,
                       :duct_location => "attic - unvented",
                       :duct_surface_area => 150 },
                     { :duct_type => "return",
                       :duct_insulation_r_value => 0,
                       :duct_location => "attic - unvented",
                       :duct_surface_area => 50 }]]
  elsif ['base-foundation-unconditioned-basement.xml'].include? hpxml_file
    ducts_values[0][0][:duct_location] = "basement - unconditioned"
    ducts_values[0][1][:duct_location] = "basement - unconditioned"
  elsif ['base-foundation-unvented-crawlspace.xml'].include? hpxml_file
    ducts_values[0][0][:duct_location] = "crawlspace - unvented"
    ducts_values[0][1][:duct_location] = "crawlspace - unvented"
  elsif ['base-foundation-vented-crawlspace.xml'].include? hpxml_file
    ducts_values[0][0][:duct_location] = "crawlspace - vented"
    ducts_values[0][1][:duct_location] = "crawlspace - vented"
  elsif ['base-atticroof-flat.xml'].include? hpxml_file
    ducts_values[0][0][:duct_location] = "basement - conditioned"
    ducts_values[0][1][:duct_location] = "basement - conditioned"
  elsif ['base-atticroof-vented.xml'].include? hpxml_file
    ducts_values[0][0][:duct_location] = "attic - vented"
    ducts_values[0][1][:duct_location] = "attic - vented"
  elsif ['base-atticroof-conditioned.xml',
         'base-enclosure-adiabatic-surfaces.xml',
         'base-hvac-ducts-in-conditioned-space.xml',
         'base-atticroof-cathedral.xml',
         'base-atticroof-conditioned.xml'].include? hpxml_file
    ducts_values[0][0][:duct_location] = "living space"
    ducts_values[0][1][:duct_location] = "living space"
  elsif ['base-enclosure-garage.xml',
         'invalid_files/duct-location.xml'].include? hpxml_file
    ducts_values[0][0][:duct_location] = "garage"
    ducts_values[0][1][:duct_location] = "garage"
  elsif ['invalid_files/duct-location-other.xml'].include? hpxml_file
    ducts_values[0][0][:duct_location] = "unconditioned space"
    ducts_values[0][1][:duct_location] = "unconditioned space"
  elsif ['base-hvac-ducts-outside.xml'].include? hpxml_file
    ducts_values[0][0][:duct_location] = "outside"
    ducts_values[0][1][:duct_location] = "outside"
  elsif ['base-hvac-boiler-gas-central-ac-1-speed.xml'].include? hpxml_file
    ducts_values[0] = []
    ducts_values << [{ :duct_type => "supply",
                       :duct_insulation_r_value => 4,
                       :duct_location => "attic - unvented",
                       :duct_surface_area => 150 },
                     { :duct_type => "return",
                       :duct_insulation_r_value => 0,
                       :duct_location => "attic - unvented",
                       :duct_surface_area => 50 }]
  elsif ['base-hvac-mini-split-heat-pump-ducted.xml'].include? hpxml_file
    ducts_values[0][0][:duct_insulation_r_value] = 0
    ducts_values[0][0][:duct_surface_area] = 30
    ducts_values[0][1][:duct_surface_area] = 10
  elsif ['base-hvac-evap-cooler-only-ducted.xml'].include? hpxml_file
    ducts_values[0].pop
  elsif ['invalid_files/hvac-distribution-return-duct-leakage-missing.xml'].include? hpxml_file
    ducts_values[0] << { :duct_type => "return",
                         :duct_insulation_r_value => 0,
                         :duct_location => "attic - unvented",
                         :duct_surface_area => 50 }
  elsif ['base-hvac-multiple.xml'].include? hpxml_file
    ducts_values[0] = []
    ducts_values[1] = []
    ducts_values << [{ :duct_type => "supply",
                       :duct_insulation_r_value => 4,
                       :duct_location => "attic - unvented",
                       :duct_surface_area => 150 },
                     { :duct_type => "return",
                       :duct_insulation_r_value => 0,
                       :duct_location => "attic - unvented",
                       :duct_surface_area => 50 }]
    ducts_values << [{ :duct_type => "supply",
                       :duct_insulation_r_value => 4,
                       :duct_location => "attic - unvented",
                       :duct_surface_area => 150 },
                     { :duct_type => "return",
                       :duct_insulation_r_value => 0,
                       :duct_location => "attic - unvented",
                       :duct_surface_area => 50 }]
    ducts_values << [{ :duct_type => "supply",
                       :duct_insulation_r_value => 4,
                       :duct_location => "attic - unvented",
                       :duct_surface_area => 150 },
                     { :duct_type => "return",
                       :duct_insulation_r_value => 0,
                       :duct_location => "attic - unvented",
                       :duct_surface_area => 50 }]
    ducts_values << [{ :duct_type => "supply",
                       :duct_insulation_r_value => 4,
                       :duct_location => "attic - unvented",
                       :duct_surface_area => 150 },
                     { :duct_type => "return",
                       :duct_insulation_r_value => 0,
                       :duct_location => "attic - unvented",
                       :duct_surface_area => 50 }]
  elsif ['base-hvac-ducts-locations.xml'].include? hpxml_file
    ducts_values[0][1][:duct_location] = "attic - unvented"
  elsif ['base-hvac-ducts-multiple.xml'].include? hpxml_file
    ducts_values[0] << { :duct_type => "supply",
                         :duct_insulation_r_value => 8,
                         :duct_location => "attic - unvented",
                         :duct_surface_area => 300 }
    ducts_values[0] << { :duct_type => "supply",
                         :duct_insulation_r_value => 8,
                         :duct_location => "outside",
                         :duct_surface_area => 300 }
    ducts_values[0] << { :duct_type => "return",
                         :duct_insulation_r_value => 4,
                         :duct_location => "attic - unvented",
                         :duct_surface_area => 100 }
    ducts_values[0] << { :duct_type => "return",
                         :duct_insulation_r_value => 4,
                         :duct_location => "outside",
                         :duct_surface_area => 100 }
  elsif (hpxml_file.include? 'hvac_multiple' and not ducts_values.empty?)
    ducts_values = [[], [], []]
  elsif (hpxml_file.include? 'hvac_partial' and not ducts_values.empty?) or
        (hpxml_file.include? 'hvac_base' and not ducts_values.empty?)
    ducts_values = [[]]
  end
  return ducts_values
end

def get_hpxml_file_ventilation_fan_values(hpxml_file, ventilation_fans_values)
  if ['base-mechvent-balanced.xml'].include? hpxml_file
    ventilation_fans_values << { :id => "MechanicalVentilation",
                                 :fan_type => "balanced",
                                 :tested_flow_rate => 110,
                                 :hours_in_operation => 24,
                                 :fan_power => 60 }
  elsif ['invalid_files/unattached-cfis.xml',
         'invalid_files/cfis-with-hydronic-distribution.xml',
         'base-mechvent-cfis.xml',
         'cfis/base-cfis.xml',
         'cfis/base-hvac-air-to-air-heat-pump-1-speed-cfis.xml',
         'cfis/base-hvac-air-to-air-heat-pump-2-speed-cfis.xml',
         'cfis/base-hvac-air-to-air-heat-pump-var-speed-cfis.xml',
         'cfis/base-hvac-central-ac-only-1-speed-cfis.xml',
         'cfis/base-hvac-central-ac-only-2-speed-cfis.xml',
         'cfis/base-hvac-central-ac-only-var-speed-cfis.xml',
         'cfis/base-hvac-dse-cfis.xml',
         'cfis/base-hvac-ducts-in-conditioned-space-cfis.xml',
         'cfis/base-hvac-evap-cooler-only-ducted-cfis.xml',
         'cfis/base-hvac-furnace-gas-central-ac-2-speed-cfis.xml',
         'cfis/base-hvac-furnace-gas-central-ac-var-speed-cfis.xml',
         'cfis/base-hvac-furnace-gas-only-cfis.xml',
         'cfis/base-hvac-furnace-gas-room-ac-cfis.xml',
         'cfis/base-hvac-ground-to-air-heat-pump-cfis.xml',
         'cfis/base-hvac-mini-split-heat-pump-ducted-cfis.xml'].include? hpxml_file
    ventilation_fans_values << { :id => "MechanicalVentilation",
                                 :fan_type => "central fan integrated supply",
                                 :tested_flow_rate => 330,
                                 :hours_in_operation => 8,
                                 :fan_power => 300,
                                 :distribution_system_idref => "HVACDistribution" }
    if ['invalid_files/unattached-cfis.xml'].include? hpxml_file
      ventilation_fans_values[0][:distribution_system_idref] = "foobar"
    end
  elsif ['base-mechvent-cfis-24hrs.xml'].include? hpxml_file
    ventilation_fans_values[0][:hours_in_operation] = 24
  elsif ['base-mechvent-erv.xml'].include? hpxml_file
    ventilation_fans_values << { :id => "MechanicalVentilation",
                                 :fan_type => "energy recovery ventilator",
                                 :tested_flow_rate => 110,
                                 :hours_in_operation => 24,
                                 :total_recovery_efficiency => 0.48,
                                 :sensible_recovery_efficiency => 0.72,
                                 :fan_power => 60 }
  elsif ['base-mechvent-erv-atre-asre.xml'].include? hpxml_file
    ventilation_fans_values << { :id => "MechanicalVentilation",
                                 :fan_type => "energy recovery ventilator",
                                 :tested_flow_rate => 110,
                                 :hours_in_operation => 24,
                                 :total_recovery_efficiency_adjusted => 0.526,
                                 :sensible_recovery_efficiency_adjusted => 0.79,
                                 :fan_power => 60 }
  elsif ['base-mechvent-exhaust.xml'].include? hpxml_file
    ventilation_fans_values << { :id => "MechanicalVentilation",
                                 :fan_type => "exhaust only",
                                 :tested_flow_rate => 110,
                                 :hours_in_operation => 24,
                                 :fan_power => 30 }
  elsif ['base-mechvent-exhaust-rated-flow-rate.xml'].include? hpxml_file
    ventilation_fans_values << { :id => "MechanicalVentilation",
                                 :fan_type => "exhaust only",
                                 :rated_flow_rate => 110,
                                 :hours_in_operation => 24,
                                 :fan_power => 30 }
  elsif ['base-mechvent-hrv.xml'].include? hpxml_file
    ventilation_fans_values << { :id => "MechanicalVentilation",
                                 :fan_type => "heat recovery ventilator",
                                 :tested_flow_rate => 110,
                                 :hours_in_operation => 24,
                                 :sensible_recovery_efficiency => 0.72,
                                 :fan_power => 60 }
  elsif ['base-mechvent-hrv-asre.xml'].include? hpxml_file
    ventilation_fans_values << { :id => "MechanicalVentilation",
                                 :fan_type => "heat recovery ventilator",
                                 :tested_flow_rate => 110,
                                 :hours_in_operation => 24,
                                 :sensible_recovery_efficiency_adjusted => 0.790,
                                 :fan_power => 60 }
  elsif ['base-mechvent-supply.xml'].include? hpxml_file
    ventilation_fans_values << { :id => "MechanicalVentilation",
                                 :fan_type => "supply only",
                                 :tested_flow_rate => 110,
                                 :hours_in_operation => 24,
                                 :fan_power => 30 }
  elsif ['cfis/base-hvac-boiler-gas-central-ac-1-speed-cfis.xml'].include? hpxml_file
    ventilation_fans_values << { :id => "MechanicalVentilation",
                                 :fan_type => "central fan integrated supply",
                                 :tested_flow_rate => 330,
                                 :hours_in_operation => 8,
                                 :fan_power => 300,
                                 :distribution_system_idref => "HVACDistribution2" }
  end
  return ventilation_fans_values
end

def get_hpxml_file_water_heating_system_values(hpxml_file, water_heating_systems_values)
  if ['base.xml'].include? hpxml_file
    water_heating_systems_values = [{ :id => "WaterHeater",
                                      :fuel_type => "electricity",
                                      :water_heater_type => "storage water heater",
                                      :location => "living space",
                                      :tank_volume => 40,
                                      :fraction_dhw_load_served => 1,
                                      :heating_capacity => 18767,
                                      :energy_factor => 0.95 }]
  elsif ['base-dhw-multiple.xml'].include? hpxml_file
    water_heating_systems_values[0][:fraction_dhw_load_served] = 0.2
    water_heating_systems_values << { :id => "WaterHeater2",
                                      :fuel_type => "natural gas",
                                      :water_heater_type => "storage water heater",
                                      :location => "living space",
                                      :tank_volume => 50,
                                      :fraction_dhw_load_served => 0.2,
                                      :heating_capacity => 40000,
                                      :energy_factor => 0.59,
                                      :recovery_efficiency => 0.76 }
    water_heating_systems_values << { :id => "WaterHeater3",
                                      :fuel_type => "electricity",
                                      :water_heater_type => "heat pump water heater",
                                      :location => "living space",
                                      :tank_volume => 80,
                                      :fraction_dhw_load_served => 0.2,
                                      :energy_factor => 2.3 }
    water_heating_systems_values << { :id => "WaterHeater4",
                                      :fuel_type => "electricity",
                                      :water_heater_type => "instantaneous water heater",
                                      :location => "living space",
                                      :fraction_dhw_load_served => 0.2,
                                      :energy_factor => 0.99 }
    water_heating_systems_values << { :id => "WaterHeater5",
                                      :fuel_type => "natural gas",
                                      :water_heater_type => "instantaneous water heater",
                                      :location => "living space",
                                      :fraction_dhw_load_served => 0.1,
                                      :energy_factor => 0.82 }
    water_heating_systems_values << { :id => "WaterHeater6",
                                      :water_heater_type => "space-heating boiler with storage tank",
                                      :location => "living space",
                                      :tank_volume => 50,
                                      :fraction_dhw_load_served => 0.1,
                                      :related_hvac => "HeatingSystem" }
  elsif ['invalid_files/dhw-frac-load-served.xml'].include? hpxml_file
    water_heating_systems_values[0][:fraction_dhw_load_served] += 0.15
  elsif ['base-dhw-tank-gas.xml',
         'base-dhw-tank-gas-outside.xml'].include? hpxml_file
    water_heating_systems_values[0][:fuel_type] = "natural gas"
    water_heating_systems_values[0][:tank_volume] = 50
    water_heating_systems_values[0][:heating_capacity] = 40000
    water_heating_systems_values[0][:energy_factor] = 0.59
    water_heating_systems_values[0][:recovery_efficiency] = 0.76
    if hpxml_file == 'base-dhw-tank-gas-outside.xml'
      water_heating_systems_values[0][:location] = "other exterior"
    end
  elsif ['base-dhw-tank-wood.xml'].include? hpxml_file
    water_heating_systems_values[0][:fuel_type] = "wood"
    water_heating_systems_values[0][:tank_volume] = 50
    water_heating_systems_values[0][:heating_capacity] = 40000
    water_heating_systems_values[0][:energy_factor] = 0.59
    water_heating_systems_values[0][:recovery_efficiency] = 0.76
  elsif ['base-dhw-tank-heat-pump.xml',
         'base-dhw-tank-heat-pump-outside.xml'].include? hpxml_file
    water_heating_systems_values[0][:water_heater_type] = "heat pump water heater"
    water_heating_systems_values[0][:tank_volume] = 80
    water_heating_systems_values[0][:heating_capacity] = nil
    water_heating_systems_values[0][:energy_factor] = 2.3
    if hpxml_file == 'base-dhw-tank-heat-pump-outside.xml'
      water_heating_systems_values[0][:location] = "other exterior"
    end
  elsif ['base-dhw-tankless-electric.xml',
         'base-dhw-tankless-electric-outside.xml'].include? hpxml_file
    water_heating_systems_values[0][:water_heater_type] = "instantaneous water heater"
    water_heating_systems_values[0][:tank_volume] = nil
    water_heating_systems_values[0][:heating_capacity] = nil
    water_heating_systems_values[0][:energy_factor] = 0.99
    if hpxml_file == 'base-dhw-tankless-electric-outside.xml'
      water_heating_systems_values[0][:location] = "other exterior"
    end
  elsif ['base-dhw-tankless-gas.xml'].include? hpxml_file
    water_heating_systems_values[0][:fuel_type] = "natural gas"
    water_heating_systems_values[0][:water_heater_type] = "instantaneous water heater"
    water_heating_systems_values[0][:tank_volume] = nil
    water_heating_systems_values[0][:heating_capacity] = nil
    water_heating_systems_values[0][:energy_factor] = 0.82
  elsif ['base-dhw-tankless-oil.xml'].include? hpxml_file
    water_heating_systems_values[0][:fuel_type] = "fuel oil"
    water_heating_systems_values[0][:water_heater_type] = "instantaneous water heater"
    water_heating_systems_values[0][:tank_volume] = nil
    water_heating_systems_values[0][:heating_capacity] = nil
    water_heating_systems_values[0][:energy_factor] = 0.82
  elsif ['base-dhw-tankless-propane.xml'].include? hpxml_file
    water_heating_systems_values[0][:fuel_type] = "propane"
    water_heating_systems_values[0][:water_heater_type] = "instantaneous water heater"
    water_heating_systems_values[0][:tank_volume] = nil
    water_heating_systems_values[0][:heating_capacity] = nil
    water_heating_systems_values[0][:energy_factor] = 0.82
  elsif ['base-dhw-tankless-wood.xml'].include? hpxml_file
    water_heating_systems_values[0][:fuel_type] = "wood"
    water_heating_systems_values[0][:water_heater_type] = "instantaneous water heater"
    water_heating_systems_values[0][:tank_volume] = nil
    water_heating_systems_values[0][:heating_capacity] = nil
    water_heating_systems_values[0][:energy_factor] = 0.82
  elsif ['base-dhw-tank-oil.xml'].include? hpxml_file
    water_heating_systems_values[0][:fuel_type] = "fuel oil"
    water_heating_systems_values[0][:tank_volume] = 50
    water_heating_systems_values[0][:heating_capacity] = 40000
    water_heating_systems_values[0][:energy_factor] = 0.59
    water_heating_systems_values[0][:recovery_efficiency] = 0.76
  elsif ['base-dhw-tank-propane.xml'].include? hpxml_file
    water_heating_systems_values[0][:fuel_type] = "propane"
    water_heating_systems_values[0][:tank_volume] = 50
    water_heating_systems_values[0][:heating_capacity] = 40000
    water_heating_systems_values[0][:energy_factor] = 0.59
    water_heating_systems_values[0][:recovery_efficiency] = 0.76
  elsif ['base-dhw-uef.xml'].include? hpxml_file
    water_heating_systems_values[0][:energy_factor] = nil
    water_heating_systems_values[0][:uniform_energy_factor] = 0.93
  elsif ['base-dhw-desuperheater.xml'].include? hpxml_file
    water_heating_systems_values[0][:uses_desuperheater] = true
    water_heating_systems_values[0][:related_hvac] = "CoolingSystem"
  elsif ['base-dhw-desuperheater-tankless.xml'].include? hpxml_file
    water_heating_systems_values[0][:water_heater_type] = "instantaneous water heater"
    water_heating_systems_values[0][:tank_volume] = nil
    water_heating_systems_values[0][:heating_capacity] = nil
    water_heating_systems_values[0][:energy_factor] = 0.99
    water_heating_systems_values[0][:uses_desuperheater] = true
    water_heating_systems_values[0][:related_hvac] = "CoolingSystem"
  elsif ['base-dhw-desuperheater-2-speed.xml'].include? hpxml_file
    water_heating_systems_values[0][:uses_desuperheater] = true
    water_heating_systems_values[0][:related_hvac] = "CoolingSystem"
  elsif ['base-dhw-desuperheater-var-speed.xml'].include? hpxml_file
    water_heating_systems_values[0][:uses_desuperheater] = true
    water_heating_systems_values[0][:related_hvac] = "CoolingSystem"
  elsif ['base-dhw-desuperheater-gshp.xml'].include? hpxml_file
    water_heating_systems_values[0][:uses_desuperheater] = true
    water_heating_systems_values[0][:related_hvac] = "HeatPump"
  elsif ['base-dhw-jacket-electric.xml',
         'base-dhw-jacket-indirect.xml',
         'base-dhw-jacket-gas.xml',
         'base-dhw-jacket-hpwh.xml'].include? hpxml_file
    water_heating_systems_values[0][:jacket_r_value] = 10.0
  elsif ['base-dhw-indirect.xml',
         'base-dhw-indirect-outside.xml'].include? hpxml_file
    water_heating_systems_values[0][:water_heater_type] = "space-heating boiler with storage tank"
    water_heating_systems_values[0][:tank_volume] = 50
    water_heating_systems_values[0][:heating_capacity] = nil
    water_heating_systems_values[0][:energy_factor] = nil
    water_heating_systems_values[0][:fuel_type] = nil
    water_heating_systems_values[0][:related_hvac] = "HeatingSystem"
    if hpxml_file == 'base-dhw-indirect-outside.xml'
      water_heating_systems_values[0][:location] = "other exterior"
    end
  elsif ['base-dhw-indirect-standbyloss.xml'].include? hpxml_file
    water_heating_systems_values[0][:standby_loss] = 1.0
  elsif ['base-dhw-combi-tankless.xml',
         'base-dhw-combi-tankless-outside.xml'].include? hpxml_file
    water_heating_systems_values[0][:water_heater_type] = "space-heating boiler with tankless coil"
    water_heating_systems_values[0][:tank_volume] = nil
    if hpxml_file == 'base-dhw-combi-tankless-outside.xml'
      water_heating_systems_values[0][:location] = "other exterior"
    end
  elsif ['base-foundation-unconditioned-basement.xml'].include? hpxml_file
    water_heating_systems_values[0][:location] = "basement - unconditioned"
  elsif ['base-foundation-unvented-crawlspace.xml'].include? hpxml_file
    water_heating_systems_values[0][:location] = "crawlspace - unvented"
  elsif ['base-foundation-vented-crawlspace.xml'].include? hpxml_file
    water_heating_systems_values[0][:location] = "crawlspace - vented"
  elsif ['base-foundation-slab.xml'].include? hpxml_file
    water_heating_systems_values[0][:location] = "living space"
  elsif ['base-atticroof-vented.xml'].include? hpxml_file
    water_heating_systems_values[0][:location] = "attic - vented"
  elsif ['base-atticroof-conditioned.xml'].include? hpxml_file
    water_heating_systems_values[0][:location] = "basement - conditioned"
  elsif ['invalid_files/water-heater-location.xml'].include? hpxml_file
    water_heating_systems_values[0][:location] = "crawlspace - vented"
  elsif ['invalid_files/water-heater-location-other.xml'].include? hpxml_file
    water_heating_systems_values[0][:location] = "unconditioned space"
  elsif ['invalid_files/invalid-relatedhvac-desuperheater.xml'].include? hpxml_file
    water_heating_systems_values[0][:uses_desuperheater] = true
    water_heating_systems_values[0][:related_hvac] = "CoolingSystem_bad"
  elsif ['invalid_files/repeated-relatedhvac-desuperheater.xml'].include? hpxml_file
    water_heating_systems_values[0][:fraction_dhw_load_served] = 0.5
    water_heating_systems_values[0][:uses_desuperheater] = true
    water_heating_systems_values[0][:related_hvac] = "CoolingSystem"
    water_heating_systems_values << water_heating_systems_values[0].dup
    water_heating_systems_values[1][:id] = "WaterHeater2"
  elsif ['invalid_files/invalid-relatedhvac-dhw-indirect.xml'].include? hpxml_file
    water_heating_systems_values[0][:related_hvac] = "HeatingSystem_bad"
  elsif ['invalid_files/repeated-relatedhvac-dhw-indirect.xml'].include? hpxml_file
    water_heating_systems_values[0][:fraction_dhw_load_served] = 0.5
    water_heating_systems_values << water_heating_systems_values[0].dup
    water_heating_systems_values[1][:id] = "WaterHeater2"
  elsif ['base-enclosure-garage.xml'].include? hpxml_file
    water_heating_systems_values[0][:location] = "garage"
  elsif ['base-dhw-none.xml'].include? hpxml_file
    water_heating_systems_values = []
  elsif hpxml_file.include? 'water_heating_multiple' and not water_heating_systems_values.nil? and water_heating_systems_values.size > 0
    if hpxml_file.include? 'combi'
      water_heating_systems_values[0][:water_heater_type] = "space-heating boiler with tankless coil"
      water_heating_systems_values[0][:tank_volume] = nil
      water_heating_systems_values[0][:heating_capacity] = nil
      water_heating_systems_values[0][:energy_factor] = nil
      water_heating_systems_values[0][:fuel_type] = nil
      water_heating_systems_values[0][:related_hvac] = "HeatingSystem"
    end
    water_heating_systems_values[0][:fraction_dhw_load_served] = 0.333
    water_heating_systems_values << water_heating_systems_values[0].dup
    water_heating_systems_values[1][:id] = "WaterHeater2"
    water_heating_systems_values << water_heating_systems_values[0].dup
    water_heating_systems_values[2][:id] = "WaterHeater3"
    if hpxml_file.include? 'combi'
      water_heating_systems_values[1][:related_hvac] = "SpaceHeat_ID2"
      water_heating_systems_values[2][:related_hvac] = "SpaceHeat_ID3"
    end
  end
  return water_heating_systems_values
end

def get_hpxml_file_hot_water_distribution_values(hpxml_file, hot_water_distribution_values)
  if ['base.xml'].include? hpxml_file
    hot_water_distribution_values = { :id => "HotWaterDstribution",
                                      :system_type => "Standard",
                                      :standard_piping_length => 50, # Chosen to test a negative EC_adj
                                      :pipe_r_value => 0.0 }
  elsif ['base-dhw-dwhr.xml'].include? hpxml_file
    hot_water_distribution_values[:dwhr_facilities_connected] = "all"
    hot_water_distribution_values[:dwhr_equal_flow] = true
    hot_water_distribution_values[:dwhr_efficiency] = 0.55
  elsif ['base-dhw-recirc-demand.xml'].include? hpxml_file
    hot_water_distribution_values[:system_type] = "Recirculation"
    hot_water_distribution_values[:recirculation_control_type] = "presence sensor demand control"
    hot_water_distribution_values[:recirculation_piping_length] = 50
    hot_water_distribution_values[:recirculation_branch_piping_length] = 50
    hot_water_distribution_values[:recirculation_pump_power] = 50
    hot_water_distribution_values[:pipe_r_value] = 3
  elsif ['base-dhw-recirc-manual.xml'].include? hpxml_file
    hot_water_distribution_values[:system_type] = "Recirculation"
    hot_water_distribution_values[:recirculation_control_type] = "manual demand control"
    hot_water_distribution_values[:recirculation_piping_length] = 50
    hot_water_distribution_values[:recirculation_branch_piping_length] = 50
    hot_water_distribution_values[:recirculation_pump_power] = 50
    hot_water_distribution_values[:pipe_r_value] = 3
  elsif ['base-dhw-recirc-nocontrol.xml'].include? hpxml_file
    hot_water_distribution_values[:system_type] = "Recirculation"
    hot_water_distribution_values[:recirculation_control_type] = "no control"
    hot_water_distribution_values[:recirculation_piping_length] = 50
    hot_water_distribution_values[:recirculation_branch_piping_length] = 50
    hot_water_distribution_values[:recirculation_pump_power] = 50
  elsif ['base-dhw-recirc-temperature.xml'].include? hpxml_file
    hot_water_distribution_values[:system_type] = "Recirculation"
    hot_water_distribution_values[:recirculation_control_type] = "temperature"
    hot_water_distribution_values[:recirculation_piping_length] = 50
    hot_water_distribution_values[:recirculation_branch_piping_length] = 50
    hot_water_distribution_values[:recirculation_pump_power] = 50
  elsif ['base-dhw-recirc-timer.xml'].include? hpxml_file
    hot_water_distribution_values[:system_type] = "Recirculation"
    hot_water_distribution_values[:recirculation_control_type] = "timer"
    hot_water_distribution_values[:recirculation_piping_length] = 50
    hot_water_distribution_values[:recirculation_branch_piping_length] = 50
    hot_water_distribution_values[:recirculation_pump_power] = 50
  elsif ['base-dhw-none.xml'].include? hpxml_file
    hot_water_distribution_values = {}
  end
  return hot_water_distribution_values
end

def get_hpxml_file_water_fixtures_values(hpxml_file, water_fixtures_values)
  if ['base.xml'].include? hpxml_file
    water_fixtures_values = [{ :id => "WaterFixture",
                               :water_fixture_type => "shower head",
                               :low_flow => true },
                             { :id => "WaterFixture2",
                               :water_fixture_type => "faucet",
                               :low_flow => false }]
  elsif ['base-dhw-low-flow-fixtures.xml'].include? hpxml_file
    water_fixtures_values[1][:low_flow] = true
  elsif ['base-dhw-none.xml'].include? hpxml_file
    water_fixtures_values = []
  end
  return water_fixtures_values
end

def get_hpxml_file_solar_thermal_system_values(hpxml_file, solar_thermal_system_values)
  if ['base-dhw-solar-fraction.xml',
      'base-dhw-multiple.xml',
      'base-dhw-tank-heat-pump-with-solar-fraction.xml',
      'base-dhw-tankless-gas-with-solar-fraction.xml',
      'invalid_files/solar-thermal-system-with-combi-tankless.xml',
      'invalid_files/solar-thermal-system-with-desuperheater.xml',
      'invalid_files/solar-thermal-system-with-dhw-indirect.xml'].include? hpxml_file
    solar_thermal_system_values = { :id => "SolarThermalSystem",
                                    :system_type => "hot water",
                                    :water_heating_system_idref => "WaterHeater",
                                    :solar_fraction => 0.65 }
  elsif ['base-dhw-solar-direct-flat-plate.xml',
         'base-dhw-solar-indirect-flat-plate.xml',
         'base-dhw-solar-thermosyphon-flat-plate.xml',
         'base-dhw-tank-heat-pump-with-solar.xml',
         'base-dhw-tankless-gas-with-solar.xml'].include? hpxml_file
    solar_thermal_system_values = { :id => "SolarThermalSystem",
                                    :system_type => "hot water",
                                    :collector_area => 40,
                                    :collector_type => "single glazing black",
                                    :collector_azimuth => 180,
                                    :collector_tilt => 20,
                                    :collector_frta => 0.77,
                                    :collector_frul => 0.793,
                                    :storage_volume => 60,
                                    :water_heating_system_idref => "WaterHeater" }
    if hpxml_file == 'base-dhw-solar-direct-flat-plate.xml'
      solar_thermal_system_values[:collector_loop_type] = "liquid direct"
    elsif hpxml_file == 'base-dhw-solar-thermosyphon-flat-plate.xml'
      solar_thermal_system_values[:collector_loop_type] = "passive thermosyphon"
    else
      solar_thermal_system_values[:collector_loop_type] = "liquid indirect"
    end
  elsif ['base-dhw-solar-indirect-evacuated-tube.xml',
         'base-dhw-solar-direct-evacuated-tube.xml',
         'base-dhw-solar-thermosyphon-evacuated-tube.xml'].include? hpxml_file
    solar_thermal_system_values = { :id => "SolarThermalSystem",
                                    :system_type => "hot water",
                                    :collector_area => 40,
                                    :collector_type => "evacuated tube",
                                    :collector_azimuth => 180,
                                    :collector_tilt => 20,
                                    :collector_frta => 0.50,
                                    :collector_frul => 0.2799,
                                    :storage_volume => 60,
                                    :water_heating_system_idref => "WaterHeater" }
    if hpxml_file == 'base-dhw-solar-direct-evacuated-tube.xml'
      solar_thermal_system_values[:collector_loop_type] = "liquid direct"
    elsif hpxml_file == 'base-dhw-solar-thermosyphon-evacuated-tube.xml'
      solar_thermal_system_values[:collector_loop_type] = "passive thermosyphon"
    else
      solar_thermal_system_values[:collector_loop_type] = "liquid indirect"
    end
  elsif ['base-dhw-solar-direct-ics.xml',
         'base-dhw-solar-thermosyphon-ics.xml'].include? hpxml_file
    solar_thermal_system_values = { :id => "SolarThermalSystem",
                                    :system_type => "hot water",
                                    :collector_area => 40,
                                    :collector_type => "integrated collector storage",
                                    :collector_azimuth => 180,
                                    :collector_tilt => 20,
                                    :collector_frta => 0.77,
                                    :collector_frul => 0.793,
                                    :storage_volume => 60,
                                    :water_heating_system_idref => "WaterHeater" }
    if hpxml_file == 'base-dhw-solar-direct-ics.xml'
      solar_thermal_system_values[:collector_loop_type] = "liquid direct"
    elsif hpxml_file == 'base-dhw-solar-thermosyphon-ics.xml'
      solar_thermal_system_values[:collector_loop_type] = "passive thermosyphon"
    end
  elsif ['invalid_files/unattached-solar-thermal-system.xml'].include? hpxml_file
    solar_thermal_system_values[:water_heating_system_idref] = "foobar"
  end
  return solar_thermal_system_values
end

def get_hpxml_file_pv_system_values(hpxml_file, pv_systems_values)
  if ['base-pv-array-1axis.xml'].include? hpxml_file
    pv_systems_values << { :id => "PVSystem",
                           :module_type => "standard",
                           :location => "ground",
                           :tracking => "1-axis",
                           :array_azimuth => 180,
                           :array_tilt => 20,
                           :max_power_output => 4000,
                           :inverter_efficiency => 0.96,
                           :system_losses_fraction => 0.14 }
  elsif ['base-pv-array-1axis-backtracked.xml'].include? hpxml_file
    pv_systems_values << { :id => "PVSystem",
                           :module_type => "standard",
                           :location => "ground",
                           :tracking => "1-axis backtracked",
                           :array_azimuth => 180,
                           :array_tilt => 20,
                           :max_power_output => 4000,
                           :inverter_efficiency => 0.96,
                           :system_losses_fraction => 0.14 }
  elsif ['base-pv-array-2axis.xml'].include? hpxml_file
    pv_systems_values << { :id => "PVSystem",
                           :module_type => "standard",
                           :location => "ground",
                           :tracking => "2-axis",
                           :array_azimuth => 180,
                           :array_tilt => 20,
                           :max_power_output => 4000,
                           :inverter_efficiency => 0.96,
                           :system_losses_fraction => 0.14 }
  elsif ['base-pv-array-fixed-open-rack.xml'].include? hpxml_file
    pv_systems_values << { :id => "PVSystem",
                           :module_type => "standard",
                           :location => "ground",
                           :tracking => "fixed",
                           :array_azimuth => 180,
                           :array_tilt => 20,
                           :max_power_output => 4000,
                           :inverter_efficiency => 0.96,
                           :system_losses_fraction => 0.14 }
  elsif ['base-pv-module-premium.xml'].include? hpxml_file
    pv_systems_values << { :id => "PVSystem",
                           :module_type => "premium",
                           :location => "roof",
                           :tracking => "fixed",
                           :array_azimuth => 180,
                           :array_tilt => 20,
                           :max_power_output => 4000,
                           :inverter_efficiency => 0.96,
                           :system_losses_fraction => 0.14 }
  elsif ['base-pv-module-standard.xml'].include? hpxml_file
    pv_systems_values << { :id => "PVSystem",
                           :module_type => "standard",
                           :location => "roof",
                           :tracking => "fixed",
                           :array_azimuth => 180,
                           :array_tilt => 20,
                           :max_power_output => 4000,
                           :inverter_efficiency => 0.96,
                           :system_losses_fraction => 0.14 }
  elsif ['base-pv-module-thinfilm.xml'].include? hpxml_file
    pv_systems_values << { :id => "PVSystem",
                           :module_type => "thin film",
                           :location => "roof",
                           :tracking => "fixed",
                           :array_azimuth => 180,
                           :array_tilt => 20,
                           :max_power_output => 4000,
                           :inverter_efficiency => 0.96,
                           :system_losses_fraction => 0.14 }
  elsif ['base-pv-multiple.xml'].include? hpxml_file
    pv_systems_values << { :id => "PVSystem",
                           :module_type => "standard",
                           :location => "roof",
                           :tracking => "fixed",
                           :array_azimuth => 180,
                           :array_tilt => 20,
                           :max_power_output => 4000,
                           :inverter_efficiency => 0.96,
                           :system_losses_fraction => 0.14 }
    pv_systems_values << { :id => "PVSystem2",
                           :module_type => "standard",
                           :location => "roof",
                           :tracking => "fixed",
                           :array_azimuth => 90,
                           :array_tilt => 20,
                           :max_power_output => 1500,
                           :inverter_efficiency => 0.96,
                           :system_losses_fraction => 0.14 }
  end
  return pv_systems_values
end

def get_hpxml_file_clothes_washer_values(hpxml_file, clothes_washer_values)
  if ['base.xml'].include? hpxml_file
    clothes_washer_values = { :id => "ClothesWasher",
                              :location => "living space",
                              :modified_energy_factor => 0.8,
                              :rated_annual_kwh => 700.0,
                              :label_electric_rate => 0.10,
                              :label_gas_rate => 0.60,
                              :label_annual_gas_cost => 25.0,
                              :capacity => 3.0 }
  elsif ['base-appliances-none.xml'].include? hpxml_file
    clothes_washer_values = {}
  elsif ['base-appliances-washer-imef.xml'].include? hpxml_file
    clothes_washer_values[:modified_energy_factor] = nil
    clothes_washer_values[:integrated_modified_energy_factor] = 0.73
  elsif ['base-foundation-unconditioned-basement.xml'].include? hpxml_file
    clothes_washer_values[:location] = "basement - unconditioned"
  elsif ['base-atticroof-conditioned.xml'].include? hpxml_file
    clothes_washer_values[:location] = "basement - conditioned"
  elsif ['base-enclosure-garage.xml',
         'invalid_files/clothes-washer-location.xml'].include? hpxml_file
    clothes_washer_values[:location] = "garage"
  elsif ['invalid_files/clothes-washer-location-other.xml'].include? hpxml_file
    clothes_washer_values[:location] = "other"
  end
  return clothes_washer_values
end

def get_hpxml_file_clothes_dryer_values(hpxml_file, clothes_dryer_values)
  if ['base.xml'].include? hpxml_file
    clothes_dryer_values = { :id => "ClothesDryer",
                             :location => "living space",
                             :fuel_type => "electricity",
                             :energy_factor => 2.95,
                             :control_type => "timer" }
  elsif ['base-appliances-none.xml'].include? hpxml_file
    clothes_dryer_values = {}
  elsif ['base-appliances-dryer-cef.xml'].include? hpxml_file
    clothes_dryer_values = { :id => "ClothesDryer",
                             :location => "living space",
                             :fuel_type => "electricity",
                             :combined_energy_factor => 2.62,
                             :control_type => "moisture" }
  elsif ['base-appliances-gas.xml',
         'base-appliances-propane.xml',
         'base-appliances-oil.xml'].include? hpxml_file
    clothes_dryer_values = { :id => "ClothesDryer",
                             :location => "living space",
                             :energy_factor => 2.67,
                             :control_type => "moisture" }
    if hpxml_file == 'base-appliances-gas.xml'
      clothes_dryer_values[:fuel_type] = "natural gas"
    elsif hpxml_file == 'base-appliances-propane.xml'
      clothes_dryer_values[:fuel_type] = "propane"
    elsif hpxml_file == 'base-appliances-oil.xml'
      clothes_dryer_values[:fuel_type] = "fuel oil"
    end
  elsif ['base-appliances-wood.xml'].include? hpxml_file
    clothes_dryer_values = { :id => "ClothesDryer",
                             :location => "living space",
                             :fuel_type => "wood",
                             :energy_factor => 2.67,
                             :control_type => "moisture" }
  elsif ['base-foundation-unconditioned-basement.xml'].include? hpxml_file
    clothes_dryer_values[:location] = "basement - unconditioned"
  elsif ['base-atticroof-conditioned.xml'].include? hpxml_file
    clothes_dryer_values[:location] = "basement - conditioned"
  elsif ['base-enclosure-garage.xml',
         'invalid_files/clothes-dryer-location.xml'].include? hpxml_file
    clothes_dryer_values[:location] = "garage"
  elsif ['invalid_files/clothes-dryer-location-other.xml'].include? hpxml_file
    clothes_dryer_values[:location] = "other"
  end
  return clothes_dryer_values
end

def get_hpxml_file_dishwasher_values(hpxml_file, dishwasher_values)
  if ['base.xml'].include? hpxml_file
    dishwasher_values = { :id => "Dishwasher",
                          :rated_annual_kwh => 450,
                          :place_setting_capacity => 12 }
  elsif ['base-appliances-none.xml'].include? hpxml_file
    dishwasher_values = {}
  elsif ['base-appliances-dishwasher-ef.xml'].include? hpxml_file
    dishwasher_values = { :id => "Dishwasher",
                          :energy_factor => 0.5,
                          :place_setting_capacity => 12 }
  end
  return dishwasher_values
end

def get_hpxml_file_refrigerator_values(hpxml_file, refrigerator_values)
  if ['base.xml'].include? hpxml_file
    refrigerator_values = { :id => "Refrigerator",
                            :location => "living space",
                            :rated_annual_kwh => 650 }
  elsif ['base-appliances-refrigerator-adjusted.xml'].include? hpxml_file
    refrigerator_values[:adjusted_annual_kwh] = 600
  elsif ['base-appliances-none.xml'].include? hpxml_file
    refrigerator_values = {}
  elsif ['base-foundation-unconditioned-basement.xml'].include? hpxml_file
    refrigerator_values[:location] = "basement - unconditioned"
  elsif ['base-atticroof-conditioned.xml'].include? hpxml_file
    refrigerator_values[:location] = "basement - conditioned"
  elsif ['base-enclosure-garage.xml',
         'invalid_files/refrigerator-location.xml'].include? hpxml_file
    refrigerator_values[:location] = "garage"
  elsif ['invalid_files/refrigerator-location-other.xml'].include? hpxml_file
    refrigerator_values[:location] = "other"
  end
  return refrigerator_values
end

def get_hpxml_file_dehumidifier_values(hpxml_file, dehumidifier_values)
  if ['base.xml'].include? hpxml_file
    dehumidifier_values = {}
  elsif ['base-appliances-dehumidifier.xml'].include? hpxml_file
    dehumidifier_values = { :id => "Dehumidifier",
                            :capacity => 40,
                            :energy_factor => 1.8,
                            :rh_setpoint => 0.5 }
  elsif ['base-appliances-dehumidifier-ief.xml'].include? hpxml_file
    dehumidifier_values[:energy_factor] = nil
    dehumidifier_values[:integrated_energy_factor] = 1.5
  end
  return dehumidifier_values
end

def get_hpxml_file_cooking_range_values(hpxml_file, cooking_range_values)
  if ['base.xml'].include? hpxml_file
    cooking_range_values = { :id => "Range",
                             :fuel_type => "electricity",
                             :is_induction => false }
  elsif ['base-appliances-none.xml'].include? hpxml_file
    cooking_range_values = {}
  elsif ['base-appliances-gas.xml'].include? hpxml_file
    cooking_range_values[:fuel_type] = "natural gas"
    cooking_range_values[:is_induction] = false
  elsif ['base-appliances-propane.xml'].include? hpxml_file
    cooking_range_values[:fuel_type] = "propane"
    cooking_range_values[:is_induction] = false
  elsif ['base-appliances-oil.xml'].include? hpxml_file
    cooking_range_values[:fuel_type] = "fuel oil"
  elsif ['base-appliances-wood.xml'].include? hpxml_file
    cooking_range_values[:fuel_type] = "wood"
    cooking_range_values[:is_induction] = false
  end
  return cooking_range_values
end

def get_hpxml_file_oven_values(hpxml_file, oven_values)
  if ['base.xml'].include? hpxml_file
    oven_values = { :id => "Oven",
                    :is_convection => false }
  elsif ['base-appliances-none.xml'].include? hpxml_file
    oven_values = {}
  end
  return oven_values
end

def get_hpxml_file_lighting_values(hpxml_file, lighting_values)
  if ['base.xml'].include? hpxml_file
    lighting_values = { :fraction_tier_i_interior => 0.5,
                        :fraction_tier_i_exterior => 0.5,
                        :fraction_tier_i_garage => 0.5,
                        :fraction_tier_ii_interior => 0.25,
                        :fraction_tier_ii_exterior => 0.25,
                        :fraction_tier_ii_garage => 0.25 }
  elsif ['base-misc-lighting-none.xml'].include? hpxml_file
    lighting_values = {}
  end
  return lighting_values
end

def get_hpxml_file_ceiling_fan_values(hpxml_file, ceiling_fans_values)
  if ['base-misc-ceiling-fans.xml'].include? hpxml_file
    ceiling_fans_values << { :id => "CeilingFan",
                             :efficiency => 100,
                             :quantity => 2 }
  end
  return ceiling_fans_values
end

def get_hpxml_file_plug_loads_values(hpxml_file, plug_loads_values)
  if ['base-misc-loads-detailed.xml'].include? hpxml_file
    plug_loads_values = [{ :id => "PlugLoadMisc",
                           :plug_load_type => "other",
                           :kWh_per_year => 7302,
                           :frac_sensible => 0.82,
                           :frac_latent => 0.18 },
                         { :id => "PlugLoadMisc2",
                           :plug_load_type => "TV other",
                           :kWh_per_year => 400 }]
  else
    plug_loads_values = [{ :id => "PlugLoadMisc",
                           :plug_load_type => "other" },
                         { :id => "PlugLoadMisc2",
                           :plug_load_type => "TV other" }]
  end
  return plug_loads_values
end
=======
>>>>>>> 68821e3e

desc 'Run all tests'
Rake::TestTask.new('test_all') do |t|
  t.test_files = Dir['*/tests/*.rb']
  t.warning = false
  t.verbose = true
end<|MERGE_RESOLUTION|>--- conflicted
+++ resolved
@@ -4,3349 +4,6 @@
 require 'rake'
 require 'rake/testtask'
 require 'ci/reporter/rake/minitest'
-<<<<<<< HEAD
-require_relative "resources/hpxml"
-
-desc 'update all measures'
-task :update_measures do
-  # Prevent NREL error regarding U: drive when not VPNed in
-  ENV['HOME'] = 'C:' if !ENV['HOME'].nil? and ENV['HOME'].start_with? 'U:'
-  ENV['HOMEDRIVE'] = 'C:\\' if !ENV['HOMEDRIVE'].nil? and ENV['HOMEDRIVE'].start_with? 'U:'
-
-  # Apply rubocop
-  command = "rubocop --auto-correct --format simple --only Layout"
-  puts "Applying rubocop style to measures..."
-  system(command)
-
-  create_hpxmls
-
-  puts "Done."
-end
-
-desc 'create epw cache .csv files'
-task :cache_weather do
-  require 'openstudio'
-  require_relative 'resources/weather'
-
-  OpenStudio::Logger.instance.standardOutLogger.setLogLevel(OpenStudio::Fatal)
-  runner = OpenStudio::Measure::OSRunner.new(OpenStudio::WorkflowJSON.new)
-  puts "Creating cache *.csv for weather files..."
-
-  Dir["weather/*.epw"].each do |epw|
-    next if File.exists? epw.gsub(".epw", ".cache")
-
-    puts "Processing #{epw}..."
-    model = OpenStudio::Model::Model.new
-    epw_file = OpenStudio::EpwFile.new(epw)
-    OpenStudio::Model::WeatherFile.setWeatherFile(model, epw_file).get
-    weather = WeatherProcess.new(model, runner)
-    File.open(epw.gsub(".epw", "-cache.csv"), "wb") do |file|
-      weather.dump_to_csv(file)
-    end
-  end
-end
-
-def create_hpxmls
-  this_dir = File.dirname(__FILE__)
-  tests_dir = File.join(this_dir, "tests")
-
-  # Hash of HPXML -> Parent HPXML
-  hpxmls_files = {
-    'base.xml' => nil,
-
-    'invalid_files/bad-wmo.xml' => 'base.xml',
-    'invalid_files/bad-site-neighbor-azimuth.xml' => 'base-site-neighbors.xml',
-    'invalid_files/cfis-with-hydronic-distribution.xml' => 'base-hvac-boiler-gas-only.xml',
-    'invalid_files/clothes-washer-location.xml' => 'base.xml',
-    'invalid_files/clothes-washer-location-other.xml' => 'base.xml',
-    'invalid_files/clothes-dryer-location.xml' => 'base.xml',
-    'invalid_files/clothes-dryer-location-other.xml' => 'base.xml',
-    'invalid_files/dhw-frac-load-served.xml' => 'base-dhw-multiple.xml',
-    'invalid_files/duct-location.xml' => 'base.xml',
-    'invalid_files/duct-location-other.xml' => 'base.xml',
-    'invalid_files/heat-pump-mixed-fixed-and-autosize-capacities.xml' => 'base-hvac-air-to-air-heat-pump-1-speed.xml',
-    'invalid_files/heat-pump-mixed-fixed-and-autosize-capacities2.xml' => 'base-hvac-air-to-air-heat-pump-1-speed.xml',
-    'invalid_files/heat-pump-mixed-fixed-and-autosize-capacities3.xml' => 'base-hvac-air-to-air-heat-pump-1-speed.xml',
-    'invalid_files/heat-pump-mixed-fixed-and-autosize-capacities4.xml' => 'base-hvac-air-to-air-heat-pump-1-speed.xml',
-    'invalid_files/hvac-invalid-distribution-system-type.xml' => 'base.xml',
-    'invalid_files/hvac-distribution-multiple-attached-cooling.xml' => 'base-hvac-multiple.xml',
-    'invalid_files/hvac-distribution-multiple-attached-heating.xml' => 'base-hvac-multiple.xml',
-    'invalid_files/hvac-distribution-return-duct-leakage-missing.xml' => 'base-hvac-evap-cooler-only-ducted.xml',
-    'invalid_files/hvac-dse-multiple-attached-cooling.xml' => 'base-hvac-dse.xml',
-    'invalid_files/hvac-dse-multiple-attached-heating.xml' => 'base-hvac-dse.xml',
-    'invalid_files/hvac-frac-load-served.xml' => 'base-hvac-multiple.xml',
-    'invalid_files/invalid-relatedhvac-dhw-indirect.xml' => 'base-dhw-indirect.xml',
-    'invalid_files/invalid-relatedhvac-desuperheater.xml' => 'base-hvac-central-ac-only-1-speed.xml',
-    'invalid_files/invalid-window-interior-shading.xml' => 'base.xml',
-    'invalid_files/missing-elements.xml' => 'base.xml',
-    'invalid_files/missing-surfaces.xml' => 'base.xml',
-    'invalid_files/net-area-negative-roof.xml' => 'base-enclosure-skylights.xml',
-    'invalid_files/net-area-negative-wall.xml' => 'base.xml',
-    'invalid_files/refrigerator-location.xml' => 'base.xml',
-    'invalid_files/refrigerator-location-other.xml' => 'base.xml',
-    'invalid_files/repeated-relatedhvac-dhw-indirect.xml' => 'base-dhw-indirect.xml',
-    'invalid_files/repeated-relatedhvac-desuperheater.xml' => 'base-hvac-central-ac-only-1-speed.xml',
-    'invalid_files/solar-thermal-system-with-combi-tankless.xml' => 'base-dhw-combi-tankless.xml',
-    'invalid_files/solar-thermal-system-with-desuperheater.xml' => 'base-dhw-desuperheater.xml',
-    'invalid_files/solar-thermal-system-with-dhw-indirect.xml' => 'base-dhw-combi-tankless.xml',
-    'invalid_files/unattached-cfis.xml' => 'base.xml',
-    'invalid_files/unattached-door.xml' => 'base.xml',
-    'invalid_files/unattached-hvac-distribution.xml' => 'base.xml',
-    'invalid_files/orphaned-hvac-distribution.xml' => 'base-hvac-furnace-gas-room-ac.xml',
-    'invalid_files/unattached-skylight.xml' => 'base-enclosure-skylights.xml',
-    'invalid_files/unattached-solar-thermal-system.xml' => 'base-dhw-solar-indirect-flat-plate.xml',
-    'invalid_files/unattached-window.xml' => 'base.xml',
-    'invalid_files/water-heater-location.xml' => 'base.xml',
-    'invalid_files/water-heater-location-other.xml' => 'base.xml',
-
-    'base-appliances-dehumidifier.xml' => 'base-location-dallas-tx.xml',
-    'base-appliances-dehumidifier-ief.xml' => 'base-appliances-dehumidifier.xml',
-    'base-appliances-dishwasher-ef.xml' => 'base.xml',
-    'base-appliances-dryer-cef.xml' => 'base.xml',
-    'base-appliances-gas.xml' => 'base.xml',
-    'base-appliances-wood.xml' => 'base.xml',
-    'base-appliances-none.xml' => 'base.xml',
-    'base-appliances-oil.xml' => 'base.xml',
-    'base-appliances-propane.xml' => 'base.xml',
-    'base-appliances-refrigerator-adjusted.xml' => 'base.xml',
-    'base-appliances-washer-imef.xml' => 'base.xml',
-    'base-atticroof-cathedral.xml' => 'base.xml',
-    'base-atticroof-conditioned.xml' => 'base.xml',
-    'base-atticroof-flat.xml' => 'base.xml',
-    'base-atticroof-radiant-barrier.xml' => 'base-location-dallas-tx.xml',
-    'base-atticroof-vented.xml' => 'base.xml',
-    'base-atticroof-unvented-insulated-roof.xml' => 'base.xml',
-    'base-dhw-combi-tankless.xml' => 'base-dhw-indirect.xml',
-    'base-dhw-combi-tankless-outside.xml' => 'base-dhw-combi-tankless.xml',
-    'base-dhw-desuperheater.xml' => 'base-hvac-central-ac-only-1-speed.xml',
-    'base-dhw-desuperheater-tankless.xml' => 'base-hvac-central-ac-only-1-speed.xml',
-    'base-dhw-desuperheater-2-speed.xml' => 'base-hvac-central-ac-only-2-speed.xml',
-    'base-dhw-desuperheater-var-speed.xml' => 'base-hvac-central-ac-only-var-speed.xml',
-    'base-dhw-desuperheater-gshp.xml' => 'base-hvac-ground-to-air-heat-pump.xml',
-    'base-dhw-dwhr.xml' => 'base.xml',
-    'base-dhw-indirect.xml' => 'base-hvac-boiler-gas-only.xml',
-    'base-dhw-indirect-dse.xml' => 'base-dhw-indirect.xml',
-    'base-dhw-indirect-outside.xml' => 'base-dhw-indirect.xml',
-    'base-dhw-indirect-standbyloss.xml' => 'base-dhw-indirect.xml',
-    'base-dhw-low-flow-fixtures.xml' => 'base.xml',
-    'base-dhw-multiple.xml' => 'base-hvac-boiler-gas-only.xml',
-    'base-dhw-none.xml' => 'base.xml',
-    'base-dhw-recirc-demand.xml' => 'base.xml',
-    'base-dhw-recirc-manual.xml' => 'base.xml',
-    'base-dhw-recirc-nocontrol.xml' => 'base.xml',
-    'base-dhw-recirc-temperature.xml' => 'base.xml',
-    'base-dhw-recirc-timer.xml' => 'base.xml',
-    'base-dhw-solar-direct-evacuated-tube.xml' => 'base.xml',
-    'base-dhw-solar-direct-flat-plate.xml' => 'base.xml',
-    'base-dhw-solar-direct-ics.xml' => 'base.xml',
-    'base-dhw-solar-fraction.xml' => 'base.xml',
-    'base-dhw-solar-indirect-evacuated-tube.xml' => 'base.xml',
-    'base-dhw-solar-indirect-flat-plate.xml' => 'base.xml',
-    'base-dhw-solar-thermosyphon-evacuated-tube.xml' => 'base.xml',
-    'base-dhw-solar-thermosyphon-flat-plate.xml' => 'base.xml',
-    'base-dhw-solar-thermosyphon-ics.xml' => 'base.xml',
-    'base-dhw-tank-gas.xml' => 'base.xml',
-    'base-dhw-tank-gas-outside.xml' => 'base-dhw-tank-gas.xml',
-    'base-dhw-tank-heat-pump.xml' => 'base.xml',
-    'base-dhw-tank-heat-pump-outside.xml' => 'base-dhw-tank-heat-pump.xml',
-    'base-dhw-tank-heat-pump-with-solar.xml' => 'base-dhw-tank-heat-pump.xml',
-    'base-dhw-tank-heat-pump-with-solar-fraction.xml' => 'base-dhw-tank-heat-pump.xml',
-    'base-dhw-tank-oil.xml' => 'base.xml',
-    'base-dhw-tank-propane.xml' => 'base.xml',
-    'base-dhw-tank-wood.xml' => 'base.xml',
-    'base-dhw-tankless-electric.xml' => 'base.xml',
-    'base-dhw-tankless-electric-outside.xml' => 'base-dhw-tankless-electric.xml',
-    'base-dhw-tankless-gas.xml' => 'base.xml',
-    'base-dhw-tankless-gas-with-solar.xml' => 'base-dhw-tankless-gas.xml',
-    'base-dhw-tankless-gas-with-solar-fraction.xml' => 'base-dhw-tankless-gas.xml',
-    'base-dhw-tankless-oil.xml' => 'base.xml',
-    'base-dhw-tankless-propane.xml' => 'base.xml',
-    'base-dhw-tankless-wood.xml' => 'base.xml',
-    'base-dhw-uef.xml' => 'base.xml',
-    'base-dhw-jacket-electric.xml' => 'base.xml',
-    'base-dhw-jacket-gas.xml' => 'base-dhw-tank-gas.xml',
-    'base-dhw-jacket-indirect.xml' => 'base-dhw-indirect.xml',
-    'base-dhw-jacket-hpwh.xml' => 'base-dhw-tank-heat-pump.xml',
-    'base-enclosure-2stories.xml' => 'base.xml',
-    'base-enclosure-2stories-garage.xml' => 'base-enclosure-2stories.xml',
-    'base-enclosure-adiabatic-surfaces.xml' => 'base-foundation-ambient.xml',
-    'base-enclosure-beds-1.xml' => 'base.xml',
-    'base-enclosure-beds-2.xml' => 'base.xml',
-    'base-enclosure-beds-4.xml' => 'base.xml',
-    'base-enclosure-beds-5.xml' => 'base.xml',
-    'base-enclosure-garage.xml' => 'base.xml',
-    'base-enclosure-infil-cfm50.xml' => 'base.xml',
-    'base-enclosure-no-natural-ventilation.xml' => 'base.xml',
-    'base-enclosure-overhangs.xml' => 'base.xml',
-    'base-enclosure-skylights.xml' => 'base.xml',
-    'base-enclosure-split-surfaces.xml' => 'base-enclosure-skylights.xml',
-    'base-enclosure-walltype-cmu.xml' => 'base.xml',
-    'base-enclosure-walltype-doublestud.xml' => 'base.xml',
-    'base-enclosure-walltype-icf.xml' => 'base.xml',
-    'base-enclosure-walltype-log.xml' => 'base.xml',
-    'base-enclosure-walltype-sip.xml' => 'base.xml',
-    'base-enclosure-walltype-solidconcrete.xml' => 'base.xml',
-    'base-enclosure-walltype-steelstud.xml' => 'base.xml',
-    'base-enclosure-walltype-stone.xml' => 'base.xml',
-    'base-enclosure-walltype-strawbale.xml' => 'base.xml',
-    'base-enclosure-walltype-structuralbrick.xml' => 'base.xml',
-    'base-enclosure-windows-interior-shading.xml' => 'base.xml',
-    'base-enclosure-windows-none.xml' => 'base.xml',
-    'base-foundation-multiple.xml' => 'base-foundation-unconditioned-basement.xml',
-    'base-foundation-ambient.xml' => 'base.xml',
-    'base-foundation-conditioned-basement-slab-insulation.xml' => 'base.xml',
-    'base-foundation-conditioned-basement-wall-interior-insulation.xml' => 'base.xml',
-    'base-foundation-slab.xml' => 'base.xml',
-    'base-foundation-unconditioned-basement.xml' => 'base.xml',
-    'base-foundation-unconditioned-basement-assembly-r.xml' => 'base-foundation-unconditioned-basement.xml',
-    'base-foundation-unconditioned-basement-above-grade.xml' => 'base-foundation-unconditioned-basement.xml',
-    'base-foundation-unconditioned-basement-wall-insulation.xml' => 'base-foundation-unconditioned-basement.xml',
-    'base-foundation-unvented-crawlspace.xml' => 'base.xml',
-    'base-foundation-vented-crawlspace.xml' => 'base.xml',
-    'base-foundation-walkout-basement.xml' => 'base.xml',
-    'base-foundation-complex.xml' => 'base.xml',
-    'base-hvac-air-to-air-heat-pump-1-speed.xml' => 'base.xml',
-    'base-hvac-air-to-air-heat-pump-1-speed-detailed.xml' => 'base-hvac-air-to-air-heat-pump-1-speed.xml',
-    'base-hvac-air-to-air-heat-pump-2-speed.xml' => 'base.xml',
-    'base-hvac-air-to-air-heat-pump-2-speed-detailed.xml' => 'base-hvac-air-to-air-heat-pump-2-speed.xml',
-    'base-hvac-air-to-air-heat-pump-var-speed.xml' => 'base.xml',
-    'base-hvac-air-to-air-heat-pump-var-speed-detailed.xml' => 'base-hvac-air-to-air-heat-pump-var-speed.xml',
-    'base-hvac-boiler-elec-only.xml' => 'base.xml',
-    'base-hvac-boiler-gas-central-ac-1-speed.xml' => 'base.xml',
-    'base-hvac-boiler-gas-only.xml' => 'base.xml',
-    'base-hvac-boiler-gas-only-no-eae.xml' => 'base-hvac-boiler-gas-only.xml',
-    'base-hvac-boiler-oil-only.xml' => 'base.xml',
-    'base-hvac-boiler-propane-only.xml' => 'base.xml',
-    'base-hvac-boiler-wood-only.xml' => 'base.xml',
-    'base-hvac-central-ac-only-1-speed.xml' => 'base.xml',
-    'base-hvac-central-ac-only-1-speed-detailed.xml' => 'base-hvac-central-ac-only-1-speed.xml',
-    'base-hvac-central-ac-only-2-speed.xml' => 'base.xml',
-    'base-hvac-central-ac-only-2-speed-detailed.xml' => 'base-hvac-central-ac-only-2-speed.xml',
-    'base-hvac-central-ac-only-var-speed.xml' => 'base.xml',
-    'base-hvac-central-ac-only-var-speed-detailed.xml' => 'base-hvac-central-ac-only-var-speed.xml',
-    'base-hvac-central-ac-plus-air-to-air-heat-pump-heating.xml' => 'base-hvac-central-ac-only-1-speed.xml',
-    'base-hvac-dse.xml' => 'base.xml',
-    'base-hvac-dual-fuel-air-to-air-heat-pump-1-speed.xml' => 'base-hvac-air-to-air-heat-pump-1-speed.xml',
-    'base-hvac-dual-fuel-air-to-air-heat-pump-1-speed-electric.xml' => 'base-hvac-dual-fuel-air-to-air-heat-pump-1-speed.xml',
-    'base-hvac-dual-fuel-air-to-air-heat-pump-1-speed-oil.xml' => 'base-hvac-dual-fuel-air-to-air-heat-pump-1-speed.xml',
-    'base-hvac-dual-fuel-air-to-air-heat-pump-1-speed-propane.xml' => 'base-hvac-dual-fuel-air-to-air-heat-pump-1-speed.xml',
-    'base-hvac-dual-fuel-air-to-air-heat-pump-2-speed.xml' => 'base-hvac-air-to-air-heat-pump-2-speed.xml',
-    'base-hvac-dual-fuel-air-to-air-heat-pump-var-speed.xml' => 'base-hvac-air-to-air-heat-pump-var-speed.xml',
-    'base-hvac-dual-fuel-mini-split-heat-pump-ducted.xml' => 'base-hvac-mini-split-heat-pump-ducted.xml',
-    'base-hvac-ducts-in-conditioned-space.xml' => 'base.xml',
-    'base-hvac-ducts-leakage-percent.xml' => 'base.xml',
-    'base-hvac-ducts-locations.xml' => 'base-foundation-vented-crawlspace.xml',
-    'base-hvac-ducts-multiple.xml' => 'base.xml',
-    'base-hvac-ducts-outside.xml' => 'base.xml',
-    'base-hvac-elec-resistance-only.xml' => 'base.xml',
-    'base-hvac-evap-cooler-furnace-gas.xml' => 'base.xml',
-    'base-hvac-evap-cooler-only.xml' => 'base.xml',
-    'base-hvac-evap-cooler-only-ducted.xml' => 'base.xml',
-    'base-hvac-flowrate.xml' => 'base.xml',
-    'base-hvac-furnace-elec-only.xml' => 'base.xml',
-    'base-hvac-furnace-gas-central-ac-2-speed.xml' => 'base.xml',
-    'base-hvac-furnace-gas-central-ac-var-speed.xml' => 'base.xml',
-    'base-hvac-furnace-gas-only.xml' => 'base.xml',
-    'base-hvac-furnace-gas-only-no-eae.xml' => 'base-hvac-furnace-gas-only.xml',
-    'base-hvac-furnace-gas-room-ac.xml' => 'base.xml',
-    'base-hvac-furnace-oil-only.xml' => 'base.xml',
-    'base-hvac-furnace-propane-only.xml' => 'base.xml',
-    'base-hvac-furnace-wood-only.xml' => 'base.xml',
-    'base-hvac-furnace-x3-dse.xml' => 'base.xml',
-    'base-hvac-ground-to-air-heat-pump.xml' => 'base.xml',
-    'base-hvac-ground-to-air-heat-pump-detailed.xml' => 'base-hvac-ground-to-air-heat-pump.xml',
-    'base-hvac-ideal-air.xml' => 'base.xml',
-    'base-hvac-mini-split-heat-pump-ducted.xml' => 'base.xml',
-    'base-hvac-mini-split-heat-pump-ducted-detailed.xml' => 'base-hvac-mini-split-heat-pump-ducted.xml',
-    'base-hvac-mini-split-heat-pump-ductless.xml' => 'base-hvac-mini-split-heat-pump-ducted.xml',
-    'base-hvac-mini-split-heat-pump-ductless-no-backup.xml' => 'base-hvac-mini-split-heat-pump-ductless.xml',
-    'base-hvac-multiple.xml' => 'base.xml',
-    'base-hvac-none.xml' => 'base.xml',
-    'base-hvac-none-no-fuel-access.xml' => 'base-hvac-none.xml',
-    'base-hvac-portable-heater-electric-only.xml' => 'base.xml',
-    'base-hvac-programmable-thermostat.xml' => 'base.xml',
-    'base-hvac-room-ac-only.xml' => 'base.xml',
-    'base-hvac-room-ac-only-detailed.xml' => 'base-hvac-room-ac-only.xml',
-    'base-hvac-setpoints.xml' => 'base.xml',
-    'base-hvac-stove-oil-only.xml' => 'base.xml',
-    'base-hvac-stove-oil-only-no-eae.xml' => 'base-hvac-stove-oil-only.xml',
-    'base-hvac-stove-wood-only.xml' => 'base.xml',
-    'base-hvac-undersized.xml' => 'base.xml',
-    'base-hvac-wall-furnace-elec-only.xml' => 'base.xml',
-    'base-hvac-wall-furnace-propane-only.xml' => 'base.xml',
-    'base-hvac-wall-furnace-propane-only-no-eae.xml' => 'base-hvac-wall-furnace-propane-only.xml',
-    'base-hvac-wall-furnace-wood-only.xml' => 'base.xml',
-    'base-infiltration-ach-natural.xml' => 'base.xml',
-    'base-location-baltimore-md.xml' => 'base.xml',
-    'base-location-dallas-tx.xml' => 'base.xml',
-    'base-location-duluth-mn.xml' => 'base.xml',
-    'base-location-miami-fl.xml' => 'base.xml',
-    'base-location-epw-filename.xml' => 'base.xml',
-    'base-mechvent-balanced.xml' => 'base.xml',
-    'base-mechvent-cfis.xml' => 'base.xml',
-    'base-mechvent-cfis-24hrs.xml' => 'base-mechvent-cfis.xml',
-    'base-mechvent-erv.xml' => 'base.xml',
-    'base-mechvent-erv-atre-asre.xml' => 'base.xml',
-    'base-mechvent-exhaust.xml' => 'base.xml',
-    'base-mechvent-exhaust-rated-flow-rate.xml' => 'base.xml',
-    'base-mechvent-hrv.xml' => 'base.xml',
-    'base-mechvent-hrv-asre.xml' => 'base.xml',
-    'base-mechvent-supply.xml' => 'base.xml',
-    'base-misc-ceiling-fans.xml' => 'base.xml',
-    'base-misc-lighting-none.xml' => 'base.xml',
-    'base-misc-loads-detailed.xml' => 'base.xml',
-    'base-misc-number-of-occupants.xml' => 'base.xml',
-    'base-pv-array-1axis.xml' => 'base.xml',
-    'base-pv-array-1axis-backtracked.xml' => 'base.xml',
-    'base-pv-array-2axis.xml' => 'base.xml',
-    'base-pv-array-fixed-open-rack.xml' => 'base.xml',
-    'base-pv-module-premium.xml' => 'base.xml',
-    'base-pv-module-standard.xml' => 'base.xml',
-    'base-pv-module-thinfilm.xml' => 'base.xml',
-    'base-pv-multiple.xml' => 'base.xml',
-    'base-site-neighbors.xml' => 'base.xml',
-    'base-version-2014.xml' => 'base.xml',
-    'base-version-2014A.xml' => 'base.xml',
-    'base-version-2014AE.xml' => 'base.xml',
-    'base-version-2014AEG.xml' => 'base.xml',
-    'base-version-latest.xml' => 'base.xml',
-
-    'cfis/base-cfis.xml' => 'base.xml',
-    'cfis/base-hvac-air-to-air-heat-pump-1-speed-cfis.xml' => 'base-hvac-air-to-air-heat-pump-1-speed.xml',
-    'cfis/base-hvac-air-to-air-heat-pump-2-speed-cfis.xml' => 'base-hvac-air-to-air-heat-pump-2-speed.xml',
-    'cfis/base-hvac-air-to-air-heat-pump-var-speed-cfis.xml' => 'base-hvac-air-to-air-heat-pump-var-speed.xml',
-    'cfis/base-hvac-boiler-gas-central-ac-1-speed-cfis.xml' => 'base-hvac-boiler-gas-central-ac-1-speed.xml',
-    'cfis/base-hvac-central-ac-only-1-speed-cfis.xml' => 'base-hvac-central-ac-only-1-speed.xml',
-    'cfis/base-hvac-central-ac-only-2-speed-cfis.xml' => 'base-hvac-central-ac-only-2-speed.xml',
-    'cfis/base-hvac-central-ac-only-var-speed-cfis.xml' => 'base-hvac-central-ac-only-var-speed.xml',
-    'cfis/base-hvac-dse-cfis.xml' => 'base-hvac-dse.xml',
-    'cfis/base-hvac-ducts-in-conditioned-space-cfis.xml' => 'base-hvac-ducts-in-conditioned-space.xml',
-    'cfis/base-hvac-evap-cooler-only-ducted-cfis.xml' => 'base-hvac-evap-cooler-only-ducted.xml',
-    'cfis/base-hvac-furnace-gas-central-ac-2-speed-cfis.xml' => 'base-hvac-furnace-gas-central-ac-2-speed.xml',
-    'cfis/base-hvac-furnace-gas-central-ac-var-speed-cfis.xml' => 'base-hvac-furnace-gas-central-ac-var-speed.xml',
-    'cfis/base-hvac-furnace-gas-only-cfis.xml' => 'base-hvac-furnace-gas-only.xml',
-    'cfis/base-hvac-furnace-gas-room-ac-cfis.xml' => 'base-hvac-furnace-gas-room-ac.xml',
-    'cfis/base-hvac-ground-to-air-heat-pump-cfis.xml' => 'base-hvac-ground-to-air-heat-pump.xml',
-    'cfis/base-hvac-mini-split-heat-pump-ducted-cfis.xml' => 'base-hvac-mini-split-heat-pump-ducted.xml',
-
-    'hvac_autosizing/base-autosize.xml' => 'base.xml',
-    'hvac_autosizing/base-hvac-air-to-air-heat-pump-1-speed-autosize.xml' => 'base-hvac-air-to-air-heat-pump-1-speed.xml',
-    'hvac_autosizing/base-hvac-air-to-air-heat-pump-2-speed-autosize.xml' => 'base-hvac-air-to-air-heat-pump-2-speed.xml',
-    'hvac_autosizing/base-hvac-air-to-air-heat-pump-var-speed-autosize.xml' => 'base-hvac-air-to-air-heat-pump-var-speed.xml',
-    'hvac_autosizing/base-hvac-boiler-elec-only-autosize.xml' => 'base-hvac-boiler-elec-only.xml',
-    'hvac_autosizing/base-hvac-boiler-gas-central-ac-1-speed-autosize.xml' => 'base-hvac-boiler-gas-central-ac-1-speed.xml',
-    'hvac_autosizing/base-hvac-boiler-gas-only-autosize.xml' => 'base-hvac-boiler-gas-only.xml',
-    'hvac_autosizing/base-hvac-central-ac-only-1-speed-autosize.xml' => 'base-hvac-central-ac-only-1-speed.xml',
-    'hvac_autosizing/base-hvac-central-ac-only-2-speed-autosize.xml' => 'base-hvac-central-ac-only-2-speed.xml',
-    'hvac_autosizing/base-hvac-central-ac-only-var-speed-autosize.xml' => 'base-hvac-central-ac-only-var-speed.xml',
-    'hvac_autosizing/base-hvac-central-ac-plus-air-to-air-heat-pump-heating-autosize.xml' => 'base-hvac-central-ac-plus-air-to-air-heat-pump-heating.xml',
-    'hvac_autosizing/base-hvac-dual-fuel-air-to-air-heat-pump-1-speed-autosize.xml' => 'base-hvac-dual-fuel-air-to-air-heat-pump-1-speed.xml',
-    'hvac_autosizing/base-hvac-dual-fuel-air-to-air-heat-pump-1-speed-electric-autosize.xml' => 'base-hvac-dual-fuel-air-to-air-heat-pump-1-speed-electric.xml',
-    'hvac_autosizing/base-hvac-dual-fuel-air-to-air-heat-pump-1-speed-oil-autosize.xml' => 'base-hvac-dual-fuel-air-to-air-heat-pump-1-speed-oil.xml',
-    'hvac_autosizing/base-hvac-dual-fuel-air-to-air-heat-pump-1-speed-propane-autosize.xml' => 'base-hvac-dual-fuel-air-to-air-heat-pump-1-speed-propane.xml',
-    'hvac_autosizing/base-hvac-dual-fuel-air-to-air-heat-pump-2-speed-autosize.xml' => 'base-hvac-dual-fuel-air-to-air-heat-pump-2-speed.xml',
-    'hvac_autosizing/base-hvac-dual-fuel-air-to-air-heat-pump-var-speed-autosize.xml' => 'base-hvac-dual-fuel-air-to-air-heat-pump-var-speed.xml',
-    'hvac_autosizing/base-hvac-dual-fuel-mini-split-heat-pump-ducted-autosize.xml' => 'base-hvac-dual-fuel-mini-split-heat-pump-ducted.xml',
-    'hvac_autosizing/base-hvac-elec-resistance-only-autosize.xml' => 'base-hvac-elec-resistance-only.xml',
-    'hvac_autosizing/base-hvac-evap-cooler-furnace-gas-autosize.xml' => 'base-hvac-evap-cooler-furnace-gas.xml',
-    'hvac_autosizing/base-hvac-furnace-elec-only-autosize.xml' => 'base-hvac-furnace-elec-only.xml',
-    'hvac_autosizing/base-hvac-furnace-gas-central-ac-2-speed-autosize.xml' => 'base-hvac-furnace-gas-central-ac-2-speed.xml',
-    'hvac_autosizing/base-hvac-furnace-gas-central-ac-var-speed-autosize.xml' => 'base-hvac-furnace-gas-central-ac-var-speed.xml',
-    'hvac_autosizing/base-hvac-furnace-gas-only-autosize.xml' => 'base-hvac-furnace-gas-only.xml',
-    'hvac_autosizing/base-hvac-furnace-gas-room-ac-autosize.xml' => 'base-hvac-furnace-gas-room-ac.xml',
-    'hvac_autosizing/base-hvac-ground-to-air-heat-pump-autosize.xml' => 'base-hvac-ground-to-air-heat-pump.xml',
-    'hvac_autosizing/base-hvac-mini-split-heat-pump-ducted-autosize.xml' => 'base-hvac-mini-split-heat-pump-ducted.xml',
-    'hvac_autosizing/base-hvac-room-ac-only-autosize.xml' => 'base-hvac-room-ac-only.xml',
-    'hvac_autosizing/base-hvac-stove-oil-only-autosize.xml' => 'base-hvac-stove-oil-only.xml',
-    'hvac_autosizing/base-hvac-wall-furnace-elec-only-autosize.xml' => 'base-hvac-wall-furnace-elec-only.xml',
-    'hvac_autosizing/base-hvac-wall-furnace-propane-only-autosize.xml' => 'base-hvac-wall-furnace-propane-only.xml',
-
-    'hvac_base/base-base.xml' => 'base.xml',
-    'hvac_base/base-hvac-air-to-air-heat-pump-1-speed-base.xml' => 'base-hvac-air-to-air-heat-pump-1-speed.xml',
-    'hvac_base/base-hvac-air-to-air-heat-pump-2-speed-base.xml' => 'base-hvac-air-to-air-heat-pump-2-speed.xml',
-    'hvac_base/base-hvac-air-to-air-heat-pump-var-speed-base.xml' => 'base-hvac-air-to-air-heat-pump-var-speed.xml',
-    'hvac_base/base-hvac-boiler-gas-only-base.xml' => 'base-hvac-boiler-gas-only.xml',
-    'hvac_base/base-hvac-central-ac-only-1-speed-base.xml' => 'base-hvac-central-ac-only-1-speed.xml',
-    'hvac_base/base-hvac-central-ac-only-2-speed-base.xml' => 'base-hvac-central-ac-only-2-speed.xml',
-    'hvac_base/base-hvac-central-ac-only-var-speed-base.xml' => 'base-hvac-central-ac-only-var-speed.xml',
-    'hvac_base/base-hvac-dual-fuel-air-to-air-heat-pump-1-speed-base.xml' => 'base-hvac-dual-fuel-air-to-air-heat-pump-1-speed.xml',
-    'hvac_base/base-hvac-elec-resistance-only-base.xml' => 'base-hvac-elec-resistance-only.xml',
-    'hvac_base/base-hvac-evap-cooler-only-base.xml' => 'base-hvac-evap-cooler-only.xml',
-    'hvac_base/base-hvac-furnace-gas-central-ac-2-speed-base.xml' => 'base-hvac-furnace-gas-central-ac-2-speed.xml',
-    'hvac_base/base-hvac-furnace-gas-central-ac-var-speed-base.xml' => 'base-hvac-furnace-gas-central-ac-var-speed.xml',
-    'hvac_base/base-hvac-furnace-gas-only-base.xml' => 'base-hvac-furnace-gas-only.xml',
-    'hvac_base/base-hvac-furnace-gas-room-ac-base.xml' => 'base-hvac-furnace-gas-room-ac.xml',
-    'hvac_base/base-hvac-ground-to-air-heat-pump-base.xml' => 'base-hvac-ground-to-air-heat-pump.xml',
-    'hvac_base/base-hvac-ideal-air-base.xml' => 'base-hvac-ideal-air.xml',
-    'hvac_base/base-hvac-mini-split-heat-pump-ducted-base.xml' => 'base-hvac-mini-split-heat-pump-ducted.xml',
-    'hvac_base/base-hvac-room-ac-only-base.xml' => 'base-hvac-room-ac-only.xml',
-    'hvac_base/base-hvac-stove-oil-only-base.xml' => 'base-hvac-stove-oil-only.xml',
-    'hvac_base/base-hvac-wall-furnace-propane-only-base.xml' => 'base-hvac-wall-furnace-propane-only.xml',
-
-    'hvac_load_fracs/base-hvac-air-to-air-heat-pump-1-speed-zero-cool.xml' => 'base-hvac-air-to-air-heat-pump-1-speed.xml',
-    'hvac_load_fracs/base-hvac-air-to-air-heat-pump-1-speed-zero-heat.xml' => 'base-hvac-air-to-air-heat-pump-1-speed.xml',
-    'hvac_load_fracs/base-hvac-air-to-air-heat-pump-2-speed-zero-cool.xml' => 'base-hvac-air-to-air-heat-pump-2-speed.xml',
-    'hvac_load_fracs/base-hvac-air-to-air-heat-pump-2-speed-zero-heat.xml' => 'base-hvac-air-to-air-heat-pump-2-speed.xml',
-    'hvac_load_fracs/base-hvac-air-to-air-heat-pump-var-speed-zero-cool.xml' => 'base-hvac-air-to-air-heat-pump-var-speed.xml',
-    'hvac_load_fracs/base-hvac-air-to-air-heat-pump-var-speed-zero-heat.xml' => 'base-hvac-air-to-air-heat-pump-var-speed.xml',
-    'hvac_load_fracs/base-hvac-ground-to-air-heat-pump-zero-cool.xml' => 'base-hvac-ground-to-air-heat-pump.xml',
-    'hvac_load_fracs/base-hvac-ground-to-air-heat-pump-zero-heat.xml' => 'base-hvac-ground-to-air-heat-pump.xml',
-    'hvac_load_fracs/base-hvac-mini-split-heat-pump-ducted-zero-cool.xml' => 'base-hvac-mini-split-heat-pump-ducted.xml',
-    'hvac_load_fracs/base-hvac-mini-split-heat-pump-ducted-zero-heat.xml' => 'base-hvac-mini-split-heat-pump-ducted.xml',
-
-    'hvac_multiple/base-hvac-air-to-air-heat-pump-1-speed-x3.xml' => 'base-hvac-air-to-air-heat-pump-1-speed.xml',
-    'hvac_multiple/base-hvac-air-to-air-heat-pump-2-speed-x3.xml' => 'base-hvac-air-to-air-heat-pump-2-speed.xml',
-    'hvac_multiple/base-hvac-air-to-air-heat-pump-var-speed-x3.xml' => 'base-hvac-air-to-air-heat-pump-var-speed.xml',
-    'hvac_multiple/base-hvac-boiler-gas-only-x3.xml' => 'base-hvac-boiler-gas-only.xml',
-    'hvac_multiple/base-hvac-central-ac-only-1-speed-x3.xml' => 'base-hvac-central-ac-only-1-speed.xml',
-    'hvac_multiple/base-hvac-central-ac-only-2-speed-x3.xml' => 'base-hvac-central-ac-only-2-speed.xml',
-    'hvac_multiple/base-hvac-central-ac-only-var-speed-x3.xml' => 'base-hvac-central-ac-only-var-speed.xml',
-    'hvac_multiple/base-hvac-dual-fuel-air-to-air-heat-pump-1-speed-x3.xml' => 'base-hvac-dual-fuel-air-to-air-heat-pump-1-speed.xml',
-    'hvac_multiple/base-hvac-elec-resistance-only-x3.xml' => 'base-hvac-elec-resistance-only.xml',
-    'hvac_multiple/base-hvac-evap-cooler-only-x3.xml' => 'base-hvac-evap-cooler-only.xml',
-    'hvac_multiple/base-hvac-furnace-gas-only-x3.xml' => 'base-hvac-furnace-gas-only.xml',
-    'hvac_multiple/base-hvac-ground-to-air-heat-pump-x3.xml' => 'base-hvac-ground-to-air-heat-pump.xml',
-    'hvac_multiple/base-hvac-mini-split-heat-pump-ducted-x3.xml' => 'base-hvac-mini-split-heat-pump-ducted.xml',
-    'hvac_multiple/base-hvac-room-ac-only-x3.xml' => 'base-hvac-room-ac-only.xml',
-    'hvac_multiple/base-hvac-stove-oil-only-x3.xml' => 'base-hvac-stove-oil-only.xml',
-    'hvac_multiple/base-hvac-wall-furnace-propane-only-x3.xml' => 'base-hvac-wall-furnace-propane-only.xml',
-
-    'hvac_partial/base-33percent.xml' => 'base.xml',
-    'hvac_partial/base-hvac-air-to-air-heat-pump-1-speed-33percent.xml' => 'base-hvac-air-to-air-heat-pump-1-speed.xml',
-    'hvac_partial/base-hvac-air-to-air-heat-pump-2-speed-33percent.xml' => 'base-hvac-air-to-air-heat-pump-2-speed.xml',
-    'hvac_partial/base-hvac-air-to-air-heat-pump-var-speed-33percent.xml' => 'base-hvac-air-to-air-heat-pump-var-speed.xml',
-    'hvac_partial/base-hvac-boiler-gas-only-33percent.xml' => 'base-hvac-boiler-gas-only.xml',
-    'hvac_partial/base-hvac-central-ac-only-1-speed-33percent.xml' => 'base-hvac-central-ac-only-1-speed.xml',
-    'hvac_partial/base-hvac-central-ac-only-2-speed-33percent.xml' => 'base-hvac-central-ac-only-2-speed.xml',
-    'hvac_partial/base-hvac-central-ac-only-var-speed-33percent.xml' => 'base-hvac-central-ac-only-var-speed.xml',
-    'hvac_partial/base-hvac-dual-fuel-air-to-air-heat-pump-1-speed-33percent.xml' => 'base-hvac-dual-fuel-air-to-air-heat-pump-1-speed.xml',
-    'hvac_partial/base-hvac-elec-resistance-only-33percent.xml' => 'base-hvac-elec-resistance-only.xml',
-    'hvac_partial/base-hvac-evap-cooler-only-33percent.xml' => 'base-hvac-evap-cooler-only.xml',
-    'hvac_partial/base-hvac-furnace-gas-central-ac-2-speed-33percent.xml' => 'base-hvac-furnace-gas-central-ac-2-speed.xml',
-    'hvac_partial/base-hvac-furnace-gas-central-ac-var-speed-33percent.xml' => 'base-hvac-furnace-gas-central-ac-var-speed.xml',
-    'hvac_partial/base-hvac-furnace-gas-only-33percent.xml' => 'base-hvac-furnace-gas-only.xml',
-    'hvac_partial/base-hvac-furnace-gas-room-ac-33percent.xml' => 'base-hvac-furnace-gas-room-ac.xml',
-    'hvac_partial/base-hvac-ground-to-air-heat-pump-33percent.xml' => 'base-hvac-ground-to-air-heat-pump.xml',
-    'hvac_partial/base-hvac-mini-split-heat-pump-ducted-33percent.xml' => 'base-hvac-mini-split-heat-pump-ducted.xml',
-    'hvac_partial/base-hvac-room-ac-only-33percent.xml' => 'base-hvac-room-ac-only.xml',
-    'hvac_partial/base-hvac-stove-oil-only-33percent.xml' => 'base-hvac-stove-oil-only.xml',
-    'hvac_partial/base-hvac-wall-furnace-propane-only-33percent.xml' => 'base-hvac-wall-furnace-propane-only.xml',
-
-    'water_heating_multiple/base-dhw-tankless-electric-x3.xml' => 'base-dhw-tankless-electric.xml',
-    'water_heating_multiple/base-dhw-tankless-gas-x3.xml' => 'base-dhw-tankless-gas.xml',
-    'water_heating_multiple/base-dhw-tankless-oil-x3.xml' => 'base-dhw-tankless-oil.xml',
-    'water_heating_multiple/base-dhw-tankless-propane-x3.xml' => 'base-dhw-tankless-propane.xml',
-    'water_heating_multiple/base-dhw-combi-tankless-x3.xml' => 'hvac_multiple/base-hvac-boiler-gas-only-x3.xml'
-  }
-
-  puts "Generating #{hpxmls_files.size} HPXML files..."
-
-  hpxmls_files.each do |derivative, parent|
-    print "."
-
-    begin
-      hpxml_files = [derivative]
-      unless parent.nil?
-        hpxml_files.unshift(parent)
-      end
-      while not parent.nil?
-        if hpxmls_files.keys.include? parent
-          unless hpxmls_files[parent].nil?
-            hpxml_files.unshift(hpxmls_files[parent])
-          end
-          parent = hpxmls_files[parent]
-        end
-      end
-
-      hpxml_values = {}
-      site_values = {}
-      site_neighbors_values = []
-      building_occupancy_values = {}
-      building_construction_values = {}
-      climate_and_risk_zones_values = {}
-      air_infiltration_measurement_values = {}
-      attic_values = {}
-      foundation_values = {}
-      roofs_values = []
-      rim_joists_values = []
-      walls_values = []
-      foundation_walls_values = []
-      framefloors_values = []
-      slabs_values = []
-      windows_values = []
-      skylights_values = []
-      doors_values = []
-      heating_systems_values = []
-      cooling_systems_values = []
-      heat_pumps_values = []
-      hvac_control_values = {}
-      hvac_distributions_values = []
-      duct_leakage_measurements_values = []
-      ducts_values = []
-      ventilation_fans_values = []
-      water_heating_systems_values = []
-      hot_water_distribution_values = {}
-      water_fixtures_values = []
-      solar_thermal_system_values = {}
-      pv_systems_values = []
-      clothes_washer_values = {}
-      clothes_dryer_values = {}
-      dishwasher_values = {}
-      refrigerator_values = {}
-      dehumidifier_values = {}
-      cooking_range_values = {}
-      oven_values = {}
-      lighting_values = {}
-      ceiling_fans_values = []
-      plug_loads_values = []
-      misc_load_schedule_values = {}
-      hpxml_files.each do |hpxml_file|
-        hpxml_values = get_hpxml_file_hpxml_values(hpxml_file, hpxml_values)
-        site_values = get_hpxml_file_site_values(hpxml_file, site_values)
-        site_neighbors_values = get_hpxml_file_site_neighbor_values(hpxml_file, site_neighbors_values)
-        building_occupancy_values = get_hpxml_file_building_occupancy_values(hpxml_file, building_occupancy_values)
-        building_construction_values = get_hpxml_file_building_construction_values(hpxml_file, building_construction_values)
-        climate_and_risk_zones_values = get_hpxml_file_climate_and_risk_zones_values(hpxml_file, climate_and_risk_zones_values)
-        attic_values = get_hpxml_file_attic_values(hpxml_file, attic_values)
-        foundation_values = get_hpxml_file_foundation_values(hpxml_file, foundation_values)
-        air_infiltration_measurement_values = get_hpxml_file_air_infiltration_measurement_values(hpxml_file, air_infiltration_measurement_values, building_construction_values)
-        roofs_values = get_hpxml_file_roofs_values(hpxml_file, roofs_values)
-        rim_joists_values = get_hpxml_file_rim_joists_values(hpxml_file, rim_joists_values)
-        walls_values = get_hpxml_file_walls_values(hpxml_file, walls_values)
-        foundation_walls_values = get_hpxml_file_foundation_walls_values(hpxml_file, foundation_walls_values)
-        framefloors_values = get_hpxml_file_framefloors_values(hpxml_file, framefloors_values)
-        slabs_values = get_hpxml_file_slabs_values(hpxml_file, slabs_values)
-        windows_values = get_hpxml_file_windows_values(hpxml_file, windows_values)
-        skylights_values = get_hpxml_file_skylights_values(hpxml_file, skylights_values)
-        doors_values = get_hpxml_file_doors_values(hpxml_file, doors_values)
-        heating_systems_values = get_hpxml_file_heating_systems_values(hpxml_file, heating_systems_values)
-        cooling_systems_values = get_hpxml_file_cooling_systems_values(hpxml_file, cooling_systems_values)
-        heat_pumps_values = get_hpxml_file_heat_pumps_values(hpxml_file, heat_pumps_values)
-        hvac_control_values = get_hpxml_file_hvac_control_values(hpxml_file, hvac_control_values)
-        hvac_distributions_values = get_hpxml_file_hvac_distributions_values(hpxml_file, hvac_distributions_values)
-        duct_leakage_measurements_values = get_hpxml_file_duct_leakage_measurements_values(hpxml_file, duct_leakage_measurements_values)
-        ducts_values = get_hpxml_file_ducts_values(hpxml_file, ducts_values)
-        ventilation_fans_values = get_hpxml_file_ventilation_fan_values(hpxml_file, ventilation_fans_values)
-        water_heating_systems_values = get_hpxml_file_water_heating_system_values(hpxml_file, water_heating_systems_values)
-        hot_water_distribution_values = get_hpxml_file_hot_water_distribution_values(hpxml_file, hot_water_distribution_values)
-        water_fixtures_values = get_hpxml_file_water_fixtures_values(hpxml_file, water_fixtures_values)
-        solar_thermal_system_values = get_hpxml_file_solar_thermal_system_values(hpxml_file, solar_thermal_system_values)
-        pv_systems_values = get_hpxml_file_pv_system_values(hpxml_file, pv_systems_values)
-        clothes_washer_values = get_hpxml_file_clothes_washer_values(hpxml_file, clothes_washer_values)
-        clothes_dryer_values = get_hpxml_file_clothes_dryer_values(hpxml_file, clothes_dryer_values)
-        dishwasher_values = get_hpxml_file_dishwasher_values(hpxml_file, dishwasher_values)
-        refrigerator_values = get_hpxml_file_refrigerator_values(hpxml_file, refrigerator_values)
-        dehumidifier_values = get_hpxml_file_dehumidifier_values(hpxml_file, dehumidifier_values)
-        cooking_range_values = get_hpxml_file_cooking_range_values(hpxml_file, cooking_range_values)
-        oven_values = get_hpxml_file_oven_values(hpxml_file, oven_values)
-        lighting_values = get_hpxml_file_lighting_values(hpxml_file, lighting_values)
-        ceiling_fans_values = get_hpxml_file_ceiling_fan_values(hpxml_file, ceiling_fans_values)
-        plug_loads_values = get_hpxml_file_plug_loads_values(hpxml_file, plug_loads_values)
-        misc_load_schedule_values = get_hpxml_file_misc_load_schedule_values(hpxml_file, misc_load_schedule_values)
-      end
-
-      hpxml_doc = HPXML.create_hpxml(**hpxml_values)
-      hpxml = hpxml_doc.elements["HPXML"]
-      hpxml.elements["XMLTransactionHeaderInformation/CreatedDateAndTime"].text = Time.new(2000, 1, 1).strftime("%Y-%m-%dT%H:%M:%S%:z") # Hard-code to prevent diffs
-      HPXML.add_site(hpxml: hpxml, **site_values) unless site_values.nil?
-      site_neighbors_values.each do |site_neighbor_values|
-        HPXML.add_site_neighbor(hpxml: hpxml, **site_neighbor_values)
-      end
-      HPXML.add_building_occupancy(hpxml: hpxml, **building_occupancy_values) unless building_occupancy_values.empty?
-      HPXML.add_building_construction(hpxml: hpxml, **building_construction_values)
-      HPXML.add_climate_and_risk_zones(hpxml: hpxml, **climate_and_risk_zones_values)
-      HPXML.add_air_infiltration_measurement(hpxml: hpxml, **air_infiltration_measurement_values)
-      HPXML.add_attic(hpxml: hpxml, **attic_values) unless attic_values.empty?
-      HPXML.add_foundation(hpxml: hpxml, **foundation_values) unless foundation_values.empty?
-      roofs_values.each do |roof_values|
-        HPXML.add_roof(hpxml: hpxml, **roof_values)
-      end
-      rim_joists_values.each do |rim_joist_values|
-        HPXML.add_rim_joist(hpxml: hpxml, **rim_joist_values)
-      end
-      walls_values.each do |wall_values|
-        HPXML.add_wall(hpxml: hpxml, **wall_values)
-      end
-      foundation_walls_values.each do |foundation_wall_values|
-        HPXML.add_foundation_wall(hpxml: hpxml, **foundation_wall_values)
-      end
-      framefloors_values.each do |framefloor_values|
-        HPXML.add_framefloor(hpxml: hpxml, **framefloor_values)
-      end
-      slabs_values.each do |slab_values|
-        HPXML.add_slab(hpxml: hpxml, **slab_values)
-      end
-      windows_values.each do |window_values|
-        HPXML.add_window(hpxml: hpxml, **window_values)
-      end
-      skylights_values.each do |skylight_values|
-        HPXML.add_skylight(hpxml: hpxml, **skylight_values)
-      end
-      doors_values.each do |door_values|
-        HPXML.add_door(hpxml: hpxml, **door_values)
-      end
-      heating_systems_values.each do |heating_system_values|
-        HPXML.add_heating_system(hpxml: hpxml, **heating_system_values)
-      end
-      cooling_systems_values.each do |cooling_system_values|
-        HPXML.add_cooling_system(hpxml: hpxml, **cooling_system_values)
-      end
-      heat_pumps_values.each do |heat_pump_values|
-        HPXML.add_heat_pump(hpxml: hpxml, **heat_pump_values)
-      end
-      HPXML.add_hvac_control(hpxml: hpxml, **hvac_control_values) unless hvac_control_values.empty?
-      hvac_distributions_values.each_with_index do |hvac_distribution_values, i|
-        hvac_distribution = HPXML.add_hvac_distribution(hpxml: hpxml, **hvac_distribution_values)
-        air_distribution = hvac_distribution.elements["DistributionSystemType/AirDistribution"]
-        next if air_distribution.nil?
-
-        duct_leakage_measurements_values[i].each do |duct_leakage_measurement_values|
-          HPXML.add_duct_leakage_measurement(air_distribution: air_distribution, **duct_leakage_measurement_values)
-        end
-        ducts_values[i].each do |duct_values|
-          HPXML.add_ducts(air_distribution: air_distribution, **duct_values)
-        end
-      end
-      ventilation_fans_values.each do |ventilation_fan_values|
-        HPXML.add_ventilation_fan(hpxml: hpxml, **ventilation_fan_values)
-      end
-      water_heating_systems_values.each do |water_heating_system_values|
-        HPXML.add_water_heating_system(hpxml: hpxml, **water_heating_system_values)
-      end
-      HPXML.add_hot_water_distribution(hpxml: hpxml, **hot_water_distribution_values) unless hot_water_distribution_values.empty?
-      water_fixtures_values.each do |water_fixture_values|
-        HPXML.add_water_fixture(hpxml: hpxml, **water_fixture_values)
-      end
-      HPXML.add_solar_thermal_system(hpxml: hpxml, **solar_thermal_system_values) unless solar_thermal_system_values.empty?
-      pv_systems_values.each do |pv_system_values|
-        HPXML.add_pv_system(hpxml: hpxml, **pv_system_values)
-      end
-      HPXML.add_clothes_washer(hpxml: hpxml, **clothes_washer_values) unless clothes_washer_values.empty?
-      HPXML.add_clothes_dryer(hpxml: hpxml, **clothes_dryer_values) unless clothes_dryer_values.empty?
-      HPXML.add_dishwasher(hpxml: hpxml, **dishwasher_values) unless dishwasher_values.empty?
-      HPXML.add_refrigerator(hpxml: hpxml, **refrigerator_values) unless refrigerator_values.empty?
-      HPXML.add_dehumidifier(hpxml: hpxml, **dehumidifier_values) unless dehumidifier_values.empty?
-      HPXML.add_cooking_range(hpxml: hpxml, **cooking_range_values) unless cooking_range_values.empty?
-      HPXML.add_oven(hpxml: hpxml, **oven_values) unless oven_values.empty?
-      HPXML.add_lighting(hpxml: hpxml, **lighting_values) unless lighting_values.empty?
-      ceiling_fans_values.each do |ceiling_fan_values|
-        HPXML.add_ceiling_fan(hpxml: hpxml, **ceiling_fan_values)
-      end
-      plug_loads_values.each do |plug_load_values|
-        HPXML.add_plug_load(hpxml: hpxml, **plug_load_values)
-      end
-      HPXML.add_misc_loads_schedule(hpxml: hpxml, **misc_load_schedule_values) unless misc_load_schedule_values.empty?
-
-      if ['invalid_files/missing-elements.xml'].include? derivative
-        hpxml.elements["Building/BuildingDetails/BuildingSummary/BuildingConstruction"].elements.delete("NumberofConditionedFloors")
-        hpxml.elements["Building/BuildingDetails/BuildingSummary/BuildingConstruction"].elements.delete("ConditionedFloorArea")
-      end
-
-      hpxml_path = File.join(tests_dir, derivative)
-
-      # Validate file against HPXML schema
-      schemas_dir = File.absolute_path(File.join(File.dirname(__FILE__), "hpxml_schemas"))
-      errors = XMLHelper.validate(hpxml_doc.to_s, File.join(schemas_dir, "HPXML.xsd"), nil)
-      if errors.size > 0
-        fail errors.to_s
-      end
-
-      XMLHelper.write_file(hpxml_doc, hpxml_path)
-    rescue Exception => e
-      puts "\n#{e}\n#{e.backtrace.join('\n')}"
-      puts "\nError: Did not successfully generate #{derivative}."
-      exit!
-    end
-  end
-
-  puts "\n"
-
-  # Print warnings about extra files
-  abs_hpxml_files = []
-  dirs = [nil]
-  hpxmls_files.keys.each do |hpxml_file|
-    abs_hpxml_files << File.join(tests_dir, hpxml_file)
-    next unless hpxml_file.include? '/'
-
-    dirs << hpxml_file.split('/')[0] + '/'
-  end
-  dirs.uniq.each do |dir|
-    Dir["#{tests_dir}/#{dir}*.xml"].each do |xml|
-      next if abs_hpxml_files.include? File.absolute_path(xml)
-
-      puts "Warning: Extra HPXML file found at #{File.absolute_path(xml)}"
-    end
-  end
-end
-
-def get_hpxml_file_hpxml_values(hpxml_file, hpxml_values)
-  if ['base.xml'].include? hpxml_file
-    hpxml_values = { :xml_type => "HPXML",
-                     :xml_generated_by => "Rakefile",
-                     :transaction => "create",
-                     :software_program_used => nil,
-                     :software_program_version => nil,
-                     :eri_calculation_version => nil,
-                     :building_id => "MyBuilding",
-                     :event_type => "proposed workscope" }
-  elsif ['base-version-2014.xml'].include? hpxml_file
-    hpxml_values[:eri_calculation_version] = "2014"
-  elsif ['base-version-2014A.xml'].include? hpxml_file
-    hpxml_values[:eri_calculation_version] = "2014A"
-  elsif ['base-version-2014AE.xml'].include? hpxml_file
-    hpxml_values[:eri_calculation_version] = "2014AE"
-  elsif ['base-version-2014AEG.xml'].include? hpxml_file
-    hpxml_values[:eri_calculation_version] = "2014AEG"
-  elsif ['base-version-latest.xml'].include? hpxml_file
-    hpxml_values[:eri_calculation_version] = 'latest'
-  end
-  return hpxml_values
-end
-
-def get_hpxml_file_site_values(hpxml_file, site_values)
-  if ['base.xml'].include? hpxml_file
-    site_values = { :fuels => ["electricity", "natural gas"] }
-  elsif ['base-hvac-none-no-fuel-access.xml'].include? hpxml_file
-    site_values[:fuels] = ["electricity"]
-  elsif ['base-enclosure-no-natural-ventilation.xml'].include? hpxml_file
-    site_values[:disable_natural_ventilation] = true
-  end
-  return site_values
-end
-
-def get_hpxml_file_site_neighbor_values(hpxml_file, site_neighbors_values)
-  if ['base-site-neighbors.xml'].include? hpxml_file
-    site_neighbors_values << { :azimuth => 0,
-                               :distance => 10 }
-    site_neighbors_values << { :azimuth => 180,
-                               :distance => 15,
-                               :height => 12 }
-  elsif ['invalid_files/bad-site-neighbor-azimuth.xml'].include? hpxml_file
-    site_neighbors_values[0][:azimuth] = 145
-  end
-  return site_neighbors_values
-end
-
-def get_hpxml_file_building_occupancy_values(hpxml_file, building_occupancy_values)
-  if ['base-misc-number-of-occupants.xml'].include? hpxml_file
-    building_occupancy_values = { :number_of_residents => 5 }
-  end
-  return building_occupancy_values
-end
-
-def get_hpxml_file_building_construction_values(hpxml_file, building_construction_values)
-  if ['base.xml'].include? hpxml_file
-    building_construction_values = { :number_of_conditioned_floors => 2,
-                                     :number_of_conditioned_floors_above_grade => 1,
-                                     :number_of_bedrooms => 3,
-                                     :conditioned_floor_area => 2700,
-                                     :conditioned_building_volume => 2700 * 8 }
-  elsif ['base-enclosure-beds-1.xml'].include? hpxml_file
-    building_construction_values[:number_of_bedrooms] = 1
-  elsif ['base-enclosure-beds-2.xml'].include? hpxml_file
-    building_construction_values[:number_of_bedrooms] = 2
-  elsif ['base-enclosure-beds-4.xml'].include? hpxml_file
-    building_construction_values[:number_of_bedrooms] = 4
-  elsif ['base-enclosure-beds-5.xml'].include? hpxml_file
-    building_construction_values[:number_of_bedrooms] = 5
-  elsif ['base-foundation-ambient.xml',
-         'base-foundation-slab.xml',
-         'base-foundation-unconditioned-basement.xml',
-         'base-foundation-unvented-crawlspace.xml',
-         'base-foundation-vented-crawlspace.xml'].include? hpxml_file
-    building_construction_values[:number_of_conditioned_floors] -= 1
-    building_construction_values[:conditioned_floor_area] -= 1350
-    building_construction_values[:conditioned_building_volume] -= 1350 * 8
-  elsif ['base-hvac-ideal-air.xml'].include? hpxml_file
-    building_construction_values[:use_only_ideal_air_system] = true
-  elsif ['base-atticroof-conditioned.xml'].include? hpxml_file
-    building_construction_values[:number_of_conditioned_floors] += 1
-    building_construction_values[:number_of_conditioned_floors_above_grade] += 1
-    building_construction_values[:conditioned_floor_area] += 900
-    building_construction_values[:conditioned_building_volume] += 2250
-  elsif ['base-atticroof-cathedral.xml'].include? hpxml_file
-    building_construction_values[:conditioned_building_volume] += 10800
-  elsif ['base-enclosure-2stories.xml'].include? hpxml_file
-    building_construction_values[:number_of_conditioned_floors] += 1
-    building_construction_values[:number_of_conditioned_floors_above_grade] += 1
-    building_construction_values[:conditioned_floor_area] += 1350
-    building_construction_values[:conditioned_building_volume] += 1350 * 8
-  end
-  return building_construction_values
-end
-
-def get_hpxml_file_climate_and_risk_zones_values(hpxml_file, climate_and_risk_zones_values)
-  if ['base.xml'].include? hpxml_file
-    climate_and_risk_zones_values = { :iecc2006 => "5B",
-                                      :weather_station_id => "WeatherStation",
-                                      :weather_station_name => "Denver, CO",
-                                      :weather_station_wmo => "725650" }
-  elsif ['base-location-baltimore-md.xml'].include? hpxml_file
-    climate_and_risk_zones_values = { :iecc2006 => "4A",
-                                      :weather_station_id => "WeatherStation",
-                                      :weather_station_name => "Baltimore, MD",
-                                      :weather_station_wmo => "724060" }
-  elsif ['base-location-dallas-tx.xml'].include? hpxml_file
-    climate_and_risk_zones_values = { :iecc2006 => "3A",
-                                      :weather_station_id => "WeatherStation",
-                                      :weather_station_name => "Dallas, TX",
-                                      :weather_station_wmo => "722590" }
-  elsif ['base-location-duluth-mn.xml'].include? hpxml_file
-    climate_and_risk_zones_values = { :iecc2006 => "7",
-                                      :weather_station_id => "WeatherStation",
-                                      :weather_station_name => "Duluth, MN",
-                                      :weather_station_wmo => "727450" }
-  elsif ['base-location-miami-fl.xml'].include? hpxml_file
-    climate_and_risk_zones_values = { :iecc2006 => "1A",
-                                      :weather_station_id => "WeatherStation",
-                                      :weather_station_name => "Miami, FL",
-                                      :weather_station_wmo => "722020" }
-  elsif ['base-location-epw-filename.xml'].include? hpxml_file
-    climate_and_risk_zones_values[:weather_station_wmo] = nil
-    climate_and_risk_zones_values[:weather_station_epw_filename] = "USA_CO_Denver.Intl.AP.725650_TMY3.epw"
-  elsif ['invalid_files/bad-wmo.xml'].include? hpxml_file
-    climate_and_risk_zones_values[:weather_station_wmo] = "999999"
-  end
-  return climate_and_risk_zones_values
-end
-
-def get_hpxml_file_air_infiltration_measurement_values(hpxml_file, air_infiltration_measurement_values, building_construction_values)
-  infil_volume = building_construction_values[:conditioned_building_volume]
-  if ['base.xml'].include? hpxml_file
-    air_infiltration_measurement_values = { :id => "InfiltrationMeasurement",
-                                            :house_pressure => 50,
-                                            :unit_of_measure => "ACH",
-                                            :air_leakage => 3.0 }
-  elsif ['base-infiltration-ach-natural.xml'].include? hpxml_file
-    air_infiltration_measurement_values = { :id => "InfiltrationMeasurement",
-                                            :constant_ach_natural => 0.67 }
-  elsif ['base-enclosure-infil-cfm50.xml'].include? hpxml_file
-    air_infiltration_measurement_values = { :id => "InfiltrationMeasurement",
-                                            :house_pressure => 50,
-                                            :unit_of_measure => "CFM",
-                                            :air_leakage => 3.0 / 60.0 * infil_volume }
-  end
-  air_infiltration_measurement_values[:infiltration_volume] = infil_volume
-  return air_infiltration_measurement_values
-end
-
-def get_hpxml_file_attic_values(hpxml_file, attic_values)
-  if ['base.xml'].include? hpxml_file
-    attic_values = {}
-  elsif ['base-atticroof-vented.xml'].include? hpxml_file
-    attic_values = { :id => "VentedAttic",
-                     :attic_type => "VentedAttic",
-                     :vented_attic_sla => 0.003 }
-  end
-  return attic_values
-end
-
-def get_hpxml_file_foundation_values(hpxml_file, foundation_values)
-  if ['base.xml'].include? hpxml_file
-    foundation_values = {}
-  elsif ['base-foundation-vented-crawlspace.xml'].include? hpxml_file
-    foundation_values = { :id => "VentedCrawlspace",
-                          :foundation_type => "VentedCrawlspace",
-                          :vented_crawlspace_sla => 0.00667 }
-  elsif ['base-foundation-unconditioned-basement.xml'].include? hpxml_file
-    foundation_values = { :id => "UnconditionedBasement",
-                          :foundation_type => "UnconditionedBasement",
-                          :unconditioned_basement_thermal_boundary => "frame floor" }
-  elsif ['base-foundation-unconditioned-basement-wall-insulation.xml'].include? hpxml_file
-    foundation_values = { :id => "UnconditionedBasement",
-                          :foundation_type => "UnconditionedBasement",
-                          :unconditioned_basement_thermal_boundary => "foundation wall" }
-  end
-  return foundation_values
-end
-
-def get_hpxml_file_roofs_values(hpxml_file, roofs_values)
-  if ['base.xml'].include? hpxml_file
-    roofs_values = [{ :id => "Roof",
-                      :interior_adjacent_to => "attic - unvented",
-                      :area => 1510,
-                      :solar_absorptance => 0.7,
-                      :emittance => 0.92,
-                      :pitch => 6,
-                      :radiant_barrier => false,
-                      :insulation_assembly_r_value => 2.3 }]
-  elsif ['base-atticroof-flat.xml'].include? hpxml_file
-    roofs_values = [{ :id => "Roof",
-                      :interior_adjacent_to => "living space",
-                      :area => 1350,
-                      :solar_absorptance => 0.7,
-                      :emittance => 0.92,
-                      :pitch => 0,
-                      :radiant_barrier => false,
-                      :insulation_assembly_r_value => 25.8 }]
-  elsif ['base-atticroof-conditioned.xml'].include? hpxml_file
-    roofs_values = [{ :id => "RoofCond",
-                      :interior_adjacent_to => "living space",
-                      :area => 1006,
-                      :solar_absorptance => 0.7,
-                      :emittance => 0.92,
-                      :pitch => 6,
-                      :radiant_barrier => false,
-                      :insulation_assembly_r_value => 25.8 },
-                    { :id => "RoofUncond",
-                      :interior_adjacent_to => "attic - unvented",
-                      :area => 504,
-                      :solar_absorptance => 0.7,
-                      :emittance => 0.92,
-                      :pitch => 6,
-                      :radiant_barrier => false,
-                      :insulation_assembly_r_value => 2.3 }]
-  elsif ['base-atticroof-vented.xml'].include? hpxml_file
-    roofs_values[0][:interior_adjacent_to] = "attic - vented"
-  elsif ['base-atticroof-cathedral.xml'].include? hpxml_file
-    roofs_values[0][:interior_adjacent_to] = "living space"
-    roofs_values[0][:insulation_assembly_r_value] = 25.8
-  elsif ['base-enclosure-garage.xml'].include? hpxml_file
-    roofs_values << { :id => "RoofGarage",
-                      :interior_adjacent_to => "garage",
-                      :area => 670,
-                      :solar_absorptance => 0.7,
-                      :emittance => 0.92,
-                      :pitch => 6,
-                      :radiant_barrier => false,
-                      :insulation_assembly_r_value => 2.3 }
-  elsif ['base-atticroof-unvented-insulated-roof.xml'].include? hpxml_file
-    roofs_values[0][:insulation_assembly_r_value] = 25.8
-  elsif ['base-enclosure-adiabatic-surfaces.xml'].include? hpxml_file
-    roofs_values = []
-  elsif ['base-enclosure-split-surfaces.xml'].include? hpxml_file
-    for n in 1..roofs_values.size
-      roofs_values[n - 1][:area] /= 10.0
-      for i in 2..10
-        roofs_values << roofs_values[n - 1].dup
-        roofs_values[-1][:id] += i.to_s
-      end
-    end
-  elsif ['base-atticroof-radiant-barrier.xml'].include? hpxml_file
-    roofs_values[0][:radiant_barrier] = true
-  end
-  return roofs_values
-end
-
-def get_hpxml_file_rim_joists_values(hpxml_file, rim_joists_values)
-  if ['base.xml'].include? hpxml_file
-    # TODO: Other geometry values (e.g., building volume) assume
-    # no rim joists.
-    rim_joists_values = [{ :id => "RimJoistFoundation",
-                           :exterior_adjacent_to => "outside",
-                           :interior_adjacent_to => "basement - conditioned",
-                           :area => 116,
-                           :solar_absorptance => 0.7,
-                           :emittance => 0.92,
-                           :insulation_assembly_r_value => 23.0 }]
-  elsif ['base-foundation-ambient.xml',
-         'base-foundation-slab.xml'].include? hpxml_file
-    rim_joists_values = []
-  elsif ['base-foundation-unconditioned-basement.xml'].include? hpxml_file
-    for i in 0..rim_joists_values.size - 1
-      rim_joists_values[i][:interior_adjacent_to] = "basement - unconditioned"
-      rim_joists_values[i][:insulation_assembly_r_value] = 2.3
-    end
-  elsif ['base-foundation-unconditioned-basement-wall-insulation.xml'].include? hpxml_file
-    for i in 0..rim_joists_values.size - 1
-      rim_joists_values[i][:insulation_assembly_r_value] = 23.0
-    end
-  elsif ['base-foundation-unvented-crawlspace.xml'].include? hpxml_file
-    for i in 0..rim_joists_values.size - 1
-      rim_joists_values[i][:interior_adjacent_to] = "crawlspace - unvented"
-    end
-  elsif ['base-foundation-vented-crawlspace.xml'].include? hpxml_file
-    for i in 0..rim_joists_values.size - 1
-      rim_joists_values[i][:interior_adjacent_to] = "crawlspace - vented"
-    end
-  elsif ['base-foundation-multiple.xml'].include? hpxml_file
-    rim_joists_values[0][:exterior_adjacent_to] = "crawlspace - unvented"
-    rim_joists_values << { :id => "RimJoistCrawlspace",
-                           :exterior_adjacent_to => "outside",
-                           :interior_adjacent_to => "crawlspace - unvented",
-                           :area => 81,
-                           :solar_absorptance => 0.7,
-                           :emittance => 0.92,
-                           :insulation_assembly_r_value => 2.3 }
-  elsif ['base-enclosure-2stories.xml'].include? hpxml_file
-    rim_joists_values << { :id => "RimJoist2ndStory",
-                           :exterior_adjacent_to => "outside",
-                           :interior_adjacent_to => "living space",
-                           :area => 116,
-                           :solar_absorptance => 0.7,
-                           :emittance => 0.92,
-                           :insulation_assembly_r_value => 23.0 }
-  elsif ['base-enclosure-split-surfaces.xml'].include? hpxml_file
-    for n in 1..rim_joists_values.size
-      rim_joists_values[n - 1][:area] /= 10.0
-      for i in 2..10
-        rim_joists_values << rim_joists_values[n - 1].dup
-        rim_joists_values[-1][:id] += i.to_s
-      end
-    end
-  end
-  return rim_joists_values
-end
-
-def get_hpxml_file_walls_values(hpxml_file, walls_values)
-  if ['base.xml'].include? hpxml_file
-    walls_values = [{ :id => "Wall",
-                      :exterior_adjacent_to => "outside",
-                      :interior_adjacent_to => "living space",
-                      :wall_type => "WoodStud",
-                      :area => 1200,
-                      :solar_absorptance => 0.7,
-                      :emittance => 0.92,
-                      :insulation_assembly_r_value => 23 },
-                    { :id => "WallAtticGable",
-                      :exterior_adjacent_to => "outside",
-                      :interior_adjacent_to => "attic - unvented",
-                      :wall_type => "WoodStud",
-                      :area => 290,
-                      :solar_absorptance => 0.7,
-                      :emittance => 0.92,
-                      :insulation_assembly_r_value => 4.0 }]
-  elsif ['base-atticroof-flat.xml'].include? hpxml_file
-    walls_values.delete_at(1)
-  elsif ['base-atticroof-vented.xml'].include? hpxml_file
-    walls_values[1][:interior_adjacent_to] = "attic - vented"
-  elsif ['base-atticroof-cathedral.xml'].include? hpxml_file
-    walls_values[1][:interior_adjacent_to] = "living space"
-    walls_values[1][:insulation_assembly_r_value] = 23.0
-  elsif ['base-atticroof-conditioned.xml'].include? hpxml_file
-    walls_values.delete_at(1)
-    walls_values << { :id => "WallAtticKneeWall",
-                      :exterior_adjacent_to => "attic - unvented",
-                      :interior_adjacent_to => "living space",
-                      :wall_type => "WoodStud",
-                      :area => 316,
-                      :solar_absorptance => 0.7,
-                      :emittance => 0.92,
-                      :insulation_assembly_r_value => 23.0 }
-    walls_values << { :id => "WallAtticGableCond",
-                      :exterior_adjacent_to => "outside",
-                      :interior_adjacent_to => "living space",
-                      :wall_type => "WoodStud",
-                      :area => 240,
-                      :solar_absorptance => 0.7,
-                      :emittance => 0.92,
-                      :insulation_assembly_r_value => 22.3 }
-    walls_values << { :id => "WallAtticGableUncond",
-                      :exterior_adjacent_to => "outside",
-                      :interior_adjacent_to => "attic - unvented",
-                      :wall_type => "WoodStud",
-                      :area => 50,
-                      :solar_absorptance => 0.7,
-                      :emittance => 0.92,
-                      :insulation_assembly_r_value => 4.0 }
-  elsif ['base-enclosure-walltype-cmu.xml'].include? hpxml_file
-    walls_values[0][:wall_type] = "ConcreteMasonryUnit"
-    walls_values[0][:insulation_assembly_r_value] = 12
-  elsif ['base-enclosure-walltype-doublestud.xml'].include? hpxml_file
-    walls_values[0][:wall_type] = "DoubleWoodStud"
-    walls_values[0][:insulation_assembly_r_value] = 28.7
-  elsif ['base-enclosure-walltype-icf.xml'].include? hpxml_file
-    walls_values[0][:wall_type] = "InsulatedConcreteForms"
-    walls_values[0][:insulation_assembly_r_value] = 21
-  elsif ['base-enclosure-walltype-log.xml'].include? hpxml_file
-    walls_values[0][:wall_type] = "LogWall"
-    walls_values[0][:insulation_assembly_r_value] = 7.1
-  elsif ['base-enclosure-walltype-sip.xml'].include? hpxml_file
-    walls_values[0][:wall_type] = "StructurallyInsulatedPanel"
-    walls_values[0][:insulation_assembly_r_value] = 16.1
-  elsif ['base-enclosure-walltype-solidconcrete.xml'].include? hpxml_file
-    walls_values[0][:wall_type] = "SolidConcrete"
-    walls_values[0][:insulation_assembly_r_value] = 1.35
-  elsif ['base-enclosure-walltype-steelstud.xml'].include? hpxml_file
-    walls_values[0][:wall_type] = "SteelFrame"
-    walls_values[0][:insulation_assembly_r_value] = 8.1
-  elsif ['base-enclosure-walltype-stone.xml'].include? hpxml_file
-    walls_values[0][:wall_type] = "Stone"
-    walls_values[0][:insulation_assembly_r_value] = 5.4
-  elsif ['base-enclosure-walltype-strawbale.xml'].include? hpxml_file
-    walls_values[0][:wall_type] = "StrawBale"
-    walls_values[0][:insulation_assembly_r_value] = 58.8
-  elsif ['base-enclosure-walltype-structuralbrick.xml'].include? hpxml_file
-    walls_values[0][:wall_type] = "StructuralBrick"
-    walls_values[0][:insulation_assembly_r_value] = 7.9
-  elsif ['invalid_files/missing-surfaces.xml'].include? hpxml_file
-    walls_values << { :id => "WallGarage",
-                      :exterior_adjacent_to => "garage",
-                      :interior_adjacent_to => "living space",
-                      :wall_type => "WoodStud",
-                      :area => 100,
-                      :solar_absorptance => 0.7,
-                      :emittance => 0.92,
-                      :insulation_assembly_r_value => 4 }
-  elsif ['base-enclosure-2stories.xml'].include? hpxml_file
-    walls_values[0][:area] *= 2.0
-  elsif ['base-enclosure-2stories-garage.xml'].include? hpxml_file
-    walls_values = [{ :id => "Wall",
-                      :exterior_adjacent_to => "outside",
-                      :interior_adjacent_to => "living space",
-                      :wall_type => "WoodStud",
-                      :area => 880,
-                      :solar_absorptance => 0.7,
-                      :emittance => 0.92,
-                      :insulation_assembly_r_value => 23 },
-                    { :id => "WallGarageInterior",
-                      :exterior_adjacent_to => "garage",
-                      :interior_adjacent_to => "living space",
-                      :wall_type => "WoodStud",
-                      :area => 320,
-                      :solar_absorptance => 0.7,
-                      :emittance => 0.92,
-                      :insulation_assembly_r_value => 23 },
-                    { :id => "WallGarageExterior",
-                      :exterior_adjacent_to => "outside",
-                      :interior_adjacent_to => "garage",
-                      :wall_type => "WoodStud",
-                      :area => 800,
-                      :solar_absorptance => 0.7,
-                      :emittance => 0.92,
-                      :insulation_assembly_r_value => 4 }]
-  elsif ['base-enclosure-garage.xml'].include? hpxml_file
-    walls_values = [{ :id => "Wall",
-                      :exterior_adjacent_to => "outside",
-                      :interior_adjacent_to => "living space",
-                      :wall_type => "WoodStud",
-                      :area => 960,
-                      :solar_absorptance => 0.7,
-                      :emittance => 0.92,
-                      :insulation_assembly_r_value => 23 },
-                    { :id => "WallGarageInterior",
-                      :exterior_adjacent_to => "garage",
-                      :interior_adjacent_to => "living space",
-                      :wall_type => "WoodStud",
-                      :area => 240,
-                      :solar_absorptance => 0.7,
-                      :emittance => 0.92,
-                      :insulation_assembly_r_value => 23 },
-                    { :id => "WallGarageExterior",
-                      :exterior_adjacent_to => "outside",
-                      :interior_adjacent_to => "garage",
-                      :wall_type => "WoodStud",
-                      :area => 560,
-                      :solar_absorptance => 0.7,
-                      :emittance => 0.92,
-                      :insulation_assembly_r_value => 4 }]
-  elsif ['base-atticroof-unvented-insulated-roof.xml'].include? hpxml_file
-    walls_values[1][:insulation_assembly_r_value] = 23
-  elsif ['base-enclosure-adiabatic-surfaces.xml'].include? hpxml_file
-    walls_values.delete_at(1)
-    walls_values << walls_values[0].dup
-    walls_values[0][:area] *= 0.35
-    walls_values[-1][:area] *= 0.65
-    walls_values[-1][:id] += "Adiabatic"
-    walls_values[-1][:exterior_adjacent_to] = "other housing unit"
-    walls_values[-1][:insulation_assembly_r_value] = 4
-  elsif ['base-enclosure-split-surfaces.xml'].include? hpxml_file
-    for n in 1..walls_values.size
-      walls_values[n - 1][:area] /= 10.0
-      for i in 2..10
-        walls_values << walls_values[n - 1].dup
-        walls_values[-1][:id] += i.to_s
-      end
-    end
-  end
-  return walls_values
-end
-
-def get_hpxml_file_foundation_walls_values(hpxml_file, foundation_walls_values)
-  if ['base.xml'].include? hpxml_file
-    foundation_walls_values = [{ :id => "FoundationWall",
-                                 :exterior_adjacent_to => "ground",
-                                 :interior_adjacent_to => "basement - conditioned",
-                                 :height => 8,
-                                 :area => 1200,
-                                 :thickness => 8,
-                                 :depth_below_grade => 7,
-                                 :insulation_interior_r_value => 0,
-                                 :insulation_interior_distance_to_top => 0,
-                                 :insulation_interior_distance_to_bottom => 0,
-                                 :insulation_exterior_distance_to_top => 0,
-                                 :insulation_exterior_distance_to_bottom => 8,
-                                 :insulation_exterior_r_value => 8.9 }]
-  elsif ['base-foundation-conditioned-basement-wall-interior-insulation.xml'].include? hpxml_file
-    foundation_walls_values[0][:insulation_interior_distance_to_top] = 0
-    foundation_walls_values[0][:insulation_interior_distance_to_bottom] = 8
-    foundation_walls_values[0][:insulation_interior_r_value] = 10
-    foundation_walls_values[0][:insulation_exterior_distance_to_top] = 1
-    foundation_walls_values[0][:insulation_exterior_distance_to_bottom] = 8
-  elsif ['base-foundation-unconditioned-basement.xml'].include? hpxml_file
-    foundation_walls_values[0][:interior_adjacent_to] = "basement - unconditioned"
-    foundation_walls_values[0][:insulation_exterior_distance_to_bottom] = 0
-    foundation_walls_values[0][:insulation_exterior_r_value] = 0
-  elsif ['base-foundation-unconditioned-basement-wall-insulation.xml'].include? hpxml_file
-    foundation_walls_values[0][:insulation_exterior_distance_to_bottom] = 4
-    foundation_walls_values[0][:insulation_exterior_r_value] = 8.9
-  elsif ['base-foundation-unconditioned-basement-assembly-r.xml'].include? hpxml_file
-    foundation_walls_values[0][:insulation_exterior_distance_to_top] = nil
-    foundation_walls_values[0][:insulation_exterior_distance_to_bottom] = nil
-    foundation_walls_values[0][:insulation_exterior_r_value] = nil
-    foundation_walls_values[0][:insulation_interior_distance_to_top] = nil
-    foundation_walls_values[0][:insulation_interior_distance_to_bottom] = nil
-    foundation_walls_values[0][:insulation_interior_r_value] = nil
-    foundation_walls_values[0][:insulation_assembly_r_value] = 10.69
-  elsif ['base-foundation-unconditioned-basement-above-grade.xml'].include? hpxml_file
-    foundation_walls_values[0][:depth_below_grade] = 4
-  elsif ['base-foundation-unvented-crawlspace.xml',
-         'base-foundation-vented-crawlspace.xml'].include? hpxml_file
-    if ['base-foundation-unvented-crawlspace.xml'].include? hpxml_file
-      foundation_walls_values[0][:interior_adjacent_to] = "crawlspace - unvented"
-    else
-      foundation_walls_values[0][:interior_adjacent_to] = "crawlspace - vented"
-    end
-    foundation_walls_values[0][:height] -= 4
-    foundation_walls_values[0][:area] /= 2.0
-    foundation_walls_values[0][:depth_below_grade] -= 4
-    foundation_walls_values[0][:insulation_exterior_distance_to_bottom] -= 4
-  elsif ['base-foundation-multiple.xml'].include? hpxml_file
-    foundation_walls_values[0][:area] = 600
-    foundation_walls_values << { :id => "FoundationWallInterior",
-                                 :exterior_adjacent_to => "crawlspace - unvented",
-                                 :interior_adjacent_to => "basement - unconditioned",
-                                 :height => 8,
-                                 :area => 360,
-                                 :thickness => 8,
-                                 :depth_below_grade => 4,
-                                 :insulation_interior_r_value => 0,
-                                 :insulation_interior_distance_to_top => 0,
-                                 :insulation_interior_distance_to_bottom => 0,
-                                 :insulation_exterior_distance_to_top => 0,
-                                 :insulation_exterior_distance_to_bottom => 0,
-                                 :insulation_exterior_r_value => 0 }
-    foundation_walls_values << { :id => "FoundationWallCrawlspace",
-                                 :exterior_adjacent_to => "ground",
-                                 :interior_adjacent_to => "crawlspace - unvented",
-                                 :height => 4,
-                                 :area => 600,
-                                 :thickness => 8,
-                                 :depth_below_grade => 3,
-                                 :insulation_interior_r_value => 0,
-                                 :insulation_interior_distance_to_top => 0,
-                                 :insulation_interior_distance_to_bottom => 0,
-                                 :insulation_exterior_distance_to_top => 0,
-                                 :insulation_exterior_distance_to_bottom => 0,
-                                 :insulation_exterior_r_value => 0 }
-  elsif ['base-foundation-ambient.xml',
-         'base-foundation-slab.xml'].include? hpxml_file
-    foundation_walls_values = []
-  elsif ['base-foundation-walkout-basement.xml'].include? hpxml_file
-    foundation_walls_values = [{ :id => "FoundationWall1",
-                                 :exterior_adjacent_to => "ground",
-                                 :interior_adjacent_to => "basement - conditioned",
-                                 :height => 8,
-                                 :area => 480,
-                                 :thickness => 8,
-                                 :depth_below_grade => 7,
-                                 :insulation_interior_r_value => 0,
-                                 :insulation_interior_distance_to_top => 0,
-                                 :insulation_interior_distance_to_bottom => 0,
-                                 :insulation_exterior_distance_to_top => 0,
-                                 :insulation_exterior_distance_to_bottom => 8,
-                                 :insulation_exterior_r_value => 8.9 },
-                               { :id => "FoundationWall2",
-                                 :exterior_adjacent_to => "ground",
-                                 :interior_adjacent_to => "basement - conditioned",
-                                 :height => 4,
-                                 :area => 120,
-                                 :thickness => 8,
-                                 :depth_below_grade => 3,
-                                 :insulation_interior_r_value => 0,
-                                 :insulation_interior_distance_to_top => 0,
-                                 :insulation_interior_distance_to_bottom => 0,
-                                 :insulation_exterior_distance_to_top => 0,
-                                 :insulation_exterior_distance_to_bottom => 4,
-                                 :insulation_exterior_r_value => 8.9 },
-                               { :id => "FoundationWall3",
-                                 :exterior_adjacent_to => "ground",
-                                 :interior_adjacent_to => "basement - conditioned",
-                                 :height => 2,
-                                 :area => 60,
-                                 :thickness => 8,
-                                 :depth_below_grade => 1,
-                                 :insulation_interior_r_value => 0,
-                                 :insulation_interior_distance_to_top => 0,
-                                 :insulation_interior_distance_to_bottom => 0,
-                                 :insulation_exterior_distance_to_top => 0,
-                                 :insulation_exterior_distance_to_bottom => 2,
-                                 :insulation_exterior_r_value => 8.9 }]
-  elsif ['base-foundation-complex.xml'].include? hpxml_file
-    foundation_walls_values = [{ :id => "FoundationWall1",
-                                 :exterior_adjacent_to => "ground",
-                                 :interior_adjacent_to => "basement - conditioned",
-                                 :height => 8,
-                                 :area => 160,
-                                 :thickness => 8,
-                                 :depth_below_grade => 7,
-                                 :insulation_interior_r_value => 0,
-                                 :insulation_interior_distance_to_top => 0,
-                                 :insulation_interior_distance_to_bottom => 0,
-                                 :insulation_exterior_distance_to_top => 0,
-                                 :insulation_exterior_distance_to_bottom => 0,
-                                 :insulation_exterior_r_value => 0.0 },
-                               { :id => "FoundationWall2",
-                                 :exterior_adjacent_to => "ground",
-                                 :interior_adjacent_to => "basement - conditioned",
-                                 :height => 8,
-                                 :area => 240,
-                                 :thickness => 8,
-                                 :depth_below_grade => 7,
-                                 :insulation_interior_r_value => 0,
-                                 :insulation_interior_distance_to_top => 0,
-                                 :insulation_interior_distance_to_bottom => 0,
-                                 :insulation_exterior_distance_to_top => 0,
-                                 :insulation_exterior_distance_to_bottom => 8,
-                                 :insulation_exterior_r_value => 8.9 },
-                               { :id => "FoundationWall3",
-                                 :exterior_adjacent_to => "ground",
-                                 :interior_adjacent_to => "basement - conditioned",
-                                 :height => 4,
-                                 :area => 160,
-                                 :thickness => 8,
-                                 :depth_below_grade => 3,
-                                 :insulation_interior_r_value => 0,
-                                 :insulation_interior_distance_to_top => 0,
-                                 :insulation_interior_distance_to_bottom => 0,
-                                 :insulation_exterior_distance_to_top => 0,
-                                 :insulation_exterior_distance_to_bottom => 0,
-                                 :insulation_exterior_r_value => 0.0 },
-                               { :id => "FoundationWall4",
-                                 :exterior_adjacent_to => "ground",
-                                 :interior_adjacent_to => "basement - conditioned",
-                                 :height => 4,
-                                 :area => 120,
-                                 :thickness => 8,
-                                 :depth_below_grade => 3,
-                                 :insulation_interior_r_value => 0,
-                                 :insulation_interior_distance_to_top => 0,
-                                 :insulation_interior_distance_to_bottom => 0,
-                                 :insulation_exterior_distance_to_top => 0,
-                                 :insulation_exterior_distance_to_bottom => 4,
-                                 :insulation_exterior_r_value => 8.9 },
-                               { :id => "FoundationWall5",
-                                 :exterior_adjacent_to => "ground",
-                                 :interior_adjacent_to => "basement - conditioned",
-                                 :height => 4,
-                                 :area => 80,
-                                 :thickness => 8,
-                                 :depth_below_grade => 3,
-                                 :insulation_interior_r_value => 0,
-                                 :insulation_interior_distance_to_top => 0,
-                                 :insulation_interior_distance_to_bottom => 0,
-                                 :insulation_exterior_distance_to_top => 0,
-                                 :insulation_exterior_distance_to_bottom => 4,
-                                 :insulation_exterior_r_value => 8.9 }]
-  elsif ['base-enclosure-split-surfaces.xml'].include? hpxml_file
-    for n in 1..foundation_walls_values.size
-      foundation_walls_values[n - 1][:area] /= 10.0
-      for i in 2..10
-        foundation_walls_values << foundation_walls_values[n - 1].dup
-        foundation_walls_values[-1][:id] += i.to_s
-      end
-    end
-  end
-  return foundation_walls_values
-end
-
-def get_hpxml_file_framefloors_values(hpxml_file, framefloors_values)
-  if ['base.xml'].include? hpxml_file
-    framefloors_values = [{ :id => "FloorBelowAttic",
-                            :exterior_adjacent_to => "attic - unvented",
-                            :interior_adjacent_to => "living space",
-                            :area => 1350,
-                            :insulation_assembly_r_value => 39.3 }]
-  elsif ['base-atticroof-flat.xml',
-         'base-atticroof-cathedral.xml'].include? hpxml_file
-    framefloors_values.delete_at(0)
-  elsif ['base-atticroof-vented.xml'].include? hpxml_file
-    framefloors_values[0][:exterior_adjacent_to] = "attic - vented"
-  elsif ['base-atticroof-conditioned.xml'].include? hpxml_file
-    framefloors_values[0][:area] = 450
-  elsif ['base-enclosure-garage.xml'].include? hpxml_file
-    framefloors_values << { :id => "FloorBetweenAtticGarage",
-                            :exterior_adjacent_to => "attic - unvented",
-                            :interior_adjacent_to => "garage",
-                            :area => 600,
-                            :insulation_assembly_r_value => 2.1 }
-  elsif ['base-foundation-ambient.xml'].include? hpxml_file
-    framefloors_values << { :id => "FloorAboveAmbient",
-                            :exterior_adjacent_to => "outside",
-                            :interior_adjacent_to => "living space",
-                            :area => 1350,
-                            :insulation_assembly_r_value => 18.7 }
-  elsif ['base-foundation-unconditioned-basement.xml'].include? hpxml_file
-    framefloors_values << { :id => "FloorAboveUncondBasement",
-                            :exterior_adjacent_to => "basement - unconditioned",
-                            :interior_adjacent_to => "living space",
-                            :area => 1350,
-                            :insulation_assembly_r_value => 18.7 }
-  elsif ['base-foundation-unconditioned-basement-wall-insulation.xml'].include? hpxml_file
-    framefloors_values[1][:insulation_assembly_r_value] = 2.1
-  elsif ['base-foundation-unvented-crawlspace.xml'].include? hpxml_file
-    framefloors_values << { :id => "FloorAboveUnventedCrawl",
-                            :exterior_adjacent_to => "crawlspace - unvented",
-                            :interior_adjacent_to => "living space",
-                            :area => 1350,
-                            :insulation_assembly_r_value => 18.7 }
-  elsif ['base-foundation-vented-crawlspace.xml'].include? hpxml_file
-    framefloors_values << { :id => "FloorAboveVentedCrawl",
-                            :exterior_adjacent_to => "crawlspace - vented",
-                            :interior_adjacent_to => "living space",
-                            :area => 1350,
-                            :insulation_assembly_r_value => 18.7 }
-  elsif ['base-foundation-multiple.xml'].include? hpxml_file
-    framefloors_values[1][:area] = 675
-    framefloors_values << { :id => "FloorAboveUnventedCrawlspace",
-                            :exterior_adjacent_to => "crawlspace - unvented",
-                            :interior_adjacent_to => "living space",
-                            :area => 675,
-                            :insulation_assembly_r_value => 18.7 }
-  elsif ['base-enclosure-2stories-garage.xml'].include? hpxml_file
-    framefloors_values << { :id => "FloorAboveGarage",
-                            :exterior_adjacent_to => "garage",
-                            :interior_adjacent_to => "living space",
-                            :area => 400,
-                            :insulation_assembly_r_value => 18.7 }
-  elsif ['base-atticroof-unvented-insulated-roof.xml'].include? hpxml_file
-    framefloors_values[0][:insulation_assembly_r_value] = 2.1
-  elsif ['base-enclosure-adiabatic-surfaces.xml'].include? hpxml_file
-    framefloors_values = [{ :id => "FloorAboveAdiabatic",
-                            :exterior_adjacent_to => "other housing unit below",
-                            :interior_adjacent_to => "living space",
-                            :area => 1350,
-                            :insulation_assembly_r_value => 2.1 },
-                          { :id => "FloorBelowAdiabatic",
-                            :exterior_adjacent_to => "other housing unit above",
-                            :interior_adjacent_to => "living space",
-                            :area => 1350,
-                            :insulation_assembly_r_value => 2.1 }]
-  elsif ['base-enclosure-split-surfaces.xml'].include? hpxml_file
-    for n in 1..framefloors_values.size
-      framefloors_values[n - 1][:area] /= 10.0
-      for i in 2..10
-        framefloors_values << framefloors_values[n - 1].dup
-        framefloors_values[-1][:id] += i.to_s
-      end
-    end
-  end
-  return framefloors_values
-end
-
-def get_hpxml_file_slabs_values(hpxml_file, slabs_values)
-  if ['base.xml'].include? hpxml_file
-    slabs_values = [{ :id => "Slab",
-                      :interior_adjacent_to => "basement - conditioned",
-                      :area => 1350,
-                      :thickness => 4,
-                      :exposed_perimeter => 150,
-                      :perimeter_insulation_depth => 0,
-                      :under_slab_insulation_width => 0,
-                      :perimeter_insulation_r_value => 0,
-                      :under_slab_insulation_r_value => 0,
-                      :carpet_fraction => 0,
-                      :carpet_r_value => 0 }]
-  elsif ['base-foundation-unconditioned-basement.xml'].include? hpxml_file
-    slabs_values[0][:interior_adjacent_to] = "basement - unconditioned"
-  elsif ['base-foundation-conditioned-basement-slab-insulation.xml'].include? hpxml_file
-    slabs_values[0][:under_slab_insulation_width] = 4
-    slabs_values[0][:under_slab_insulation_r_value] = 10
-  elsif ['base-foundation-slab.xml'].include? hpxml_file
-    slabs_values[0][:interior_adjacent_to] = "living space"
-    slabs_values[0][:under_slab_insulation_width] = nil
-    slabs_values[0][:under_slab_insulation_spans_entire_slab] = true
-    slabs_values[0][:depth_below_grade] = 0
-    slabs_values[0][:under_slab_insulation_r_value] = 5
-    slabs_values[0][:carpet_fraction] = 1
-    slabs_values[0][:carpet_r_value] = 2.5
-  elsif ['base-foundation-unvented-crawlspace.xml',
-         'base-foundation-vented-crawlspace.xml'].include? hpxml_file
-    if ['base-foundation-unvented-crawlspace.xml'].include? hpxml_file
-      slabs_values[0][:interior_adjacent_to] = "crawlspace - unvented"
-    else
-      slabs_values[0][:interior_adjacent_to] = "crawlspace - vented"
-    end
-    slabs_values[0][:thickness] = 0
-    slabs_values[0][:carpet_r_value] = 2.5
-  elsif ['base-foundation-multiple.xml'].include? hpxml_file
-    slabs_values[0][:area] = 675
-    slabs_values[0][:exposed_perimeter] = 75
-    slabs_values << { :id => "SlabUnderCrawlspace",
-                      :interior_adjacent_to => "crawlspace - unvented",
-                      :area => 675,
-                      :thickness => 0,
-                      :exposed_perimeter => 75,
-                      :perimeter_insulation_depth => 0,
-                      :under_slab_insulation_width => 0,
-                      :perimeter_insulation_r_value => 0,
-                      :under_slab_insulation_r_value => 0,
-                      :carpet_fraction => 0,
-                      :carpet_r_value => 0 }
-  elsif ['base-foundation-ambient.xml'].include? hpxml_file
-    slabs_values = []
-  elsif ['base-enclosure-2stories-garage.xml'].include? hpxml_file
-    slabs_values[0][:area] -= 400
-    slabs_values[0][:exposed_perimeter] -= 40
-    slabs_values << { :id => "SlabUnderGarage",
-                      :interior_adjacent_to => "garage",
-                      :area => 400,
-                      :thickness => 4,
-                      :exposed_perimeter => 40,
-                      :perimeter_insulation_depth => 0,
-                      :under_slab_insulation_width => 0,
-                      :depth_below_grade => 0,
-                      :perimeter_insulation_r_value => 0,
-                      :under_slab_insulation_r_value => 0,
-                      :carpet_fraction => 0,
-                      :carpet_r_value => 0 }
-  elsif ['base-enclosure-garage.xml'].include? hpxml_file
-    slabs_values[0][:exposed_perimeter] -= 30
-    slabs_values << { :id => "SlabUnderGarage",
-                      :interior_adjacent_to => "garage",
-                      :area => 600,
-                      :thickness => 4,
-                      :exposed_perimeter => 70,
-                      :perimeter_insulation_depth => 0,
-                      :under_slab_insulation_width => 0,
-                      :depth_below_grade => 0,
-                      :perimeter_insulation_r_value => 0,
-                      :under_slab_insulation_r_value => 0,
-                      :carpet_fraction => 0,
-                      :carpet_r_value => 0 }
-  elsif ['base-foundation-complex.xml'].include? hpxml_file
-    slabs_values = [{ :id => "Slab1",
-                      :interior_adjacent_to => "basement - conditioned",
-                      :area => 675,
-                      :thickness => 4,
-                      :exposed_perimeter => 75,
-                      :perimeter_insulation_depth => 0,
-                      :under_slab_insulation_width => 0,
-                      :perimeter_insulation_r_value => 0,
-                      :under_slab_insulation_r_value => 0,
-                      :carpet_fraction => 0,
-                      :carpet_r_value => 0 },
-                    { :id => "Slab2",
-                      :interior_adjacent_to => "basement - conditioned",
-                      :area => 405,
-                      :thickness => 4,
-                      :exposed_perimeter => 45,
-                      :perimeter_insulation_depth => 1,
-                      :under_slab_insulation_width => 0,
-                      :perimeter_insulation_r_value => 5,
-                      :under_slab_insulation_r_value => 0,
-                      :carpet_fraction => 0,
-                      :carpet_r_value => 0 },
-                    { :id => "Slab3",
-                      :interior_adjacent_to => "basement - conditioned",
-                      :area => 270,
-                      :thickness => 4,
-                      :exposed_perimeter => 30,
-                      :perimeter_insulation_depth => 1,
-                      :under_slab_insulation_width => 0,
-                      :perimeter_insulation_r_value => 5,
-                      :under_slab_insulation_r_value => 0,
-                      :carpet_fraction => 0,
-                      :carpet_r_value => 0 }]
-  elsif ['base-enclosure-split-surfaces.xml'].include? hpxml_file
-    for n in 1..slabs_values.size
-      slabs_values[n - 1][:area] /= 10.0
-      slabs_values[n - 1][:exposed_perimeter] /= 10.0
-      for i in 2..10
-        slabs_values << slabs_values[n - 1].dup
-        slabs_values[-1][:id] += i.to_s
-      end
-    end
-  end
-  return slabs_values
-end
-
-def get_hpxml_file_windows_values(hpxml_file, windows_values)
-  if ['base.xml'].include? hpxml_file
-    windows_values = [{ :id => "WindowNorth",
-                        :area => 54,
-                        :azimuth => 0,
-                        :ufactor => 0.33,
-                        :shgc => 0.45,
-                        :wall_idref => "Wall" },
-                      { :id => "WindowSouth",
-                        :area => 54,
-                        :azimuth => 180,
-                        :ufactor => 0.33,
-                        :shgc => 0.45,
-                        :wall_idref => "Wall" },
-                      { :id => "WindowEast",
-                        :area => 36,
-                        :azimuth => 90,
-                        :ufactor => 0.33,
-                        :shgc => 0.45,
-                        :wall_idref => "Wall" },
-                      { :id => "WindowWest",
-                        :area => 36,
-                        :azimuth => 270,
-                        :ufactor => 0.33,
-                        :shgc => 0.45,
-                        :wall_idref => "Wall" }]
-  elsif ['base-enclosure-overhangs.xml'].include? hpxml_file
-    windows_values[0][:overhangs_depth] = 2.5
-    windows_values[0][:overhangs_distance_to_top_of_window] = 0
-    windows_values[0][:overhangs_distance_to_bottom_of_window] = 4
-    windows_values[2][:overhangs_depth] = 1.5
-    windows_values[2][:overhangs_distance_to_top_of_window] = 2
-    windows_values[2][:overhangs_distance_to_bottom_of_window] = 6
-    windows_values[3][:overhangs_depth] = 1.5
-    windows_values[3][:overhangs_distance_to_top_of_window] = 2
-    windows_values[3][:overhangs_distance_to_bottom_of_window] = 7
-  elsif ['base-enclosure-windows-interior-shading.xml'].include? hpxml_file
-    windows_values[0][:interior_shading_factor_summer] = 0.7
-    windows_values[0][:interior_shading_factor_winter] = 0.85
-    windows_values[1][:interior_shading_factor_summer] = 0.01
-    windows_values[1][:interior_shading_factor_winter] = 0.99
-    windows_values[2][:interior_shading_factor_summer] = 0.0
-    windows_values[2][:interior_shading_factor_winter] = 0.5
-    windows_values[3][:interior_shading_factor_summer] = 1.0
-    windows_values[3][:interior_shading_factor_winter] = 1.0
-  elsif ['invalid_files/invalid-window-interior-shading.xml'].include? hpxml_file
-    windows_values[0][:interior_shading_factor_summer] = 0.85
-    windows_values[0][:interior_shading_factor_winter] = 0.7
-  elsif ['base-enclosure-windows-none.xml'].include? hpxml_file
-    windows_values = []
-  elsif ['invalid_files/net-area-negative-wall.xml'].include? hpxml_file
-    windows_values[0][:area] = 1000
-  elsif ['base-atticroof-conditioned.xml'].include? hpxml_file
-    windows_values[0][:area] = 54
-    windows_values[1][:area] = 54
-    windows_values[2][:area] = 54
-    windows_values[3][:area] = 54
-    windows_values << { :id => "AtticGableWindowEast",
-                        :area => 12,
-                        :azimuth => 90,
-                        :ufactor => 0.33,
-                        :shgc => 0.45,
-                        :wall_idref => "WallAtticGableCond" }
-    windows_values << { :id => "AtticGableWindowWest",
-                        :area => 62,
-                        :azimuth => 270,
-                        :ufactor => 0.3,
-                        :shgc => 0.45,
-                        :wall_idref => "WallAtticGableCond" }
-  elsif ['base-atticroof-cathedral.xml'].include? hpxml_file
-    windows_values[0][:area] = 54
-    windows_values[1][:area] = 54
-    windows_values[2][:area] = 54
-    windows_values[3][:area] = 54
-    windows_values << { :id => "AtticGableWindowEast",
-                        :area => 12,
-                        :azimuth => 90,
-                        :ufactor => 0.33,
-                        :shgc => 0.45,
-                        :wall_idref => "WallAtticGable" }
-    windows_values << { :id => "AtticGableWindowWest",
-                        :area => 12,
-                        :azimuth => 270,
-                        :ufactor => 0.33,
-                        :shgc => 0.45,
-                        :wall_idref => "WallAtticGable" }
-  elsif ['base-enclosure-garage.xml'].include? hpxml_file
-    windows_values.delete_at(2)
-    windows_values << { :id => "GarageWindowEast",
-                        :area => 12,
-                        :azimuth => 90,
-                        :ufactor => 0.33,
-                        :shgc => 0.45,
-                        :wall_idref => "WallGarageExterior" }
-  elsif ['base-enclosure-2stories.xml'].include? hpxml_file
-    windows_values[0][:area] = 108
-    windows_values[1][:area] = 108
-    windows_values[2][:area] = 72
-    windows_values[3][:area] = 72
-  elsif ['base-enclosure-2stories-garage'].include? hpxml_file
-    windows_values[0][:area] = 84
-    windows_values[1][:area] = 108
-    windows_values[2][:area] = 72
-    windows_values[3][:area] = 48
-  elsif ['base-foundation-unconditioned-basement-above-grade.xml'].include? hpxml_file
-    windows_values << { :id => "FoundationWindowNorth",
-                        :area => 20,
-                        :azimuth => 0,
-                        :ufactor => 0.33,
-                        :shgc => 0.45,
-                        :wall_idref => "FoundationWall" }
-    windows_values << { :id => "FoundationWindowSouth",
-                        :area => 20,
-                        :azimuth => 180,
-                        :ufactor => 0.33,
-                        :shgc => 0.45,
-                        :wall_idref => "FoundationWall" }
-    windows_values << { :id => "FoundationWindowEast",
-                        :area => 10,
-                        :azimuth => 90,
-                        :ufactor => 0.33,
-                        :shgc => 0.45,
-                        :wall_idref => "FoundationWall" }
-    windows_values << { :id => "FoundationWindowWest",
-                        :area => 10,
-                        :azimuth => 270,
-                        :ufactor => 0.33,
-                        :shgc => 0.45,
-                        :wall_idref => "FoundationWall" }
-  elsif ['invalid_files/unattached-window.xml'].include? hpxml_file
-    windows_values[0][:wall_idref] = "foobar"
-  elsif ['base-enclosure-split-surfaces.xml'].include? hpxml_file
-    area_adjustments = []
-    for n in 1..windows_values.size
-      windows_values[n - 1][:area] /= 10.0
-      for i in 2..10
-        windows_values << windows_values[n - 1].dup
-        windows_values[-1][:id] += i.to_s
-        windows_values[-1][:wall_idref] += i.to_s
-      end
-    end
-  end
-  return windows_values
-end
-
-def get_hpxml_file_skylights_values(hpxml_file, skylights_values)
-  if ['base-enclosure-skylights.xml'].include? hpxml_file
-    skylights_values << { :id => "SkylightNorth",
-                          :area => 15,
-                          :azimuth => 0,
-                          :ufactor => 0.33,
-                          :shgc => 0.45,
-                          :roof_idref => "Roof" }
-    skylights_values << { :id => "SkylightSouth",
-                          :area => 15,
-                          :azimuth => 180,
-                          :ufactor => 0.35,
-                          :shgc => 0.47,
-                          :roof_idref => "Roof" }
-  elsif ['invalid_files/net-area-negative-roof.xml'].include? hpxml_file
-    skylights_values[0][:area] = 4000
-  elsif ['invalid_files/unattached-skylight.xml'].include? hpxml_file
-    skylights_values[0][:roof_idref] = "foobar"
-  elsif ['base-enclosure-split-surfaces.xml'].include? hpxml_file
-    for n in 1..skylights_values.size
-      skylights_values[n - 1][:area] /= 10.0
-      for i in 2..10
-        skylights_values << skylights_values[n - 1].dup
-        skylights_values[-1][:id] += i.to_s
-        skylights_values[-1][:roof_idref] += i.to_s if i % 2 == 0
-      end
-    end
-  end
-  return skylights_values
-end
-
-def get_hpxml_file_doors_values(hpxml_file, doors_values)
-  if ['base.xml'].include? hpxml_file
-    doors_values = [{ :id => "DoorNorth",
-                      :wall_idref => "Wall",
-                      :area => 40,
-                      :azimuth => 0,
-                      :r_value => 4.4 },
-                    { :id => "DoorSouth",
-                      :wall_idref => "Wall",
-                      :area => 40,
-                      :azimuth => 180,
-                      :r_value => 4.4 }]
-  elsif ['base-enclosure-garage.xml',
-         'base-enclosure-2stories-garage.xml'].include? hpxml_file
-    doors_values << { :id => "GarageDoorSouth",
-                      :wall_idref => "WallGarageExterior",
-                      :area => 70,
-                      :azimuth => 180,
-                      :r_value => 4.4 }
-  elsif ['invalid_files/unattached-door.xml'].include? hpxml_file
-    doors_values[0][:wall_idref] = "foobar"
-  elsif ['base-enclosure-split-surfaces.xml'].include? hpxml_file
-    area_adjustments = []
-    for n in 1..doors_values.size
-      doors_values[n - 1][:area] /= 10.0
-      for i in 2..10
-        doors_values << doors_values[n - 1].dup
-        doors_values[-1][:id] += i.to_s
-        doors_values[-1][:wall_idref] += i.to_s
-      end
-    end
-  end
-  return doors_values
-end
-
-def get_hpxml_file_heating_systems_values(hpxml_file, heating_systems_values)
-  if ['base.xml'].include? hpxml_file
-    heating_systems_values = [{ :id => "HeatingSystem",
-                                :distribution_system_idref => "HVACDistribution",
-                                :heating_system_type => "Furnace",
-                                :heating_system_fuel => "natural gas",
-                                :heating_capacity => 64000,
-                                :heating_efficiency_afue => 0.92,
-                                :fraction_heat_load_served => 1 }]
-  elsif ['base-hvac-air-to-air-heat-pump-1-speed.xml',
-         'base-hvac-air-to-air-heat-pump-2-speed.xml',
-         'base-hvac-air-to-air-heat-pump-var-speed.xml',
-         'base-hvac-central-ac-only-1-speed.xml',
-         'base-hvac-central-ac-only-2-speed.xml',
-         'base-hvac-central-ac-only-var-speed.xml',
-         'base-hvac-evap-cooler-only.xml',
-         'base-hvac-evap-cooler-only-ducted.xml',
-         'base-hvac-ground-to-air-heat-pump.xml',
-         'base-hvac-mini-split-heat-pump-ducted.xml',
-         'base-hvac-mini-split-heat-pump-ductless-no-backup.xml',
-         'base-hvac-ideal-air.xml',
-         'base-hvac-none.xml',
-         'base-hvac-room-ac-only.xml',
-         'invalid_files/orphaned-hvac-distribution.xml'].include? hpxml_file
-    heating_systems_values = []
-  elsif ['base-hvac-boiler-elec-only.xml'].include? hpxml_file
-    heating_systems_values[0][:heating_system_type] = "Boiler"
-    heating_systems_values[0][:heating_system_fuel] = "electricity"
-    heating_systems_values[0][:heating_efficiency_afue] = 1
-  elsif ['base-hvac-boiler-gas-central-ac-1-speed.xml',
-         'base-hvac-boiler-gas-only.xml'].include? hpxml_file
-    heating_systems_values[0][:heating_system_type] = "Boiler"
-    heating_systems_values[0][:electric_auxiliary_energy] = 200
-  elsif ['base-hvac-boiler-oil-only.xml'].include? hpxml_file
-    heating_systems_values[0][:heating_system_type] = "Boiler"
-    heating_systems_values[0][:heating_system_fuel] = "fuel oil"
-  elsif ['base-hvac-boiler-propane-only.xml'].include? hpxml_file
-    heating_systems_values[0][:heating_system_type] = "Boiler"
-    heating_systems_values[0][:heating_system_fuel] = "propane"
-  elsif ['base-hvac-boiler-wood-only.xml'].include? hpxml_file
-    heating_systems_values[0][:heating_system_type] = "Boiler"
-    heating_systems_values[0][:heating_system_fuel] = "wood"
-  elsif ['base-hvac-elec-resistance-only.xml'].include? hpxml_file
-    heating_systems_values[0][:distribution_system_idref] = nil
-    heating_systems_values[0][:heating_system_type] = "ElectricResistance"
-    heating_systems_values[0][:heating_system_fuel] = "electricity"
-    heating_systems_values[0][:heating_efficiency_afue] = nil
-    heating_systems_values[0][:heating_efficiency_percent] = 1
-  elsif ['base-hvac-furnace-elec-only.xml'].include? hpxml_file
-    heating_systems_values[0][:heating_system_fuel] = "electricity"
-    heating_systems_values[0][:heating_efficiency_afue] = 1
-  elsif ['base-hvac-furnace-gas-only.xml'].include? hpxml_file
-    heating_systems_values[0][:electric_auxiliary_energy] = 700
-  elsif ['base-hvac-furnace-gas-only-no-eae.xml',
-         'base-hvac-boiler-gas-only-no-eae.xml',
-         'base-hvac-stove-oil-only-no-eae.xml',
-         'base-hvac-wall-furnace-propane-only-no-eae.xml'].include? hpxml_file
-    heating_systems_values[0][:electric_auxiliary_energy] = nil
-  elsif ['base-hvac-furnace-oil-only.xml'].include? hpxml_file
-    heating_systems_values[0][:heating_system_fuel] = "fuel oil"
-  elsif ['base-hvac-furnace-propane-only.xml'].include? hpxml_file
-    heating_systems_values[0][:heating_system_fuel] = "propane"
-  elsif ['base-hvac-furnace-wood-only.xml'].include? hpxml_file
-    heating_systems_values[0][:heating_system_fuel] = "wood"
-  elsif ['base-hvac-multiple.xml'].include? hpxml_file
-    heating_systems_values[0][:heating_system_type] = "Boiler"
-    heating_systems_values[0][:heating_system_fuel] = "electricity"
-    heating_systems_values[0][:heating_efficiency_afue] = 1
-    heating_systems_values[0][:fraction_heat_load_served] = 0.1
-    heating_systems_values[0][:heating_capacity] *= 0.1
-    heating_systems_values << { :id => "HeatingSystem2",
-                                :distribution_system_idref => "HVACDistribution2",
-                                :heating_system_type => "Boiler",
-                                :heating_system_fuel => "natural gas",
-                                :heating_capacity => 6400,
-                                :heating_efficiency_afue => 0.92,
-                                :fraction_heat_load_served => 0.1,
-                                :electric_auxiliary_energy => 200 }
-    heating_systems_values << { :id => "HeatingSystem3",
-                                :heating_system_type => "ElectricResistance",
-                                :heating_system_fuel => "electricity",
-                                :heating_capacity => 6400,
-                                :heating_efficiency_percent => 1,
-                                :fraction_heat_load_served => 0.1 }
-    heating_systems_values << { :id => "HeatingSystem4",
-                                :distribution_system_idref => "HVACDistribution3",
-                                :heating_system_type => "Furnace",
-                                :heating_system_fuel => "electricity",
-                                :heating_capacity => 6400,
-                                :heating_efficiency_afue => 1,
-                                :fraction_heat_load_served => 0.1 }
-    heating_systems_values << { :id => "HeatingSystem5",
-                                :distribution_system_idref => "HVACDistribution4",
-                                :heating_system_type => "Furnace",
-                                :heating_system_fuel => "natural gas",
-                                :heating_capacity => 6400,
-                                :heating_efficiency_afue => 0.92,
-                                :fraction_heat_load_served => 0.1,
-                                :electric_auxiliary_energy => 700 }
-    heating_systems_values << { :id => "HeatingSystem6",
-                                :heating_system_type => "Stove",
-                                :heating_system_fuel => "fuel oil",
-                                :heating_capacity => 6400,
-                                :heating_efficiency_percent => 0.8,
-                                :fraction_heat_load_served => 0.1,
-                                :electric_auxiliary_energy => 200 }
-    heating_systems_values << { :id => "HeatingSystem7",
-                                :heating_system_type => "WallFurnace",
-                                :heating_system_fuel => "propane",
-                                :heating_capacity => 6400,
-                                :heating_efficiency_afue => 0.8,
-                                :fraction_heat_load_served => 0.1,
-                                :electric_auxiliary_energy => 200 }
-  elsif ['invalid_files/hvac-frac-load-served.xml'].include? hpxml_file
-    heating_systems_values[0][:fraction_heat_load_served] += 0.1
-  elsif ['base-hvac-portable-heater-electric-only.xml'].include? hpxml_file
-    heating_systems_values[0][:distribution_system_idref] = nil
-    heating_systems_values[0][:heating_system_type] = "PortableHeater"
-    heating_systems_values[0][:heating_system_fuel] = "electricity"
-    heating_systems_values[0][:heating_efficiency_afue] = nil
-    heating_systems_values[0][:heating_efficiency_percent] = 1.0
-  elsif ['base-hvac-stove-oil-only.xml'].include? hpxml_file
-    heating_systems_values[0][:distribution_system_idref] = nil
-    heating_systems_values[0][:heating_system_type] = "Stove"
-    heating_systems_values[0][:heating_system_fuel] = "fuel oil"
-    heating_systems_values[0][:heating_efficiency_afue] = nil
-    heating_systems_values[0][:heating_efficiency_percent] = 0.8
-    heating_systems_values[0][:electric_auxiliary_energy] = 200
-  elsif ['base-hvac-stove-wood-only.xml'].include? hpxml_file
-    heating_systems_values[0][:distribution_system_idref] = nil
-    heating_systems_values[0][:heating_system_type] = "Stove"
-    heating_systems_values[0][:heating_system_fuel] = "wood"
-    heating_systems_values[0][:heating_efficiency_afue] = nil
-    heating_systems_values[0][:heating_efficiency_percent] = 0.8
-    heating_systems_values[0][:electric_auxiliary_energy] = 200
-  elsif ['base-hvac-wall-furnace-elec-only.xml'].include? hpxml_file
-    heating_systems_values[0][:distribution_system_idref] = nil
-    heating_systems_values[0][:heating_system_type] = "WallFurnace"
-    heating_systems_values[0][:heating_system_fuel] = "electricity"
-    heating_systems_values[0][:heating_efficiency_afue] = 1.0
-    heating_systems_values[0][:electric_auxiliary_energy] = 200
-  elsif ['base-hvac-wall-furnace-propane-only.xml'].include? hpxml_file
-    heating_systems_values[0][:distribution_system_idref] = nil
-    heating_systems_values[0][:heating_system_type] = "WallFurnace"
-    heating_systems_values[0][:heating_system_fuel] = "propane"
-    heating_systems_values[0][:heating_efficiency_afue] = 0.8
-    heating_systems_values[0][:electric_auxiliary_energy] = 200
-  elsif ['base-hvac-wall-furnace-wood-only.xml'].include? hpxml_file
-    heating_systems_values[0][:distribution_system_idref] = nil
-    heating_systems_values[0][:heating_system_type] = "WallFurnace"
-    heating_systems_values[0][:heating_system_fuel] = "wood"
-    heating_systems_values[0][:heating_efficiency_afue] = 0.8
-    heating_systems_values[0][:electric_auxiliary_energy] = 200
-  elsif ['base-hvac-furnace-x3-dse.xml'].include? hpxml_file
-    heating_systems_values << heating_systems_values[0].dup
-    heating_systems_values << heating_systems_values[1].dup
-    heating_systems_values[1][:id] = "HeatingSystem2"
-    heating_systems_values[1][:distribution_system_idref] = "HVACDistribution2"
-    heating_systems_values[2][:id] = "HeatingSystem3"
-    heating_systems_values[2][:distribution_system_idref] = "HVACDistribution3"
-    for i in 0..2
-      heating_systems_values[i][:heating_capacity] /= 3.0
-      heating_systems_values[i][:fraction_heat_load_served] = 0.333
-    end
-  elsif ['invalid_files/unattached-hvac-distribution.xml'].include? hpxml_file
-    heating_systems_values[0][:distribution_system_idref] = "foobar"
-  elsif ['invalid_files/hvac-invalid-distribution-system-type.xml'].include? hpxml_file
-    heating_systems_values[0][:distribution_system_idref] = "HVACDistribution2"
-  elsif ['invalid_files/hvac-dse-multiple-attached-heating.xml'].include? hpxml_file
-    heating_systems_values[0][:fraction_heat_load_served] = 0.5
-    heating_systems_values << heating_systems_values[0].dup
-    heating_systems_values[1][:id] += "2"
-  elsif ['base-hvac-undersized.xml'].include? hpxml_file
-    heating_systems_values[0][:heating_capacity] /= 10.0
-  elsif ['base-hvac-flowrate.xml'].include? hpxml_file
-    heating_systems_values[0][:heating_cfm] = heating_systems_values[0][:heating_capacity] * 360.0 / 12000.0
-  elsif hpxml_file.include? 'hvac_autosizing' and not heating_systems_values.nil? and heating_systems_values.size > 0
-    heating_systems_values[0][:heating_capacity] = -1
-  elsif hpxml_file.include? '-zero-heat.xml' and not heating_systems_values.nil? and heating_systems_values.size > 0
-    heating_systems_values[0][:fraction_heat_load_served] = 0
-    heating_systems_values[0][:heating_capacity] = 0
-  elsif hpxml_file.include? 'hvac_multiple' and not heating_systems_values.nil? and heating_systems_values.size > 0
-    heating_systems_values[0][:heating_capacity] /= 3.0
-    heating_systems_values[0][:fraction_heat_load_served] = 0.333
-    heating_systems_values[0][:electric_auxiliary_energy] /= 3.0 unless heating_systems_values[0][:electric_auxiliary_energy].nil?
-    heating_systems_values << heating_systems_values[0].dup
-    heating_systems_values[1][:id] = "SpaceHeat_ID2"
-    heating_systems_values[1][:distribution_system_idref] = "HVACDistribution2" unless heating_systems_values[1][:distribution_system_idref].nil?
-    heating_systems_values << heating_systems_values[0].dup
-    heating_systems_values[2][:id] = "SpaceHeat_ID3"
-    heating_systems_values[2][:distribution_system_idref] = "HVACDistribution3" unless heating_systems_values[2][:distribution_system_idref].nil?
-  elsif hpxml_file.include? 'hvac_partial' and not heating_systems_values.nil? and heating_systems_values.size > 0
-    heating_systems_values[0][:heating_capacity] /= 3.0
-    heating_systems_values[0][:fraction_heat_load_served] = 0.333
-    heating_systems_values[0][:electric_auxiliary_energy] /= 3.0 unless heating_systems_values[0][:electric_auxiliary_energy].nil?
-  end
-  return heating_systems_values
-end
-
-def get_hpxml_file_cooling_systems_values(hpxml_file, cooling_systems_values)
-  if ['base.xml'].include? hpxml_file
-    cooling_systems_values = [{ :id => "CoolingSystem",
-                                :distribution_system_idref => "HVACDistribution",
-                                :cooling_system_type => "central air conditioner",
-                                :cooling_system_fuel => "electricity",
-                                :cooling_capacity => 48000,
-                                :fraction_cool_load_served => 1,
-                                :cooling_efficiency_seer => 13 }]
-  elsif ['base-hvac-air-to-air-heat-pump-1-speed.xml',
-         'base-hvac-air-to-air-heat-pump-2-speed.xml',
-         'base-hvac-air-to-air-heat-pump-var-speed.xml',
-         'base-hvac-boiler-elec-only.xml',
-         'base-hvac-boiler-gas-only.xml',
-         'base-hvac-boiler-oil-only.xml',
-         'base-hvac-boiler-propane-only.xml',
-         'base-hvac-boiler-wood-only.xml',
-         'base-hvac-elec-resistance-only.xml',
-         'base-hvac-furnace-elec-only.xml',
-         'base-hvac-furnace-gas-only.xml',
-         'base-hvac-furnace-oil-only.xml',
-         'base-hvac-furnace-propane-only.xml',
-         'base-hvac-furnace-wood-only.xml',
-         'base-hvac-ground-to-air-heat-pump.xml',
-         'base-hvac-mini-split-heat-pump-ducted.xml',
-         'base-hvac-mini-split-heat-pump-ductless-no-backup.xml',
-         'base-hvac-ideal-air.xml',
-         'base-hvac-none.xml',
-         'base-hvac-stove-oil-only.xml',
-         'base-hvac-stove-wood-only.xml',
-         'base-hvac-wall-furnace-elec-only.xml',
-         'base-hvac-wall-furnace-propane-only.xml',
-         'base-hvac-wall-furnace-wood-only.xml'].include? hpxml_file
-    cooling_systems_values = []
-  elsif ['base-hvac-central-ac-only-1-speed-detailed.xml',
-         'base-hvac-central-ac-only-2-speed-detailed.xml',
-         'base-hvac-central-ac-only-var-speed-detailed.xml',
-         'base-hvac-room-ac-only-detailed.xml'].include? hpxml_file
-    cooling_systems_values[0][:cooling_shr] = 0.7
-  elsif ['base-hvac-boiler-gas-central-ac-1-speed.xml'].include? hpxml_file
-    cooling_systems_values[0][:distribution_system_idref] = "HVACDistribution2"
-  elsif ['base-hvac-furnace-gas-central-ac-2-speed.xml',
-         'base-hvac-central-ac-only-2-speed.xml'].include? hpxml_file
-    cooling_systems_values[0][:cooling_efficiency_seer] = 18
-  elsif ['base-hvac-furnace-gas-central-ac-var-speed.xml',
-         'base-hvac-central-ac-only-var-speed.xml'].include? hpxml_file
-    cooling_systems_values[0][:cooling_efficiency_seer] = 24
-  elsif ['base-hvac-furnace-gas-room-ac.xml',
-         'base-hvac-room-ac-only.xml'].include? hpxml_file
-    cooling_systems_values[0][:distribution_system_idref] = nil
-    cooling_systems_values[0][:cooling_system_type] = "room air conditioner"
-    cooling_systems_values[0][:cooling_efficiency_seer] = nil
-    cooling_systems_values[0][:cooling_efficiency_eer] = 8.5
-  elsif ['base-hvac-evap-cooler-only-ducted.xml',
-         'base-hvac-evap-cooler-furnace-gas.xml',
-         'base-hvac-evap-cooler-only.xml',
-         'hvac_autosizing/base-hvac-evap-cooler-furnace-gas-autosize.xml'].include? hpxml_file
-    cooling_systems_values[0][:cooling_system_type] = "evaporative cooler"
-    cooling_systems_values[0][:cooling_efficiency_seer] = nil
-    cooling_systems_values[0][:cooling_efficiency_eer] = nil
-    cooling_systems_values[0][:cooling_capacity] = nil
-    if ['base-hvac-evap-cooler-furnace-gas.xml',
-        'hvac_autosizing/base-hvac-evap-cooler-furnace-gas-autosize.xml',
-        'base-hvac-evap-cooler-only.xml'].include? hpxml_file
-      cooling_systems_values[0][:distribution_system_idref] = nil
-    end
-  elsif ['base-hvac-multiple.xml'].include? hpxml_file
-    cooling_systems_values[0][:distribution_system_idref] = "HVACDistribution4"
-    cooling_systems_values[0][:fraction_cool_load_served] = 0.2
-    cooling_systems_values[0][:cooling_capacity] *= 0.2
-    cooling_systems_values << { :id => "CoolingSystem2",
-                                :cooling_system_type => "room air conditioner",
-                                :cooling_system_fuel => "electricity",
-                                :cooling_capacity => 9600,
-                                :fraction_cool_load_served => 0.2,
-                                :cooling_efficiency_eer => 8.5 }
-  elsif ['invalid_files/hvac-frac-load-served.xml'].include? hpxml_file
-    cooling_systems_values[0][:fraction_cool_load_served] += 0.2
-  elsif ['invalid_files/hvac-dse-multiple-attached-cooling.xml'].include? hpxml_file
-    cooling_systems_values[0][:fraction_cool_load_served] = 0.5
-    cooling_systems_values << cooling_systems_values[0].dup
-    cooling_systems_values[1][:id] += "2"
-  elsif ['base-hvac-undersized.xml'].include? hpxml_file
-    cooling_systems_values[0][:cooling_capacity] /= 10.0
-  elsif ['base-hvac-flowrate.xml'].include? hpxml_file
-    cooling_systems_values[0][:cooling_cfm] = cooling_systems_values[0][:cooling_capacity] * 360.0 / 12000.0
-  elsif hpxml_file.include? 'hvac_autosizing' and not cooling_systems_values.nil? and cooling_systems_values.size > 0
-    cooling_systems_values[0][:cooling_capacity] = -1
-  elsif hpxml_file.include? '-zero-cool.xml' and not cooling_systems_values.nil? and cooling_systems_values.size > 0
-    cooling_systems_values[0][:fraction_cool_load_served] = 0
-    cooling_systems_values[0][:cooling_capacity] = 0
-  elsif hpxml_file.include? 'hvac_multiple' and not cooling_systems_values.nil? and cooling_systems_values.size > 0
-    cooling_systems_values[0][:cooling_capacity] /= 3.0 unless cooling_systems_values[0][:cooling_capacity].nil?
-    cooling_systems_values[0][:fraction_cool_load_served] = 0.333
-    cooling_systems_values << cooling_systems_values[0].dup
-    cooling_systems_values[1][:id] = "SpaceCool_ID2"
-    cooling_systems_values[1][:distribution_system_idref] = "HVACDistribution2" unless cooling_systems_values[1][:distribution_system_idref].nil?
-    cooling_systems_values << cooling_systems_values[0].dup
-    cooling_systems_values[2][:id] = "SpaceCool_ID3"
-    cooling_systems_values[2][:distribution_system_idref] = "HVACDistribution3" unless cooling_systems_values[2][:distribution_system_idref].nil?
-  elsif hpxml_file.include? 'hvac_partial' and not cooling_systems_values.nil? and cooling_systems_values.size > 0
-    cooling_systems_values[0][:cooling_capacity] /= 3.0 unless cooling_systems_values[0][:cooling_capacity].nil?
-    cooling_systems_values[0][:fraction_cool_load_served] = 0.333
-  end
-  return cooling_systems_values
-end
-
-def get_hpxml_file_heat_pumps_values(hpxml_file, heat_pumps_values)
-  if ['base-hvac-air-to-air-heat-pump-1-speed.xml',
-      'base-hvac-central-ac-plus-air-to-air-heat-pump-heating.xml'].include? hpxml_file
-    heat_pumps_values << { :id => "HeatPump",
-                           :distribution_system_idref => "HVACDistribution",
-                           :heat_pump_type => "air-to-air",
-                           :heat_pump_fuel => "electricity",
-                           :heating_capacity => 42000,
-                           :cooling_capacity => 48000,
-                           :backup_heating_fuel => "electricity",
-                           :backup_heating_capacity => 34121,
-                           :backup_heating_efficiency_percent => 1.0,
-                           :fraction_heat_load_served => 1,
-                           :fraction_cool_load_served => 1,
-                           :heating_efficiency_hspf => 7.7,
-                           :cooling_efficiency_seer => 13 }
-    if hpxml_file == 'base-hvac-central-ac-plus-air-to-air-heat-pump-heating.xml'
-      heat_pumps_values[0][:fraction_cool_load_served] = 0
-    end
-  elsif ['base-hvac-air-to-air-heat-pump-2-speed.xml'].include? hpxml_file
-    heat_pumps_values << { :id => "HeatPump",
-                           :distribution_system_idref => "HVACDistribution",
-                           :heat_pump_type => "air-to-air",
-                           :heat_pump_fuel => "electricity",
-                           :heating_capacity => 42000,
-                           :cooling_capacity => 48000,
-                           :backup_heating_fuel => "electricity",
-                           :backup_heating_capacity => 34121,
-                           :backup_heating_efficiency_percent => 1.0,
-                           :fraction_heat_load_served => 1,
-                           :fraction_cool_load_served => 1,
-                           :heating_efficiency_hspf => 9.3,
-                           :cooling_efficiency_seer => 18 }
-  elsif ['base-hvac-air-to-air-heat-pump-var-speed.xml'].include? hpxml_file
-    heat_pumps_values << { :id => "HeatPump",
-                           :distribution_system_idref => "HVACDistribution",
-                           :heat_pump_type => "air-to-air",
-                           :heat_pump_fuel => "electricity",
-                           :heating_capacity => 42000,
-                           :cooling_capacity => 48000,
-                           :backup_heating_fuel => "electricity",
-                           :backup_heating_capacity => 34121,
-                           :backup_heating_efficiency_percent => 1.0,
-                           :fraction_heat_load_served => 1,
-                           :fraction_cool_load_served => 1,
-                           :heating_efficiency_hspf => 10,
-                           :cooling_efficiency_seer => 22 }
-  elsif ['base-hvac-ground-to-air-heat-pump.xml'].include? hpxml_file
-    heat_pumps_values << { :id => "HeatPump",
-                           :distribution_system_idref => "HVACDistribution",
-                           :heat_pump_type => "ground-to-air",
-                           :heat_pump_fuel => "electricity",
-                           :heating_capacity => 42000,
-                           :cooling_capacity => 48000,
-                           :backup_heating_fuel => "electricity",
-                           :backup_heating_capacity => 34121,
-                           :backup_heating_efficiency_percent => 1.0,
-                           :fraction_heat_load_served => 1,
-                           :fraction_cool_load_served => 1,
-                           :heating_efficiency_cop => 3.6,
-                           :cooling_efficiency_eer => 16.6 }
-  elsif ['base-hvac-mini-split-heat-pump-ducted.xml'].include? hpxml_file
-    heat_pumps_values << { :id => "HeatPump",
-                           :distribution_system_idref => "HVACDistribution",
-                           :heat_pump_type => "mini-split",
-                           :heat_pump_fuel => "electricity",
-                           :heating_capacity => 52000,
-                           :cooling_capacity => 48000,
-                           :backup_heating_fuel => "electricity",
-                           :backup_heating_capacity => 34121,
-                           :backup_heating_efficiency_percent => 1.0,
-                           :fraction_heat_load_served => 1,
-                           :fraction_cool_load_served => 1,
-                           :heating_efficiency_hspf => 10,
-                           :cooling_efficiency_seer => 19 }
-  elsif ['base-hvac-mini-split-heat-pump-ductless.xml'].include? hpxml_file
-    heat_pumps_values[0][:distribution_system_idref] = nil
-  elsif ['base-hvac-mini-split-heat-pump-ductless-no-backup.xml'].include? hpxml_file
-    heat_pumps_values[0][:backup_heating_fuel] = nil
-  elsif ['invalid_files/heat-pump-mixed-fixed-and-autosize-capacities.xml'].include? hpxml_file
-    heat_pumps_values[0][:heating_capacity] = -1
-  elsif ['invalid_files/heat-pump-mixed-fixed-and-autosize-capacities2.xml'].include? hpxml_file
-    heat_pumps_values[0][:cooling_capacity] = -1
-  elsif ['invalid_files/heat-pump-mixed-fixed-and-autosize-capacities3.xml'].include? hpxml_file
-    heat_pumps_values[0][:cooling_capacity] = -1
-    heat_pumps_values[0][:heating_capacity] = -1
-    heat_pumps_values[0][:heating_capacity_17F] = 25000
-  elsif ['invalid_files/heat-pump-mixed-fixed-and-autosize-capacities4.xml'].include? hpxml_file
-    heat_pumps_values[0][:backup_heating_capacity] = -1
-  elsif ['base-hvac-air-to-air-heat-pump-1-speed-detailed.xml'].include? hpxml_file
-    heat_pumps_values[0][:heating_capacity_17F] = heat_pumps_values[0][:heating_capacity] * 0.630 # Based on OAT slope of default curves
-    heat_pumps_values[0][:cooling_shr] = 0.7
-  elsif ['base-hvac-air-to-air-heat-pump-2-speed-detailed.xml'].include? hpxml_file
-    heat_pumps_values[0][:heating_capacity_17F] = heat_pumps_values[0][:heating_capacity] * 0.590 # Based on OAT slope of default curves
-    heat_pumps_values[0][:cooling_shr] = 0.7
-  elsif ['base-hvac-air-to-air-heat-pump-var-speed-detailed.xml'].include? hpxml_file
-    heat_pumps_values[0][:heating_capacity_17F] = heat_pumps_values[0][:heating_capacity] * 0.640 # Based on OAT slope of default curves
-    heat_pumps_values[0][:cooling_shr] = 0.7
-  elsif ['base-hvac-mini-split-heat-pump-ducted-detailed.xml'].include? hpxml_file
-    f = 1.0 - (1.0 - 0.25) / (47.0 + 5.0) * (47.0 - 17.0)
-    heat_pumps_values[0][:heating_capacity_17F] = heat_pumps_values[0][:heating_capacity] * f
-    heat_pumps_values[0][:cooling_shr] = 0.7
-  elsif ['base-hvac-ground-to-air-heat-pump-detailed.xml'].include? hpxml_file
-    heat_pumps_values[0][:cooling_shr] = 0.7
-  elsif ['base-hvac-multiple.xml'].include? hpxml_file
-    heat_pumps_values << { :id => "HeatPump",
-                           :distribution_system_idref => "HVACDistribution5",
-                           :heat_pump_type => "air-to-air",
-                           :heat_pump_fuel => "electricity",
-                           :heating_capacity => 4800,
-                           :cooling_capacity => 4800,
-                           :backup_heating_fuel => "electricity",
-                           :backup_heating_capacity => 3412,
-                           :backup_heating_efficiency_percent => 1.0,
-                           :fraction_heat_load_served => 0.1,
-                           :fraction_cool_load_served => 0.2,
-                           :heating_efficiency_hspf => 7.7,
-                           :cooling_efficiency_seer => 13 }
-    heat_pumps_values << { :id => "HeatPump2",
-                           :distribution_system_idref => "HVACDistribution6",
-                           :heat_pump_type => "ground-to-air",
-                           :heat_pump_fuel => "electricity",
-                           :heating_capacity => 4800,
-                           :cooling_capacity => 4800,
-                           :backup_heating_fuel => "electricity",
-                           :backup_heating_capacity => 3412,
-                           :backup_heating_efficiency_percent => 1.0,
-                           :fraction_heat_load_served => 0.1,
-                           :fraction_cool_load_served => 0.2,
-                           :heating_efficiency_cop => 3.6,
-                           :cooling_efficiency_eer => 16.6 }
-    heat_pumps_values << { :id => "HeatPump3",
-                           :heat_pump_type => "mini-split",
-                           :heat_pump_fuel => "electricity",
-                           :heating_capacity => 4800,
-                           :cooling_capacity => 4800,
-                           :backup_heating_fuel => "electricity",
-                           :backup_heating_capacity => 3412,
-                           :backup_heating_efficiency_percent => 1.0,
-                           :fraction_heat_load_served => 0.1,
-                           :fraction_cool_load_served => 0.2,
-                           :heating_efficiency_hspf => 10,
-                           :cooling_efficiency_seer => 19 }
-  elsif ['invalid_files/hvac-distribution-multiple-attached-heating.xml'].include? hpxml_file
-    heat_pumps_values[0][:distribution_system_idref] = "HVACDistribution3"
-  elsif ['invalid_files/hvac-distribution-multiple-attached-cooling.xml'].include? hpxml_file
-    heat_pumps_values[0][:distribution_system_idref] = "HVACDistribution4"
-  elsif ['base-hvac-dual-fuel-air-to-air-heat-pump-1-speed.xml',
-         'base-hvac-dual-fuel-air-to-air-heat-pump-2-speed.xml',
-         'base-hvac-dual-fuel-air-to-air-heat-pump-var-speed.xml',
-         'base-hvac-dual-fuel-mini-split-heat-pump-ducted.xml'].include? hpxml_file
-    heat_pumps_values[0][:backup_heating_fuel] = "natural gas"
-    heat_pumps_values[0][:backup_heating_capacity] = 36000
-    heat_pumps_values[0][:backup_heating_efficiency_percent] = nil
-    heat_pumps_values[0][:backup_heating_efficiency_afue] = 0.95
-    heat_pumps_values[0][:backup_heating_switchover_temp] = 25
-  elsif ['base-hvac-dual-fuel-air-to-air-heat-pump-1-speed-oil.xml'].include? hpxml_file
-    heat_pumps_values[0][:backup_heating_fuel] = "fuel oil"
-  elsif ['base-hvac-dual-fuel-air-to-air-heat-pump-1-speed-electric.xml'].include? hpxml_file
-    heat_pumps_values[0][:backup_heating_fuel] = "electricity"
-    heat_pumps_values[0][:backup_heating_efficiency_afue] = 1.0
-  elsif ['base-hvac-dual-fuel-air-to-air-heat-pump-1-speed-propane.xml'].include? hpxml_file
-    heat_pumps_values[0][:backup_heating_fuel] = "propane"
-  elsif hpxml_file.include? 'hvac_autosizing' and not heat_pumps_values.nil? and heat_pumps_values.size > 0
-    heat_pumps_values[0][:cooling_capacity] = -1
-    heat_pumps_values[0][:heating_capacity] = -1
-    heat_pumps_values[0][:backup_heating_capacity] = -1
-  elsif hpxml_file.include? '-zero-heat.xml' and not heat_pumps_values.nil? and heat_pumps_values.size > 0
-    heat_pumps_values[0][:fraction_heat_load_served] = 0
-    heat_pumps_values[0][:heating_capacity] = 0
-    heat_pumps_values[0][:backup_heating_capacity] = 0
-  elsif hpxml_file.include? '-zero-cool.xml' and not heat_pumps_values.nil? and heat_pumps_values.size > 0
-    heat_pumps_values[0][:fraction_cool_load_served] = 0
-    heat_pumps_values[0][:cooling_capacity] = 0
-  elsif hpxml_file.include? 'hvac_multiple' and not heat_pumps_values.nil? and heat_pumps_values.size > 0
-    heat_pumps_values[0][:cooling_capacity] /= 3.0
-    heat_pumps_values[0][:heating_capacity] /= 3.0
-    heat_pumps_values[0][:backup_heating_capacity] /= 3.0
-    heat_pumps_values[0][:fraction_heat_load_served] = 0.333
-    heat_pumps_values[0][:fraction_cool_load_served] = 0.333
-    heat_pumps_values << heat_pumps_values[0].dup
-    heat_pumps_values[1][:id] = "SpaceHeatPump_ID2"
-    heat_pumps_values[1][:distribution_system_idref] = "HVACDistribution2" unless heat_pumps_values[1][:distribution_system_idref].nil?
-    heat_pumps_values << heat_pumps_values[0].dup
-    heat_pumps_values[2][:id] = "SpaceHeatPump_ID3"
-    heat_pumps_values[2][:distribution_system_idref] = "HVACDistribution3" unless heat_pumps_values[2][:distribution_system_idref].nil?
-  elsif hpxml_file.include? 'hvac_partial' and not heat_pumps_values.nil? and heat_pumps_values.size > 0
-    heat_pumps_values[0][:cooling_capacity] /= 3.0
-    heat_pumps_values[0][:heating_capacity] /= 3.0
-    heat_pumps_values[0][:backup_heating_capacity] /= 3.0
-    heat_pumps_values[0][:fraction_heat_load_served] = 0.333
-    heat_pumps_values[0][:fraction_cool_load_served] = 0.333
-  end
-
-  return heat_pumps_values
-end
-
-def get_hpxml_file_hvac_control_values(hpxml_file, hvac_control_values)
-  if ['base.xml'].include? hpxml_file
-    hvac_control_values = { :id => "HVACControl",
-                            :control_type => "manual thermostat",
-                            :heating_setpoint_temp => 68,
-                            :cooling_setpoint_temp => 78 }
-  elsif ['base-hvac-none.xml'].include? hpxml_file
-    hvac_control_values = {}
-  elsif ['base-hvac-programmable-thermostat.xml'].include? hpxml_file
-    hvac_control_values[:control_type] = "programmable thermostat"
-    hvac_control_values[:heating_setback_temp] = 66
-    hvac_control_values[:heating_setback_hours_per_week] = 7 * 7
-    hvac_control_values[:heating_setback_start_hour] = 23 # 11pm
-    hvac_control_values[:cooling_setup_temp] = 80
-    hvac_control_values[:cooling_setup_hours_per_week] = 6 * 7
-    hvac_control_values[:cooling_setup_start_hour] = 9 # 9am
-  elsif ['base-hvac-setpoints.xml'].include? hpxml_file
-    hvac_control_values[:heating_setpoint_temp] = 60
-    hvac_control_values[:cooling_setpoint_temp] = 80
-  elsif ['base-misc-ceiling-fans.xml'].include? hpxml_file
-    hvac_control_values[:ceiling_fan_cooling_setpoint_temp_offset] = 0.5
-  end
-  return hvac_control_values
-end
-
-def get_hpxml_file_hvac_distributions_values(hpxml_file, hvac_distributions_values)
-  if ['base.xml'].include? hpxml_file
-    hvac_distributions_values = [{ :id => "HVACDistribution",
-                                   :distribution_system_type => "AirDistribution" }]
-  elsif ['base-hvac-boiler-elec-only.xml',
-         'base-hvac-boiler-gas-only.xml',
-         'base-hvac-boiler-oil-only.xml',
-         'base-hvac-boiler-propane-only.xml',
-         'base-hvac-boiler-wood-only.xml'].include? hpxml_file
-    hvac_distributions_values[0][:distribution_system_type] = "HydronicDistribution"
-  elsif ['base-hvac-boiler-gas-central-ac-1-speed.xml'].include? hpxml_file
-    hvac_distributions_values[0][:distribution_system_type] = "HydronicDistribution"
-    hvac_distributions_values << { :id => "HVACDistribution2",
-                                   :distribution_system_type => "AirDistribution" }
-  elsif ['invalid_files/hvac-invalid-distribution-system-type.xml'].include? hpxml_file
-    hvac_distributions_values << { :id => "HVACDistribution2",
-                                   :distribution_system_type => "HydronicDistribution" }
-  elsif ['base-hvac-none.xml',
-         'base-hvac-elec-resistance-only.xml',
-         'base-hvac-evap-cooler-only.xml',
-         'base-hvac-ideal-air.xml',
-         'base-hvac-mini-split-heat-pump-ductless.xml',
-         'base-hvac-room-ac-only.xml',
-         'base-hvac-stove-oil-only.xml',
-         'base-hvac-stove-wood-only.xml',
-         'base-hvac-wall-furnace-elec-only.xml',
-         'base-hvac-wall-furnace-propane-only.xml',
-         'base-hvac-wall-furnace-wood-only.xml'].include? hpxml_file
-    hvac_distributions_values = []
-  elsif ['base-hvac-multiple.xml'].include? hpxml_file
-    hvac_distributions_values[0][:distribution_system_type] = "HydronicDistribution"
-    hvac_distributions_values << { :id => "HVACDistribution2",
-                                   :distribution_system_type => "HydronicDistribution" }
-    hvac_distributions_values << { :id => "HVACDistribution3",
-                                   :distribution_system_type => "AirDistribution" }
-    hvac_distributions_values << { :id => "HVACDistribution4",
-                                   :distribution_system_type => "AirDistribution" }
-    hvac_distributions_values << { :id => "HVACDistribution5",
-                                   :distribution_system_type => "AirDistribution" }
-    hvac_distributions_values << { :id => "HVACDistribution6",
-                                   :distribution_system_type => "AirDistribution" }
-  elsif ['base-hvac-dse.xml',
-         'base-dhw-indirect-dse.xml'].include? hpxml_file
-    hvac_distributions_values[0][:distribution_system_type] = "DSE"
-    hvac_distributions_values[0][:annual_heating_dse] = 0.8
-    hvac_distributions_values[0][:annual_cooling_dse] = 0.7
-  elsif ['base-hvac-furnace-x3-dse.xml'].include? hpxml_file
-    hvac_distributions_values[0][:distribution_system_type] = "DSE"
-    hvac_distributions_values[0][:annual_heating_dse] = 0.8
-    hvac_distributions_values[0][:annual_cooling_dse] = 0.7
-    hvac_distributions_values << hvac_distributions_values[0].dup
-    hvac_distributions_values[1][:id] = "HVACDistribution2"
-    hvac_distributions_values[1][:annual_cooling_dse] = nil
-    hvac_distributions_values << hvac_distributions_values[0].dup
-    hvac_distributions_values[2][:id] = "HVACDistribution3"
-    hvac_distributions_values[2][:annual_cooling_dse] = nil
-  elsif hpxml_file.include? 'hvac_multiple' and not hvac_distributions_values.empty?
-    hvac_distributions_values << hvac_distributions_values[0].dup
-    hvac_distributions_values[1][:id] = "HVACDistribution2"
-    hvac_distributions_values << hvac_distributions_values[0].dup
-    hvac_distributions_values[2][:id] = "HVACDistribution3"
-  end
-  return hvac_distributions_values
-end
-
-def get_hpxml_file_duct_leakage_measurements_values(hpxml_file, duct_leakage_measurements_values)
-  if ['base.xml'].include? hpxml_file
-    duct_leakage_measurements_values = [[{ :duct_type => "supply",
-                                           :duct_leakage_units => "CFM25",
-                                           :duct_leakage_value => 75 },
-                                         { :duct_type => "return",
-                                           :duct_leakage_units => "CFM25",
-                                           :duct_leakage_value => 25 }]]
-  elsif ['base-hvac-boiler-gas-central-ac-1-speed.xml'].include? hpxml_file
-    duct_leakage_measurements_values[0] = []
-    duct_leakage_measurements_values << [{ :duct_type => "supply",
-                                           :duct_leakage_units => "CFM25",
-                                           :duct_leakage_value => 75 },
-                                         { :duct_type => "return",
-                                           :duct_leakage_units => "CFM25",
-                                           :duct_leakage_value => 25 }]
-  elsif ['base-hvac-mini-split-heat-pump-ducted.xml'].include? hpxml_file
-    duct_leakage_measurements_values[0][0][:duct_leakage_value] = 15
-    duct_leakage_measurements_values[0][1][:duct_leakage_value] = 5
-  elsif ['base-hvac-evap-cooler-only-ducted.xml'].include? hpxml_file
-    duct_leakage_measurements_values[0].pop
-  elsif ['base-hvac-multiple.xml'].include? hpxml_file
-    duct_leakage_measurements_values[0] = []
-    duct_leakage_measurements_values[1] = []
-    duct_leakage_measurements_values << [{ :duct_type => "supply",
-                                           :duct_leakage_units => "CFM25",
-                                           :duct_leakage_value => 75 },
-                                         { :duct_type => "return",
-                                           :duct_leakage_units => "CFM25",
-                                           :duct_leakage_value => 25 }]
-    duct_leakage_measurements_values << [{ :duct_type => "supply",
-                                           :duct_leakage_units => "CFM25",
-                                           :duct_leakage_value => 75 },
-                                         { :duct_type => "return",
-                                           :duct_leakage_units => "CFM25",
-                                           :duct_leakage_value => 25 }]
-    duct_leakage_measurements_values << [{ :duct_type => "supply",
-                                           :duct_leakage_units => "CFM25",
-                                           :duct_leakage_value => 75 },
-                                         { :duct_type => "return",
-                                           :duct_leakage_units => "CFM25",
-                                           :duct_leakage_value => 25 }]
-    duct_leakage_measurements_values << [{ :duct_type => "supply",
-                                           :duct_leakage_units => "CFM25",
-                                           :duct_leakage_value => 75 },
-                                         { :duct_type => "return",
-                                           :duct_leakage_units => "CFM25",
-                                           :duct_leakage_value => 25 }]
-  elsif ['hvac_multiple/base-hvac-air-to-air-heat-pump-1-speed-x3.xml',
-         'hvac_multiple/base-hvac-air-to-air-heat-pump-2-speed-x3.xml',
-         'hvac_multiple/base-hvac-air-to-air-heat-pump-var-speed-x3.xml',
-         'hvac_multiple/base-hvac-central-ac-only-1-speed-x3.xml',
-         'hvac_multiple/base-hvac-central-ac-only-2-speed-x3.xml',
-         'hvac_multiple/base-hvac-central-ac-only-var-speed-x3.xml',
-         'hvac_multiple/base-hvac-dual-fuel-air-to-air-heat-pump-1-speed-x3.xml',
-         'hvac_multiple/base-hvac-furnace-gas-only-x3.xml',
-         'hvac_multiple/base-hvac-ground-to-air-heat-pump-x3.xml',
-         'hvac_multiple/base-hvac-mini-split-heat-pump-ducted-x3.xml'].include? hpxml_file
-    duct_leakage_measurements_values[0][0][:duct_leakage_value] = 0.0
-    duct_leakage_measurements_values[0][1][:duct_leakage_value] = 0.0
-    duct_leakage_measurements_values << [{ :duct_type => "supply",
-                                           :duct_leakage_units => "CFM25",
-                                           :duct_leakage_value => duct_leakage_measurements_values[0][0][:duct_leakage_value] },
-                                         { :duct_type => "return",
-                                           :duct_leakage_units => "CFM25",
-                                           :duct_leakage_value => duct_leakage_measurements_values[0][1][:duct_leakage_value] }]
-    duct_leakage_measurements_values << [{ :duct_type => "supply",
-                                           :duct_leakage_units => "CFM25",
-                                           :duct_leakage_value => duct_leakage_measurements_values[0][0][:duct_leakage_value] },
-                                         { :duct_type => "return",
-                                           :duct_leakage_units => "CFM25",
-                                           :duct_leakage_value => duct_leakage_measurements_values[0][1][:duct_leakage_value] }]
-  elsif (hpxml_file.include? 'hvac_partial' and not duct_leakage_measurements_values.empty?) or
-        (hpxml_file.include? 'hvac_base' and not duct_leakage_measurements_values.empty?) or
-        ['base-atticroof-conditioned.xml',
-         'base-enclosure-adiabatic-surfaces.xml',
-         'base-atticroof-cathedral.xml',
-         'base-atticroof-conditioned.xml',
-         'base-atticroof-flat.xml'].include? hpxml_file
-    duct_leakage_measurements_values[0][0][:duct_leakage_value] = 0.0
-    duct_leakage_measurements_values[0][1][:duct_leakage_value] = 0.0
-  elsif ['base-hvac-ducts-in-conditioned-space.xml'].include? hpxml_file
-    # Test leakage to outside when all ducts in conditioned space
-    # (e.g., ducts may be in floor cavities which have leaky rims)
-    duct_leakage_measurements_values[0][0][:duct_leakage_value] = 1.5
-    duct_leakage_measurements_values[0][1][:duct_leakage_value] = 1.5
-  elsif ['base-hvac-ducts-leakage-percent.xml'].include? hpxml_file
-    duct_leakage_measurements_values = [[{ :duct_type => "supply",
-                                           :duct_leakage_units => "Percent",
-                                           :duct_leakage_value => 0.1 },
-                                         { :duct_type => "return",
-                                           :duct_leakage_units => "Percent",
-                                           :duct_leakage_value => 0.05 }]]
-  elsif ['base-hvac-undersized.xml'].include? hpxml_file
-    duct_leakage_measurements_values[0][0][:duct_leakage_value] /= 10.0
-    duct_leakage_measurements_values[0][1][:duct_leakage_value] /= 10.0
-  end
-  return duct_leakage_measurements_values
-end
-
-def get_hpxml_file_ducts_values(hpxml_file, ducts_values)
-  if ['base.xml'].include? hpxml_file
-    ducts_values = [[{ :duct_type => "supply",
-                       :duct_insulation_r_value => 4,
-                       :duct_location => "attic - unvented",
-                       :duct_surface_area => 150 },
-                     { :duct_type => "return",
-                       :duct_insulation_r_value => 0,
-                       :duct_location => "attic - unvented",
-                       :duct_surface_area => 50 }]]
-  elsif ['base-foundation-unconditioned-basement.xml'].include? hpxml_file
-    ducts_values[0][0][:duct_location] = "basement - unconditioned"
-    ducts_values[0][1][:duct_location] = "basement - unconditioned"
-  elsif ['base-foundation-unvented-crawlspace.xml'].include? hpxml_file
-    ducts_values[0][0][:duct_location] = "crawlspace - unvented"
-    ducts_values[0][1][:duct_location] = "crawlspace - unvented"
-  elsif ['base-foundation-vented-crawlspace.xml'].include? hpxml_file
-    ducts_values[0][0][:duct_location] = "crawlspace - vented"
-    ducts_values[0][1][:duct_location] = "crawlspace - vented"
-  elsif ['base-atticroof-flat.xml'].include? hpxml_file
-    ducts_values[0][0][:duct_location] = "basement - conditioned"
-    ducts_values[0][1][:duct_location] = "basement - conditioned"
-  elsif ['base-atticroof-vented.xml'].include? hpxml_file
-    ducts_values[0][0][:duct_location] = "attic - vented"
-    ducts_values[0][1][:duct_location] = "attic - vented"
-  elsif ['base-atticroof-conditioned.xml',
-         'base-enclosure-adiabatic-surfaces.xml',
-         'base-hvac-ducts-in-conditioned-space.xml',
-         'base-atticroof-cathedral.xml',
-         'base-atticroof-conditioned.xml'].include? hpxml_file
-    ducts_values[0][0][:duct_location] = "living space"
-    ducts_values[0][1][:duct_location] = "living space"
-  elsif ['base-enclosure-garage.xml',
-         'invalid_files/duct-location.xml'].include? hpxml_file
-    ducts_values[0][0][:duct_location] = "garage"
-    ducts_values[0][1][:duct_location] = "garage"
-  elsif ['invalid_files/duct-location-other.xml'].include? hpxml_file
-    ducts_values[0][0][:duct_location] = "unconditioned space"
-    ducts_values[0][1][:duct_location] = "unconditioned space"
-  elsif ['base-hvac-ducts-outside.xml'].include? hpxml_file
-    ducts_values[0][0][:duct_location] = "outside"
-    ducts_values[0][1][:duct_location] = "outside"
-  elsif ['base-hvac-boiler-gas-central-ac-1-speed.xml'].include? hpxml_file
-    ducts_values[0] = []
-    ducts_values << [{ :duct_type => "supply",
-                       :duct_insulation_r_value => 4,
-                       :duct_location => "attic - unvented",
-                       :duct_surface_area => 150 },
-                     { :duct_type => "return",
-                       :duct_insulation_r_value => 0,
-                       :duct_location => "attic - unvented",
-                       :duct_surface_area => 50 }]
-  elsif ['base-hvac-mini-split-heat-pump-ducted.xml'].include? hpxml_file
-    ducts_values[0][0][:duct_insulation_r_value] = 0
-    ducts_values[0][0][:duct_surface_area] = 30
-    ducts_values[0][1][:duct_surface_area] = 10
-  elsif ['base-hvac-evap-cooler-only-ducted.xml'].include? hpxml_file
-    ducts_values[0].pop
-  elsif ['invalid_files/hvac-distribution-return-duct-leakage-missing.xml'].include? hpxml_file
-    ducts_values[0] << { :duct_type => "return",
-                         :duct_insulation_r_value => 0,
-                         :duct_location => "attic - unvented",
-                         :duct_surface_area => 50 }
-  elsif ['base-hvac-multiple.xml'].include? hpxml_file
-    ducts_values[0] = []
-    ducts_values[1] = []
-    ducts_values << [{ :duct_type => "supply",
-                       :duct_insulation_r_value => 4,
-                       :duct_location => "attic - unvented",
-                       :duct_surface_area => 150 },
-                     { :duct_type => "return",
-                       :duct_insulation_r_value => 0,
-                       :duct_location => "attic - unvented",
-                       :duct_surface_area => 50 }]
-    ducts_values << [{ :duct_type => "supply",
-                       :duct_insulation_r_value => 4,
-                       :duct_location => "attic - unvented",
-                       :duct_surface_area => 150 },
-                     { :duct_type => "return",
-                       :duct_insulation_r_value => 0,
-                       :duct_location => "attic - unvented",
-                       :duct_surface_area => 50 }]
-    ducts_values << [{ :duct_type => "supply",
-                       :duct_insulation_r_value => 4,
-                       :duct_location => "attic - unvented",
-                       :duct_surface_area => 150 },
-                     { :duct_type => "return",
-                       :duct_insulation_r_value => 0,
-                       :duct_location => "attic - unvented",
-                       :duct_surface_area => 50 }]
-    ducts_values << [{ :duct_type => "supply",
-                       :duct_insulation_r_value => 4,
-                       :duct_location => "attic - unvented",
-                       :duct_surface_area => 150 },
-                     { :duct_type => "return",
-                       :duct_insulation_r_value => 0,
-                       :duct_location => "attic - unvented",
-                       :duct_surface_area => 50 }]
-  elsif ['base-hvac-ducts-locations.xml'].include? hpxml_file
-    ducts_values[0][1][:duct_location] = "attic - unvented"
-  elsif ['base-hvac-ducts-multiple.xml'].include? hpxml_file
-    ducts_values[0] << { :duct_type => "supply",
-                         :duct_insulation_r_value => 8,
-                         :duct_location => "attic - unvented",
-                         :duct_surface_area => 300 }
-    ducts_values[0] << { :duct_type => "supply",
-                         :duct_insulation_r_value => 8,
-                         :duct_location => "outside",
-                         :duct_surface_area => 300 }
-    ducts_values[0] << { :duct_type => "return",
-                         :duct_insulation_r_value => 4,
-                         :duct_location => "attic - unvented",
-                         :duct_surface_area => 100 }
-    ducts_values[0] << { :duct_type => "return",
-                         :duct_insulation_r_value => 4,
-                         :duct_location => "outside",
-                         :duct_surface_area => 100 }
-  elsif (hpxml_file.include? 'hvac_multiple' and not ducts_values.empty?)
-    ducts_values = [[], [], []]
-  elsif (hpxml_file.include? 'hvac_partial' and not ducts_values.empty?) or
-        (hpxml_file.include? 'hvac_base' and not ducts_values.empty?)
-    ducts_values = [[]]
-  end
-  return ducts_values
-end
-
-def get_hpxml_file_ventilation_fan_values(hpxml_file, ventilation_fans_values)
-  if ['base-mechvent-balanced.xml'].include? hpxml_file
-    ventilation_fans_values << { :id => "MechanicalVentilation",
-                                 :fan_type => "balanced",
-                                 :tested_flow_rate => 110,
-                                 :hours_in_operation => 24,
-                                 :fan_power => 60 }
-  elsif ['invalid_files/unattached-cfis.xml',
-         'invalid_files/cfis-with-hydronic-distribution.xml',
-         'base-mechvent-cfis.xml',
-         'cfis/base-cfis.xml',
-         'cfis/base-hvac-air-to-air-heat-pump-1-speed-cfis.xml',
-         'cfis/base-hvac-air-to-air-heat-pump-2-speed-cfis.xml',
-         'cfis/base-hvac-air-to-air-heat-pump-var-speed-cfis.xml',
-         'cfis/base-hvac-central-ac-only-1-speed-cfis.xml',
-         'cfis/base-hvac-central-ac-only-2-speed-cfis.xml',
-         'cfis/base-hvac-central-ac-only-var-speed-cfis.xml',
-         'cfis/base-hvac-dse-cfis.xml',
-         'cfis/base-hvac-ducts-in-conditioned-space-cfis.xml',
-         'cfis/base-hvac-evap-cooler-only-ducted-cfis.xml',
-         'cfis/base-hvac-furnace-gas-central-ac-2-speed-cfis.xml',
-         'cfis/base-hvac-furnace-gas-central-ac-var-speed-cfis.xml',
-         'cfis/base-hvac-furnace-gas-only-cfis.xml',
-         'cfis/base-hvac-furnace-gas-room-ac-cfis.xml',
-         'cfis/base-hvac-ground-to-air-heat-pump-cfis.xml',
-         'cfis/base-hvac-mini-split-heat-pump-ducted-cfis.xml'].include? hpxml_file
-    ventilation_fans_values << { :id => "MechanicalVentilation",
-                                 :fan_type => "central fan integrated supply",
-                                 :tested_flow_rate => 330,
-                                 :hours_in_operation => 8,
-                                 :fan_power => 300,
-                                 :distribution_system_idref => "HVACDistribution" }
-    if ['invalid_files/unattached-cfis.xml'].include? hpxml_file
-      ventilation_fans_values[0][:distribution_system_idref] = "foobar"
-    end
-  elsif ['base-mechvent-cfis-24hrs.xml'].include? hpxml_file
-    ventilation_fans_values[0][:hours_in_operation] = 24
-  elsif ['base-mechvent-erv.xml'].include? hpxml_file
-    ventilation_fans_values << { :id => "MechanicalVentilation",
-                                 :fan_type => "energy recovery ventilator",
-                                 :tested_flow_rate => 110,
-                                 :hours_in_operation => 24,
-                                 :total_recovery_efficiency => 0.48,
-                                 :sensible_recovery_efficiency => 0.72,
-                                 :fan_power => 60 }
-  elsif ['base-mechvent-erv-atre-asre.xml'].include? hpxml_file
-    ventilation_fans_values << { :id => "MechanicalVentilation",
-                                 :fan_type => "energy recovery ventilator",
-                                 :tested_flow_rate => 110,
-                                 :hours_in_operation => 24,
-                                 :total_recovery_efficiency_adjusted => 0.526,
-                                 :sensible_recovery_efficiency_adjusted => 0.79,
-                                 :fan_power => 60 }
-  elsif ['base-mechvent-exhaust.xml'].include? hpxml_file
-    ventilation_fans_values << { :id => "MechanicalVentilation",
-                                 :fan_type => "exhaust only",
-                                 :tested_flow_rate => 110,
-                                 :hours_in_operation => 24,
-                                 :fan_power => 30 }
-  elsif ['base-mechvent-exhaust-rated-flow-rate.xml'].include? hpxml_file
-    ventilation_fans_values << { :id => "MechanicalVentilation",
-                                 :fan_type => "exhaust only",
-                                 :rated_flow_rate => 110,
-                                 :hours_in_operation => 24,
-                                 :fan_power => 30 }
-  elsif ['base-mechvent-hrv.xml'].include? hpxml_file
-    ventilation_fans_values << { :id => "MechanicalVentilation",
-                                 :fan_type => "heat recovery ventilator",
-                                 :tested_flow_rate => 110,
-                                 :hours_in_operation => 24,
-                                 :sensible_recovery_efficiency => 0.72,
-                                 :fan_power => 60 }
-  elsif ['base-mechvent-hrv-asre.xml'].include? hpxml_file
-    ventilation_fans_values << { :id => "MechanicalVentilation",
-                                 :fan_type => "heat recovery ventilator",
-                                 :tested_flow_rate => 110,
-                                 :hours_in_operation => 24,
-                                 :sensible_recovery_efficiency_adjusted => 0.790,
-                                 :fan_power => 60 }
-  elsif ['base-mechvent-supply.xml'].include? hpxml_file
-    ventilation_fans_values << { :id => "MechanicalVentilation",
-                                 :fan_type => "supply only",
-                                 :tested_flow_rate => 110,
-                                 :hours_in_operation => 24,
-                                 :fan_power => 30 }
-  elsif ['cfis/base-hvac-boiler-gas-central-ac-1-speed-cfis.xml'].include? hpxml_file
-    ventilation_fans_values << { :id => "MechanicalVentilation",
-                                 :fan_type => "central fan integrated supply",
-                                 :tested_flow_rate => 330,
-                                 :hours_in_operation => 8,
-                                 :fan_power => 300,
-                                 :distribution_system_idref => "HVACDistribution2" }
-  end
-  return ventilation_fans_values
-end
-
-def get_hpxml_file_water_heating_system_values(hpxml_file, water_heating_systems_values)
-  if ['base.xml'].include? hpxml_file
-    water_heating_systems_values = [{ :id => "WaterHeater",
-                                      :fuel_type => "electricity",
-                                      :water_heater_type => "storage water heater",
-                                      :location => "living space",
-                                      :tank_volume => 40,
-                                      :fraction_dhw_load_served => 1,
-                                      :heating_capacity => 18767,
-                                      :energy_factor => 0.95 }]
-  elsif ['base-dhw-multiple.xml'].include? hpxml_file
-    water_heating_systems_values[0][:fraction_dhw_load_served] = 0.2
-    water_heating_systems_values << { :id => "WaterHeater2",
-                                      :fuel_type => "natural gas",
-                                      :water_heater_type => "storage water heater",
-                                      :location => "living space",
-                                      :tank_volume => 50,
-                                      :fraction_dhw_load_served => 0.2,
-                                      :heating_capacity => 40000,
-                                      :energy_factor => 0.59,
-                                      :recovery_efficiency => 0.76 }
-    water_heating_systems_values << { :id => "WaterHeater3",
-                                      :fuel_type => "electricity",
-                                      :water_heater_type => "heat pump water heater",
-                                      :location => "living space",
-                                      :tank_volume => 80,
-                                      :fraction_dhw_load_served => 0.2,
-                                      :energy_factor => 2.3 }
-    water_heating_systems_values << { :id => "WaterHeater4",
-                                      :fuel_type => "electricity",
-                                      :water_heater_type => "instantaneous water heater",
-                                      :location => "living space",
-                                      :fraction_dhw_load_served => 0.2,
-                                      :energy_factor => 0.99 }
-    water_heating_systems_values << { :id => "WaterHeater5",
-                                      :fuel_type => "natural gas",
-                                      :water_heater_type => "instantaneous water heater",
-                                      :location => "living space",
-                                      :fraction_dhw_load_served => 0.1,
-                                      :energy_factor => 0.82 }
-    water_heating_systems_values << { :id => "WaterHeater6",
-                                      :water_heater_type => "space-heating boiler with storage tank",
-                                      :location => "living space",
-                                      :tank_volume => 50,
-                                      :fraction_dhw_load_served => 0.1,
-                                      :related_hvac => "HeatingSystem" }
-  elsif ['invalid_files/dhw-frac-load-served.xml'].include? hpxml_file
-    water_heating_systems_values[0][:fraction_dhw_load_served] += 0.15
-  elsif ['base-dhw-tank-gas.xml',
-         'base-dhw-tank-gas-outside.xml'].include? hpxml_file
-    water_heating_systems_values[0][:fuel_type] = "natural gas"
-    water_heating_systems_values[0][:tank_volume] = 50
-    water_heating_systems_values[0][:heating_capacity] = 40000
-    water_heating_systems_values[0][:energy_factor] = 0.59
-    water_heating_systems_values[0][:recovery_efficiency] = 0.76
-    if hpxml_file == 'base-dhw-tank-gas-outside.xml'
-      water_heating_systems_values[0][:location] = "other exterior"
-    end
-  elsif ['base-dhw-tank-wood.xml'].include? hpxml_file
-    water_heating_systems_values[0][:fuel_type] = "wood"
-    water_heating_systems_values[0][:tank_volume] = 50
-    water_heating_systems_values[0][:heating_capacity] = 40000
-    water_heating_systems_values[0][:energy_factor] = 0.59
-    water_heating_systems_values[0][:recovery_efficiency] = 0.76
-  elsif ['base-dhw-tank-heat-pump.xml',
-         'base-dhw-tank-heat-pump-outside.xml'].include? hpxml_file
-    water_heating_systems_values[0][:water_heater_type] = "heat pump water heater"
-    water_heating_systems_values[0][:tank_volume] = 80
-    water_heating_systems_values[0][:heating_capacity] = nil
-    water_heating_systems_values[0][:energy_factor] = 2.3
-    if hpxml_file == 'base-dhw-tank-heat-pump-outside.xml'
-      water_heating_systems_values[0][:location] = "other exterior"
-    end
-  elsif ['base-dhw-tankless-electric.xml',
-         'base-dhw-tankless-electric-outside.xml'].include? hpxml_file
-    water_heating_systems_values[0][:water_heater_type] = "instantaneous water heater"
-    water_heating_systems_values[0][:tank_volume] = nil
-    water_heating_systems_values[0][:heating_capacity] = nil
-    water_heating_systems_values[0][:energy_factor] = 0.99
-    if hpxml_file == 'base-dhw-tankless-electric-outside.xml'
-      water_heating_systems_values[0][:location] = "other exterior"
-    end
-  elsif ['base-dhw-tankless-gas.xml'].include? hpxml_file
-    water_heating_systems_values[0][:fuel_type] = "natural gas"
-    water_heating_systems_values[0][:water_heater_type] = "instantaneous water heater"
-    water_heating_systems_values[0][:tank_volume] = nil
-    water_heating_systems_values[0][:heating_capacity] = nil
-    water_heating_systems_values[0][:energy_factor] = 0.82
-  elsif ['base-dhw-tankless-oil.xml'].include? hpxml_file
-    water_heating_systems_values[0][:fuel_type] = "fuel oil"
-    water_heating_systems_values[0][:water_heater_type] = "instantaneous water heater"
-    water_heating_systems_values[0][:tank_volume] = nil
-    water_heating_systems_values[0][:heating_capacity] = nil
-    water_heating_systems_values[0][:energy_factor] = 0.82
-  elsif ['base-dhw-tankless-propane.xml'].include? hpxml_file
-    water_heating_systems_values[0][:fuel_type] = "propane"
-    water_heating_systems_values[0][:water_heater_type] = "instantaneous water heater"
-    water_heating_systems_values[0][:tank_volume] = nil
-    water_heating_systems_values[0][:heating_capacity] = nil
-    water_heating_systems_values[0][:energy_factor] = 0.82
-  elsif ['base-dhw-tankless-wood.xml'].include? hpxml_file
-    water_heating_systems_values[0][:fuel_type] = "wood"
-    water_heating_systems_values[0][:water_heater_type] = "instantaneous water heater"
-    water_heating_systems_values[0][:tank_volume] = nil
-    water_heating_systems_values[0][:heating_capacity] = nil
-    water_heating_systems_values[0][:energy_factor] = 0.82
-  elsif ['base-dhw-tank-oil.xml'].include? hpxml_file
-    water_heating_systems_values[0][:fuel_type] = "fuel oil"
-    water_heating_systems_values[0][:tank_volume] = 50
-    water_heating_systems_values[0][:heating_capacity] = 40000
-    water_heating_systems_values[0][:energy_factor] = 0.59
-    water_heating_systems_values[0][:recovery_efficiency] = 0.76
-  elsif ['base-dhw-tank-propane.xml'].include? hpxml_file
-    water_heating_systems_values[0][:fuel_type] = "propane"
-    water_heating_systems_values[0][:tank_volume] = 50
-    water_heating_systems_values[0][:heating_capacity] = 40000
-    water_heating_systems_values[0][:energy_factor] = 0.59
-    water_heating_systems_values[0][:recovery_efficiency] = 0.76
-  elsif ['base-dhw-uef.xml'].include? hpxml_file
-    water_heating_systems_values[0][:energy_factor] = nil
-    water_heating_systems_values[0][:uniform_energy_factor] = 0.93
-  elsif ['base-dhw-desuperheater.xml'].include? hpxml_file
-    water_heating_systems_values[0][:uses_desuperheater] = true
-    water_heating_systems_values[0][:related_hvac] = "CoolingSystem"
-  elsif ['base-dhw-desuperheater-tankless.xml'].include? hpxml_file
-    water_heating_systems_values[0][:water_heater_type] = "instantaneous water heater"
-    water_heating_systems_values[0][:tank_volume] = nil
-    water_heating_systems_values[0][:heating_capacity] = nil
-    water_heating_systems_values[0][:energy_factor] = 0.99
-    water_heating_systems_values[0][:uses_desuperheater] = true
-    water_heating_systems_values[0][:related_hvac] = "CoolingSystem"
-  elsif ['base-dhw-desuperheater-2-speed.xml'].include? hpxml_file
-    water_heating_systems_values[0][:uses_desuperheater] = true
-    water_heating_systems_values[0][:related_hvac] = "CoolingSystem"
-  elsif ['base-dhw-desuperheater-var-speed.xml'].include? hpxml_file
-    water_heating_systems_values[0][:uses_desuperheater] = true
-    water_heating_systems_values[0][:related_hvac] = "CoolingSystem"
-  elsif ['base-dhw-desuperheater-gshp.xml'].include? hpxml_file
-    water_heating_systems_values[0][:uses_desuperheater] = true
-    water_heating_systems_values[0][:related_hvac] = "HeatPump"
-  elsif ['base-dhw-jacket-electric.xml',
-         'base-dhw-jacket-indirect.xml',
-         'base-dhw-jacket-gas.xml',
-         'base-dhw-jacket-hpwh.xml'].include? hpxml_file
-    water_heating_systems_values[0][:jacket_r_value] = 10.0
-  elsif ['base-dhw-indirect.xml',
-         'base-dhw-indirect-outside.xml'].include? hpxml_file
-    water_heating_systems_values[0][:water_heater_type] = "space-heating boiler with storage tank"
-    water_heating_systems_values[0][:tank_volume] = 50
-    water_heating_systems_values[0][:heating_capacity] = nil
-    water_heating_systems_values[0][:energy_factor] = nil
-    water_heating_systems_values[0][:fuel_type] = nil
-    water_heating_systems_values[0][:related_hvac] = "HeatingSystem"
-    if hpxml_file == 'base-dhw-indirect-outside.xml'
-      water_heating_systems_values[0][:location] = "other exterior"
-    end
-  elsif ['base-dhw-indirect-standbyloss.xml'].include? hpxml_file
-    water_heating_systems_values[0][:standby_loss] = 1.0
-  elsif ['base-dhw-combi-tankless.xml',
-         'base-dhw-combi-tankless-outside.xml'].include? hpxml_file
-    water_heating_systems_values[0][:water_heater_type] = "space-heating boiler with tankless coil"
-    water_heating_systems_values[0][:tank_volume] = nil
-    if hpxml_file == 'base-dhw-combi-tankless-outside.xml'
-      water_heating_systems_values[0][:location] = "other exterior"
-    end
-  elsif ['base-foundation-unconditioned-basement.xml'].include? hpxml_file
-    water_heating_systems_values[0][:location] = "basement - unconditioned"
-  elsif ['base-foundation-unvented-crawlspace.xml'].include? hpxml_file
-    water_heating_systems_values[0][:location] = "crawlspace - unvented"
-  elsif ['base-foundation-vented-crawlspace.xml'].include? hpxml_file
-    water_heating_systems_values[0][:location] = "crawlspace - vented"
-  elsif ['base-foundation-slab.xml'].include? hpxml_file
-    water_heating_systems_values[0][:location] = "living space"
-  elsif ['base-atticroof-vented.xml'].include? hpxml_file
-    water_heating_systems_values[0][:location] = "attic - vented"
-  elsif ['base-atticroof-conditioned.xml'].include? hpxml_file
-    water_heating_systems_values[0][:location] = "basement - conditioned"
-  elsif ['invalid_files/water-heater-location.xml'].include? hpxml_file
-    water_heating_systems_values[0][:location] = "crawlspace - vented"
-  elsif ['invalid_files/water-heater-location-other.xml'].include? hpxml_file
-    water_heating_systems_values[0][:location] = "unconditioned space"
-  elsif ['invalid_files/invalid-relatedhvac-desuperheater.xml'].include? hpxml_file
-    water_heating_systems_values[0][:uses_desuperheater] = true
-    water_heating_systems_values[0][:related_hvac] = "CoolingSystem_bad"
-  elsif ['invalid_files/repeated-relatedhvac-desuperheater.xml'].include? hpxml_file
-    water_heating_systems_values[0][:fraction_dhw_load_served] = 0.5
-    water_heating_systems_values[0][:uses_desuperheater] = true
-    water_heating_systems_values[0][:related_hvac] = "CoolingSystem"
-    water_heating_systems_values << water_heating_systems_values[0].dup
-    water_heating_systems_values[1][:id] = "WaterHeater2"
-  elsif ['invalid_files/invalid-relatedhvac-dhw-indirect.xml'].include? hpxml_file
-    water_heating_systems_values[0][:related_hvac] = "HeatingSystem_bad"
-  elsif ['invalid_files/repeated-relatedhvac-dhw-indirect.xml'].include? hpxml_file
-    water_heating_systems_values[0][:fraction_dhw_load_served] = 0.5
-    water_heating_systems_values << water_heating_systems_values[0].dup
-    water_heating_systems_values[1][:id] = "WaterHeater2"
-  elsif ['base-enclosure-garage.xml'].include? hpxml_file
-    water_heating_systems_values[0][:location] = "garage"
-  elsif ['base-dhw-none.xml'].include? hpxml_file
-    water_heating_systems_values = []
-  elsif hpxml_file.include? 'water_heating_multiple' and not water_heating_systems_values.nil? and water_heating_systems_values.size > 0
-    if hpxml_file.include? 'combi'
-      water_heating_systems_values[0][:water_heater_type] = "space-heating boiler with tankless coil"
-      water_heating_systems_values[0][:tank_volume] = nil
-      water_heating_systems_values[0][:heating_capacity] = nil
-      water_heating_systems_values[0][:energy_factor] = nil
-      water_heating_systems_values[0][:fuel_type] = nil
-      water_heating_systems_values[0][:related_hvac] = "HeatingSystem"
-    end
-    water_heating_systems_values[0][:fraction_dhw_load_served] = 0.333
-    water_heating_systems_values << water_heating_systems_values[0].dup
-    water_heating_systems_values[1][:id] = "WaterHeater2"
-    water_heating_systems_values << water_heating_systems_values[0].dup
-    water_heating_systems_values[2][:id] = "WaterHeater3"
-    if hpxml_file.include? 'combi'
-      water_heating_systems_values[1][:related_hvac] = "SpaceHeat_ID2"
-      water_heating_systems_values[2][:related_hvac] = "SpaceHeat_ID3"
-    end
-  end
-  return water_heating_systems_values
-end
-
-def get_hpxml_file_hot_water_distribution_values(hpxml_file, hot_water_distribution_values)
-  if ['base.xml'].include? hpxml_file
-    hot_water_distribution_values = { :id => "HotWaterDstribution",
-                                      :system_type => "Standard",
-                                      :standard_piping_length => 50, # Chosen to test a negative EC_adj
-                                      :pipe_r_value => 0.0 }
-  elsif ['base-dhw-dwhr.xml'].include? hpxml_file
-    hot_water_distribution_values[:dwhr_facilities_connected] = "all"
-    hot_water_distribution_values[:dwhr_equal_flow] = true
-    hot_water_distribution_values[:dwhr_efficiency] = 0.55
-  elsif ['base-dhw-recirc-demand.xml'].include? hpxml_file
-    hot_water_distribution_values[:system_type] = "Recirculation"
-    hot_water_distribution_values[:recirculation_control_type] = "presence sensor demand control"
-    hot_water_distribution_values[:recirculation_piping_length] = 50
-    hot_water_distribution_values[:recirculation_branch_piping_length] = 50
-    hot_water_distribution_values[:recirculation_pump_power] = 50
-    hot_water_distribution_values[:pipe_r_value] = 3
-  elsif ['base-dhw-recirc-manual.xml'].include? hpxml_file
-    hot_water_distribution_values[:system_type] = "Recirculation"
-    hot_water_distribution_values[:recirculation_control_type] = "manual demand control"
-    hot_water_distribution_values[:recirculation_piping_length] = 50
-    hot_water_distribution_values[:recirculation_branch_piping_length] = 50
-    hot_water_distribution_values[:recirculation_pump_power] = 50
-    hot_water_distribution_values[:pipe_r_value] = 3
-  elsif ['base-dhw-recirc-nocontrol.xml'].include? hpxml_file
-    hot_water_distribution_values[:system_type] = "Recirculation"
-    hot_water_distribution_values[:recirculation_control_type] = "no control"
-    hot_water_distribution_values[:recirculation_piping_length] = 50
-    hot_water_distribution_values[:recirculation_branch_piping_length] = 50
-    hot_water_distribution_values[:recirculation_pump_power] = 50
-  elsif ['base-dhw-recirc-temperature.xml'].include? hpxml_file
-    hot_water_distribution_values[:system_type] = "Recirculation"
-    hot_water_distribution_values[:recirculation_control_type] = "temperature"
-    hot_water_distribution_values[:recirculation_piping_length] = 50
-    hot_water_distribution_values[:recirculation_branch_piping_length] = 50
-    hot_water_distribution_values[:recirculation_pump_power] = 50
-  elsif ['base-dhw-recirc-timer.xml'].include? hpxml_file
-    hot_water_distribution_values[:system_type] = "Recirculation"
-    hot_water_distribution_values[:recirculation_control_type] = "timer"
-    hot_water_distribution_values[:recirculation_piping_length] = 50
-    hot_water_distribution_values[:recirculation_branch_piping_length] = 50
-    hot_water_distribution_values[:recirculation_pump_power] = 50
-  elsif ['base-dhw-none.xml'].include? hpxml_file
-    hot_water_distribution_values = {}
-  end
-  return hot_water_distribution_values
-end
-
-def get_hpxml_file_water_fixtures_values(hpxml_file, water_fixtures_values)
-  if ['base.xml'].include? hpxml_file
-    water_fixtures_values = [{ :id => "WaterFixture",
-                               :water_fixture_type => "shower head",
-                               :low_flow => true },
-                             { :id => "WaterFixture2",
-                               :water_fixture_type => "faucet",
-                               :low_flow => false }]
-  elsif ['base-dhw-low-flow-fixtures.xml'].include? hpxml_file
-    water_fixtures_values[1][:low_flow] = true
-  elsif ['base-dhw-none.xml'].include? hpxml_file
-    water_fixtures_values = []
-  end
-  return water_fixtures_values
-end
-
-def get_hpxml_file_solar_thermal_system_values(hpxml_file, solar_thermal_system_values)
-  if ['base-dhw-solar-fraction.xml',
-      'base-dhw-multiple.xml',
-      'base-dhw-tank-heat-pump-with-solar-fraction.xml',
-      'base-dhw-tankless-gas-with-solar-fraction.xml',
-      'invalid_files/solar-thermal-system-with-combi-tankless.xml',
-      'invalid_files/solar-thermal-system-with-desuperheater.xml',
-      'invalid_files/solar-thermal-system-with-dhw-indirect.xml'].include? hpxml_file
-    solar_thermal_system_values = { :id => "SolarThermalSystem",
-                                    :system_type => "hot water",
-                                    :water_heating_system_idref => "WaterHeater",
-                                    :solar_fraction => 0.65 }
-  elsif ['base-dhw-solar-direct-flat-plate.xml',
-         'base-dhw-solar-indirect-flat-plate.xml',
-         'base-dhw-solar-thermosyphon-flat-plate.xml',
-         'base-dhw-tank-heat-pump-with-solar.xml',
-         'base-dhw-tankless-gas-with-solar.xml'].include? hpxml_file
-    solar_thermal_system_values = { :id => "SolarThermalSystem",
-                                    :system_type => "hot water",
-                                    :collector_area => 40,
-                                    :collector_type => "single glazing black",
-                                    :collector_azimuth => 180,
-                                    :collector_tilt => 20,
-                                    :collector_frta => 0.77,
-                                    :collector_frul => 0.793,
-                                    :storage_volume => 60,
-                                    :water_heating_system_idref => "WaterHeater" }
-    if hpxml_file == 'base-dhw-solar-direct-flat-plate.xml'
-      solar_thermal_system_values[:collector_loop_type] = "liquid direct"
-    elsif hpxml_file == 'base-dhw-solar-thermosyphon-flat-plate.xml'
-      solar_thermal_system_values[:collector_loop_type] = "passive thermosyphon"
-    else
-      solar_thermal_system_values[:collector_loop_type] = "liquid indirect"
-    end
-  elsif ['base-dhw-solar-indirect-evacuated-tube.xml',
-         'base-dhw-solar-direct-evacuated-tube.xml',
-         'base-dhw-solar-thermosyphon-evacuated-tube.xml'].include? hpxml_file
-    solar_thermal_system_values = { :id => "SolarThermalSystem",
-                                    :system_type => "hot water",
-                                    :collector_area => 40,
-                                    :collector_type => "evacuated tube",
-                                    :collector_azimuth => 180,
-                                    :collector_tilt => 20,
-                                    :collector_frta => 0.50,
-                                    :collector_frul => 0.2799,
-                                    :storage_volume => 60,
-                                    :water_heating_system_idref => "WaterHeater" }
-    if hpxml_file == 'base-dhw-solar-direct-evacuated-tube.xml'
-      solar_thermal_system_values[:collector_loop_type] = "liquid direct"
-    elsif hpxml_file == 'base-dhw-solar-thermosyphon-evacuated-tube.xml'
-      solar_thermal_system_values[:collector_loop_type] = "passive thermosyphon"
-    else
-      solar_thermal_system_values[:collector_loop_type] = "liquid indirect"
-    end
-  elsif ['base-dhw-solar-direct-ics.xml',
-         'base-dhw-solar-thermosyphon-ics.xml'].include? hpxml_file
-    solar_thermal_system_values = { :id => "SolarThermalSystem",
-                                    :system_type => "hot water",
-                                    :collector_area => 40,
-                                    :collector_type => "integrated collector storage",
-                                    :collector_azimuth => 180,
-                                    :collector_tilt => 20,
-                                    :collector_frta => 0.77,
-                                    :collector_frul => 0.793,
-                                    :storage_volume => 60,
-                                    :water_heating_system_idref => "WaterHeater" }
-    if hpxml_file == 'base-dhw-solar-direct-ics.xml'
-      solar_thermal_system_values[:collector_loop_type] = "liquid direct"
-    elsif hpxml_file == 'base-dhw-solar-thermosyphon-ics.xml'
-      solar_thermal_system_values[:collector_loop_type] = "passive thermosyphon"
-    end
-  elsif ['invalid_files/unattached-solar-thermal-system.xml'].include? hpxml_file
-    solar_thermal_system_values[:water_heating_system_idref] = "foobar"
-  end
-  return solar_thermal_system_values
-end
-
-def get_hpxml_file_pv_system_values(hpxml_file, pv_systems_values)
-  if ['base-pv-array-1axis.xml'].include? hpxml_file
-    pv_systems_values << { :id => "PVSystem",
-                           :module_type => "standard",
-                           :location => "ground",
-                           :tracking => "1-axis",
-                           :array_azimuth => 180,
-                           :array_tilt => 20,
-                           :max_power_output => 4000,
-                           :inverter_efficiency => 0.96,
-                           :system_losses_fraction => 0.14 }
-  elsif ['base-pv-array-1axis-backtracked.xml'].include? hpxml_file
-    pv_systems_values << { :id => "PVSystem",
-                           :module_type => "standard",
-                           :location => "ground",
-                           :tracking => "1-axis backtracked",
-                           :array_azimuth => 180,
-                           :array_tilt => 20,
-                           :max_power_output => 4000,
-                           :inverter_efficiency => 0.96,
-                           :system_losses_fraction => 0.14 }
-  elsif ['base-pv-array-2axis.xml'].include? hpxml_file
-    pv_systems_values << { :id => "PVSystem",
-                           :module_type => "standard",
-                           :location => "ground",
-                           :tracking => "2-axis",
-                           :array_azimuth => 180,
-                           :array_tilt => 20,
-                           :max_power_output => 4000,
-                           :inverter_efficiency => 0.96,
-                           :system_losses_fraction => 0.14 }
-  elsif ['base-pv-array-fixed-open-rack.xml'].include? hpxml_file
-    pv_systems_values << { :id => "PVSystem",
-                           :module_type => "standard",
-                           :location => "ground",
-                           :tracking => "fixed",
-                           :array_azimuth => 180,
-                           :array_tilt => 20,
-                           :max_power_output => 4000,
-                           :inverter_efficiency => 0.96,
-                           :system_losses_fraction => 0.14 }
-  elsif ['base-pv-module-premium.xml'].include? hpxml_file
-    pv_systems_values << { :id => "PVSystem",
-                           :module_type => "premium",
-                           :location => "roof",
-                           :tracking => "fixed",
-                           :array_azimuth => 180,
-                           :array_tilt => 20,
-                           :max_power_output => 4000,
-                           :inverter_efficiency => 0.96,
-                           :system_losses_fraction => 0.14 }
-  elsif ['base-pv-module-standard.xml'].include? hpxml_file
-    pv_systems_values << { :id => "PVSystem",
-                           :module_type => "standard",
-                           :location => "roof",
-                           :tracking => "fixed",
-                           :array_azimuth => 180,
-                           :array_tilt => 20,
-                           :max_power_output => 4000,
-                           :inverter_efficiency => 0.96,
-                           :system_losses_fraction => 0.14 }
-  elsif ['base-pv-module-thinfilm.xml'].include? hpxml_file
-    pv_systems_values << { :id => "PVSystem",
-                           :module_type => "thin film",
-                           :location => "roof",
-                           :tracking => "fixed",
-                           :array_azimuth => 180,
-                           :array_tilt => 20,
-                           :max_power_output => 4000,
-                           :inverter_efficiency => 0.96,
-                           :system_losses_fraction => 0.14 }
-  elsif ['base-pv-multiple.xml'].include? hpxml_file
-    pv_systems_values << { :id => "PVSystem",
-                           :module_type => "standard",
-                           :location => "roof",
-                           :tracking => "fixed",
-                           :array_azimuth => 180,
-                           :array_tilt => 20,
-                           :max_power_output => 4000,
-                           :inverter_efficiency => 0.96,
-                           :system_losses_fraction => 0.14 }
-    pv_systems_values << { :id => "PVSystem2",
-                           :module_type => "standard",
-                           :location => "roof",
-                           :tracking => "fixed",
-                           :array_azimuth => 90,
-                           :array_tilt => 20,
-                           :max_power_output => 1500,
-                           :inverter_efficiency => 0.96,
-                           :system_losses_fraction => 0.14 }
-  end
-  return pv_systems_values
-end
-
-def get_hpxml_file_clothes_washer_values(hpxml_file, clothes_washer_values)
-  if ['base.xml'].include? hpxml_file
-    clothes_washer_values = { :id => "ClothesWasher",
-                              :location => "living space",
-                              :modified_energy_factor => 0.8,
-                              :rated_annual_kwh => 700.0,
-                              :label_electric_rate => 0.10,
-                              :label_gas_rate => 0.60,
-                              :label_annual_gas_cost => 25.0,
-                              :capacity => 3.0 }
-  elsif ['base-appliances-none.xml'].include? hpxml_file
-    clothes_washer_values = {}
-  elsif ['base-appliances-washer-imef.xml'].include? hpxml_file
-    clothes_washer_values[:modified_energy_factor] = nil
-    clothes_washer_values[:integrated_modified_energy_factor] = 0.73
-  elsif ['base-foundation-unconditioned-basement.xml'].include? hpxml_file
-    clothes_washer_values[:location] = "basement - unconditioned"
-  elsif ['base-atticroof-conditioned.xml'].include? hpxml_file
-    clothes_washer_values[:location] = "basement - conditioned"
-  elsif ['base-enclosure-garage.xml',
-         'invalid_files/clothes-washer-location.xml'].include? hpxml_file
-    clothes_washer_values[:location] = "garage"
-  elsif ['invalid_files/clothes-washer-location-other.xml'].include? hpxml_file
-    clothes_washer_values[:location] = "other"
-  end
-  return clothes_washer_values
-end
-
-def get_hpxml_file_clothes_dryer_values(hpxml_file, clothes_dryer_values)
-  if ['base.xml'].include? hpxml_file
-    clothes_dryer_values = { :id => "ClothesDryer",
-                             :location => "living space",
-                             :fuel_type => "electricity",
-                             :energy_factor => 2.95,
-                             :control_type => "timer" }
-  elsif ['base-appliances-none.xml'].include? hpxml_file
-    clothes_dryer_values = {}
-  elsif ['base-appliances-dryer-cef.xml'].include? hpxml_file
-    clothes_dryer_values = { :id => "ClothesDryer",
-                             :location => "living space",
-                             :fuel_type => "electricity",
-                             :combined_energy_factor => 2.62,
-                             :control_type => "moisture" }
-  elsif ['base-appliances-gas.xml',
-         'base-appliances-propane.xml',
-         'base-appliances-oil.xml'].include? hpxml_file
-    clothes_dryer_values = { :id => "ClothesDryer",
-                             :location => "living space",
-                             :energy_factor => 2.67,
-                             :control_type => "moisture" }
-    if hpxml_file == 'base-appliances-gas.xml'
-      clothes_dryer_values[:fuel_type] = "natural gas"
-    elsif hpxml_file == 'base-appliances-propane.xml'
-      clothes_dryer_values[:fuel_type] = "propane"
-    elsif hpxml_file == 'base-appliances-oil.xml'
-      clothes_dryer_values[:fuel_type] = "fuel oil"
-    end
-  elsif ['base-appliances-wood.xml'].include? hpxml_file
-    clothes_dryer_values = { :id => "ClothesDryer",
-                             :location => "living space",
-                             :fuel_type => "wood",
-                             :energy_factor => 2.67,
-                             :control_type => "moisture" }
-  elsif ['base-foundation-unconditioned-basement.xml'].include? hpxml_file
-    clothes_dryer_values[:location] = "basement - unconditioned"
-  elsif ['base-atticroof-conditioned.xml'].include? hpxml_file
-    clothes_dryer_values[:location] = "basement - conditioned"
-  elsif ['base-enclosure-garage.xml',
-         'invalid_files/clothes-dryer-location.xml'].include? hpxml_file
-    clothes_dryer_values[:location] = "garage"
-  elsif ['invalid_files/clothes-dryer-location-other.xml'].include? hpxml_file
-    clothes_dryer_values[:location] = "other"
-  end
-  return clothes_dryer_values
-end
-
-def get_hpxml_file_dishwasher_values(hpxml_file, dishwasher_values)
-  if ['base.xml'].include? hpxml_file
-    dishwasher_values = { :id => "Dishwasher",
-                          :rated_annual_kwh => 450,
-                          :place_setting_capacity => 12 }
-  elsif ['base-appliances-none.xml'].include? hpxml_file
-    dishwasher_values = {}
-  elsif ['base-appliances-dishwasher-ef.xml'].include? hpxml_file
-    dishwasher_values = { :id => "Dishwasher",
-                          :energy_factor => 0.5,
-                          :place_setting_capacity => 12 }
-  end
-  return dishwasher_values
-end
-
-def get_hpxml_file_refrigerator_values(hpxml_file, refrigerator_values)
-  if ['base.xml'].include? hpxml_file
-    refrigerator_values = { :id => "Refrigerator",
-                            :location => "living space",
-                            :rated_annual_kwh => 650 }
-  elsif ['base-appliances-refrigerator-adjusted.xml'].include? hpxml_file
-    refrigerator_values[:adjusted_annual_kwh] = 600
-  elsif ['base-appliances-none.xml'].include? hpxml_file
-    refrigerator_values = {}
-  elsif ['base-foundation-unconditioned-basement.xml'].include? hpxml_file
-    refrigerator_values[:location] = "basement - unconditioned"
-  elsif ['base-atticroof-conditioned.xml'].include? hpxml_file
-    refrigerator_values[:location] = "basement - conditioned"
-  elsif ['base-enclosure-garage.xml',
-         'invalid_files/refrigerator-location.xml'].include? hpxml_file
-    refrigerator_values[:location] = "garage"
-  elsif ['invalid_files/refrigerator-location-other.xml'].include? hpxml_file
-    refrigerator_values[:location] = "other"
-  end
-  return refrigerator_values
-end
-
-def get_hpxml_file_dehumidifier_values(hpxml_file, dehumidifier_values)
-  if ['base.xml'].include? hpxml_file
-    dehumidifier_values = {}
-  elsif ['base-appliances-dehumidifier.xml'].include? hpxml_file
-    dehumidifier_values = { :id => "Dehumidifier",
-                            :capacity => 40,
-                            :energy_factor => 1.8,
-                            :rh_setpoint => 0.5 }
-  elsif ['base-appliances-dehumidifier-ief.xml'].include? hpxml_file
-    dehumidifier_values[:energy_factor] = nil
-    dehumidifier_values[:integrated_energy_factor] = 1.5
-  end
-  return dehumidifier_values
-end
-
-def get_hpxml_file_cooking_range_values(hpxml_file, cooking_range_values)
-  if ['base.xml'].include? hpxml_file
-    cooking_range_values = { :id => "Range",
-                             :fuel_type => "electricity",
-                             :is_induction => false }
-  elsif ['base-appliances-none.xml'].include? hpxml_file
-    cooking_range_values = {}
-  elsif ['base-appliances-gas.xml'].include? hpxml_file
-    cooking_range_values[:fuel_type] = "natural gas"
-    cooking_range_values[:is_induction] = false
-  elsif ['base-appliances-propane.xml'].include? hpxml_file
-    cooking_range_values[:fuel_type] = "propane"
-    cooking_range_values[:is_induction] = false
-  elsif ['base-appliances-oil.xml'].include? hpxml_file
-    cooking_range_values[:fuel_type] = "fuel oil"
-  elsif ['base-appliances-wood.xml'].include? hpxml_file
-    cooking_range_values[:fuel_type] = "wood"
-    cooking_range_values[:is_induction] = false
-  end
-  return cooking_range_values
-end
-
-def get_hpxml_file_oven_values(hpxml_file, oven_values)
-  if ['base.xml'].include? hpxml_file
-    oven_values = { :id => "Oven",
-                    :is_convection => false }
-  elsif ['base-appliances-none.xml'].include? hpxml_file
-    oven_values = {}
-  end
-  return oven_values
-end
-
-def get_hpxml_file_lighting_values(hpxml_file, lighting_values)
-  if ['base.xml'].include? hpxml_file
-    lighting_values = { :fraction_tier_i_interior => 0.5,
-                        :fraction_tier_i_exterior => 0.5,
-                        :fraction_tier_i_garage => 0.5,
-                        :fraction_tier_ii_interior => 0.25,
-                        :fraction_tier_ii_exterior => 0.25,
-                        :fraction_tier_ii_garage => 0.25 }
-  elsif ['base-misc-lighting-none.xml'].include? hpxml_file
-    lighting_values = {}
-  end
-  return lighting_values
-end
-
-def get_hpxml_file_ceiling_fan_values(hpxml_file, ceiling_fans_values)
-  if ['base-misc-ceiling-fans.xml'].include? hpxml_file
-    ceiling_fans_values << { :id => "CeilingFan",
-                             :efficiency => 100,
-                             :quantity => 2 }
-  end
-  return ceiling_fans_values
-end
-
-def get_hpxml_file_plug_loads_values(hpxml_file, plug_loads_values)
-  if ['base-misc-loads-detailed.xml'].include? hpxml_file
-    plug_loads_values = [{ :id => "PlugLoadMisc",
-                           :plug_load_type => "other",
-                           :kWh_per_year => 7302,
-                           :frac_sensible => 0.82,
-                           :frac_latent => 0.18 },
-                         { :id => "PlugLoadMisc2",
-                           :plug_load_type => "TV other",
-                           :kWh_per_year => 400 }]
-  else
-    plug_loads_values = [{ :id => "PlugLoadMisc",
-                           :plug_load_type => "other" },
-                         { :id => "PlugLoadMisc2",
-                           :plug_load_type => "TV other" }]
-  end
-  return plug_loads_values
-end
-=======
->>>>>>> 68821e3e
 
 desc 'Run all tests'
 Rake::TestTask.new('test_all') do |t|
