require 'rake'
require 'rake/testtask'
require 'ci/reporter/rake/minitest'
require_relative "resources/hpxml"

desc 'update all measures'
task :update_measures do
  # Apply rubocop
  command = "rubocop --auto-correct --format simple --only Layout"
  puts "Applying rubocop style to measures..."
  system(command)

  create_hpxmls

  puts "Done."
end

def create_hpxmls
  this_dir = File.dirname(__FILE__)
  tests_dir = File.join(this_dir, "tests")

  # Hash of HPXML -> Parent HPXML
  hpxmls_files = {
    'valid.xml' => nil,
    'invalid_files/invalid-bad-wmo.xml' => 'valid.xml',
    'invalid_files/invalid-clothes-washer-location.xml' => 'valid.xml',
    'invalid_files/invalid-clothes-dryer-location.xml' => 'valid.xml',
    'invalid_files/invalid-duct-location.xml.skip' => 'valid.xml',
    'invalid_files/invalid-refrigerator-location.xml' => 'valid.xml',
    'invalid_files/invalid-water-heater-location.xml' => 'valid.xml',
    'invalid_files/invalid-missing-elements.xml' => 'valid.xml',
    'invalid_files/invalid-missing-surfaces.xml' => 'valid.xml',
    'invalid_files/invalid-net-area-negative-roof.xml' => 'valid-enclosure-skylights.xml',
    'invalid_files/invalid-net-area-negative-wall.xml' => 'valid.xml',
    'invalid_files/invalid-unattached-cfis.xml.skip' => 'valid.xml',
    'invalid_files/invalid-unattached-door.xml' => 'valid.xml',
    'invalid_files/invalid-unattached-hvac.xml.skip' => 'valid.xml',
    'invalid_files/invalid-unattached-skylight.xml' => 'valid-enclosure-skylights.xml',
    'invalid_files/invalid-unattached-window.xml' => 'valid.xml',
    'valid-addenda-exclude-g.xml' => 'valid.xml',
    'valid-addenda-exclude-g-e.xml' => 'valid.xml',
    'valid-addenda-exclude-g-e-a.xml' => 'valid.xml',
    'valid-appliances-dishwasher-ef.xml' => 'valid.xml',
    'valid-appliances-dryer-cef.xml' => 'valid.xml',
    'valid-appliances-gas.xml' => 'valid.xml',
    'valid-appliances-none.xml' => 'valid.xml',
    'valid-appliances-washer-imef.xml' => 'valid.xml',
    'valid-atticroof-cathedral.xml' => 'valid.xml',
    'valid-atticroof-conditioned.xml' => 'valid.xml',
    'valid-atticroof-flat.xml' => 'valid.xml',
    'valid-atticroof-vented.xml' => 'valid.xml',
    'valid-dhw-dwhr.xml' => 'valid.xml',
    'valid-dhw-low-flow-fixtures.xml' => 'valid.xml',
    'valid-dhw-multiple.xml' => 'valid.xml',
    'valid-dhw-none.xml' => 'valid.xml',
    'valid-dhw-recirc-demand.xml' => 'valid.xml',
    'valid-dhw-recirc-manual.xml' => 'valid.xml',
    'valid-dhw-recirc-nocontrol.xml' => 'valid.xml',
    'valid-dhw-recirc-temperature.xml' => 'valid.xml',
    'valid-dhw-recirc-timer.xml' => 'valid.xml',
    'valid-dhw-tank-gas.xml' => 'valid.xml',
    'valid-dhw-tank-heat-pump.xml' => 'valid.xml',
    'valid-dhw-tankless-electric.xml' => 'valid.xml',
    'valid-dhw-tankless-gas.xml' => 'valid.xml',
    'valid-dhw-tankless-oil.xml' => 'valid.xml',
    'valid-dhw-tankless-propane.xml' => 'valid.xml',
    'valid-dhw-tank-oil.xml' => 'valid.xml',
    'valid-dhw-tank-propane.xml' => 'valid.xml',
    'valid-dhw-uef.xml' => 'valid.xml',
    'valid-enclosure-multiple-walls.xml' => 'valid.xml',
    'valid-enclosure-no-natural-ventilation.xml' => 'valid.xml',
    'valid-enclosure-orientation-45.xml' => 'valid.xml',
    'valid-enclosure-overhangs.xml' => 'valid.xml',
    'valid-enclosure-skylights.xml' => 'valid.xml',
    'valid-enclosure-walltype-cmu.xml' => 'valid.xml',
    'valid-enclosure-walltype-doublestud.xml' => 'valid.xml',
    'valid-enclosure-walltype-icf.xml' => 'valid.xml',
    'valid-enclosure-walltype-log.xml' => 'valid.xml',
    'valid-enclosure-walltype-sip.xml' => 'valid.xml',
    'valid-enclosure-walltype-solidconcrete.xml' => 'valid.xml',
    'valid-enclosure-walltype-steelstud.xml' => 'valid.xml',
    'valid-enclosure-walltype-stone.xml' => 'valid.xml',
    'valid-enclosure-walltype-strawbale.xml' => 'valid.xml',
    'valid-enclosure-walltype-structuralbrick.xml' => 'valid.xml',
    'valid-enclosure-windows-interior-shading.xml' => 'valid.xml',
    'valid-foundation-pier-beam.xml' => 'valid.xml',
    'valid-foundation-slab.xml' => 'valid.xml',
    'valid-foundation-unconditioned-basement.xml' => 'valid.xml',
    'valid-foundation-unvented-crawlspace.xml' => 'valid.xml',
    'valid-foundation-vented-crawlspace.xml' => 'valid.xml',
    'valid-hvac-air-to-air-heat-pump-1-speed.xml' => 'valid.xml',
    'valid-hvac-air-to-air-heat-pump-2-speed.xml' => 'valid.xml',
    'valid-hvac-air-to-air-heat-pump-var-speed.xml' => 'valid.xml',
    'valid-hvac-boiler-elec-only.xml' => 'valid.xml',
    'valid-hvac-boiler-gas-central-ac-1-speed.xml' => 'valid.xml',
    'valid-hvac-boiler-gas-only.xml' => 'valid.xml',
    'valid-hvac-boiler-gas-only-no-eae.xml' => 'valid-hvac-boiler-gas-only.xml',
    'valid-hvac-boiler-oil-only.xml' => 'valid.xml',
    'valid-hvac-boiler-propane-only.xml' => 'valid.xml',
    'valid-hvac-central-ac-only-1-speed.xml' => 'valid.xml',
    'valid-hvac-central-ac-only-2-speed.xml' => 'valid.xml',
    'valid-hvac-central-ac-only-var-speed.xml' => 'valid.xml',
    'valid-hvac-elec-resistance-only.xml' => 'valid.xml',
    'valid-hvac-furnace-elec-only.xml' => 'valid.xml',
    'valid-hvac-furnace-gas-central-ac-2-speed.xml' => 'valid.xml',
    'valid-hvac-furnace-gas-central-ac-var-speed.xml' => 'valid.xml',
    'valid-hvac-furnace-gas-only.xml' => 'valid.xml',
    'valid-hvac-furnace-gas-only-no-eae.xml' => 'valid-hvac-furnace-gas-only.xml',
    'valid-hvac-furnace-gas-room-ac.xml' => 'valid.xml',
    'valid-hvac-furnace-oil-only.xml' => 'valid.xml',
    'valid-hvac-furnace-propane-only.xml' => 'valid.xml',
    'valid-hvac-ground-to-air-heat-pump.xml' => 'valid.xml',
    'valid-hvac-ideal-air.xml' => 'valid.xml',
    'valid-hvac-mini-split-heat-pump-ducted.xml' => 'valid.xml',
    'valid-hvac-mini-split-heat-pump-ductless.xml' => 'valid-hvac-mini-split-heat-pump-ducted.xml',
    'valid-hvac-mini-split-heat-pump-ductless-no-backup.xml' => 'valid-hvac-mini-split-heat-pump-ductless.xml',
    'valid-hvac-multiple.xml' => 'valid.xml',
    'valid-hvac-none.xml' => 'valid.xml',
    'valid-hvac-none-no-fuel-access.xml' => 'valid-hvac-none.xml',
    'valid-hvac-programmable-thermostat.xml' => 'valid.xml',
    'valid-hvac-room-ac-furnace-gas.xml' => 'valid.xml',
    'valid-hvac-room-ac-only.xml' => 'valid.xml',
    'valid-hvac-setpoints.xml' => 'valid.xml',
    'valid-hvac-stove-oil-only.xml' => 'valid.xml',
    'valid-hvac-stove-oil-only-no-eae.xml' => 'valid-hvac-stove-oil-only.xml',
    'valid-hvac-wall-furnace-propane-only.xml' => 'valid.xml',
    'valid-hvac-wall-furnace-propane-only-no-eae.xml' => 'valid-hvac-wall-furnace-propane-only.xml',
    'valid-infiltration-ach-natural.xml' => 'valid.xml',
    'valid-mechvent-balanced.xml' => 'valid.xml',
    'valid-mechvent-cfis.xml' => 'valid.xml',
    'valid-mechvent-erv.xml' => 'valid.xml',
    'valid-mechvent-exhaust.xml' => 'valid.xml',
    'valid-mechvent-hrv.xml' => 'valid.xml',
    'valid-mechvent-supply.xml' => 'valid.xml',
    'valid-misc-ceiling-fans.xml' => 'valid.xml',
    'valid-misc-lighting-none.xml' => 'valid.xml',
    'valid-misc-loads-detailed.xml' => 'valid.xml',
    'valid-misc-number-of-occupants.xml' => 'valid.xml',
    'valid-pv-array-1axis.xml' => 'valid.xml',
    'valid-pv-array-1axis-backtracked.xml' => 'valid.xml',
    'valid-pv-array-2axis.xml' => 'valid.xml',
    'valid-pv-array-fixed-open-rack.xml' => 'valid.xml',
    'valid-pv-module-premium.xml' => 'valid.xml',
    'valid-pv-module-standard.xml' => 'valid.xml',
    'valid-pv-module-thinfilm.xml.skip' => 'valid.xml',
    'valid-pv-multiple.xml' => 'valid.xml',
    'cfis/valid-cfis.xml' => 'valid.xml',
    'cfis/valid-hvac-air-to-air-heat-pump-1-speed-cfis.xml' => 'valid-hvac-air-to-air-heat-pump-1-speed.xml',
    'cfis/valid-hvac-air-to-air-heat-pump-2-speed-cfis.xml' => 'valid-hvac-air-to-air-heat-pump-2-speed.xml',
    'cfis/valid-hvac-air-to-air-heat-pump-var-speed-cfis.xml' => 'valid-hvac-air-to-air-heat-pump-var-speed.xml',
    'cfis/valid-hvac-boiler-gas-central-ac-1-speed-cfis.xml' => 'valid-hvac-boiler-gas-central-ac-1-speed.xml',
    'cfis/valid-hvac-central-ac-only-1-speed-cfis.xml' => 'valid-hvac-central-ac-only-1-speed.xml',
    'cfis/valid-hvac-central-ac-only-2-speed-cfis.xml' => 'valid-hvac-central-ac-only-2-speed.xml',
    'cfis/valid-hvac-central-ac-only-var-speed-cfis.xml' => 'valid-hvac-central-ac-only-var-speed.xml',
    'cfis/valid-hvac-furnace-elec-only-cfis.xml' => 'valid-hvac-furnace-elec-only.xml',
    'cfis/valid-hvac-furnace-gas-central-ac-2-speed-cfis.xml' => 'valid-hvac-furnace-gas-central-ac-2-speed.xml',
    'cfis/valid-hvac-furnace-gas-central-ac-var-speed-cfis.xml' => 'valid-hvac-furnace-gas-central-ac-var-speed.xml',
    'cfis/valid-hvac-furnace-gas-only-cfis.xml' => 'valid-hvac-furnace-gas-only.xml',
    'cfis/valid-hvac-furnace-gas-room-ac-cfis.xml' => 'valid-hvac-furnace-gas-room-ac.xml',
    'cfis/valid-hvac-ground-to-air-heat-pump-cfis.xml' => 'valid-hvac-ground-to-air-heat-pump.xml',
    'cfis/valid-hvac-room-ac-furnace-gas-cfis.xml' => 'valid-hvac-room-ac-furnace-gas.xml',
    'hvac_autosizing/valid-autosize.xml' => 'valid.xml',
    'hvac_autosizing/valid-hvac-air-to-air-heat-pump-1-speed-autosize.xml' => 'valid-hvac-air-to-air-heat-pump-1-speed.xml',
    'hvac_autosizing/valid-hvac-air-to-air-heat-pump-2-speed-autosize.xml' => 'valid-hvac-air-to-air-heat-pump-2-speed.xml',
    'hvac_autosizing/valid-hvac-air-to-air-heat-pump-var-speed-autosize.xml' => 'valid-hvac-air-to-air-heat-pump-var-speed.xml',
    'hvac_autosizing/valid-hvac-boiler-elec-only-autosize.xml' => 'valid-hvac-boiler-elec-only.xml',
    'hvac_autosizing/valid-hvac-boiler-gas-central-ac-1-speed-autosize.xml' => 'valid-hvac-boiler-gas-central-ac-1-speed.xml',
    'hvac_autosizing/valid-hvac-boiler-gas-only-autosize.xml' => 'valid-hvac-boiler-gas-only.xml',
    'hvac_autosizing/valid-hvac-central-ac-only-1-speed-autosize.xml' => 'valid-hvac-central-ac-only-1-speed.xml',
    'hvac_autosizing/valid-hvac-central-ac-only-2-speed-autosize.xml' => 'valid-hvac-central-ac-only-2-speed.xml',
    'hvac_autosizing/valid-hvac-central-ac-only-var-speed-autosize.xml' => 'valid-hvac-central-ac-only-var-speed.xml',
    'hvac_autosizing/valid-hvac-elec-resistance-only-autosize.xml' => 'valid-hvac-elec-resistance-only.xml',
    'hvac_autosizing/valid-hvac-furnace-elec-only-autosize.xml' => 'valid-hvac-furnace-elec-only.xml',
    'hvac_autosizing/valid-hvac-furnace-gas-central-ac-2-speed-autosize.xml' => 'valid-hvac-furnace-gas-central-ac-2-speed.xml',
    'hvac_autosizing/valid-hvac-furnace-gas-central-ac-var-speed-autosize.xml' => 'valid-hvac-furnace-gas-central-ac-var-speed.xml',
    'hvac_autosizing/valid-hvac-furnace-gas-only-autosize.xml' => 'valid-hvac-furnace-gas-only.xml',
    'hvac_autosizing/valid-hvac-furnace-gas-room-ac-autosize.xml' => 'valid-hvac-furnace-gas-room-ac.xml',
    'hvac_autosizing/valid-hvac-ground-to-air-heat-pump-autosize.xml' => 'valid-hvac-ground-to-air-heat-pump.xml',
    'hvac_autosizing/valid-hvac-mini-split-heat-pump-ducted-autosize.xml' => 'valid-hvac-mini-split-heat-pump-ducted.xml',
    'hvac_autosizing/valid-hvac-mini-split-heat-pump-ductless-autosize.xml' => 'valid-hvac-mini-split-heat-pump-ductless.xml',
    'hvac_autosizing/valid-hvac-room-ac-furnace-gas-autosize.xml' => 'valid-hvac-room-ac-furnace-gas.xml',
    'hvac_autosizing/valid-hvac-room-ac-only-autosize.xml' => 'valid-hvac-room-ac-only.xml',
    'hvac_autosizing/valid-hvac-stove-oil-only-autosize.xml' => 'valid-hvac-stove-oil-only.xml',
    'hvac_autosizing/valid-hvac-wall-furnace-propane-only-autosize.xml' => 'valid-hvac-wall-furnace-propane-only.xml',
    'hvac_dse/valid-dse-0.8.xml' => 'valid.xml',
    'hvac_dse/valid-dse-1.0.xml' => 'hvac_dse/valid-dse-0.8.xml',
    'hvac_dse/valid-hvac-air-to-air-heat-pump-1-speed-dse-0.8.xml' => 'valid-hvac-air-to-air-heat-pump-1-speed.xml',
    'hvac_dse/valid-hvac-air-to-air-heat-pump-1-speed-dse-1.0.xml' => 'hvac_dse/valid-hvac-air-to-air-heat-pump-1-speed-dse-0.8.xml',
    'hvac_dse/valid-hvac-air-to-air-heat-pump-2-speed-dse-0.8.xml' => 'valid-hvac-air-to-air-heat-pump-2-speed.xml',
    'hvac_dse/valid-hvac-air-to-air-heat-pump-2-speed-dse-1.0.xml' => 'hvac_dse/valid-hvac-air-to-air-heat-pump-2-speed-dse-0.8.xml',
    'hvac_dse/valid-hvac-air-to-air-heat-pump-var-speed-dse-0.8.xml' => 'valid-hvac-air-to-air-heat-pump-var-speed.xml',
    'hvac_dse/valid-hvac-air-to-air-heat-pump-var-speed-dse-1.0.xml' => 'hvac_dse/valid-hvac-air-to-air-heat-pump-var-speed-dse-0.8.xml',
    'hvac_dse/valid-hvac-boiler-elec-only-dse-0.8.xml' => 'valid-hvac-boiler-elec-only.xml',
    'hvac_dse/valid-hvac-boiler-elec-only-dse-1.0.xml' => 'hvac_dse/valid-hvac-boiler-elec-only-dse-0.8.xml',
    'hvac_dse/valid-hvac-boiler-gas-only-dse-0.8.xml' => 'valid-hvac-boiler-gas-only.xml',
    'hvac_dse/valid-hvac-boiler-gas-only-dse-1.0.xml' => 'hvac_dse/valid-hvac-boiler-gas-only-dse-0.8.xml',
    'hvac_dse/valid-hvac-central-ac-only-1-speed-dse-0.8.xml' => 'valid-hvac-central-ac-only-1-speed.xml',
    'hvac_dse/valid-hvac-central-ac-only-1-speed-dse-1.0.xml' => 'hvac_dse/valid-hvac-central-ac-only-1-speed-dse-0.8.xml',
    'hvac_dse/valid-hvac-central-ac-only-2-speed-dse-0.8.xml' => 'valid-hvac-central-ac-only-2-speed.xml',
    'hvac_dse/valid-hvac-central-ac-only-2-speed-dse-1.0.xml' => 'hvac_dse/valid-hvac-central-ac-only-2-speed-dse-0.8.xml',
    'hvac_dse/valid-hvac-central-ac-only-var-speed-dse-0.8.xml' => 'valid-hvac-central-ac-only-var-speed.xml',
    'hvac_dse/valid-hvac-central-ac-only-var-speed-dse-1.0.xml' => 'hvac_dse/valid-hvac-central-ac-only-var-speed-dse-0.8.xml',
    'hvac_dse/valid-hvac-furnace-elec-only-dse-0.8.xml' => 'valid-hvac-furnace-elec-only.xml',
    'hvac_dse/valid-hvac-furnace-elec-only-dse-1.0.xml' => 'hvac_dse/valid-hvac-furnace-elec-only-dse-0.8.xml',
    'hvac_dse/valid-hvac-furnace-gas-central-ac-2-speed-dse-0.8.xml' => 'valid-hvac-furnace-gas-central-ac-2-speed.xml',
    'hvac_dse/valid-hvac-furnace-gas-central-ac-2-speed-dse-1.0.xml' => 'hvac_dse/valid-hvac-furnace-gas-central-ac-2-speed-dse-0.8.xml',
    'hvac_dse/valid-hvac-furnace-gas-central-ac-var-speed-dse-0.8.xml' => 'valid-hvac-furnace-gas-central-ac-var-speed.xml',
    'hvac_dse/valid-hvac-furnace-gas-central-ac-var-speed-dse-1.0.xml' => 'hvac_dse/valid-hvac-furnace-gas-central-ac-var-speed-dse-0.8.xml',
    'hvac_dse/valid-hvac-furnace-gas-only-dse-0.8.xml' => 'valid-hvac-furnace-gas-only.xml',
    'hvac_dse/valid-hvac-furnace-gas-only-dse-1.0.xml' => 'hvac_dse/valid-hvac-furnace-gas-only-dse-0.8.xml',
    'hvac_dse/valid-hvac-furnace-gas-room-ac-dse-0.8.xml' => 'valid-hvac-furnace-gas-room-ac.xml',
    'hvac_dse/valid-hvac-furnace-gas-room-ac-dse-1.0.xml' => 'hvac_dse/valid-hvac-furnace-gas-room-ac-dse-0.8.xml',
    'hvac_dse/valid-hvac-ground-to-air-heat-pump-dse-0.8.xml.skip' => 'valid-hvac-ground-to-air-heat-pump.xml',
    'hvac_dse/valid-hvac-ground-to-air-heat-pump-dse-1.0.xml.skip' => 'hvac_dse/valid-hvac-ground-to-air-heat-pump-dse-0.8.xml.skip',
    'hvac_dse/valid-hvac-mini-split-heat-pump-ducted-dse-0.8.xml' => 'valid-hvac-mini-split-heat-pump-ducted.xml',
    'hvac_dse/valid-hvac-mini-split-heat-pump-ducted-dse-1.0.xml' => 'hvac_dse/valid-hvac-mini-split-heat-pump-ducted-dse-0.8.xml',
    'hvac_load_fracs/valid-hvac-air-to-air-heat-pump-1-speed-zero-cool.xml' => 'valid-hvac-air-to-air-heat-pump-1-speed.xml',
    'hvac_load_fracs/valid-hvac-air-to-air-heat-pump-1-speed-zero-heat.xml' => 'valid-hvac-air-to-air-heat-pump-1-speed.xml',
    'hvac_load_fracs/valid-hvac-air-to-air-heat-pump-1-speed-zero-heat-cool.xml' => 'valid-hvac-air-to-air-heat-pump-1-speed.xml',
    'hvac_load_fracs/valid-hvac-air-to-air-heat-pump-2-speed-zero-cool.xml' => 'valid-hvac-air-to-air-heat-pump-2-speed.xml',
    'hvac_load_fracs/valid-hvac-air-to-air-heat-pump-2-speed-zero-heat.xml' => 'valid-hvac-air-to-air-heat-pump-2-speed.xml',
    'hvac_load_fracs/valid-hvac-air-to-air-heat-pump-2-speed-zero-heat-cool.xml' => 'valid-hvac-air-to-air-heat-pump-2-speed.xml',
    'hvac_load_fracs/valid-hvac-air-to-air-heat-pump-var-speed-zero-cool.xml' => 'valid-hvac-air-to-air-heat-pump-var-speed.xml',
    'hvac_load_fracs/valid-hvac-air-to-air-heat-pump-var-speed-zero-heat.xml' => 'valid-hvac-air-to-air-heat-pump-var-speed.xml',
    'hvac_load_fracs/valid-hvac-air-to-air-heat-pump-var-speed-zero-heat-cool.xml' => 'valid-hvac-air-to-air-heat-pump-var-speed.xml',
    'hvac_load_fracs/valid-hvac-boiler-elec-only-zero-heat.xml' => 'valid-hvac-boiler-elec-only.xml',
    'hvac_load_fracs/valid-hvac-boiler-gas-only-zero-heat.xml' => 'valid-hvac-boiler-gas-only.xml',
    'hvac_load_fracs/valid-hvac-central-ac-only-1-speed-zero-cool.xml' => 'valid-hvac-central-ac-only-1-speed.xml',
    'hvac_load_fracs/valid-hvac-central-ac-only-2-speed-zero-cool.xml' => 'valid-hvac-central-ac-only-2-speed.xml',
    'hvac_load_fracs/valid-hvac-central-ac-only-var-speed-zero-cool.xml' => 'valid-hvac-central-ac-only-var-speed.xml',
    'hvac_load_fracs/valid-hvac-elec-resistance-only-zero-heat.xml' => 'valid-hvac-elec-resistance-only.xml',
    'hvac_load_fracs/valid-hvac-furnace-elec-only-zero-heat.xml' => 'valid-hvac-furnace-elec-only.xml',
    'hvac_load_fracs/valid-hvac-furnace-gas-only-zero-heat.xml' => 'valid-hvac-furnace-gas-only.xml',
    'hvac_load_fracs/valid-hvac-ground-to-air-heat-pump-zero-cool.xml' => 'valid-hvac-ground-to-air-heat-pump.xml',
    'hvac_load_fracs/valid-hvac-ground-to-air-heat-pump-zero-heat.xml' => 'valid-hvac-ground-to-air-heat-pump.xml',
    'hvac_load_fracs/valid-hvac-ground-to-air-heat-pump-zero-heat-cool.xml' => 'valid-hvac-ground-to-air-heat-pump.xml',
    'hvac_load_fracs/valid-hvac-mini-split-heat-pump-ducted-zero-cool.xml' => 'valid-hvac-mini-split-heat-pump-ducted.xml',
    'hvac_load_fracs/valid-hvac-mini-split-heat-pump-ducted-zero-heat.xml' => 'valid-hvac-mini-split-heat-pump-ducted.xml',
    'hvac_load_fracs/valid-hvac-mini-split-heat-pump-ducted-zero-heat-cool.xml' => 'valid-hvac-mini-split-heat-pump-ducted.xml',
    'hvac_load_fracs/valid-hvac-mini-split-heat-pump-ductless-zero-cool.xml' => 'valid-hvac-mini-split-heat-pump-ductless.xml',
    'hvac_load_fracs/valid-hvac-mini-split-heat-pump-ductless-zero-heat.xml' => 'valid-hvac-mini-split-heat-pump-ductless.xml',
    'hvac_load_fracs/valid-hvac-mini-split-heat-pump-ductless-zero-heat-cool.xml' => 'valid-hvac-mini-split-heat-pump-ductless.xml',
    'hvac_load_fracs/valid-hvac-room-ac-only-zero-cool.xml' => 'valid-hvac-room-ac-only.xml',
    'hvac_load_fracs/valid-hvac-stove-oil-only-zero-heat.xml' => 'valid-hvac-stove-oil-only.xml',
    'hvac_load_fracs/valid-hvac-wall-furnace-propane-only-zero-heat.xml' => 'valid-hvac-wall-furnace-propane-only.xml',
    'hvac_multiple/valid-hvac-air-to-air-heat-pump-1-speed-x3.xml.skip' => 'valid-hvac-air-to-air-heat-pump-1-speed.xml',
    'hvac_multiple/valid-hvac-air-to-air-heat-pump-2-speed-x3.xml.skip' => 'valid-hvac-air-to-air-heat-pump-2-speed.xml',
    'hvac_multiple/valid-hvac-air-to-air-heat-pump-var-speed-x3.xml.skip' => 'valid-hvac-air-to-air-heat-pump-var-speed.xml',
    'hvac_multiple/valid-hvac-boiler-elec-only-x3.xml' => 'valid-hvac-boiler-elec-only.xml',
    'hvac_multiple/valid-hvac-boiler-gas-only-x3.xml' => 'valid-hvac-boiler-gas-only.xml',
    'hvac_multiple/valid-hvac-central-ac-only-1-speed-x3.xml' => 'valid-hvac-central-ac-only-1-speed.xml',
    'hvac_multiple/valid-hvac-central-ac-only-2-speed-x3.xml' => 'valid-hvac-central-ac-only-2-speed.xml',
    'hvac_multiple/valid-hvac-central-ac-only-var-speed-x3.xml' => 'valid-hvac-central-ac-only-var-speed.xml',
    'hvac_multiple/valid-hvac-elec-resistance-only-x3.xml' => 'valid-hvac-elec-resistance-only.xml',
    'hvac_multiple/valid-hvac-furnace-elec-only-x3.xml.skip' => 'valid-hvac-furnace-elec-only.xml',
    'hvac_multiple/valid-hvac-furnace-gas-only-x3.xml.skip' => 'valid-hvac-furnace-gas-only.xml',
    'hvac_multiple/valid-hvac-ground-to-air-heat-pump-x3.xml.skip' => 'valid-hvac-ground-to-air-heat-pump.xml',
    'hvac_multiple/valid-hvac-mini-split-heat-pump-ducted-x3.xml.skip' => 'valid-hvac-mini-split-heat-pump-ducted.xml',
    'hvac_multiple/valid-hvac-mini-split-heat-pump-ductless-x3.xml.skip' => 'valid-hvac-mini-split-heat-pump-ductless.xml',
    'hvac_multiple/valid-hvac-room-ac-only-x3.xml' => 'valid-hvac-room-ac-only.xml',
    'hvac_multiple/valid-hvac-stove-oil-only-x3.xml.skip' => 'valid-hvac-stove-oil-only.xml',
    'hvac_multiple/valid-hvac-wall-furnace-propane-only-x3.xml.skip' => 'valid-hvac-wall-furnace-propane-only.xml',
    'hvac_partial/valid-50percent.xml.skip' => 'valid.xml',
    'hvac_partial/valid-hvac-air-to-air-heat-pump-1-speed-50percent.xml.skip' => 'valid-hvac-air-to-air-heat-pump-1-speed.xml',
    'hvac_partial/valid-hvac-air-to-air-heat-pump-2-speed-50percent.xml.skip' => 'valid-hvac-air-to-air-heat-pump-2-speed.xml',
    'hvac_partial/valid-hvac-air-to-air-heat-pump-var-speed-50percent.xml.skip' => 'valid-hvac-air-to-air-heat-pump-var-speed.xml',
    'hvac_partial/valid-hvac-boiler-elec-only-50percent.xml' => 'valid-hvac-boiler-elec-only.xml',
    'hvac_partial/valid-hvac-boiler-gas-only-50percent.xml' => 'valid-hvac-boiler-gas-only.xml',
    'hvac_partial/valid-hvac-central-ac-only-1-speed-50percent.xml.skip' => 'valid-hvac-central-ac-only-1-speed.xml',
    'hvac_partial/valid-hvac-central-ac-only-2-speed-50percent.xml.skip' => 'valid-hvac-central-ac-only-2-speed.xml',
    'hvac_partial/valid-hvac-central-ac-only-var-speed-50percent.xml.skip' => 'valid-hvac-central-ac-only-var-speed.xml',
    'hvac_partial/valid-hvac-elec-resistance-only-50percent.xml' => 'valid-hvac-elec-resistance-only.xml',
    'hvac_partial/valid-hvac-furnace-elec-only-50percent.xml.skip' => 'valid-hvac-furnace-elec-only.xml',
    'hvac_partial/valid-hvac-furnace-gas-central-ac-2-speed-50percent.xml.skip' => 'valid-hvac-furnace-gas-central-ac-2-speed.xml',
    'hvac_partial/valid-hvac-furnace-gas-central-ac-var-speed-50percent.xml.skip' => 'valid-hvac-furnace-gas-central-ac-var-speed.xml',
    'hvac_partial/valid-hvac-furnace-gas-only-50percent.xml.skip' => 'valid-hvac-furnace-gas-only.xml',
    'hvac_partial/valid-hvac-furnace-gas-room-ac-50percent.xml.skip' => 'valid-hvac-furnace-gas-room-ac.xml',
    'hvac_partial/valid-hvac-ground-to-air-heat-pump-50percent.xml.skip' => 'valid-hvac-ground-to-air-heat-pump.xml',
    'hvac_partial/valid-hvac-mini-split-heat-pump-ducted-50percent.xml.skip' => 'valid-hvac-mini-split-heat-pump-ducted.xml',
    'hvac_partial/valid-hvac-mini-split-heat-pump-ductless-50percent.xml.skip' => 'valid-hvac-mini-split-heat-pump-ductless.xml',
    'hvac_partial/valid-hvac-room-ac-only-50percent.xml' => 'valid-hvac-room-ac-only.xml',
    'hvac_partial/valid-hvac-stove-oil-only-50percent.xml' => 'valid-hvac-stove-oil-only.xml',
    'hvac_partial/valid-hvac-wall-furnace-propane-only-50percent.xml' => 'valid-hvac-wall-furnace-propane-only.xml',
    'water_heating_multiple/valid-dhw-tankless-electric-x3.xml' => 'valid-dhw-tankless-electric.xml',
    'water_heating_multiple/valid-dhw-tankless-gas-x3.xml' => 'valid-dhw-tankless-gas.xml',
    'water_heating_multiple/valid-dhw-tankless-oil-x3.xml' => 'valid-dhw-tankless-oil.xml',
    'water_heating_multiple/valid-dhw-tankless-propane-x3.xml' => 'valid-dhw-tankless-propane.xml'
  }

  puts "Generating #{hpxmls_files.size} HPXML files..."

  hpxmls_files.each do |derivative, parent|
    print "."

    begin
      hpxml_files = [derivative]
      unless parent.nil?
        hpxml_files.unshift(parent)
      end
      while not parent.nil?
        if hpxmls_files.keys.include? parent
          unless hpxmls_files[parent].nil?
            hpxml_files.unshift(hpxmls_files[parent])
          end
          parent = hpxmls_files[parent]
        end
      end

      hpxml_values = {}
      site_values = {}
      building_occupancy_values = {}
      building_construction_values = {}
      climate_and_risk_zones_values = {}
      air_infiltration_measurement_values = {}
      attics_values = []
      attics_roofs_values = []
      attics_floors_values = []
      attics_walls_values = []
      foundations_values = []
      foundations_framefloors_values = []
      foundations_walls_values = []
      foundations_slabs_values = []
      rim_joists_values = []
      walls_values = []
      windows_values = []
      skylights_values = []
      doors_values = []
      heating_systems_values = []
      cooling_systems_values = []
      heat_pumps_values = []
      hvac_control_values = {}
      hvac_distributions_values = []
      duct_leakage_measurements_values = []
      ducts_values = []
      ventilation_fans_values = []
      water_heating_systems_values = []
      hot_water_distribution_values = {}
      water_fixtures_values = []
      pv_systems_values = []
      clothes_washer_values = {}
      clothes_dryer_values = {}
      dishwasher_values = {}
      refrigerator_values = {}
      cooking_range_values = {}
      oven_values = {}
      lighting_values = {}
      ceiling_fans_values = []
      plug_loads_values = []
      misc_load_schedule_values = {}
      hpxml_files.each do |hpxml_file|
        hpxml_values = get_hpxml_file_hpxml_values(hpxml_file, hpxml_values)
        site_values = get_hpxml_file_site_values(hpxml_file, site_values)
        building_occupancy_values = get_hpxml_file_building_occupancy_values(hpxml_file, building_occupancy_values)
        building_construction_values = get_hpxml_file_building_construction_values(hpxml_file, building_construction_values)
        climate_and_risk_zones_values = get_hpxml_file_climate_and_risk_zones_values(hpxml_file, climate_and_risk_zones_values)
        air_infiltration_measurement_values = get_hpxml_file_air_infiltration_measurement_values(hpxml_file, air_infiltration_measurement_values, building_construction_values)
        attics_values = get_hpxml_file_attics_values(hpxml_file, attics_values)
        attics_roofs_values = get_hpxml_file_attics_roofs_values(hpxml_file, attics_roofs_values)
        attics_floors_values = get_hpxml_file_attics_floors_values(hpxml_file, attics_floors_values)
        attics_walls_values = get_hpxml_file_attics_walls_values(hpxml_file, attics_walls_values)
        foundations_values = get_hpxml_file_foundations_values(hpxml_file, foundations_values)
        foundations_framefloors_values = get_hpxml_file_foundations_framefloors_values(hpxml_file, foundations_framefloors_values)
        foundations_walls_values = get_hpxml_file_foundations_walls_values(hpxml_file, foundations_walls_values)
        foundations_slabs_values = get_hpxml_file_foundations_slabs_values(hpxml_file, foundations_slabs_values)
        rim_joists_values = get_hpxml_file_rim_joists_values(hpxml_file, rim_joists_values)
        walls_values = get_hpxml_file_walls_values(hpxml_file, walls_values)
        windows_values = get_hpxml_file_windows_values(hpxml_file, windows_values)
        skylights_values = get_hpxml_file_skylights_values(hpxml_file, skylights_values)
        doors_values = get_hpxml_file_doors_values(hpxml_file, doors_values)
        heating_systems_values = get_hpxml_file_heating_systems_values(hpxml_file, heating_systems_values)
        cooling_systems_values = get_hpxml_file_cooling_systems_values(hpxml_file, cooling_systems_values)
        heat_pumps_values = get_hpxml_file_heat_pumps_values(hpxml_file, heat_pumps_values)
        hvac_control_values = get_hpxml_file_hvac_control_values(hpxml_file, hvac_control_values)
        hvac_distributions_values = get_hpxml_file_hvac_distributions_values(hpxml_file, hvac_distributions_values)
        duct_leakage_measurements_values = get_hpxml_file_duct_leakage_measurements_values(hpxml_file, duct_leakage_measurements_values)
        ducts_values = get_hpxml_file_ducts_values(hpxml_file, ducts_values)
        ventilation_fans_values = get_hpxml_file_ventilation_fan_values(hpxml_file, ventilation_fans_values)
        water_heating_systems_values = get_hpxml_file_water_heating_system_values(hpxml_file, water_heating_systems_values)
        hot_water_distribution_values = get_hpxml_file_hot_water_distribution_values(hpxml_file, hot_water_distribution_values)
        water_fixtures_values = get_hpxml_file_water_fixtures_values(hpxml_file, water_fixtures_values)
        pv_systems_values = get_hpxml_file_pv_system_values(hpxml_file, pv_systems_values)
        clothes_washer_values = get_hpxml_file_clothes_washer_values(hpxml_file, clothes_washer_values)
        clothes_dryer_values = get_hpxml_file_clothes_dryer_values(hpxml_file, clothes_dryer_values)
        dishwasher_values = get_hpxml_file_dishwasher_values(hpxml_file, dishwasher_values)
        refrigerator_values = get_hpxml_file_refrigerator_values(hpxml_file, refrigerator_values)
        cooking_range_values = get_hpxml_file_cooking_range_values(hpxml_file, cooking_range_values)
        oven_values = get_hpxml_file_oven_values(hpxml_file, oven_values)
        lighting_values = get_hpxml_file_lighting_values(hpxml_file, lighting_values)
        ceiling_fans_values = get_hpxml_file_ceiling_fan_values(hpxml_file, ceiling_fans_values)
        plug_loads_values = get_hpxml_file_plug_loads_values(hpxml_file, plug_loads_values)
        misc_load_schedule_values = get_hpxml_file_misc_load_schedule_values(hpxml_file, misc_load_schedule_values)
      end

      hpxml_doc = HPXML.create_hpxml(**hpxml_values)
      hpxml = hpxml_doc.elements["HPXML"]

      if File.exists? File.join(tests_dir, derivative)
        old_hpxml_doc = XMLHelper.parse_file(File.join(tests_dir, derivative))
        created_date_and_time = HPXML.get_hpxml_values(hpxml: old_hpxml_doc.elements["HPXML"])[:created_date_and_time]
        hpxml.elements["XMLTransactionHeaderInformation/CreatedDateAndTime"].text = created_date_and_time
      end

      HPXML.add_site(hpxml: hpxml, **site_values) unless site_values.nil?
      HPXML.add_building_occupancy(hpxml: hpxml, **building_occupancy_values) unless building_occupancy_values.empty?
      HPXML.add_building_construction(hpxml: hpxml, **building_construction_values)
      HPXML.add_climate_and_risk_zones(hpxml: hpxml, **climate_and_risk_zones_values)
      HPXML.add_air_infiltration_measurement(hpxml: hpxml, **air_infiltration_measurement_values)
      attics_values.each_with_index do |attic_values, i|
        attic = HPXML.add_attic(hpxml: hpxml, **attic_values)
        attics_roofs_values[i].each do |attic_roof_values|
          HPXML.add_attic_roof(attic: attic, **attic_roof_values)
        end
        attics_floors_values[i].each do |attic_floor_values|
          HPXML.add_attic_floor(attic: attic, **attic_floor_values)
        end
        attics_walls_values[i].each do |attic_wall_values|
          HPXML.add_attic_wall(attic: attic, **attic_wall_values)
        end
      end
      foundations_values.each_with_index do |foundation_values, i|
        foundation = HPXML.add_foundation(hpxml: hpxml, **foundation_values)
        foundations_framefloors_values[i].each do |foundation_framefloor_values|
          HPXML.add_frame_floor(foundation: foundation, **foundation_framefloor_values)
        end
        foundations_walls_values[i].each do |foundation_wall_values|
          HPXML.add_foundation_wall(foundation: foundation, **foundation_wall_values)
        end
        foundations_slabs_values[i].each do |foundation_slab_values|
          HPXML.add_slab(foundation: foundation, **foundation_slab_values)
        end
      end
      rim_joists_values.each do |rim_joist_values|
        HPXML.add_rim_joist(hpxml: hpxml, **rim_joist_values)
      end
      walls_values.each do |wall_values|
        HPXML.add_wall(hpxml: hpxml, **wall_values)
      end
      windows_values.each do |window_values|
        HPXML.add_window(hpxml: hpxml, **window_values)
      end
      skylights_values.each do |skylight_values|
        HPXML.add_skylight(hpxml: hpxml, **skylight_values)
      end
      doors_values.each do |door_values|
        HPXML.add_door(hpxml: hpxml, **door_values)
      end
      heating_systems_values.each do |heating_system_values|
        HPXML.add_heating_system(hpxml: hpxml, **heating_system_values)
      end
      cooling_systems_values.each do |cooling_system_values|
        HPXML.add_cooling_system(hpxml: hpxml, **cooling_system_values)
      end
      heat_pumps_values.each do |heat_pump_values|
        HPXML.add_heat_pump(hpxml: hpxml, **heat_pump_values)
      end
      HPXML.add_hvac_control(hpxml: hpxml, **hvac_control_values) unless hvac_control_values.empty?
      hvac_distributions_values.each_with_index do |hvac_distribution_values, i|
        hvac_distribution = HPXML.add_hvac_distribution(hpxml: hpxml, **hvac_distribution_values)
        air_distribution = hvac_distribution.elements["DistributionSystemType/AirDistribution"]
        next if air_distribution.nil?

        duct_leakage_measurements_values[i].each do |duct_leakage_measurement_values|
          HPXML.add_duct_leakage_measurement(air_distribution: air_distribution, **duct_leakage_measurement_values)
        end
        ducts_values[i].each do |duct_values|
          HPXML.add_ducts(air_distribution: air_distribution, **duct_values)
        end
      end
      ventilation_fans_values.each do |ventilation_fan_values|
        HPXML.add_ventilation_fan(hpxml: hpxml, **ventilation_fan_values)
      end
      water_heating_systems_values.each do |water_heating_system_values|
        HPXML.add_water_heating_system(hpxml: hpxml, **water_heating_system_values)
      end
      HPXML.add_hot_water_distribution(hpxml: hpxml, **hot_water_distribution_values) unless hot_water_distribution_values.empty?
      water_fixtures_values.each do |water_fixture_values|
        HPXML.add_water_fixture(hpxml: hpxml, **water_fixture_values)
      end
      pv_systems_values.each do |pv_system_values|
        HPXML.add_pv_system(hpxml: hpxml, **pv_system_values)
      end
      HPXML.add_clothes_washer(hpxml: hpxml, **clothes_washer_values) unless clothes_washer_values.empty?
      HPXML.add_clothes_dryer(hpxml: hpxml, **clothes_dryer_values) unless clothes_dryer_values.empty?
      HPXML.add_dishwasher(hpxml: hpxml, **dishwasher_values) unless dishwasher_values.empty?
      HPXML.add_refrigerator(hpxml: hpxml, **refrigerator_values) unless refrigerator_values.empty?
      HPXML.add_cooking_range(hpxml: hpxml, **cooking_range_values) unless cooking_range_values.empty?
      HPXML.add_oven(hpxml: hpxml, **oven_values) unless oven_values.empty?
      HPXML.add_lighting(hpxml: hpxml, **lighting_values) unless lighting_values.empty?
      ceiling_fans_values.each do |ceiling_fan_values|
        HPXML.add_ceiling_fan(hpxml: hpxml, **ceiling_fan_values)
      end
      plug_loads_values.each do |plug_load_values|
        HPXML.add_plug_load(hpxml: hpxml, **plug_load_values)
      end
      HPXML.add_misc_loads_schedule(hpxml: hpxml, **misc_load_schedule_values) unless misc_load_schedule_values.empty?

<<<<<<< HEAD
=======
      if ['invalid_files/invalid-missing-elements.xml'].include? derivative
        hpxml.elements["Building/BuildingDetails/BuildingSummary/BuildingConstruction"].elements.delete("NumberofConditionedFloors")
        hpxml.elements["Building/BuildingDetails/BuildingSummary/BuildingConstruction"].elements.delete("ConditionedFloorArea")
      end

>>>>>>> aed95c97
      hpxml_path = File.join(tests_dir, derivative)

      # Validate file against HPXML schema
      schemas_dir = File.absolute_path(File.join(File.dirname(__FILE__), "hpxml_schemas"))
      errors = XMLHelper.validate(hpxml_doc.to_s, File.join(schemas_dir, "HPXML.xsd"), nil)
      if errors.size > 0
        fail errors.to_s
      end

      XMLHelper.write_file(hpxml_doc, hpxml_path)
<<<<<<< HEAD
    rescue
=======
    rescue Exception => e
      puts "\n#{e}\n#{e.backtrace.join('\n')}"
>>>>>>> aed95c97
      puts "\nError: Did not successfully generate #{derivative}."
      exit!
    end
  end

  puts "\n"

  # Print warnings about extra files
  abs_hpxml_files = []
  dirs = [nil]
  hpxmls_files.keys.each do |hpxml_file|
    abs_hpxml_files << File.join(tests_dir, hpxml_file)
    next unless hpxml_file.include? '/'

    dirs << hpxml_file.split('/')[0] + '/'
  end
  dirs.uniq.each do |dir|
    Dir["#{tests_dir}/#{dir}*.xml"].each do |xml|
      next if abs_hpxml_files.include? File.absolute_path(xml)

      puts "Warning: Extra HPXML file found at #{File.absolute_path(xml)}"
    end
  end
end

def get_hpxml_file_hpxml_values(hpxml_file, hpxml_values)
  if ['valid.xml'].include? hpxml_file
    hpxml_values = { :xml_type => "HPXML",
                     :xml_generated_by => "Rakefile",
                     :transaction => "create",
                     :software_program_used => nil,
                     :software_program_version => nil,
                     :eri_calculation_version => "2014AEG",
                     :building_id => "MyBuilding",
                     :event_type => "proposed workscope" }
  elsif ['valid-addenda-exclude-g.xml'].include? hpxml_file
    hpxml_values[:eri_calculation_version] = "2014AE"
  elsif ['valid-addenda-exclude-g-e.xml'].include? hpxml_file
    hpxml_values[:eri_calculation_version] = "2014A"
  elsif ['valid-addenda-exclude-g-e-a.xml'].include? hpxml_file
    hpxml_values[:eri_calculation_version] = "2014"
  end
  return hpxml_values
end

def get_hpxml_file_site_values(hpxml_file, site_values)
  if ['valid.xml'].include? hpxml_file
    site_values = { :fuels => ["electricity", "natural gas"] }
  elsif ['valid-hvac-none-no-fuel-access.xml'].include? hpxml_file
    site_values[:fuels] = ["electricity"]
  elsif ['valid-enclosure-no-natural-ventilation.xml'].include? hpxml_file
    site_values[:disable_natural_ventilation] = true
  end
  return site_values
end

def get_hpxml_file_building_occupancy_values(hpxml_file, building_occupancy_values)
  if ['valid-misc-number-of-occupants.xml'].include? hpxml_file
    building_occupancy_values = { :number_of_residents => 5 }
  end
  return building_occupancy_values
end

def get_hpxml_file_building_construction_values(hpxml_file, building_construction_values)
  if ['valid.xml'].include? hpxml_file
    building_construction_values = { :number_of_conditioned_floors => 3,
                                     :number_of_conditioned_floors_above_grade => 2,
                                     :number_of_bedrooms => 4,
                                     :conditioned_floor_area => 7000,
                                     :conditioned_building_volume => 67575,
                                     :garage_present => false }
  elsif ['valid-foundation-pier-beam.xml',
         'valid-foundation-slab.xml',
         'valid-foundation-unconditioned-basement.xml',
         'valid-foundation-unvented-crawlspace.xml',
         'valid-foundation-vented-crawlspace.xml'].include? hpxml_file
    building_construction_values[:number_of_conditioned_floors] = 2
    building_construction_values[:conditioned_floor_area] = 3500
    building_construction_values[:conditioned_building_volume] = 33787.5
  elsif ['valid-hvac-multiple.xml',
         'hvac_multiple/valid-hvac-air-to-air-heat-pump-1-speed-x3.xml.skip',
         'hvac_multiple/valid-hvac-air-to-air-heat-pump-2-speed-x3.xml.skip',
         'hvac_multiple/valid-hvac-air-to-air-heat-pump-var-speed-x3.xml.skip',
         'hvac_multiple/valid-hvac-boiler-elec-only-x3.xml',
         'hvac_multiple/valid-hvac-boiler-gas-only-x3.xml',
         'hvac_multiple/valid-hvac-central-ac-only-1-speed-x3.xml',
         'hvac_multiple/valid-hvac-central-ac-only-2-speed-x3.xml',
         'hvac_multiple/valid-hvac-central-ac-only-var-speed-x3.xml',
         'hvac_multiple/valid-hvac-elec-resistance-only-x3.xml',
         'hvac_multiple/valid-hvac-furnace-elec-only-x3.xml.skip',
         'hvac_multiple/valid-hvac-furnace-gas-only-x3.xml.skip',
         'hvac_multiple/valid-hvac-ground-to-air-heat-pump-x3.xml.skip',
         'hvac_multiple/valid-hvac-mini-split-heat-pump-ducted-x3.xml.skip',
         'hvac_multiple/valid-hvac-mini-split-heat-pump-ductless-x3.xml.skip',
         'hvac_multiple/valid-hvac-room-ac-only-x3.xml',
         'hvac_multiple/valid-hvac-stove-oil-only-x3.xml.skip',
         'hvac_multiple/valid-hvac-wall-furnace-propane-only-x3.xml.skip',
         'hvac_partial/valid-50percent.xml.skip',
         'hvac_partial/valid-hvac-air-to-air-heat-pump-1-speed-50percent.xml.skip',
         'hvac_partial/valid-hvac-air-to-air-heat-pump-2-speed-50percent.xml.skip',
         'hvac_partial/valid-hvac-air-to-air-heat-pump-var-speed-50percent.xml.skip',
         'hvac_partial/valid-hvac-boiler-elec-only-50percent.xml',
         'hvac_partial/valid-hvac-boiler-gas-only-50percent.xml',
         'hvac_partial/valid-hvac-central-ac-only-1-speed-50percent.xml.skip',
         'hvac_partial/valid-hvac-central-ac-only-2-speed-50percent.xml.skip',
         'hvac_partial/valid-hvac-central-ac-only-var-speed-50percent.xml.skip',
         'hvac_partial/valid-hvac-elec-resistance-only-50percent.xml',
         'hvac_partial/valid-hvac-furnace-elec-only-50percent.xml.skip',
         'hvac_partial/valid-hvac-furnace-gas-central-ac-2-speed-50percent.xml.skip',
         'hvac_partial/valid-hvac-furnace-gas-central-ac-var-speed-50percent.xml.skip',
         'hvac_partial/valid-hvac-furnace-gas-only-50percent.xml.skip',
         'hvac_partial/valid-hvac-furnace-gas-room-ac-50percent.xml.skip',
         'hvac_partial/valid-hvac-ground-to-air-heat-pump-50percent.xml.skip',
         'hvac_partial/valid-hvac-mini-split-heat-pump-ducted-50percent.xml.skip',
         'hvac_partial/valid-hvac-mini-split-heat-pump-ductless-50percent.xml.skip',
         'hvac_partial/valid-hvac-room-ac-only-50percent.xml',
         'hvac_partial/valid-hvac-stove-oil-only-50percent.xml',
         'hvac_partial/valid-hvac-wall-furnace-propane-only-50percent.xml'].include? hpxml_file
    building_construction_values[:load_distribution_scheme] = "UniformLoad" # TODO: Temporary
  elsif ['valid-hvac-ideal-air.xml'].include? hpxml_file
    building_construction_values[:use_only_ideal_air_system] = true
  elsif ['valid-atticroof-conditioned.xml'].include? hpxml_file
    building_construction_values[:number_of_conditioned_floors] = 4
    building_construction_values[:number_of_conditioned_floors_above_grade] = 3
    building_construction_values[:conditioned_floor_area] = 9380
    building_construction_values[:conditioned_building_volume] = 85792.5
  elsif ['valid-atticroof-cathedral.xml'].include? hpxml_file
    building_construction_values[:conditioned_building_volume] = 89450
  end
  return building_construction_values
end

def get_hpxml_file_climate_and_risk_zones_values(hpxml_file, climate_and_risk_zones_values)
  if ['valid.xml'].include? hpxml_file
    climate_and_risk_zones_values = { :iecc2006 => 7,
                                      :iecc2012 => 7,
                                      :weather_station_id => "WeatherStation",
                                      :weather_station_name => "Denver, CO",
                                      :weather_station_wmo => "725650" }
  elsif ['invalid_files/invalid-bad-wmo.xml'].include? hpxml_file
    climate_and_risk_zones_values[:weather_station_wmo] = "999999"
  end
  return climate_and_risk_zones_values
end

def get_hpxml_file_air_infiltration_measurement_values(hpxml_file, air_infiltration_measurement_values, building_construction_values)
  if ['valid.xml'].include? hpxml_file
    air_infiltration_measurement_values = { :id => "InfiltrationMeasurement",
                                            :house_pressure => 50,
                                            :unit_of_measure => "ACH",
                                            :air_leakage => 3.0 }
  elsif ['valid-infiltration-ach-natural.xml'].include? hpxml_file
    air_infiltration_measurement_values = { :id => "InfiltrationMeasurement",
                                            :constant_ach_natural => 0.67 }
  end
  air_infiltration_measurement_values[:infiltration_volume] = building_construction_values[:conditioned_building_volume]
  return air_infiltration_measurement_values
end

def get_hpxml_file_attics_values(hpxml_file, attics_values)
  if ['valid.xml'].include? hpxml_file
    attics_values = [{ :id => "Attic",
                       :attic_type => "UnventedAttic" }]
  elsif ['valid-atticroof-vented.xml'].include? hpxml_file
    attics_values[0][:attic_type] = "VentedAttic"
    attics_values[0][:specific_leakage_area] = 0.003
  elsif ['valid-atticroof-flat.xml'].include? hpxml_file
    attics_values[0][:attic_type] = "FlatRoof"
  elsif ['valid-atticroof-conditioned.xml'].include? hpxml_file
    attics_values[0][:attic_type] = "ConditionedAttic"
    attics_values << { :id => "AtticBehindKneewallNorth",
                       :attic_type => "UnventedAttic" }
    attics_values << { :id => "AtticBehindKneewallSouth",
                       :attic_type => "UnventedAttic" }
    attics_values << { :id => "AtticUnderRoofRidge",
                       :attic_type => "UnventedAttic" }
  elsif ['valid-atticroof-cathedral.xml'].include? hpxml_file
    attics_values[0][:attic_type] = "CathedralCeiling"
  end
  return attics_values
end

def get_hpxml_file_attics_roofs_values(hpxml_file, attics_roofs_values)
  if ['valid.xml'].include? hpxml_file
    attics_roofs_values = [[{ :id => "AtticRoofNorth",
                              :area => 1950,
                              :azimuth => 0,
                              :solar_absorptance => 0.75,
                              :emittance => 0.9,
                              :pitch => 6,
                              :radiant_barrier => false,
                              :insulation_id => "AtticRoofNorthIns",
                              :insulation_assembly_r_value => 2.3 },
                            { :id => "AtticRoofSouth",
                              :area => 1950,
                              :azimuth => 180,
                              :solar_absorptance => 0.75,
                              :emittance => 0.9,
                              :pitch => 6,
                              :radiant_barrier => false,
                              :insulation_id => "AtticRoofSouthIns",
                              :insulation_assembly_r_value => 2.3 }]]
  elsif ['valid-atticroof-flat.xml'].include? hpxml_file
    attics_roofs_values = [[{ :id => "AtticRoof",
                              :area => 3500,
                              :azimuth => 0,
                              :solar_absorptance => 0.75,
                              :emittance => 0.9,
                              :pitch => 0,
                              :radiant_barrier => false,
                              :insulation_id => "AtticRoofIns",
                              :insulation_assembly_r_value => 25.8 }]]
  elsif ['valid-atticroof-conditioned.xml'].include? hpxml_file
    attics_roofs_values = [[{ :id => "AtticRoofA",
                              :area => 885,
                              :azimuth => 0,
                              :solar_absorptance => 0.75,
                              :emittance => 0.9,
                              :pitch => 6,
                              :radiant_barrier => false,
                              :insulation_id => "AtticRoofAIns",
                              :insulation_assembly_r_value => 25.8 },
                            { :id => "AtticRoofB",
                              :area => 885,
                              :azimuth => 180,
                              :solar_absorptance => 0.75,
                              :emittance => 0.9,
                              :pitch => 6,
                              :radiant_barrier => false,
                              :insulation_id => "AtticRoofBIns",
                              :insulation_assembly_r_value => 25.8 }]]
    attics_roofs_values << [{ :id => "AtticRoofK",
                              :area => 625,
                              :azimuth => 0,
                              :solar_absorptance => 0.75,
                              :emittance => 0.9,
                              :pitch => 6,
                              :radiant_barrier => false,
                              :insulation_id => "AtticRoofKIns",
                              :insulation_assembly_r_value => 2.3 }]
    attics_roofs_values << [{ :id => "AtticRoofL",
                              :area => 625,
                              :azimuth => 180,
                              :solar_absorptance => 0.75,
                              :emittance => 0.9,
                              :pitch => 6,
                              :radiant_barrier => false,
                              :insulation_id => "AtticRoofLIns",
                              :insulation_assembly_r_value => 2.3 }]
    attics_roofs_values << [{ :id => "AtticRoofN",
                              :area => 445,
                              :azimuth => 0,
                              :solar_absorptance => 0.75,
                              :emittance => 0.9,
                              :pitch => 6,
                              :radiant_barrier => false,
                              :insulation_id => "AtticRoofNIns",
                              :insulation_assembly_r_value => 2.3 },
                            { :id => "AtticRoofO",
                              :area => 445,
                              :azimuth => 180,
                              :solar_absorptance => 0.75,
                              :emittance => 0.9,
                              :pitch => 6,
                              :radiant_barrier => false,
                              :insulation_id => "AtticRoofOIns",
                              :insulation_assembly_r_value => 2.3 }]
  elsif ['valid-atticroof-cathedral.xml'].include? hpxml_file
    attics_roofs_values[0][0][:insulation_assembly_r_value] = 25.8
    attics_roofs_values[0][1][:insulation_assembly_r_value] = 25.8
  end
  return attics_roofs_values
end

def get_hpxml_file_attics_floors_values(hpxml_file, attics_floors_values)
  if ['valid.xml'].include? hpxml_file
    attics_floors_values = [[{ :id => "AtticFloor",
                               :adjacent_to => "living space",
                               :area => 3500,
                               :insulation_id => "AtticFloorIns",
                               :insulation_assembly_r_value => 39.3 }]]
  elsif ['valid-atticroof-flat.xml'].include? hpxml_file
    attics_floors_values[0].delete_at(0)
  elsif ['valid-atticroof-conditioned.xml'].include? hpxml_file
    attics_floors_values = [[{ :id => "AtticFloorF",
                               :adjacent_to => "living space",
                               :area => 2380,
                               :insulation_id => "AtticFloorFIns",
                               :insulation_assembly_r_value => 2.1 }]]
    attics_floors_values << [{ :id => "AtticFloorG",
                               :adjacent_to => "living space",
                               :area => 560,
                               :insulation_id => "AtticFloorGIns",
                               :insulation_assembly_r_value => 39.3 }]
    attics_floors_values << [{ :id => "AtticFloorH",
                               :adjacent_to => "living space",
                               :area => 560,
                               :insulation_id => "AtticFloorHIns",
                               :insulation_assembly_r_value => 39.3 }]
    attics_floors_values << [{ :id => "AtticFloorM",
                               :adjacent_to => "living space",
                               :area => 630,
                               :insulation_id => "AtticFloorMIns",
                               :insulation_assembly_r_value => 39.3 }]
  elsif ['valid-atticroof-cathedral.xml'].include? hpxml_file
    attics_floors_values[0].delete_at(0)
  end
  return attics_floors_values
end

def get_hpxml_file_attics_walls_values(hpxml_file, attics_walls_values)
  if ['valid.xml'].include? hpxml_file
    attics_walls_values = [[{ :id => "AtticWallEast",
                              :adjacent_to => "outside",
                              :wall_type => "WoodStud",
                              :area => 312.5,
                              :azimuth => 90,
                              :solar_absorptance => 0.75,
                              :emittance => 0.9,
                              :insulation_id => "AtticWallEastIns",
                              :insulation_assembly_r_value => 4.0 },
                            { :id => "AtticWallWest",
                              :adjacent_to => "outside",
                              :wall_type => "WoodStud",
                              :area => 312.5,
                              :azimuth => 270,
                              :solar_absorptance => 0.75,
                              :emittance => 0.9,
                              :insulation_id => "AtticWallWestIns",
                              :insulation_assembly_r_value => 4.0 }]]
  elsif ['valid-enclosure-multiple-walls.xml'].include? hpxml_file
    attics_walls_values[0][0][:area] = 2
    attics_walls_values[0] << { :id => "AtticWallEastMedium",
                                :adjacent_to => "outside",
                                :wall_type => "WoodStud",
                                :area => 8,
                                :solar_absorptance => 0.75,
                                :emittance => 0.9,
                                :insulation_id => "AtticWallEastMediumIns",
                                :insulation_assembly_r_value => 4.0 }
    attics_walls_values[0] << { :id => "AtticWallEastLarge",
                                :adjacent_to => "outside",
                                :wall_type => "WoodStud",
                                :area => 302.5,
                                :solar_absorptance => 0.75,
                                :emittance => 0.9,
                                :insulation_id => "AtticWallEastLargeIns",
                                :insulation_assembly_r_value => 4.0 }
  elsif ['valid-atticroof-flat.xml'].include? hpxml_file
    attics_walls_values[0].delete_at(0)
  elsif ['valid-atticroof-conditioned.xml'].include? hpxml_file
    attics_walls_values = [[{ :id => "AtticWallC",
                              :adjacent_to => "outside",
                              :wall_type => "WoodStud",
                              :area => 260.25,
                              :azimuth => 90,
                              :solar_absorptance => 0.75,
                              :emittance => 0.9,
                              :insulation_id => "AtticWallCIns",
                              :insulation_assembly_r_value => 23.0 },
                            { :id => "AtticWallCOpposite",
                              :adjacent_to => "outside",
                              :wall_type => "WoodStud",
                              :area => 260.25,
                              :azimuth => 270,
                              :solar_absorptance => 0.75,
                              :emittance => 0.9,
                              :insulation_id => "AtticWallCOppositeIns",
                              :insulation_assembly_r_value => 23.0 },
                            { :id => "AtticWallD",
                              :adjacent_to => "attic - unvented",
                              :wall_type => "WoodStud",
                              :area => 280,
                              :azimuth => 0,
                              :solar_absorptance => 0.75,
                              :emittance => 0.9,
                              :insulation_id => "AtticWallDIns",
                              :insulation_assembly_r_value => 23.0 },
                            { :id => "AtticWallE",
                              :adjacent_to => "attic - unvented",
                              :wall_type => "WoodStud",
                              :area => 280,
                              :azimuth => 180,
                              :solar_absorptance => 0.75,
                              :emittance => 0.9,
                              :insulation_id => "AtticWallEIns",
                              :insulation_assembly_r_value => 23.0 }]]
    attics_walls_values << [{ :id => "AtticWallI",
                              :adjacent_to => "attic - unvented",
                              :wall_type => "WoodStud",
                              :area => 16,
                              :azimuth => 90,
                              :solar_absorptance => 0.75,
                              :emittance => 0.9,
                              :insulation_id => "AtticWallIIns",
                              :insulation_assembly_r_value => 4.0 },
                            { :id => "AtticWallIOpposite",
                              :adjacent_to => "attic - unvented",
                              :wall_type => "WoodStud",
                              :area => 16,
                              :azimuth => 270,
                              :solar_absorptance => 0.75,
                              :emittance => 0.9,
                              :insulation_id => "AtticWallIOppositeIns",
                              :insulation_assembly_r_value => 4.0 }]
    attics_walls_values << [{ :id => "AtticWallJ",
                              :adjacent_to => "attic - unvented",
                              :wall_type => "WoodStud",
                              :area => 16,
                              :azimuth => 90,
                              :solar_absorptance => 0.75,
                              :emittance => 0.9,
                              :insulation_id => "AtticWallJIns",
                              :insulation_assembly_r_value => 4.0 },
                            { :id => "AtticWallJOpposite",
                              :adjacent_to => "attic - unvented",
                              :wall_type => "WoodStud",
                              :area => 16,
                              :azimuth => 270,
                              :solar_absorptance => 0.75,
                              :emittance => 0.9,
                              :insulation_id => "AtticWallJOppositeIns",
                              :insulation_assembly_r_value => 4.0 }]
    attics_walls_values << [{ :id => "AtticWallP",
                              :adjacent_to => "attic - unvented",
                              :wall_type => "WoodStud",
                              :area => 20,
                              :azimuth => 90,
                              :solar_absorptance => 0.75,
                              :emittance => 0.9,
                              :insulation_id => "AtticWallPIns",
                              :insulation_assembly_r_value => 4.0 },
                            { :id => "AtticWallPOpposite",
                              :adjacent_to => "attic - unvented",
                              :wall_type => "WoodStud",
                              :area => 20,
                              :azimuth => 270,
                              :solar_absorptance => 0.75,
                              :emittance => 0.9,
                              :insulation_id => "AtticWallPOppositeIns",
                              :insulation_assembly_r_value => 4.0 }]
  elsif ['valid-atticroof-cathedral.xml'].include? hpxml_file
    attics_walls_values[0][0][:insulation_assembly_r_value] = 23.0
    attics_walls_values[0][1][:insulation_assembly_r_value] = 23.0
  end
  return attics_walls_values
end

def get_hpxml_file_foundations_values(hpxml_file, foundations_values)
  if ['valid.xml'].include? hpxml_file
    foundations_values = [{ :id => "Foundation",
                            :foundation_type => "ConditionedBasement" }]
  elsif ['valid-foundation-pier-beam.xml'].include? hpxml_file
    foundations_values[0][:foundation_type] = "Ambient"
  elsif ['valid-foundation-slab.xml'].include? hpxml_file
    foundations_values[0][:foundation_type] = "SlabOnGrade"
  elsif ['valid-foundation-unconditioned-basement.xml'].include? hpxml_file
    foundations_values[0][:foundation_type] = "UnconditionedBasement"
  elsif ['valid-foundation-unvented-crawlspace.xml'].include? hpxml_file
    foundations_values[0][:foundation_type] = "UnventedCrawlspace"
  elsif ['valid-foundation-vented-crawlspace.xml'].include? hpxml_file
    foundations_values[0][:foundation_type] = "VentedCrawlspace"
    foundations_values[0][:specific_leakage_area] = 0.00667
  end
  return foundations_values
end

def get_hpxml_file_foundations_walls_values(hpxml_file, foundations_walls_values)
  if ['valid.xml'].include? hpxml_file
    foundations_walls_values = [[{ :id => "FoundationWall",
                                   :height => 9,
                                   :area => 2160,
                                   :thickness => 8,
                                   :depth_below_grade => 7,
                                   :adjacent_to => "ground",
                                   :insulation_id => "FoundationWallIns",
                                   :insulation_assembly_r_value => 10.69 }]]
  elsif ['valid-foundation-unvented-crawlspace.xml',
         'valid-foundation-vented-crawlspace.xml'].include? hpxml_file
    foundations_walls_values[0][0][:height] = 4
    foundations_walls_values[0][0][:area] = 960
    foundations_walls_values[0][0][:depth_below_grade] = 3
  elsif ['valid-foundation-pier-beam.xml',
         'valid-foundation-slab.xml'].include? hpxml_file
    foundations_walls_values = [[]]
  end
  return foundations_walls_values
end

def get_hpxml_file_foundations_slabs_values(hpxml_file, foundations_slabs_values)
  if ['valid.xml'].include? hpxml_file
    foundations_slabs_values = [[{ :id => "FoundationSlab",
                                   :area => 3500,
                                   :thickness => 4,
                                   :exposed_perimeter => 240,
                                   :perimeter_insulation_depth => 0,
                                   :under_slab_insulation_width => 0,
                                   :depth_below_grade => 7,
                                   :perimeter_insulation_id => "FoundationSlabPerimeterIns",
                                   :perimeter_insulation_r_value => 0,
                                   :under_slab_insulation_id => "FoundationSlabUnderIns",
                                   :under_slab_insulation_r_value => 0,
                                   :carpet_fraction => 0,
                                   :carpet_r_value => 0 }]]
  elsif ['valid-foundation-slab.xml'].include? hpxml_file
    foundations_slabs_values[0][0][:under_slab_insulation_width] = 2
    foundations_slabs_values[0][0][:depth_below_grade] = 0
    foundations_slabs_values[0][0][:under_slab_insulation_r_value] = 5
    foundations_slabs_values[0][0][:carpet_fraction] = 1
    foundations_slabs_values[0][0][:carpet_r_value] = 2.5
  elsif ['valid-foundation-unvented-crawlspace.xml',
         'valid-foundation-vented-crawlspace.xml'].include? hpxml_file
    foundations_slabs_values[0][0][:thickness] = 0
    foundations_slabs_values[0][0][:depth_below_grade] = 3
    foundations_slabs_values[0][0][:carpet_r_value] = 2.5
  elsif ['valid-foundation-pier-beam.xml'].include? hpxml_file
    foundations_slabs_values = [[]]
  end
  return foundations_slabs_values
end

def get_hpxml_file_foundations_framefloors_values(hpxml_file, foundations_framefloors_values)
  if ['valid.xml'].include? hpxml_file
    foundations_framefloors_values = [[]]
  elsif ['valid-foundation-pier-beam.xml',
         'valid-foundation-unconditioned-basement.xml',
         'valid-foundation-unvented-crawlspace.xml',
         'valid-foundation-vented-crawlspace.xml'].include? hpxml_file
    foundations_framefloors_values = [[{ :id => "FoundationFrameFloor",
                                         :adjacent_to => "living space",
                                         :area => 3500,
                                         :insulation_id => "FoundationFrameFloorIns",
                                         :insulation_assembly_r_value => 18.7 }]]
  end
  return foundations_framefloors_values
end

def get_hpxml_file_rim_joists_values(hpxml_file, rim_joists_values)
  if ['valid.xml'].include? hpxml_file
    rim_joists_values = [{ :id => "RimJoist",
                           :exterior_adjacent_to => "outside",
                           :interior_adjacent_to => "living space",
                           :area => 180,
                           :solar_absorptance => 0.75,
                           :emittance => 0.9,
                           :insulation_id => "RimJoistIns",
                           :insulation_assembly_r_value => 23.0 },
                         { :id => "RimJoist2",
                           :exterior_adjacent_to => "outside",
                           :interior_adjacent_to => "living space",
                           :area => 180,
                           :solar_absorptance => 0.75,
                           :emittance => 0.9,
                           :insulation_id => "RimJoist2Ins",
                           :insulation_assembly_r_value => 10.69 }]
  elsif ['valid-foundation-pier-beam.xml',
         'valid-foundation-slab.xml'].include? hpxml_file
    rim_joists_values.delete_at(1)
  elsif ['valid-foundation-unconditioned-basement.xml'].include? hpxml_file
    rim_joists_values[1][:interior_adjacent_to] = "basement - unconditioned"
  elsif ['valid-foundation-unvented-crawlspace.xml'].include? hpxml_file
    rim_joists_values[1][:interior_adjacent_to] = "crawlspace - unvented"
  elsif ['valid-foundation-vented-crawlspace.xml'].include? hpxml_file
    rim_joists_values[1][:interior_adjacent_to] = "crawlspace - vented"
  end
  return rim_joists_values
end

def get_hpxml_file_walls_values(hpxml_file, walls_values)
  if ['valid.xml'].include? hpxml_file
    walls_values = [{ :id => "Wall",
                      :exterior_adjacent_to => "outside",
                      :interior_adjacent_to => "living space",
                      :wall_type => "WoodStud",
                      :area => 3796,
                      :solar_absorptance => 0.75,
                      :emittance => 0.9,
                      :insulation_id => "WallIns",
                      :insulation_assembly_r_value => 23 }]
  elsif ['valid-enclosure-multiple-walls.xml'].include? hpxml_file
    walls_values[0][:id] = "agwall-small"
    walls_values[0][:area] = 10
    walls_values << { :id => "WallMedium",
                      :exterior_adjacent_to => "outside",
                      :interior_adjacent_to => "living space",
                      :wall_type => "WoodStud",
                      :area => 300,
                      :solar_absorptance => 0.75,
                      :emittance => 0.9,
                      :insulation_id => "WallMediumIns",
                      :insulation_assembly_r_value => 23 }
    walls_values << { :id => "WallLarge",
                      :exterior_adjacent_to => "outside",
                      :interior_adjacent_to => "living space",
                      :wall_type => "WoodStud",
                      :area => 3486,
                      :solar_absorptance => 0.75,
                      :emittance => 0.9,
                      :insulation_id => "WallLargeIns",
                      :insulation_assembly_r_value => 23 }
  elsif ['valid-enclosure-walltype-cmu.xml'].include? hpxml_file
    walls_values[0][:wall_type] = "ConcreteMasonryUnit"
    walls_values[0][:insulation_assembly_r_value] = 12
  elsif ['valid-enclosure-walltype-doublestud.xml'].include? hpxml_file
    walls_values[0][:wall_type] = "DoubleWoodStud"
    walls_values[0][:insulation_assembly_r_value] = 28.7
  elsif ['valid-enclosure-walltype-icf.xml'].include? hpxml_file
    walls_values[0][:wall_type] = "InsulatedConcreteForms"
    walls_values[0][:insulation_assembly_r_value] = 21
  elsif ['valid-enclosure-walltype-log.xml'].include? hpxml_file
    walls_values[0][:wall_type] = "LogWall"
    walls_values[0][:insulation_assembly_r_value] = 7.1
  elsif ['valid-enclosure-walltype-sip.xml'].include? hpxml_file
    walls_values[0][:wall_type] = "StructurallyInsulatedPanel"
    walls_values[0][:insulation_assembly_r_value] = 16.1
  elsif ['valid-enclosure-walltype-solidconcrete.xml'].include? hpxml_file
    walls_values[0][:wall_type] = "SolidConcrete"
    walls_values[0][:insulation_assembly_r_value] = 1.35
  elsif ['valid-enclosure-walltype-steelstud.xml'].include? hpxml_file
    walls_values[0][:wall_type] = "SteelFrame"
    walls_values[0][:insulation_assembly_r_value] = 8.1
  elsif ['valid-enclosure-walltype-stone.xml'].include? hpxml_file
    walls_values[0][:wall_type] = "Stone"
    walls_values[0][:insulation_assembly_r_value] = 5.4
  elsif ['valid-enclosure-walltype-strawbale.xml'].include? hpxml_file
    walls_values[0][:wall_type] = "StrawBale"
    walls_values[0][:insulation_assembly_r_value] = 58.8
  elsif ['valid-enclosure-walltype-structuralbrick.xml'].include? hpxml_file
    walls_values[0][:wall_type] = "StructuralBrick"
    walls_values[0][:insulation_assembly_r_value] = 7.9
  elsif ['invalid_files/invalid-missing-surfaces.xml'].include? hpxml_file
    walls_values[0][:area] = 3696
    walls_values << { :id => "Wall2",
                      :exterior_adjacent_to => "living space",
                      :interior_adjacent_to => "garage",
                      :wall_type => "WoodStud",
                      :area => 100,
                      :solar_absorptance => 0.75,
                      :emittance => 0.9,
                      :insulation_id => "Wall2Ins",
                      :insulation_assembly_r_value => 4 }
  end
  return walls_values
end

def get_hpxml_file_windows_values(hpxml_file, windows_values)
  if ['valid.xml'].include? hpxml_file
    windows_values = [{ :id => "WindowSouth",
                        :area => 240,
                        :azimuth => 180,
                        :ufactor => 0.33,
                        :shgc => 0.45,
                        :wall_idref => "Wall" },
                      { :id => "WindowNorth",
                        :area => 120,
                        :azimuth => 0,
                        :ufactor => 0.33,
                        :shgc => 0.45,
                        :wall_idref => "Wall" },
                      { :id => "WallEast",
                        :area => 120,
                        :azimuth => 90,
                        :ufactor => 0.33,
                        :shgc => 0.45,
                        :wall_idref => "Wall" },
                      { :id => "WallWest",
                        :area => 120,
                        :azimuth => 270,
                        :ufactor => 0.33,
                        :shgc => 0.45,
                        :wall_idref => "Wall" }]
  elsif ['valid-enclosure-multiple-walls.xml'].include? hpxml_file
    windows_values[0][:wall_idref] = "WallMedium"
    windows_values[1][:wall_idref] = "WallLarge"
    windows_values[2][:wall_idref] = "WallLarge"
    windows_values[3][:wall_idref] = "WallLarge"
  elsif ['valid-enclosure-orientation-45.xml'].include? hpxml_file
    windows_values[0][:azimuth] = 225
    windows_values[1][:azimuth] = 45
    windows_values[2][:azimuth] = 135
    windows_values[3][:azimuth] = 315
  elsif ['valid-enclosure-overhangs.xml'].include? hpxml_file
    windows_values[0][:overhangs_depth] = 2.5
    windows_values[0][:overhangs_distance_to_top_of_window] = 0
    windows_values[0][:overhangs_distance_to_bottom_of_window] = 4
    windows_values[2][:overhangs_depth] = 1.5
    windows_values[2][:overhangs_distance_to_top_of_window] = 2
    windows_values[2][:overhangs_distance_to_bottom_of_window] = 6
    windows_values[3][:overhangs_depth] = 1.5
    windows_values[3][:overhangs_distance_to_top_of_window] = 2
    windows_values[3][:overhangs_distance_to_bottom_of_window] = 7
  elsif ['valid-enclosure-windows-interior-shading.xml'].include? hpxml_file
    windows_values[0][:interior_shading_factor_summer] = 0.7
    windows_values[0][:interior_shading_factor_winter] = 0.85
    windows_values[1][:interior_shading_factor_summer] = 0.01
    windows_values[1][:interior_shading_factor_winter] = 0.99
    windows_values[2][:interior_shading_factor_summer] = 0.99
    windows_values[2][:interior_shading_factor_winter] = 0.01
    windows_values[3][:interior_shading_factor_summer] = 0.85
    windows_values[3][:interior_shading_factor_winter] = 0.7
  elsif ['invalid_files/invalid-net-area-negative-wall.xml'].include? hpxml_file
    windows_values[0][:area] = 3500
  elsif ['invalid_files/invalid-unattached-window.xml'].include? hpxml_file
    windows_values[0][:wall_idref] = "foobar"
  end
  return windows_values
end

def get_hpxml_file_skylights_values(hpxml_file, skylights_values)
  if ['valid-enclosure-skylights.xml'].include? hpxml_file
    skylights_values << { :id => "SkylightNorth",
                          :area => 15,
                          :azimuth => 0,
                          :ufactor => 0.33,
                          :shgc => 0.45,
                          :roof_idref => "AtticRoofNorth" }
    skylights_values << { :id => "SkylightSouth",
                          :area => 15,
                          :azimuth => 180,
                          :ufactor => 0.35,
                          :shgc => 0.47,
                          :roof_idref => "AtticRoofSouth" }
  elsif ['invalid_files/invalid-net-area-negative-roof.xml'].include? hpxml_file
    skylights_values[0][:area] = 4199
  elsif ['invalid_files/invalid-unattached-skylight.xml'].include? hpxml_file
    skylights_values[0][:roof_idref] = "foobar"
  end
  return skylights_values
end

def get_hpxml_file_doors_values(hpxml_file, doors_values)
  if ['valid.xml'].include? hpxml_file
    doors_values = [{ :id => "Door",
                      :wall_idref => "Wall",
                      :area => 80,
                      :azimuth => 270,
                      :r_value => 4.4 }]
  elsif ['valid-enclosure-multiple-walls.xml'].include? hpxml_file
    doors_values[0][:wall_idref] = "WallLarge"
  elsif ['valid-enclosure-orientation-45.xml'].include? hpxml_file
    doors_values[0][:azimuth] = 315
  elsif ['invalid_files/invalid-unattached-door.xml'].include? hpxml_file
    doors_values[0][:wall_idref] = "foobar"
  end
  return doors_values
end

def get_hpxml_file_heating_systems_values(hpxml_file, heating_systems_values)
  if ['valid.xml'].include? hpxml_file
    heating_systems_values = [{ :id => "HeatingSystem",
                                :distribution_system_idref => "HVACDistribution",
                                :heating_system_type => "Furnace",
                                :heating_system_fuel => "natural gas",
                                :heating_capacity => 64000,
                                :heating_efficiency_afue => 0.92,
                                :fraction_heat_load_served => 1 }]
  elsif ['valid-hvac-air-to-air-heat-pump-1-speed.xml',
         'valid-hvac-air-to-air-heat-pump-2-speed.xml',
         'valid-hvac-air-to-air-heat-pump-var-speed.xml',
         'valid-hvac-central-ac-only-1-speed.xml',
         'valid-hvac-central-ac-only-2-speed.xml',
         'valid-hvac-central-ac-only-var-speed.xml',
         'valid-hvac-ground-to-air-heat-pump.xml',
         'valid-hvac-mini-split-heat-pump-ducted.xml',
         'valid-hvac-mini-split-heat-pump-ductless-no-backup.xml',
         'valid-hvac-ideal-air.xml',
         'valid-hvac-none.xml',
         'valid-hvac-room-ac-only.xml'].include? hpxml_file
    heating_systems_values = []
  elsif ['valid-hvac-boiler-elec-only.xml'].include? hpxml_file
    heating_systems_values[0][:heating_system_type] = "Boiler"
    heating_systems_values[0][:heating_system_fuel] = "electricity"
    heating_systems_values[0][:heating_efficiency_afue] = 1
  elsif ['valid-hvac-boiler-gas-central-ac-1-speed.xml',
         'valid-hvac-boiler-gas-only.xml'].include? hpxml_file
    heating_systems_values[0][:heating_system_type] = "Boiler"
    heating_systems_values[0][:electric_auxiliary_energy] = 200
  elsif ['valid-hvac-boiler-oil-only.xml'].include? hpxml_file
    heating_systems_values[0][:heating_system_type] = "Boiler"
    heating_systems_values[0][:heating_system_fuel] = "fuel oil"
  elsif ['valid-hvac-boiler-propane-only.xml'].include? hpxml_file
    heating_systems_values[0][:heating_system_type] = "Boiler"
    heating_systems_values[0][:heating_system_fuel] = "propane"
  elsif ['valid-hvac-elec-resistance-only.xml'].include? hpxml_file
    heating_systems_values[0][:distribution_system_idref] = nil
    heating_systems_values[0][:heating_system_type] = "ElectricResistance"
    heating_systems_values[0][:heating_system_fuel] = "electricity"
    heating_systems_values[0][:heating_efficiency_afue] = nil
    heating_systems_values[0][:heating_efficiency_percent] = 1
  elsif ['valid-hvac-furnace-elec-only.xml'].include? hpxml_file
    heating_systems_values[0][:heating_system_fuel] = "electricity"
    heating_systems_values[0][:heating_efficiency_afue] = 1
  elsif ['valid-hvac-furnace-gas-only.xml',
         'valid-hvac-room-ac-furnace-gas.xml'].include? hpxml_file
    heating_systems_values[0][:electric_auxiliary_energy] = 700
  elsif ['valid-hvac-furnace-gas-only-no-eae.xml',
         'valid-hvac-boiler-gas-only-no-eae.xml',
         'valid-hvac-stove-oil-only-no-eae.xml',
         'valid-hvac-wall-furnace-propane-only-no-eae.xml'].include? hpxml_file
    heating_systems_values[0][:electric_auxiliary_energy] = nil
  elsif ['valid-hvac-furnace-oil-only.xml'].include? hpxml_file
    heating_systems_values[0][:heating_system_fuel] = "fuel oil"
  elsif ['valid-hvac-furnace-propane-only.xml'].include? hpxml_file
    heating_systems_values[0][:heating_system_fuel] = "propane"
  elsif ['valid-hvac-multiple.xml'].include? hpxml_file
    heating_systems_values[0][:heating_system_type] = "Boiler"
    heating_systems_values[0][:heating_system_fuel] = "electricity"
    heating_systems_values[0][:heating_efficiency_afue] = 1
    heating_systems_values[0][:fraction_heat_load_served] = 0.1
    heating_systems_values << { :id => "HeatingSystem2",
                                :distribution_system_idref => "HVACDistribution2",
                                :heating_system_type => "Boiler",
                                :heating_system_fuel => "natural gas",
                                :heating_capacity => 64000,
                                :heating_efficiency_afue => 0.92,
                                :fraction_heat_load_served => 0.1,
                                :electric_auxiliary_energy => 200 }
    heating_systems_values << { :id => "HeatingSystem3",
                                :heating_system_type => "ElectricResistance",
                                :heating_system_fuel => "electricity",
                                :heating_capacity => 64000,
                                :heating_efficiency_percent => 1,
                                :fraction_heat_load_served => 0.1 }
    heating_systems_values << { :id => "HeatingSystem4",
                                :distribution_system_idref => "HVACDistribution3",
                                :heating_system_type => "Furnace",
                                :heating_system_fuel => "electricity",
                                :heating_capacity => 64000,
                                :heating_efficiency_afue => 1,
                                :fraction_heat_load_served => 0.1 }
    heating_systems_values << { :id => "HeatingSystem5",
                                :distribution_system_idref => "HVACDistribution4",
                                :heating_system_type => "Furnace",
                                :heating_system_fuel => "natural gas",
                                :heating_capacity => 64000,
                                :heating_efficiency_afue => 0.92,
                                :fraction_heat_load_served => 0.1,
                                :electric_auxiliary_energy => 700 }
    heating_systems_values << { :id => "HeatingSystem6",
                                :heating_system_type => "Stove",
                                :heating_system_fuel => "fuel oil",
                                :heating_capacity => 64000,
                                :heating_efficiency_percent => 0.8,
                                :fraction_heat_load_served => 0.1,
                                :electric_auxiliary_energy => 200 }
    heating_systems_values << { :id => "HeatingSystem7",
                                :heating_system_type => "WallFurnace",
                                :heating_system_fuel => "propane",
                                :heating_capacity => 64000,
                                :heating_efficiency_afue => 0.8,
                                :fraction_heat_load_served => 0.1,
                                :electric_auxiliary_energy => 200 }
  elsif ['valid-hvac-stove-oil-only.xml'].include? hpxml_file
    heating_systems_values[0][:distribution_system_idref] = nil
    heating_systems_values[0][:heating_system_type] = "Stove"
    heating_systems_values[0][:heating_system_fuel] = "fuel oil"
    heating_systems_values[0][:heating_efficiency_afue] = nil
    heating_systems_values[0][:heating_efficiency_percent] = 0.8
    heating_systems_values[0][:electric_auxiliary_energy] = 200
  elsif ['valid-hvac-wall-furnace-propane-only.xml'].include? hpxml_file
    heating_systems_values[0][:distribution_system_idref] = nil
    heating_systems_values[0][:heating_system_type] = "WallFurnace"
    heating_systems_values[0][:heating_system_fuel] = "propane"
    heating_systems_values[0][:heating_efficiency_afue] = 0.8
    heating_systems_values[0][:electric_auxiliary_energy] = 200
  elsif ['invalid_files/invalid-unattached-hvac.xml.skip'].include? hpxml_file
    heating_systems_values[0][:distribution_system_idref] = "foobar"
  elsif hpxml_file.include? 'hvac_autosizing' and not heating_systems_values.nil? and heating_systems_values.size > 0
    heating_systems_values[0][:heating_capacity] = -1
  elsif hpxml_file.include? '-zero-heat.xml' and not heating_systems_values.nil? and heating_systems_values.size > 0
    heating_systems_values[0][:fraction_heat_load_served] = 0
  elsif hpxml_file.include? 'hvac_multiple' and not heating_systems_values.nil? and heating_systems_values.size > 0
    heating_systems_values[0][:heating_capacity] /= 3.0
    heating_systems_values[0][:fraction_heat_load_served] = 0.333
    heating_systems_values[0][:electric_auxiliary_energy] /= 3.0 unless heating_systems_values[0][:electric_auxiliary_energy].nil?
    heating_systems_values << heating_systems_values[0].dup
    heating_systems_values[1][:id] = "SpaceHeat_ID2"
    heating_systems_values[1][:distribution_system_idref] = "HVACDistribution2" unless heating_systems_values[1][:distribution_system_idref].nil?
    heating_systems_values << heating_systems_values[0].dup
    heating_systems_values[2][:id] = "SpaceHeat_ID3"
    heating_systems_values[2][:distribution_system_idref] = "HVACDistribution3" unless heating_systems_values[2][:distribution_system_idref].nil?
  elsif hpxml_file.include? 'hvac_partial' and not heating_systems_values.nil? and heating_systems_values.size > 0
    heating_systems_values[0][:heating_capacity] /= 2.0
    heating_systems_values[0][:fraction_heat_load_served] = 0.5
    heating_systems_values[0][:electric_auxiliary_energy] /= 2.0 unless heating_systems_values[0][:electric_auxiliary_energy].nil?
  end
  return heating_systems_values
end

def get_hpxml_file_cooling_systems_values(hpxml_file, cooling_systems_values)
  if ['valid.xml'].include? hpxml_file
    cooling_systems_values = [{ :id => "CoolingSystem",
                                :distribution_system_idref => "HVACDistribution",
                                :cooling_system_type => "central air conditioning",
                                :cooling_system_fuel => "electricity",
                                :cooling_capacity => 48000,
                                :fraction_cool_load_served => 1,
                                :cooling_efficiency_seer => 13 }]
  elsif ['valid-hvac-air-to-air-heat-pump-1-speed.xml',
         'valid-hvac-air-to-air-heat-pump-2-speed.xml',
         'valid-hvac-air-to-air-heat-pump-var-speed.xml',
         'valid-hvac-boiler-elec-only.xml',
         'valid-hvac-boiler-gas-only.xml',
         'valid-hvac-boiler-oil-only.xml',
         'valid-hvac-boiler-propane-only.xml',
         'valid-hvac-elec-resistance-only.xml',
         'valid-hvac-furnace-elec-only.xml',
         'valid-hvac-furnace-gas-only.xml',
         'valid-hvac-furnace-oil-only.xml',
         'valid-hvac-furnace-propane-only.xml',
         'valid-hvac-ground-to-air-heat-pump.xml',
         'valid-hvac-mini-split-heat-pump-ducted.xml',
         'valid-hvac-mini-split-heat-pump-ductless-no-backup.xml',
         'valid-hvac-ideal-air.xml',
         'valid-hvac-none.xml',
         'valid-hvac-stove-oil-only.xml',
         'valid-hvac-wall-furnace-propane-only.xml'].include? hpxml_file
    cooling_systems_values = []
  elsif ['valid-hvac-boiler-gas-central-ac-1-speed.xml'].include? hpxml_file
    cooling_systems_values[0][:distribution_system_idref] = "HVACDistribution2"
  elsif ['valid-hvac-furnace-gas-central-ac-2-speed.xml',
         'valid-hvac-central-ac-only-2-speed.xml'].include? hpxml_file
    cooling_systems_values[0][:cooling_efficiency_seer] = 18
  elsif ['valid-hvac-furnace-gas-central-ac-var-speed.xml',
         'valid-hvac-central-ac-only-var-speed.xml'].include? hpxml_file
    cooling_systems_values[0][:cooling_efficiency_seer] = 24
  elsif ['valid-hvac-furnace-gas-room-ac.xml',
         'valid-hvac-room-ac-furnace-gas.xml',
         'valid-hvac-room-ac-only.xml'].include? hpxml_file
    cooling_systems_values[0][:distribution_system_idref] = nil
    cooling_systems_values[0][:cooling_system_type] = "room air conditioner"
    cooling_systems_values[0][:cooling_efficiency_seer] = nil
    cooling_systems_values[0][:cooling_efficiency_eer] = 8.5
  elsif ['valid-hvac-multiple.xml'].include? hpxml_file
    cooling_systems_values[0][:distribution_system_idref] = "HVACDistribution4"
    cooling_systems_values[0][:fraction_cool_load_served] = 0.2
    cooling_systems_values << { :id => "CoolingSystem2",
                                :cooling_system_type => "room air conditioner",
                                :cooling_system_fuel => "electricity",
                                :cooling_capacity => 48000,
                                :fraction_cool_load_served => 0.2,
                                :cooling_efficiency_eer => 8.5 }
  elsif hpxml_file.include? 'hvac_autosizing' and not cooling_systems_values.nil? and cooling_systems_values.size > 0
    cooling_systems_values[0][:cooling_capacity] = -1
  elsif hpxml_file.include? '-zero-cool.xml' and not cooling_systems_values.nil? and cooling_systems_values.size > 0
    cooling_systems_values[0][:fraction_cool_load_served] = 0
  elsif hpxml_file.include? 'hvac_multiple' and not cooling_systems_values.nil? and cooling_systems_values.size > 0
    cooling_systems_values[0][:cooling_capacity] /= 3.0
    cooling_systems_values[0][:fraction_cool_load_served] = 0.333
    cooling_systems_values << cooling_systems_values[0].dup
    cooling_systems_values[1][:id] = "SpaceCool_ID2"
    cooling_systems_values[1][:distribution_system_idref] = "HVACDistribution2" unless cooling_systems_values[1][:distribution_system_idref].nil?
    cooling_systems_values << cooling_systems_values[0].dup
    cooling_systems_values[2][:id] = "SpaceCool_ID3"
    cooling_systems_values[2][:distribution_system_idref] = "HVACDistribution3" unless cooling_systems_values[2][:distribution_system_idref].nil?
  elsif hpxml_file.include? 'hvac_partial' and not cooling_systems_values.nil? and cooling_systems_values.size > 0
    cooling_systems_values[0][:cooling_capacity] /= 2.0
    cooling_systems_values[0][:fraction_cool_load_served] = 0.5
  end
  return cooling_systems_values
end

def get_hpxml_file_heat_pumps_values(hpxml_file, heat_pumps_values)
  if ['valid-hvac-air-to-air-heat-pump-1-speed.xml'].include? hpxml_file
    heat_pumps_values << { :id => "HeatPump",
                           :distribution_system_idref => "HVACDistribution",
                           :heat_pump_type => "air-to-air",
                           :heat_pump_fuel => "electricity",
                           :cooling_capacity => 48000,
                           :fraction_heat_load_served => 1,
                           :fraction_cool_load_served => 1,
                           :heating_efficiency_hspf => 7.7,
                           :cooling_efficiency_seer => 13 }
  elsif ['valid-hvac-air-to-air-heat-pump-2-speed.xml'].include? hpxml_file
    heat_pumps_values << { :id => "HeatPump",
                           :distribution_system_idref => "HVACDistribution",
                           :heat_pump_type => "air-to-air",
                           :heat_pump_fuel => "electricity",
                           :cooling_capacity => 48000,
                           :fraction_heat_load_served => 1,
                           :fraction_cool_load_served => 1,
                           :heating_efficiency_hspf => 9.3,
                           :cooling_efficiency_seer => 18 }
  elsif ['valid-hvac-air-to-air-heat-pump-var-speed.xml'].include? hpxml_file
    heat_pumps_values << { :id => "HeatPump",
                           :distribution_system_idref => "HVACDistribution",
                           :heat_pump_type => "air-to-air",
                           :heat_pump_fuel => "electricity",
                           :cooling_capacity => 48000,
                           :fraction_heat_load_served => 1,
                           :fraction_cool_load_served => 1,
                           :heating_efficiency_hspf => 10,
                           :cooling_efficiency_seer => 22 }
  elsif ['valid-hvac-ground-to-air-heat-pump.xml'].include? hpxml_file
    heat_pumps_values << { :id => "HeatPump",
                           :distribution_system_idref => "HVACDistribution",
                           :heat_pump_type => "ground-to-air",
                           :heat_pump_fuel => "electricity",
                           :cooling_capacity => 48000,
                           :fraction_heat_load_served => 1,
                           :fraction_cool_load_served => 1,
                           :heating_efficiency_cop => 3.6,
                           :cooling_efficiency_eer => 16.6 }
  elsif ['valid-hvac-mini-split-heat-pump-ducted.xml'].include? hpxml_file
    heat_pumps_values << { :id => "HeatPump",
                           :distribution_system_idref => "HVACDistribution",
                           :heat_pump_type => "mini-split",
                           :heat_pump_fuel => "electricity",
                           :cooling_capacity => 48000,
                           :fraction_heat_load_served => 1,
                           :fraction_cool_load_served => 1,
                           :heating_efficiency_hspf => 10,
                           :cooling_efficiency_seer => 19 }
  elsif ['valid-hvac-mini-split-heat-pump-ductless.xml'].include? hpxml_file
    heat_pumps_values[0][:distribution_system_idref] = nil
  elsif ['valid-hvac-mini-split-heat-pump-ductless-no-backup.xml'].include? hpxml_file
    heat_pumps_values[0][:backup_heating_capacity] = 0
  elsif ['valid-hvac-multiple.xml'].include? hpxml_file
    heat_pumps_values << { :id => "HeatPump",
                           :distribution_system_idref => "HVACDistribution5",
                           :heat_pump_type => "air-to-air",
                           :heat_pump_fuel => "electricity",
                           :cooling_capacity => 48000,
                           :fraction_heat_load_served => 0.1,
                           :fraction_cool_load_served => 0.2,
                           :heating_efficiency_hspf => 7.7,
                           :cooling_efficiency_seer => 13 }
    heat_pumps_values << { :id => "HeatPump2",
                           :distribution_system_idref => "HVACDistribution6",
                           :heat_pump_type => "ground-to-air",
                           :heat_pump_fuel => "electricity",
                           :cooling_capacity => 48000,
                           :fraction_heat_load_served => 0.1,
                           :fraction_cool_load_served => 0.2,
                           :heating_efficiency_cop => 3.6,
                           :cooling_efficiency_eer => 16.6 }
    heat_pumps_values << { :id => "HeatPump3",
                           :heat_pump_type => "mini-split",
                           :heat_pump_fuel => "electricity",
                           :cooling_capacity => 48000,
                           :fraction_heat_load_served => 0.1,
                           :fraction_cool_load_served => 0.2,
                           :heating_efficiency_hspf => 10,
                           :cooling_efficiency_seer => 19 }
  elsif hpxml_file.include? 'hvac_autosizing' and not heat_pumps_values.nil? and heat_pumps_values.size > 0
    heat_pumps_values[0][:cooling_capacity] = -1
  elsif hpxml_file.include? '-zero-heat-cool.xml' and not heat_pumps_values.nil? and heat_pumps_values.size > 0
    heat_pumps_values[0][:fraction_heat_load_served] = 0
    heat_pumps_values[0][:fraction_cool_load_served] = 0
  elsif hpxml_file.include? '-zero-heat.xml' and not heat_pumps_values.nil? and heat_pumps_values.size > 0
    heat_pumps_values[0][:fraction_heat_load_served] = 0
  elsif hpxml_file.include? '-zero-cool.xml' and not heat_pumps_values.nil? and heat_pumps_values.size > 0
    heat_pumps_values[0][:fraction_cool_load_served] = 0
  elsif hpxml_file.include? 'hvac_multiple' and not heat_pumps_values.nil? and heat_pumps_values.size > 0
    heat_pumps_values[0][:cooling_capacity] /= 3.0
    heat_pumps_values[0][:fraction_heat_load_served] = 0.333
    heat_pumps_values[0][:fraction_cool_load_served] = 0.333
    heat_pumps_values << heat_pumps_values[0].dup
    heat_pumps_values[1][:id] = "SpaceHeatPump_ID2"
    heat_pumps_values[1][:distribution_system_idref] = "HVACDistribution2" unless heat_pumps_values[1][:distribution_system_idref].nil?
    heat_pumps_values << heat_pumps_values[0].dup
    heat_pumps_values[2][:id] = "SpaceHeatPump_ID3"
    heat_pumps_values[2][:distribution_system_idref] = "HVACDistribution3" unless heat_pumps_values[2][:distribution_system_idref].nil?
  elsif hpxml_file.include? 'hvac_partial' and not heat_pumps_values.nil? and heat_pumps_values.size > 0
    heat_pumps_values[0][:cooling_capacity] /= 2.0
    heat_pumps_values[0][:fraction_heat_load_served] = 0.5
    heat_pumps_values[0][:fraction_cool_load_served] = 0.5
  end
  return heat_pumps_values
end

def get_hpxml_file_hvac_control_values(hpxml_file, hvac_control_values)
  if ['valid.xml'].include? hpxml_file
    hvac_control_values = { :id => "HVACControl",
                            :control_type => "manual thermostat" }
  elsif ['valid-hvac-none.xml'].include? hpxml_file
    hvac_control_values = {}
  elsif ['valid-hvac-programmable-thermostat.xml'].include? hpxml_file
    hvac_control_values[:control_type] = "programmable thermostat"
  elsif ['valid-hvac-setpoints.xml'].include? hpxml_file
    hvac_control_values[:setpoint_temp_heating_season] = 60
    hvac_control_values[:setpoint_temp_cooling_season] = 80
  end
  return hvac_control_values
end

def get_hpxml_file_hvac_distributions_values(hpxml_file, hvac_distributions_values)
  if ['valid.xml'].include? hpxml_file
    hvac_distributions_values = [{ :id => "HVACDistribution",
                                   :distribution_system_type => "AirDistribution" }]
  elsif ['valid-hvac-boiler-elec-only.xml',
         'valid-hvac-boiler-gas-only.xml',
         'valid-hvac-boiler-oil-only.xml',
         'valid-hvac-boiler-propane-only.xml'].include? hpxml_file
    hvac_distributions_values[0][:distribution_system_type] = "HydronicDistribution"
  elsif ['valid-hvac-boiler-gas-central-ac-1-speed.xml'].include? hpxml_file
    hvac_distributions_values[0][:distribution_system_type] = "HydronicDistribution"
    hvac_distributions_values << { :id => "HVACDistribution2",
                                   :distribution_system_type => "AirDistribution" }
  elsif ['valid-hvac-none.xml',
         'valid-hvac-elec-resistance-only.xml',
         'valid-hvac-ideal-air.xml',
         'valid-hvac-mini-split-heat-pump-ductless.xml',
         'valid-hvac-room-ac-only.xml',
         'valid-hvac-stove-oil-only.xml',
         'valid-hvac-wall-furnace-propane-only.xml'].include? hpxml_file
    hvac_distributions_values = []
  elsif ['valid-hvac-multiple.xml'].include? hpxml_file
    hvac_distributions_values[0][:distribution_system_type] = "HydronicDistribution"
    hvac_distributions_values << { :id => "HVACDistribution2",
                                   :distribution_system_type => "HydronicDistribution" }
    hvac_distributions_values << { :id => "HVACDistribution3",
                                   :distribution_system_type => "AirDistribution" }
    hvac_distributions_values << { :id => "HVACDistribution4",
                                   :distribution_system_type => "AirDistribution" }
    hvac_distributions_values << { :id => "HVACDistribution5",
                                   :distribution_system_type => "AirDistribution" }
    hvac_distributions_values << { :id => "HVACDistribution6",
                                   :distribution_system_type => "AirDistribution" }
  elsif hpxml_file.include? 'hvac_dse' and hpxml_file.include? 'dse-0.8.xml'
    hvac_distributions_values[0][:distribution_system_type] = "DSE"
    hvac_distributions_values[0][:annual_heating_dse] = 0.8
    hvac_distributions_values[0][:annual_cooling_dse] = 0.8
  elsif hpxml_file.include? 'hvac_dse' and hpxml_file.include? 'dse-1.0.xml'
    hvac_distributions_values[0][:annual_heating_dse] = 1
    hvac_distributions_values[0][:annual_cooling_dse] = 1
  elsif ['hvac_multiple/valid-hvac-air-to-air-heat-pump-1-speed-x3.xml.skip',
         'hvac_multiple/valid-hvac-air-to-air-heat-pump-2-speed-x3.xml.skip',
         'hvac_multiple/valid-hvac-air-to-air-heat-pump-var-speed-x3.xml.skip',
         'hvac_multiple/valid-hvac-central-ac-only-1-speed-x3.xml',
         'hvac_multiple/valid-hvac-central-ac-only-2-speed-x3.xml',
         'hvac_multiple/valid-hvac-central-ac-only-var-speed-x3.xml',
         'hvac_multiple/valid-hvac-furnace-elec-only-x3.xml.skip',
         'hvac_multiple/valid-hvac-furnace-gas-only-x3.xml.skip',
         'hvac_multiple/valid-hvac-ground-to-air-heat-pump-x3.xml.skip',
         'hvac_multiple/valid-hvac-mini-split-heat-pump-ducted-x3.xml.skip'].include? hpxml_file
    hvac_distributions_values << { :id => "HVACDistribution2",
                                   :distribution_system_type => "AirDistribution" }
    hvac_distributions_values << { :id => "HVACDistribution3",
                                   :distribution_system_type => "AirDistribution" }
  elsif ['hvac_multiple/valid-hvac-boiler-elec-only-x3.xml',
         'hvac_multiple/valid-hvac-boiler-gas-only-x3.xml'].include? hpxml_file
    hvac_distributions_values << { :id => "HVACDistribution2",
                                   :distribution_system_type => "HydronicDistribution" }
    hvac_distributions_values << { :id => "HVACDistribution3",
                                   :distribution_system_type => "HydronicDistribution" }
  end
  return hvac_distributions_values
end

def get_hpxml_file_duct_leakage_measurements_values(hpxml_file, duct_leakage_measurements_values)
  if ['valid.xml'].include? hpxml_file
    duct_leakage_measurements_values = [[{ :duct_type => "supply",
                                           :duct_leakage_value => 75 },
                                         { :duct_type => "return",
                                           :duct_leakage_value => 25 }]]
  elsif ['valid-hvac-boiler-gas-central-ac-1-speed.xml'].include? hpxml_file
    duct_leakage_measurements_values[0] = []
    duct_leakage_measurements_values << [{ :duct_type => "supply",
                                           :duct_leakage_value => 75 },
                                         { :duct_type => "return",
                                           :duct_leakage_value => 25 }]
  elsif ['valid-hvac-mini-split-heat-pump-ducted.xml'].include? hpxml_file
    duct_leakage_measurements_values[0][0][:duct_leakage_value] = 15
    duct_leakage_measurements_values[0][1][:duct_leakage_value] = 5
  elsif ['valid-hvac-multiple.xml'].include? hpxml_file
    duct_leakage_measurements_values[0] = []
    duct_leakage_measurements_values[1] = []
    duct_leakage_measurements_values << [{ :duct_type => "supply",
                                           :duct_leakage_value => 75 },
                                         { :duct_type => "return",
                                           :duct_leakage_value => 25 }]
    duct_leakage_measurements_values << [{ :duct_type => "supply",
                                           :duct_leakage_value => 75 },
                                         { :duct_type => "return",
                                           :duct_leakage_value => 25 }]
    duct_leakage_measurements_values << [{ :duct_type => "supply",
                                           :duct_leakage_value => 75 },
                                         { :duct_type => "return",
                                           :duct_leakage_value => 25 }]
    duct_leakage_measurements_values << [{ :duct_type => "supply",
                                           :duct_leakage_value => 75 },
                                         { :duct_type => "return",
                                           :duct_leakage_value => 25 }]
  elsif ['hvac_multiple/valid-hvac-air-to-air-heat-pump-1-speed-x3.xml.skip',
         'hvac_multiple/valid-hvac-air-to-air-heat-pump-2-speed-x3.xml.skip',
         'hvac_multiple/valid-hvac-air-to-air-heat-pump-var-speed-x3.xml.skip',
         'hvac_multiple/valid-hvac-central-ac-only-1-speed-x3.xml',
         'hvac_multiple/valid-hvac-central-ac-only-2-speed-x3.xml',
         'hvac_multiple/valid-hvac-central-ac-only-var-speed-x3.xml',
         'hvac_multiple/valid-hvac-furnace-elec-only-x3.xml.skip',
         'hvac_multiple/valid-hvac-furnace-gas-only-x3.xml.skip',
         'hvac_multiple/valid-hvac-ground-to-air-heat-pump-x3.xml.skip',
         'hvac_multiple/valid-hvac-mini-split-heat-pump-ducted-x3.xml.skip'].include? hpxml_file
    duct_leakage_measurements_values[0][0][:duct_leakage_value] /= 3.0
    duct_leakage_measurements_values[0][1][:duct_leakage_value] /= 3.0
    duct_leakage_measurements_values << [{ :duct_type => "supply",
                                           :duct_leakage_value => duct_leakage_measurements_values[0][0][:duct_leakage_value] },
                                         { :duct_type => "return",
                                           :duct_leakage_value => duct_leakage_measurements_values[0][1][:duct_leakage_value] }]
    duct_leakage_measurements_values << [{ :duct_type => "supply",
                                           :duct_leakage_value => duct_leakage_measurements_values[0][0][:duct_leakage_value] },
                                         { :duct_type => "return",
                                           :duct_leakage_value => duct_leakage_measurements_values[0][1][:duct_leakage_value] }]
  end
  return duct_leakage_measurements_values
end

def get_hpxml_file_ducts_values(hpxml_file, ducts_values)
  if ['valid.xml'].include? hpxml_file
    ducts_values = [[{ :duct_type => "supply",
                       :duct_insulation_r_value => 4,
                       :duct_location => "attic - unvented",
                       :duct_surface_area => 150 },
                     { :duct_type => "return",
                       :duct_insulation_r_value => 0,
                       :duct_location => "attic - unvented",
                       :duct_surface_area => 50 }]]
  elsif ['valid-foundation-unconditioned-basement.xml'].include? hpxml_file
    ducts_values[0][0][:duct_location] = "basement - unconditioned"
    ducts_values[0][1][:duct_location] = "basement - unconditioned"
  elsif ['valid-foundation-unvented-crawlspace.xml'].include? hpxml_file
    ducts_values[0][0][:duct_location] = "crawlspace - unvented"
    ducts_values[0][1][:duct_location] = "crawlspace - unvented"
  elsif ['valid-foundation-vented-crawlspace.xml'].include? hpxml_file
    ducts_values[0][0][:duct_location] = "crawlspace - vented"
    ducts_values[0][1][:duct_location] = "crawlspace - vented"
  elsif ['valid-atticroof-flat.xml'].include? hpxml_file
    ducts_values[0][0][:duct_location] = "basement - conditioned"
    ducts_values[0][1][:duct_location] = "basement - conditioned"
  elsif ['valid-atticroof-vented.xml'].include? hpxml_file
    ducts_values[0][0][:duct_location] = "attic - vented"
    ducts_values[0][1][:duct_location] = "attic - vented"
  elsif ['valid-atticroof-conditioned.xml'].include? hpxml_file
    ducts_values[0][0][:duct_location] = "attic - conditioned"
    ducts_values[0][1][:duct_location] = "attic - conditioned"
  elsif ['invalid_files/invalid-duct-location.xml.skip'].include? hpxml_file
    ducts_values[0][0][:duct_location] = "garage"
    ducts_values[0][1][:duct_location] = "garage"
  elsif ['valid-hvac-boiler-gas-central-ac-1-speed.xml'].include? hpxml_file
    ducts_values[0] = []
    ducts_values << [{ :duct_type => "supply",
                       :duct_insulation_r_value => 4,
                       :duct_location => "attic - unvented",
                       :duct_surface_area => 150 },
                     { :duct_type => "return",
                       :duct_insulation_r_value => 0,
                       :duct_location => "attic - unvented",
                       :duct_surface_area => 50 }]
  elsif ['valid-hvac-mini-split-heat-pump-ducted.xml'].include? hpxml_file
    ducts_values[0][0][:duct_insulation_r_value] = 0
    ducts_values[0][0][:duct_surface_area] = 30
    ducts_values[0][1][:duct_surface_area] = 10
  elsif ['valid-hvac-multiple.xml'].include? hpxml_file
    ducts_values[0] = []
    ducts_values[1] = []
    ducts_values << [{ :duct_type => "supply",
                       :duct_insulation_r_value => 4,
                       :duct_location => "attic - unvented",
                       :duct_surface_area => 150 },
                     { :duct_type => "return",
                       :duct_insulation_r_value => 0,
                       :duct_location => "attic - unvented",
                       :duct_surface_area => 50 }]
    ducts_values << [{ :duct_type => "supply",
                       :duct_insulation_r_value => 4,
                       :duct_location => "attic - unvented",
                       :duct_surface_area => 150 },
                     { :duct_type => "return",
                       :duct_insulation_r_value => 0,
                       :duct_location => "attic - unvented",
                       :duct_surface_area => 50 }]
    ducts_values << [{ :duct_type => "supply",
                       :duct_insulation_r_value => 4,
                       :duct_location => "attic - unvented",
                       :duct_surface_area => 150 },
                     { :duct_type => "return",
                       :duct_insulation_r_value => 0,
                       :duct_location => "attic - unvented",
                       :duct_surface_area => 50 }]
    ducts_values << [{ :duct_type => "supply",
                       :duct_insulation_r_value => 4,
                       :duct_location => "attic - unvented",
                       :duct_surface_area => 150 },
                     { :duct_type => "return",
                       :duct_insulation_r_value => 0,
                       :duct_location => "attic - unvented",
                       :duct_surface_area => 50 }]
  elsif ['hvac_multiple/valid-hvac-air-to-air-heat-pump-1-speed-x3.xml.skip',
         'hvac_multiple/valid-hvac-air-to-air-heat-pump-2-speed-x3.xml.skip',
         'hvac_multiple/valid-hvac-air-to-air-heat-pump-var-speed-x3.xml.skip',
         'hvac_multiple/valid-hvac-central-ac-only-1-speed-x3.xml',
         'hvac_multiple/valid-hvac-central-ac-only-2-speed-x3.xml',
         'hvac_multiple/valid-hvac-central-ac-only-var-speed-x3.xml',
         'hvac_multiple/valid-hvac-furnace-elec-only-x3.xml.skip',
         'hvac_multiple/valid-hvac-furnace-gas-only-x3.xml.skip',
         'hvac_multiple/valid-hvac-ground-to-air-heat-pump-x3.xml.skip',
         'hvac_multiple/valid-hvac-mini-split-heat-pump-ducted-x3.xml.skip'].include? hpxml_file
    ducts_values[0][0][:duct_surface_area] /= 3.0
    ducts_values[0][1][:duct_surface_area] /= 3.0
    ducts_values << [{ :duct_type => "supply",
                       :duct_insulation_r_value => ducts_values[0][0][:duct_insulation_r_value],
                       :duct_location => ducts_values[0][0][:duct_location],
                       :duct_surface_area => ducts_values[0][0][:duct_surface_area] },
                     { :duct_type => "return",
                       :duct_insulation_r_value => ducts_values[0][1][:duct_insulation_r_value],
                       :duct_location => ducts_values[0][1][:duct_location],
                       :duct_surface_area => ducts_values[0][1][:duct_surface_area] }]
    ducts_values << [{ :duct_type => "supply",
                       :duct_insulation_r_value => ducts_values[0][0][:duct_insulation_r_value],
                       :duct_location => ducts_values[0][0][:duct_location],
                       :duct_surface_area => ducts_values[0][0][:duct_surface_area] },
                     { :duct_type => "return",
                       :duct_insulation_r_value => ducts_values[0][1][:duct_insulation_r_value],
                       :duct_location => ducts_values[0][1][:duct_location],
                       :duct_surface_area => ducts_values[0][1][:duct_surface_area] }]
  end
  return ducts_values
end

def get_hpxml_file_ventilation_fan_values(hpxml_file, ventilation_fans_values)
  if ['valid-mechvent-balanced.xml'].include? hpxml_file
    ventilation_fans_values << { :id => "MechanicalVentilation",
                                 :fan_type => "balanced",
                                 :rated_flow_rate => 247,
                                 :hours_in_operation => 24,
                                 :fan_power => 123.5 }
  elsif ['invalid_files/invalid-unattached-cfis.xml.skip',
         'valid-mechvent-cfis.xml',
         'cfis/valid-cfis.xml',
         'cfis/valid-hvac-air-to-air-heat-pump-1-speed-cfis.xml',
         'cfis/valid-hvac-air-to-air-heat-pump-2-speed-cfis.xml',
         'cfis/valid-hvac-air-to-air-heat-pump-var-speed-cfis.xml',
         'cfis/valid-hvac-central-ac-only-1-speed-cfis.xml',
         'cfis/valid-hvac-central-ac-only-2-speed-cfis.xml',
         'cfis/valid-hvac-central-ac-only-var-speed-cfis.xml',
         'cfis/valid-hvac-furnace-elec-only-cfis.xml',
         'cfis/valid-hvac-furnace-gas-central-ac-2-speed-cfis.xml',
         'cfis/valid-hvac-furnace-gas-central-ac-var-speed-cfis.xml',
         'cfis/valid-hvac-furnace-gas-only-cfis.xml',
         'cfis/valid-hvac-furnace-gas-room-ac-cfis.xml',
         'cfis/valid-hvac-ground-to-air-heat-pump-cfis.xml',
         'cfis/valid-hvac-room-ac-furnace-gas-cfis.xml'].include? hpxml_file
    ventilation_fans_values << { :id => "MechanicalVentilation",
                                 :fan_type => "central fan integrated supply",
                                 :rated_flow_rate => 247,
                                 :hours_in_operation => 8,
                                 :fan_power => 360,
                                 :distribution_system_idref => "HVACDistribution" }
  elsif ['valid-mechvent-erv.xml'].include? hpxml_file
    ventilation_fans_values << { :id => "MechanicalVentilation",
                                 :fan_type => "energy recovery ventilator",
                                 :rated_flow_rate => 247,
                                 :hours_in_operation => 24,
                                 :total_recovery_efficiency => 0.48,
                                 :sensible_recovery_efficiency => 0.72,
                                 :fan_power => 123.5 }
  elsif ['valid-mechvent-exhaust.xml'].include? hpxml_file
    ventilation_fans_values << { :id => "MechanicalVentilation",
                                 :fan_type => "exhaust only",
                                 :rated_flow_rate => 247,
                                 :hours_in_operation => 24,
                                 :fan_power => 60 }
  elsif ['valid-mechvent-hrv.xml'].include? hpxml_file
    ventilation_fans_values << { :id => "MechanicalVentilation",
                                 :fan_type => "heat recovery ventilator",
                                 :rated_flow_rate => 247,
                                 :hours_in_operation => 24,
                                 :sensible_recovery_efficiency => 0.72,
                                 :fan_power => 123.5 }
  elsif ['valid-mechvent-supply.xml'].include? hpxml_file
    ventilation_fans_values << { :id => "MechanicalVentilation",
                                 :fan_type => "supply only",
                                 :rated_flow_rate => 247,
                                 :hours_in_operation => 24,
                                 :fan_power => 60 }
  elsif ['cfis/valid-hvac-boiler-gas-central-ac-1-speed-cfis.xml'].include? hpxml_file
    ventilation_fans_values << { :id => "MechanicalVentilation",
                                 :fan_type => "central fan integrated supply",
                                 :rated_flow_rate => 247,
                                 :hours_in_operation => 8,
                                 :fan_power => 360,
                                 :distribution_system_idref => "HVACDistribution2" }
  end
  return ventilation_fans_values
end

def get_hpxml_file_water_heating_system_values(hpxml_file, water_heating_systems_values)
  if ['valid.xml'].include? hpxml_file
    water_heating_systems_values = [{ :id => "WaterHeater",
                                      :fuel_type => "electricity",
                                      :water_heater_type => "storage water heater",
                                      :location => "living space",
                                      :tank_volume => 40,
                                      :fraction_dhw_load_served => 1,
                                      :heating_capacity => 18767,
                                      :energy_factor => 0.95 }]
  elsif ['valid-dhw-multiple.xml'].include? hpxml_file
    water_heating_systems_values[0][:fraction_dhw_load_served] = 0.2
    water_heating_systems_values << { :id => "WaterHeater2",
                                      :fuel_type => "natural gas",
                                      :water_heater_type => "storage water heater",
                                      :location => "living space",
                                      :tank_volume => 50,
                                      :fraction_dhw_load_served => 0.2,
                                      :heating_capacity => 4500,
                                      :energy_factor => 0.59,
                                      :recovery_efficiency => 0.76 }
    water_heating_systems_values << { :id => "WaterHeater3",
                                      :fuel_type => "electricity",
                                      :water_heater_type => "heat pump water heater",
                                      :location => "living space",
                                      :tank_volume => 80,
                                      :fraction_dhw_load_served => 0.2,
                                      :energy_factor => 2.3 }
    water_heating_systems_values << { :id => "WaterHeater4",
                                      :fuel_type => "electricity",
                                      :water_heater_type => "instantaneous water heater",
                                      :location => "living space",
                                      :fraction_dhw_load_served => 0.2,
                                      :energy_factor => 0.99 }
    water_heating_systems_values << { :id => "WaterHeater5",
                                      :fuel_type => "natural gas",
                                      :water_heater_type => "instantaneous water heater",
                                      :location => "living space",
                                      :fraction_dhw_load_served => 0.2,
                                      :energy_factor => 0.82 }
  elsif ['valid-dhw-tank-gas.xml'].include? hpxml_file
    water_heating_systems_values[0][:fuel_type] = "natural gas"
    water_heating_systems_values[0][:tank_volume] = 50
    water_heating_systems_values[0][:heating_capacity] = 4500
    water_heating_systems_values[0][:energy_factor] = 0.59
    water_heating_systems_values[0][:recovery_efficiency] = 0.76
  elsif ['valid-dhw-tank-heat-pump.xml'].include? hpxml_file
    water_heating_systems_values[0][:water_heater_type] = "heat pump water heater"
    water_heating_systems_values[0][:tank_volume] = 80
    water_heating_systems_values[0][:heating_capacity] = nil
    water_heating_systems_values[0][:energy_factor] = 2.3
  elsif ['valid-dhw-tankless-electric.xml'].include? hpxml_file
    water_heating_systems_values[0][:water_heater_type] = "instantaneous water heater"
    water_heating_systems_values[0][:tank_volume] = nil
    water_heating_systems_values[0][:heating_capacity] = nil
    water_heating_systems_values[0][:energy_factor] = 0.99
  elsif ['valid-dhw-tankless-gas.xml'].include? hpxml_file
    water_heating_systems_values[0][:fuel_type] = "natural gas"
    water_heating_systems_values[0][:water_heater_type] = "instantaneous water heater"
    water_heating_systems_values[0][:tank_volume] = nil
    water_heating_systems_values[0][:heating_capacity] = nil
    water_heating_systems_values[0][:energy_factor] = 0.82
  elsif ['valid-dhw-tankless-oil.xml'].include? hpxml_file
    water_heating_systems_values[0][:fuel_type] = "fuel oil"
    water_heating_systems_values[0][:water_heater_type] = "instantaneous water heater"
    water_heating_systems_values[0][:tank_volume] = nil
    water_heating_systems_values[0][:heating_capacity] = nil
    water_heating_systems_values[0][:energy_factor] = 0.82
  elsif ['valid-dhw-tankless-propane.xml'].include? hpxml_file
    water_heating_systems_values[0][:fuel_type] = "propane"
    water_heating_systems_values[0][:water_heater_type] = "instantaneous water heater"
    water_heating_systems_values[0][:tank_volume] = nil
    water_heating_systems_values[0][:heating_capacity] = nil
    water_heating_systems_values[0][:energy_factor] = 0.82
  elsif ['valid-dhw-tank-oil.xml'].include? hpxml_file
    water_heating_systems_values[0][:fuel_type] = "fuel oil"
    water_heating_systems_values[0][:tank_volume] = 50
    water_heating_systems_values[0][:heating_capacity] = 4500
    water_heating_systems_values[0][:energy_factor] = 0.59
    water_heating_systems_values[0][:recovery_efficiency] = 0.76
  elsif ['valid-dhw-tank-propane.xml'].include? hpxml_file
    water_heating_systems_values[0][:fuel_type] = "propane"
    water_heating_systems_values[0][:tank_volume] = 50
    water_heating_systems_values[0][:heating_capacity] = 4500
    water_heating_systems_values[0][:energy_factor] = 0.59
    water_heating_systems_values[0][:recovery_efficiency] = 0.76
  elsif ['valid-dhw-uef.xml'].include? hpxml_file
    water_heating_systems_values[0][:energy_factor] = nil
    water_heating_systems_values[0][:uniform_energy_factor] = 0.93
  elsif ['valid-foundation-unconditioned-basement.xml'].include? hpxml_file
    water_heating_systems_values[0][:location] = "basement - unconditioned"
  elsif ['valid-foundation-unvented-crawlspace.xml'].include? hpxml_file
    water_heating_systems_values[0][:location] = "crawlspace - unvented"
  elsif ['valid-foundation-vented-crawlspace.xml'].include? hpxml_file
    water_heating_systems_values[0][:location] = "crawlspace - vented"
  elsif ['valid-foundation-slab.xml'].include? hpxml_file
    water_heating_systems_values[0][:location] = "living space"
  elsif ['valid-atticroof-vented.xml'].include? hpxml_file
    water_heating_systems_values[0][:location] = "attic - vented"
  elsif ['valid-atticroof-conditioned.xml'].include? hpxml_file
    water_heating_systems_values[0][:location] = "basement - conditioned"
  elsif ['invalid_files/invalid-water-heater-location.xml'].include? hpxml_file
    water_heating_systems_values[0][:location] = "crawlspace - vented"
  elsif ['valid-dhw-none.xml'].include? hpxml_file
    water_heating_systems_values = []
  elsif hpxml_file.include? 'water_heating_multiple' and not water_heating_systems_values.nil? and water_heating_systems_values.size > 0
    water_heating_systems_values[0][:fraction_dhw_load_served] = 0.333
    water_heating_systems_values << water_heating_systems_values[0].dup
    water_heating_systems_values[1][:id] = "WaterHeater2"
    water_heating_systems_values << water_heating_systems_values[0].dup
    water_heating_systems_values[2][:id] = "WaterHeater3"
  end
  return water_heating_systems_values
end

def get_hpxml_file_hot_water_distribution_values(hpxml_file, hot_water_distribution_values)
  if ['valid.xml'].include? hpxml_file
    hot_water_distribution_values = { :id => "HotWaterDstribution",
                                      :system_type => "Standard",
                                      :standard_piping_length => 30,
                                      :pipe_r_value => 0.0 }
  elsif ['valid-dhw-dwhr.xml'].include? hpxml_file
    hot_water_distribution_values[:dwhr_facilities_connected] = "all"
    hot_water_distribution_values[:dwhr_equal_flow] = true
    hot_water_distribution_values[:dwhr_efficiency] = 0.55
  elsif ['valid-dhw-recirc-demand.xml'].include? hpxml_file
    hot_water_distribution_values[:system_type] = "Recirculation"
    hot_water_distribution_values[:recirculation_control_type] = "presence sensor demand control"
    hot_water_distribution_values[:recirculation_piping_length] = 30
    hot_water_distribution_values[:recirculation_branch_piping_length] = 30
    hot_water_distribution_values[:recirculation_pump_power] = 50
    hot_water_distribution_values[:pipe_r_value] = 3
  elsif ['valid-dhw-recirc-manual.xml'].include? hpxml_file
    hot_water_distribution_values[:system_type] = "Recirculation"
    hot_water_distribution_values[:recirculation_control_type] = "manual demand control"
    hot_water_distribution_values[:recirculation_piping_length] = 30
    hot_water_distribution_values[:recirculation_branch_piping_length] = 30
    hot_water_distribution_values[:recirculation_pump_power] = 50
    hot_water_distribution_values[:pipe_r_value] = 3
  elsif ['valid-dhw-recirc-nocontrol.xml'].include? hpxml_file
    hot_water_distribution_values[:system_type] = "Recirculation"
    hot_water_distribution_values[:recirculation_control_type] = "no control"
    hot_water_distribution_values[:recirculation_piping_length] = 30
    hot_water_distribution_values[:recirculation_branch_piping_length] = 30
    hot_water_distribution_values[:recirculation_pump_power] = 50
  elsif ['valid-dhw-recirc-temperature.xml'].include? hpxml_file
    hot_water_distribution_values[:system_type] = "Recirculation"
    hot_water_distribution_values[:recirculation_control_type] = "temperature"
    hot_water_distribution_values[:recirculation_piping_length] = 30
    hot_water_distribution_values[:recirculation_branch_piping_length] = 30
    hot_water_distribution_values[:recirculation_pump_power] = 50
  elsif ['valid-dhw-recirc-timer.xml'].include? hpxml_file
    hot_water_distribution_values[:system_type] = "Recirculation"
    hot_water_distribution_values[:recirculation_control_type] = "timer"
    hot_water_distribution_values[:recirculation_piping_length] = 30
    hot_water_distribution_values[:recirculation_branch_piping_length] = 30
    hot_water_distribution_values[:recirculation_pump_power] = 50
  elsif ['valid-dhw-none.xml'].include? hpxml_file
    hot_water_distribution_values = {}
  end
  return hot_water_distribution_values
end

def get_hpxml_file_water_fixtures_values(hpxml_file, water_fixtures_values)
  if ['valid.xml'].include? hpxml_file
    water_fixtures_values = [{ :id => "WaterFixture",
                               :water_fixture_type => "shower head",
                               :low_flow => true },
                             { :id => "WaterFixture2",
                               :water_fixture_type => "faucet",
                               :low_flow => false }]
  elsif ['valid-dhw-low-flow-fixtures.xml'].include? hpxml_file
    water_fixtures_values[1][:low_flow] = true
  elsif ['valid-dhw-none.xml'].include? hpxml_file
    water_fixtures_values = []
  end
  return water_fixtures_values
end

def get_hpxml_file_pv_system_values(hpxml_file, pv_systems_values)
  if ['valid-pv-array-1axis.xml'].include? hpxml_file
    pv_systems_values << { :id => "PVSystem",
                           :module_type => "standard",
                           :array_type => "1-axis",
                           :array_azimuth => 180,
                           :array_tilt => 20,
                           :max_power_output => 4000,
                           :inverter_efficiency => 0.96,
                           :system_losses_fraction => 0.14 }
  elsif ['valid-pv-array-1axis-backtracked.xml'].include? hpxml_file
    pv_systems_values << { :id => "PVSystem",
                           :module_type => "standard",
                           :array_type => "1-axis backtracked",
                           :array_azimuth => 180,
                           :array_tilt => 20,
                           :max_power_output => 4000,
                           :inverter_efficiency => 0.96,
                           :system_losses_fraction => 0.14 }
  elsif ['valid-pv-array-2axis.xml'].include? hpxml_file
    pv_systems_values << { :id => "PVSystem",
                           :module_type => "standard",
                           :array_type => "2-axis",
                           :array_azimuth => 180,
                           :array_tilt => 20,
                           :max_power_output => 4000,
                           :inverter_efficiency => 0.96,
                           :system_losses_fraction => 0.14 }
  elsif ['valid-pv-array-fixed-open-rack.xml'].include? hpxml_file
    pv_systems_values << { :id => "PVSystem",
                           :module_type => "standard",
                           :array_type => "fixed open rack",
                           :array_azimuth => 180,
                           :array_tilt => 20,
                           :max_power_output => 4000,
                           :inverter_efficiency => 0.96,
                           :system_losses_fraction => 0.14 }
  elsif ['valid-pv-module-premium.xml'].include? hpxml_file
    pv_systems_values << { :id => "PVSystem",
                           :module_type => "premium",
                           :array_type => "fixed roof mount",
                           :array_azimuth => 180,
                           :array_tilt => 20,
                           :max_power_output => 4000,
                           :inverter_efficiency => 0.96,
                           :system_losses_fraction => 0.14 }
  elsif ['valid-pv-module-standard.xml'].include? hpxml_file
    pv_systems_values << { :id => "PVSystem",
                           :module_type => "standard",
                           :array_type => "fixed roof mount",
                           :array_azimuth => 180,
                           :array_tilt => 20,
                           :max_power_output => 4000,
                           :inverter_efficiency => 0.96,
                           :system_losses_fraction => 0.14 }
  elsif ['valid-pv-module-thinfilm.xml.skip'].include? hpxml_file
    pv_systems_values << { :id => "PVSystem",
                           :module_type => "thin film",
                           :array_type => "fixed roof mount",
                           :array_azimuth => 180,
                           :array_tilt => 20,
                           :max_power_output => 4000,
                           :inverter_efficiency => 0.96,
                           :system_losses_fraction => 0.14 }
  elsif ['valid-pv-multiple.xml'].include? hpxml_file
    pv_systems_values << { :id => "PVSystem",
                           :module_type => "standard",
                           :array_type => "fixed roof mount",
                           :array_azimuth => 180,
                           :array_tilt => 20,
                           :max_power_output => 4000,
                           :inverter_efficiency => 0.96,
                           :system_losses_fraction => 0.14 }
    pv_systems_values << { :id => "PVSystem2",
                           :module_type => "standard",
                           :array_type => "fixed roof mount",
                           :array_azimuth => 90,
                           :array_tilt => 20,
                           :max_power_output => 1500,
                           :inverter_efficiency => 0.96,
                           :system_losses_fraction => 0.14 }
  end
  return pv_systems_values
end

def get_hpxml_file_clothes_washer_values(hpxml_file, clothes_washer_values)
  if ['valid.xml'].include? hpxml_file
    clothes_washer_values = { :id => "ClothesWasher",
                              :location => "living space",
                              :modified_energy_factor => 1.2,
                              :rated_annual_kwh => 387.0,
                              :label_electric_rate => 0.127,
                              :label_gas_rate => 1.003,
                              :label_annual_gas_cost => 24.0,
                              :capacity => 3.5 }
  elsif ['valid-appliances-none.xml'].include? hpxml_file
    clothes_washer_values = {}
  elsif ['valid-appliances-washer-imef.xml'].include? hpxml_file
    clothes_washer_values[:modified_energy_factor] = nil
    clothes_washer_values[:integrated_modified_energy_factor] = 0.73
  elsif ['valid-foundation-unconditioned-basement.xml'].include? hpxml_file
    clothes_washer_values[:location] = "basement - unconditioned"
  elsif ['valid-atticroof-conditioned.xml'].include? hpxml_file
    clothes_washer_values[:location] = "basement - conditioned"
  elsif ['invalid_files/invalid-clothes-washer-location.xml'].include? hpxml_file
    clothes_washer_values[:location] = "garage"
  end
  return clothes_washer_values
end

def get_hpxml_file_clothes_dryer_values(hpxml_file, clothes_dryer_values)
  if ['valid.xml'].include? hpxml_file
    clothes_dryer_values = { :id => "ClothesDryer",
                             :location => "living space",
                             :fuel_type => "electricity",
                             :energy_factor => 3.01,
                             :control_type => "timer" }
  elsif ['valid-appliances-none.xml'].include? hpxml_file
    clothes_dryer_values = {}
  elsif ['valid-appliances-dryer-cef.xml'].include? hpxml_file
    clothes_dryer_values = { :id => "ClothesDryer",
                             :location => "living space",
                             :fuel_type => "electricity",
                             :combined_energy_factor => 2.62,
                             :control_type => "moisture" }
  elsif ['valid-appliances-gas.xml'].include? hpxml_file
    clothes_dryer_values = { :id => "ClothesDryer",
                             :location => "living space",
                             :fuel_type => "natural gas",
                             :energy_factor => 2.67,
                             :control_type => "moisture" }
  elsif ['valid-foundation-unconditioned-basement.xml'].include? hpxml_file
    clothes_dryer_values[:location] = "basement - unconditioned"
  elsif ['valid-atticroof-conditioned.xml'].include? hpxml_file
    clothes_dryer_values[:location] = "basement - conditioned"
  elsif ['invalid_files/invalid-clothes-dryer-location.xml'].include? hpxml_file
    clothes_dryer_values[:location] = "garage"
  end
  return clothes_dryer_values
end

def get_hpxml_file_dishwasher_values(hpxml_file, dishwasher_values)
  if ['valid.xml'].include? hpxml_file
    dishwasher_values = { :id => "Dishwasher",
                          :rated_annual_kwh => 100,
                          :place_setting_capacity => 12 }
  elsif ['valid-appliances-none.xml'].include? hpxml_file
    dishwasher_values = {}
  elsif ['valid-appliances-dishwasher-ef.xml'].include? hpxml_file
    dishwasher_values = { :id => "Dishwasher",
                          :energy_factor => 0.5,
                          :place_setting_capacity => 8 }
  end
  return dishwasher_values
end

def get_hpxml_file_refrigerator_values(hpxml_file, refrigerator_values)
  if ['valid.xml'].include? hpxml_file
    refrigerator_values = { :id => "Refrigerator",
                            :location => "living space",
                            :rated_annual_kwh => 609 }
  elsif ['valid-appliances-none.xml'].include? hpxml_file
    refrigerator_values = {}
  elsif ['valid-foundation-unconditioned-basement.xml'].include? hpxml_file
    refrigerator_values[:location] = "basement - unconditioned"
  elsif ['valid-atticroof-conditioned.xml'].include? hpxml_file
    refrigerator_values[:location] = "basement - conditioned"
  elsif ['invalid_files/invalid-refrigerator-location.xml'].include? hpxml_file
    refrigerator_values[:location] = "garage"
  end
  return refrigerator_values
end

def get_hpxml_file_cooking_range_values(hpxml_file, cooking_range_values)
  if ['valid.xml'].include? hpxml_file
    cooking_range_values = { :id => "Range",
                             :fuel_type => "electricity",
                             :is_induction => true }
  elsif ['valid-appliances-none.xml'].include? hpxml_file
    cooking_range_values = {}
  elsif ['valid-appliances-gas.xml'].include? hpxml_file
    cooking_range_values[:fuel_type] = "natural gas"
    cooking_range_values[:is_induction] = false
  end
  return cooking_range_values
end

def get_hpxml_file_oven_values(hpxml_file, oven_values)
  if ['valid.xml'].include? hpxml_file
    oven_values = { :id => "Oven",
                    :is_convection => true }
  elsif ['valid-appliances-none.xml'].include? hpxml_file
    oven_values = {}
  end
  return oven_values
end

def get_hpxml_file_lighting_values(hpxml_file, lighting_values)
  if ['valid.xml'].include? hpxml_file
    lighting_values = { :fraction_tier_i_interior => 0.5,
                        :fraction_tier_i_exterior => 0.5,
                        :fraction_tier_i_garage => 0.5,
                        :fraction_tier_ii_interior => 0.25,
                        :fraction_tier_ii_exterior => 0.25,
                        :fraction_tier_ii_garage => 0.25 }
  elsif ['valid-misc-lighting-none.xml'].include? hpxml_file
    lighting_values = {}
  end
  return lighting_values
end

def get_hpxml_file_ceiling_fan_values(hpxml_file, ceiling_fans_values)
  if ['valid-misc-ceiling-fans.xml'].include? hpxml_file
    ceiling_fans_values << { :id => "CeilingFan",
                             :efficiency => 100,
                             :quantity => 2 }
  end
  return ceiling_fans_values
end

def get_hpxml_file_plug_loads_values(hpxml_file, plug_loads_values)
  if ['valid-misc-loads-detailed.xml'].include? hpxml_file
    plug_loads_values << { :id => "PlugLoadMisc",
                           :plug_load_type => "other",
                           :kWh_per_year => 7302,
                           :frac_sensible => 0.82,
                           :frac_latent => 0.18 }
    plug_loads_values << { :id => "PlugLoadMisc2",
                           :plug_load_type => "TV other",
                           :kWh_per_year => 400 }
  end
  return plug_loads_values
end

def get_hpxml_file_misc_load_schedule_values(hpxml_file, misc_load_schedule_values)
  if ['valid-misc-loads-detailed.xml'].include? hpxml_file
    misc_load_schedule_values = { :weekday_fractions => "0.020, 0.020, 0.020, 0.020, 0.020, 0.034, 0.043, 0.085, 0.050, 0.030, 0.030, 0.041, 0.030, 0.025, 0.026, 0.026, 0.039, 0.042, 0.045, 0.070, 0.070, 0.073, 0.073, 0.066",
                                  :weekend_fractions => "0.020, 0.020, 0.020, 0.020, 0.020, 0.034, 0.043, 0.085, 0.050, 0.030, 0.030, 0.041, 0.030, 0.025, 0.026, 0.026, 0.039, 0.042, 0.045, 0.070, 0.070, 0.073, 0.073, 0.066",
                                  :monthly_multipliers => "1.0, 1.0, 1.0, 1.0, 1.0, 1.0, 1.0, 1.0, 1.0, 1.0, 1.0, 1.0" }
  end
  return misc_load_schedule_values
end<|MERGE_RESOLUTION|>--- conflicted
+++ resolved
@@ -494,14 +494,11 @@
       end
       HPXML.add_misc_loads_schedule(hpxml: hpxml, **misc_load_schedule_values) unless misc_load_schedule_values.empty?
 
-<<<<<<< HEAD
-=======
       if ['invalid_files/invalid-missing-elements.xml'].include? derivative
         hpxml.elements["Building/BuildingDetails/BuildingSummary/BuildingConstruction"].elements.delete("NumberofConditionedFloors")
         hpxml.elements["Building/BuildingDetails/BuildingSummary/BuildingConstruction"].elements.delete("ConditionedFloorArea")
       end
 
->>>>>>> aed95c97
       hpxml_path = File.join(tests_dir, derivative)
 
       # Validate file against HPXML schema
@@ -512,12 +509,8 @@
       end
 
       XMLHelper.write_file(hpxml_doc, hpxml_path)
-<<<<<<< HEAD
-    rescue
-=======
     rescue Exception => e
       puts "\n#{e}\n#{e.backtrace.join('\n')}"
->>>>>>> aed95c97
       puts "\nError: Did not successfully generate #{derivative}."
       exit!
     end
