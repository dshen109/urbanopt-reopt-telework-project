--- conflicted
+++ resolved
@@ -26,26 +26,34 @@
   # Hash of HPXML -> Parent HPXML
   hpxmls_files = {
     'base.xml' => nil,
-<<<<<<< HEAD
-
-=======
+
     'invalid_files/bad-wmo.xml' => 'base.xml',
     'invalid_files/bad-site-neighbor-azimuth.xml' => 'base-site-neighbors.xml',
+    'invalid_files/cfis-with-hydronic-distribution.xml' => 'base-hvac-boiler-gas-only.xml',
     'invalid_files/clothes-washer-location.xml' => 'base.xml',
+    'invalid_files/clothes-washer-location-other.xml' => 'base.xml',
     'invalid_files/clothes-dryer-location.xml' => 'base.xml',
-    'invalid_files/duct-location.xml.skip' => 'base.xml',
-    'invalid_files/refrigerator-location.xml' => 'base.xml',
-    'invalid_files/water-heater-location.xml' => 'base.xml',
+    'invalid_files/clothes-dryer-location-other.xml' => 'base.xml',
+    'invalid_files/dhw-frac-load-served.xml' => 'base-dhw-multiple.xml',
+    'invalid_files/duct-location.xml' => 'base.xml',
+    'invalid_files/duct-location-other.xml' => 'base.xml',
+    'invalid_files/hvac-distribution-multiple-attached-cooling.xml' => 'base-hvac-multiple.xml',
+    'invalid_files/hvac-distribution-multiple-attached-heating.xml' => 'base-hvac-multiple.xml',
+    'invalid_files/hvac-frac-load-served.xml' => 'base-hvac-multiple.xml',
     'invalid_files/missing-elements.xml' => 'base.xml',
     'invalid_files/missing-surfaces.xml' => 'base.xml',
     'invalid_files/net-area-negative-roof.xml' => 'base-enclosure-skylights.xml',
     'invalid_files/net-area-negative-wall.xml' => 'base.xml',
-    'invalid_files/unattached-cfis.xml.skip' => 'base.xml',
+    'invalid_files/refrigerator-location.xml' => 'base.xml',
+    'invalid_files/refrigerator-location-other.xml' => 'base.xml',
+    'invalid_files/unattached-cfis.xml' => 'base.xml',
     'invalid_files/unattached-door.xml' => 'base.xml',
-    'invalid_files/unattached-hvac.xml.skip' => 'base.xml',
+    'invalid_files/unattached-hvac-distribution.xml' => 'base.xml',
     'invalid_files/unattached-skylight.xml' => 'base-enclosure-skylights.xml',
     'invalid_files/unattached-window.xml' => 'base.xml',
->>>>>>> e3ab5c9f
+    'invalid_files/water-heater-location.xml' => 'base.xml',
+    'invalid_files/water-heater-location-other.xml' => 'base.xml',
+
     'base-addenda-exclude-g.xml' => 'base.xml',
     'base-addenda-exclude-g-e.xml' => 'base.xml',
     'base-addenda-exclude-g-e-a.xml' => 'base.xml',
@@ -76,13 +84,9 @@
     'base-dhw-tank-oil.xml' => 'base.xml',
     'base-dhw-tank-propane.xml' => 'base.xml',
     'base-dhw-uef.xml' => 'base.xml',
-<<<<<<< HEAD
-    'base-enclosure-multiple-walls.xml' => 'base.xml',
-=======
     'base-enclosure-2stories.xml' => 'base.xml',
     'base-enclosure-2stories-garage.xml' => 'base-enclosure-2stories.xml',
     'base-enclosure-garage.xml' => 'base.xml',
->>>>>>> e3ab5c9f
     'base-enclosure-no-natural-ventilation.xml' => 'base.xml',
     'base-enclosure-orientation-45.xml' => 'base.xml',
     'base-enclosure-overhangs.xml' => 'base.xml',
@@ -120,10 +124,7 @@
     'base-hvac-central-ac-only-2-speed.xml' => 'base.xml',
     'base-hvac-central-ac-only-var-speed.xml' => 'base.xml',
     'base-hvac-dse.xml' => 'base.xml',
-<<<<<<< HEAD
     'base-hvac-ducts-in-conditioned-space.xml' => 'base.xml',
-=======
->>>>>>> e3ab5c9f
     'base-hvac-elec-resistance-only.xml' => 'base.xml',
     'base-hvac-furnace-elec-only.xml' => 'base.xml',
     'base-hvac-furnace-gas-central-ac-2-speed.xml' => 'base.xml',
@@ -170,37 +171,8 @@
     'base-pv-module-standard.xml' => 'base.xml',
     'base-pv-module-thinfilm.xml' => 'base.xml',
     'base-pv-multiple.xml' => 'base.xml',
-<<<<<<< HEAD
-
-    'invalid_files/bad-wmo.xml' => 'base.xml',
-    'invalid_files/cfis-with-hydronic-distribution.xml' => 'base-hvac-boiler-gas-only.xml',
-    'invalid_files/clothes-washer-location.xml' => 'base.xml',
-    'invalid_files/clothes-washer-location-other.xml' => 'base.xml',
-    'invalid_files/clothes-dryer-location.xml' => 'base.xml',
-    'invalid_files/clothes-dryer-location-other.xml' => 'base.xml',
-    'invalid_files/dhw-frac-load-served.xml' => 'base-dhw-multiple.xml',
-    'invalid_files/duct-location.xml' => 'base.xml',
-    'invalid_files/duct-location-other.xml' => 'base.xml',
-    'invalid_files/hvac-distribution-multiple-attached-cooling.xml' => 'base-hvac-multiple.xml',
-    'invalid_files/hvac-distribution-multiple-attached-heating.xml' => 'base-hvac-multiple.xml',
-    'invalid_files/hvac-frac-load-served.xml' => 'base-hvac-multiple.xml',
-    'invalid_files/missing-elements.xml' => 'base.xml',
-    'invalid_files/missing-surfaces.xml' => 'base.xml',
-    'invalid_files/net-area-negative-roof.xml' => 'base-enclosure-skylights.xml',
-    'invalid_files/net-area-negative-wall.xml' => 'base.xml',
-    'invalid_files/refrigerator-location.xml' => 'base.xml',
-    'invalid_files/refrigerator-location-other.xml' => 'base.xml',
-    'invalid_files/unattached-cfis.xml' => 'base.xml',
-    'invalid_files/unattached-door.xml' => 'base.xml',
-    'invalid_files/unattached-hvac-distribution.xml' => 'base.xml',
-    'invalid_files/unattached-skylight.xml' => 'base-enclosure-skylights.xml',
-    'invalid_files/unattached-window.xml' => 'base.xml',
-    'invalid_files/water-heater-location.xml' => 'base.xml',
-    'invalid_files/water-heater-location-other.xml' => 'base.xml',
-
-=======
     'base-site-neighbors.xml' => 'base.xml',
->>>>>>> e3ab5c9f
+
     'cfis/base-cfis.xml' => 'base.xml',
     'cfis/base-hvac-air-to-air-heat-pump-1-speed-cfis.xml' => 'base-hvac-air-to-air-heat-pump-1-speed.xml',
     'cfis/base-hvac-air-to-air-heat-pump-2-speed-cfis.xml' => 'base-hvac-air-to-air-heat-pump-2-speed.xml',
@@ -979,21 +951,16 @@
                                    :under_slab_insulation_r_value => 0,
                                    :carpet_fraction => 0,
                                    :carpet_r_value => 0 }]]
-<<<<<<< HEAD
+  elsif ['base-foundation-unconditioned-basement-above-grade.xml'].include? hpxml_file
+    foundations_slabs_values[0][0][:depth_below_grade] = 4
   elsif ['base-foundation-slab.xml'].include? hpxml_file or
         hpxml_file.include? 'hvac_partial' or
         hpxml_file.include? 'hvac_multiple' or
         hpxml_file.include? 'hvac_base' or
         hpxml_file.include? 'hvac_dse' or
         hpxml_file.include? 'hvac_load_fracs'
-    foundations_slabs_values[0][0][:under_slab_insulation_width] = 2
-=======
-  elsif ['base-foundation-unconditioned-basement-above-grade.xml'].include? hpxml_file
-    foundations_slabs_values[0][0][:depth_below_grade] = 4
-  elsif ['base-foundation-slab.xml'].include? hpxml_file
     foundations_slabs_values[0][0][:under_slab_insulation_width] = nil
     foundations_slabs_values[0][0][:under_slab_insulation_spans_entire_slab] = true
->>>>>>> e3ab5c9f
     foundations_slabs_values[0][0][:depth_below_grade] = 0
     foundations_slabs_values[0][0][:under_slab_insulation_r_value] = 5
     foundations_slabs_values[0][0][:carpet_fraction] = 1
@@ -1148,18 +1115,13 @@
                            :emittance => 0.9,
                            :insulation_assembly_r_value => 23.0 }]
   elsif ['base-foundation-pier-beam.xml',
-<<<<<<< HEAD
          'base-foundation-slab.xml'].include? hpxml_file or
         hpxml_file.include? 'hvac_partial' or
         hpxml_file.include? 'hvac_multiple' or
         hpxml_file.include? 'hvac_base' or
         hpxml_file.include? 'hvac_dse' or
         hpxml_file.include? 'hvac_load_fracs'
-    rim_joists_values.delete_at(1)
-=======
-         'base-foundation-slab.xml'].include? hpxml_file
     rim_joists_values = []
->>>>>>> e3ab5c9f
   elsif ['base-foundation-unconditioned-basement.xml'].include? hpxml_file
     for i in 0..rim_joists_values.size - 1
       rim_joists_values[i][:interior_adjacent_to] = "basement - unconditioned"
@@ -1981,15 +1943,11 @@
   elsif ['base-atticroof-vented.xml'].include? hpxml_file
     ducts_values[0][0][:duct_location] = "attic - vented"
     ducts_values[0][1][:duct_location] = "attic - vented"
-<<<<<<< HEAD
-  elsif ['invalid_files/duct-location.xml'].include? hpxml_file
-=======
   elsif ['base-atticroof-conditioned.xml'].include? hpxml_file
     ducts_values[0][0][:duct_location] = "attic - conditioned"
     ducts_values[0][1][:duct_location] = "attic - conditioned"
   elsif ['base-enclosure-garage.xml',
-         'invalid_files/duct-location.xml.skip'].include? hpxml_file
->>>>>>> e3ab5c9f
+         'invalid_files/duct-location.xml'].include? hpxml_file
     ducts_values[0][0][:duct_location] = "garage"
     ducts_values[0][1][:duct_location] = "garage"
   elsif ['invalid_files/duct-location-other.xml'].include? hpxml_file
@@ -2268,13 +2226,10 @@
     water_heating_systems_values[0][:location] = "basement - conditioned"
   elsif ['invalid_files/water-heater-location.xml'].include? hpxml_file
     water_heating_systems_values[0][:location] = "crawlspace - vented"
-<<<<<<< HEAD
   elsif ['invalid_files/water-heater-location-other.xml'].include? hpxml_file
     water_heating_systems_values[0][:location] = "unconditioned space"
-=======
   elsif ['base-enclosure-garage.xml'].include? hpxml_file
     water_heating_systems_values[0][:location] = "garage"
->>>>>>> e3ab5c9f
   elsif ['base-dhw-none.xml'].include? hpxml_file
     water_heating_systems_values = []
   elsif hpxml_file.include? 'water_heating_multiple' and not water_heating_systems_values.nil? and water_heating_systems_values.size > 0
