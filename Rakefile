--- conflicted
+++ resolved
@@ -743,30 +743,12 @@
 
 def get_hpxml_file_attics_roofs_values(hpxml_file, attics_roofs_values)
   if ['base.xml'].include? hpxml_file
-<<<<<<< HEAD
-    attics_roofs_values = [[{ :id => "AtticRoofNorth",
-                              :area => 755,
-                              :azimuth => 0,
+    attics_roofs_values = [[{ :id => "AtticRoof",
+                              :area => 1510,
                               :solar_absorptance => 0.75,
                               :emittance => 0.9,
                               :pitch => 6,
                               :radiant_barrier => false,
-                              :insulation_assembly_r_value => 2.3 },
-                            { :id => "AtticRoofSouth",
-                              :area => 755,
-                              :azimuth => 180,
-=======
-    attics_roofs_values = [[{ :id => "AtticRoof",
-                              :area => 1510,
->>>>>>> 31aae683
-                              :solar_absorptance => 0.75,
-                              :emittance => 0.9,
-                              :pitch => 6,
-                              :radiant_barrier => false,
-<<<<<<< HEAD
-=======
-                              :insulation_id => "AtticRoofIns",
->>>>>>> 31aae683
                               :insulation_assembly_r_value => 2.3 }]]
   elsif ['base-atticroof-flat.xml'].include? hpxml_file
     attics_roofs_values = [[{ :id => "AtticRoof",
@@ -783,18 +765,6 @@
                               :emittance => 0.9,
                               :pitch => 6,
                               :radiant_barrier => false,
-<<<<<<< HEAD
-                              :insulation_assembly_r_value => 25.8 },
-                            { :id => "AtticRoofSouthCond",
-                              :area => 503,
-                              :azimuth => 180,
-                              :solar_absorptance => 0.75,
-                              :emittance => 0.9,
-                              :pitch => 6,
-                              :radiant_barrier => false,
-=======
-                              :insulation_id => "AtticRoofCondIns",
->>>>>>> 31aae683
                               :insulation_assembly_r_value => 25.8 }]]
     attics_roofs_values << [{ :id => "AtticRoofUncond",
                               :area => 504,
@@ -802,42 +772,19 @@
                               :emittance => 0.9,
                               :pitch => 6,
                               :radiant_barrier => false,
-<<<<<<< HEAD
-                              :insulation_assembly_r_value => 2.3 },
-                            { :id => "AtticRoofSouthUncond",
-                              :area => 252,
-                              :azimuth => 180,
-                              :solar_absorptance => 0.75,
-                              :emittance => 0.9,
-                              :pitch => 6,
-                              :radiant_barrier => false,
                               :insulation_assembly_r_value => 2.3 }]
   elsif ['base-atticroof-cathedral.xml'].include? hpxml_file
     attics_roofs_values[0][0][:insulation_assembly_r_value] = 25.8
-    attics_roofs_values[0][1][:insulation_assembly_r_value] = 25.8
   elsif ['base-enclosure-garage.xml'].include? hpxml_file
-    attics_roofs_values[0] << { :id => "AtticRoofNorthGarage",
-                                :area => 335,
-                                :azimuth => 0,
+    attics_roofs_values[0] << { :id => "AtticRoofGarage",
+                                :area => 670,
                                 :solar_absorptance => 0.75,
                                 :emittance => 0.9,
                                 :pitch => 6,
                                 :radiant_barrier => false,
                                 :insulation_assembly_r_value => 2.3 }
-    attics_roofs_values[0] << { :id => "AtticRoofSouthGarage",
-                                :area => 335,
-                                :azimuth => 180,
-                                :solar_absorptance => 0.75,
-                                :emittance => 0.9,
-                                :pitch => 6,
-                                :radiant_barrier => false,
-                                :insulation_assembly_r_value => 2.3 }
-=======
-                              :insulation_id => "AtticRoofUncondIns",
-                              :insulation_assembly_r_value => 2.3 }]
   elsif ['base-atticroof-cathedral.xml'].include? hpxml_file
     attics_roofs_values[0][0][:insulation_assembly_r_value] = 25.8
->>>>>>> 31aae683
   end
   return attics_roofs_values
 end
@@ -856,20 +803,9 @@
                                :adjacent_to => "living space",
                                :area => 900,
                                :insulation_assembly_r_value => 2.1 }]]
-<<<<<<< HEAD
-    attics_floors_values << [{ :id => "AtticFloorNorthUncond",
-                               :adjacent_to => "living space",
-                               :area => 225,
-                               :insulation_assembly_r_value => 39.3 },
-                             { :id => "AtticFloorSouthUncond",
-                               :adjacent_to => "living space",
-                               :area => 225,
-=======
     attics_floors_values << [{ :id => "AtticFloorUncond",
                                :adjacent_to => "living space",
                                :area => 450,
-                               :insulation_id => "AtticFloorUncondIns",
->>>>>>> 31aae683
                                :insulation_assembly_r_value => 39.3 }]
   elsif ['base-enclosure-garage.xml'].include? hpxml_file
     attics_floors_values[0] << { :id => "AtticFloorGarage",
@@ -882,28 +818,12 @@
 
 def get_hpxml_file_attics_walls_values(hpxml_file, attics_walls_values)
   if ['base.xml'].include? hpxml_file
-<<<<<<< HEAD
-    attics_walls_values = [[{ :id => "AtticGableEast",
-                              :adjacent_to => "outside",
-                              :wall_type => "WoodStud",
-                              :area => 145,
-                              :azimuth => 90,
-                              :solar_absorptance => 0.75,
-                              :emittance => 0.9,
-                              :insulation_assembly_r_value => 4.0 },
-                            { :id => "AtticGableWest",
-=======
     attics_walls_values = [[{ :id => "AtticGable",
->>>>>>> 31aae683
                               :adjacent_to => "outside",
                               :wall_type => "WoodStud",
                               :area => 290,
                               :solar_absorptance => 0.75,
                               :emittance => 0.9,
-<<<<<<< HEAD
-=======
-                              :insulation_id => "AtticGableIns",
->>>>>>> 31aae683
                               :insulation_assembly_r_value => 4.0 }]]
   elsif ['base-atticroof-flat.xml'].include? hpxml_file
     attics_walls_values[0].delete_at(0)
@@ -911,33 +831,9 @@
     attics_walls_values = [[{ :id => "AtticGableCond",
                               :adjacent_to => "outside",
                               :wall_type => "WoodStud",
-<<<<<<< HEAD
-                              :area => 120,
-                              :azimuth => 90,
-                              :solar_absorptance => 0.75,
-                              :emittance => 0.9,
-                              :insulation_assembly_r_value => 23.0 },
-                            { :id => "AtticGableWestCond",
-                              :adjacent_to => "outside",
-                              :wall_type => "WoodStud",
-                              :area => 120,
-                              :azimuth => 270,
-                              :solar_absorptance => 0.75,
-                              :emittance => 0.9,
-                              :insulation_assembly_r_value => 23.0 },
-                            { :id => "AtticKneeWallNorth",
-                              :adjacent_to => "attic - unvented",
-                              :wall_type => "WoodStud",
-                              :area => 158,
-                              :azimuth => 0,
-                              :solar_absorptance => 0.75,
-                              :emittance => 0.9,
-=======
                               :area => 240,
                               :solar_absorptance => 0.75,
                               :emittance => 0.9,
-                              :insulation_id => "AtticGableCondIns",
->>>>>>> 31aae683
                               :insulation_assembly_r_value => 23.0 },
                             { :id => "AtticKneeWall",
                               :adjacent_to => "attic - unvented",
@@ -945,10 +841,6 @@
                               :area => 316,
                               :solar_absorptance => 0.75,
                               :emittance => 0.9,
-<<<<<<< HEAD
-=======
-                              :insulation_id => "AtticKneeWallIns",
->>>>>>> 31aae683
                               :insulation_assembly_r_value => 23.0 }]]
     attics_walls_values << [{ :id => "AtticGableUncond",
                               :adjacent_to => "attic - unvented",
@@ -956,18 +848,6 @@
                               :area => 50,
                               :solar_absorptance => 0.75,
                               :emittance => 0.9,
-<<<<<<< HEAD
-                              :insulation_assembly_r_value => 4.0 },
-                            { :id => "AtticGableWestUncond",
-                              :adjacent_to => "attic - unvented",
-                              :wall_type => "WoodStud",
-                              :area => 25,
-                              :azimuth => 270,
-                              :solar_absorptance => 0.75,
-                              :emittance => 0.9,
-=======
-                              :insulation_id => "AtticGableUncondIns",
->>>>>>> 31aae683
                               :insulation_assembly_r_value => 4.0 }]
   elsif ['base-atticroof-cathedral.xml'].include? hpxml_file
     attics_walls_values[0][0][:insulation_assembly_r_value] = 23.0
@@ -1159,45 +1039,19 @@
     garages_walls_values = [[]]
   elsif ['base-enclosure-2stories-garage.xml'].include? hpxml_file
     # exterior surfaces below; interzonal surfaces specified in Walls element
-    garages_walls_values = [[{ :id => "GarageWallSouth",
+    garages_walls_values = [[{ :id => "GarageWall",
                                :adjacent_to => "outside",
                                :wall_type => "WoodStud",
-                               :area => 400,
-                               :azimuth => 180,
-                               :solar_absorptance => 0.75,
-                               :emittance => 0.9,
-                               :insulation_assembly_r_value => 4 },
-                             { :id => "GarageWallEast",
-                               :adjacent_to => "outside",
-                               :wall_type => "WoodStud",
-                               :area => 400,
-                               :azimuth => 90,
+                               :area => 800,
                                :solar_absorptance => 0.75,
                                :emittance => 0.9,
                                :insulation_assembly_r_value => 4 }]]
   elsif ['base-enclosure-garage.xml'].include? hpxml_file
     # exterior surfaces below; interzonal surface specified in Walls element
-    garages_walls_values = [[{ :id => "GarageWallNorth",
+    garages_walls_values = [[{ :id => "GarageWall",
                                :adjacent_to => "outside",
                                :wall_type => "WoodStud",
-                               :area => 160,
-                               :azimuth => 0,
-                               :solar_absorptance => 0.75,
-                               :emittance => 0.9,
-                               :insulation_assembly_r_value => 4 },
-                             { :id => "GarageWallSouth",
-                               :adjacent_to => "outside",
-                               :wall_type => "WoodStud",
-                               :area => 160,
-                               :azimuth => 180,
-                               :solar_absorptance => 0.75,
-                               :emittance => 0.9,
-                               :insulation_assembly_r_value => 4 },
-                             { :id => "GarageWallEast",
-                               :adjacent_to => "outside",
-                               :wall_type => "WoodStud",
-                               :area => 240,
-                               :azimuth => 90,
+                               :area => 560,
                                :solar_absorptance => 0.75,
                                :emittance => 0.9,
                                :insulation_assembly_r_value => 4 }]]
@@ -1232,35 +1086,10 @@
   if ['base.xml'].include? hpxml_file
     # TODO: Other geometry values (e.g., building volume) assume
     # no rim joists.
-    rim_joists_values = [{ :id => "RimJoistNorthFoundation",
+    rim_joists_values = [{ :id => "RimJoistFoundation",
                            :exterior_adjacent_to => "outside",
                            :interior_adjacent_to => "living space",
-                           :area => 35,
-                           :azimuth => 0,
-                           :solar_absorptance => 0.75,
-                           :emittance => 0.9,
-                           :insulation_assembly_r_value => 23.0 },
-                         { :id => "RimJoistSouthFoundation",
-                           :exterior_adjacent_to => "outside",
-                           :interior_adjacent_to => "living space",
-                           :area => 35,
-                           :azimuth => 180,
-                           :solar_absorptance => 0.75,
-                           :emittance => 0.9,
-                           :insulation_assembly_r_value => 23.0 },
-                         { :id => "RimJoistEastFoundation",
-                           :exterior_adjacent_to => "outside",
-                           :interior_adjacent_to => "living space",
-                           :area => 23,
-                           :azimuth => 90,
-                           :solar_absorptance => 0.75,
-                           :emittance => 0.9,
-                           :insulation_assembly_r_value => 23.0 },
-                         { :id => "RimJoistWestFoundation",
-                           :exterior_adjacent_to => "outside",
-                           :interior_adjacent_to => "living space",
-                           :area => 23,
-                           :azimuth => 270,
+                           :area => 116,
                            :solar_absorptance => 0.75,
                            :emittance => 0.9,
                            :insulation_assembly_r_value => 23.0 }]
@@ -1281,111 +1110,34 @@
     end
   elsif ['base-foundation-multiple.xml'].include? hpxml_file
     rim_joists_values[0][:exterior_adjacent_to] = "crawlspace - unvented"
-    rim_joists_values << { :id => "RimJoistNorthCrawlspace",
+    rim_joists_values << { :id => "RimJoistCrawlspace",
                            :exterior_adjacent_to => "outside",
                            :interior_adjacent_to => "crawlspace - unvented",
-                           :area => 35,
-                           :azimuth => 0,
-                           :solar_absorptance => 0.75,
-                           :emittance => 0.9,
-                           :insulation_assembly_r_value => 23.0 }
-    rim_joists_values << { :id => "RimJoistEastCrawlspace",
-                           :exterior_adjacent_to => "outside",
-                           :interior_adjacent_to => "crawlspace - unvented",
-                           :area => 23,
-                           :azimuth => 90,
-                           :solar_absorptance => 0.75,
-                           :emittance => 0.9,
-                           :insulation_assembly_r_value => 23.0 }
-    rim_joists_values << { :id => "RimJoistWestCrawlspace",
-                           :exterior_adjacent_to => "outside",
-                           :interior_adjacent_to => "crawlspace - unvented",
-                           :area => 23,
-                           :azimuth => 270,
+                           :area => 81,
                            :solar_absorptance => 0.75,
                            :emittance => 0.9,
                            :insulation_assembly_r_value => 23.0 }
   elsif ['base-enclosure-2stories.xml'].include? hpxml_file
-    rim_joists_values << { :id => "RimJoistNorth2ndStory",
+    rim_joists_values << { :id => "RimJoist2ndStory",
                            :exterior_adjacent_to => "outside",
                            :interior_adjacent_to => "living space",
-                           :area => 35,
-                           :azimuth => 0,
+                           :area => 116,
                            :solar_absorptance => 0.75,
                            :emittance => 0.9,
                            :insulation_assembly_r_value => 23.0 }
-    rim_joists_values << { :id => "RimJoistSouth2ndStory",
-                           :exterior_adjacent_to => "outside",
-                           :interior_adjacent_to => "living space",
-                           :area => 35,
-                           :azimuth => 180,
-                           :solar_absorptance => 0.75,
-                           :emittance => 0.9,
-                           :insulation_assembly_r_value => 23.0 }
-    rim_joists_values << { :id => "RimJoistEast2ndStory",
-                           :exterior_adjacent_to => "outside",
-                           :interior_adjacent_to => "living space",
-                           :area => 23,
-                           :azimuth => 90,
-                           :solar_absorptance => 0.75,
-                           :emittance => 0.9,
-                           :insulation_assembly_r_value => 23.0 }
-    rim_joists_values << { :id => "RimJoistWest2ndStory",
-                           :exterior_adjacent_to => "outside",
-                           :interior_adjacent_to => "living space",
-                           :area => 23,
-                           :azimuth => 270,
-                           :solar_absorptance => 0.75,
-                           :emittance => 0.9,
-                           :insulation_assembly_r_value => 23.0 }
   end
   return rim_joists_values
 end
 
 def get_hpxml_file_walls_values(hpxml_file, walls_values)
   if ['base.xml'].include? hpxml_file
-<<<<<<< HEAD
-    walls_values = [{ :id => "WallNorth",
-                      :exterior_adjacent_to => "outside",
-                      :interior_adjacent_to => "living space",
-                      :wall_type => "WoodStud",
-                      :area => 360,
-                      :azimuth => 0,
-                      :solar_absorptance => 0.75,
-                      :emittance => 0.9,
-                      :insulation_assembly_r_value => 23 },
-                    { :id => "WallSouth",
-=======
     walls_values = [{ :id => "Wall",
->>>>>>> 31aae683
                       :exterior_adjacent_to => "outside",
                       :interior_adjacent_to => "living space",
                       :wall_type => "WoodStud",
                       :area => 1200,
                       :solar_absorptance => 0.75,
                       :emittance => 0.9,
-<<<<<<< HEAD
-                      :insulation_assembly_r_value => 23 },
-                    { :id => "WallEast",
-                      :exterior_adjacent_to => "outside",
-                      :interior_adjacent_to => "living space",
-                      :wall_type => "WoodStud",
-                      :area => 240,
-                      :azimuth => 90,
-                      :solar_absorptance => 0.75,
-                      :emittance => 0.9,
-                      :insulation_assembly_r_value => 23 },
-                    { :id => "WallWest",
-                      :exterior_adjacent_to => "outside",
-                      :interior_adjacent_to => "living space",
-                      :wall_type => "WoodStud",
-                      :area => 240,
-                      :azimuth => 270,
-                      :solar_absorptance => 0.75,
-                      :emittance => 0.9,
-=======
-                      :insulation_id => "WallIns",
->>>>>>> 31aae683
                       :insulation_assembly_r_value => 23 }]
   elsif ['base-enclosure-walltype-cmu.xml'].include? hpxml_file
     for i in 0..walls_values.size - 1
@@ -1445,72 +1197,45 @@
                       :area => 100,
                       :solar_absorptance => 0.75,
                       :emittance => 0.9,
-<<<<<<< HEAD
-=======
-                      :insulation_id => "WallGarageIns",
->>>>>>> 31aae683
                       :insulation_assembly_r_value => 4 }
   elsif ['base-enclosure-2stories.xml'].include? hpxml_file
     for i in 0..walls_values.size - 1
       walls_values[i][:area] *= 2.0
     end
   elsif ['base-enclosure-2stories-garage.xml'].include? hpxml_file
-    walls_values = [{ :id => "WallNorth",
+    walls_values = [{ :id => "Wall",
                       :exterior_adjacent_to => "outside",
                       :interior_adjacent_to => "living space",
                       :wall_type => "WoodStud",
-                      :area => 360,
-                      :azimuth => 0,
+                      :area => 880,
                       :solar_absorptance => 0.75,
                       :emittance => 0.9,
                       :insulation_assembly_r_value => 23 },
-                    { :id => "WallSouth",
-                      :exterior_adjacent_to => "outside",
-                      :interior_adjacent_to => "living space",
-                      :wall_type => "WoodStud",
-                      :area => 200,
-                      :azimuth => 180,
-                      :solar_absorptance => 0.75,
-                      :emittance => 0.9,
-                      :insulation_assembly_r_value => 23 },
-                    { :id => "WallSouthGarage",
+                    { :id => "WallGarage",
                       :exterior_adjacent_to => "garage",
                       :interior_adjacent_to => "living space",
                       :wall_type => "WoodStud",
-                      :area => 160,
-                      :azimuth => 180,
-                      :solar_absorptance => 0.75,
-                      :emittance => 0.9,
-                      :insulation_assembly_r_value => 23 },
-                    { :id => "WallEast",
-                      :exterior_adjacent_to => "outside",
-                      :interior_adjacent_to => "living space",
-                      :wall_type => "WoodStud",
-                      :area => 80,
-                      :azimuth => 90,
-                      :solar_absorptance => 0.75,
-                      :emittance => 0.9,
-                      :insulation_assembly_r_value => 23 },
-                    { :id => "WallEastGarage",
-                      :exterior_adjacent_to => "garage",
-                      :interior_adjacent_to => "living space",
-                      :wall_type => "WoodStud",
-                      :area => 160,
-                      :azimuth => 90,
-                      :solar_absorptance => 0.75,
-                      :emittance => 0.9,
-                      :insulation_assembly_r_value => 23 },
-                    { :id => "WallWest",
-                      :exterior_adjacent_to => "outside",
-                      :interior_adjacent_to => "living space",
-                      :wall_type => "WoodStud",
-                      :area => 240,
-                      :azimuth => 270,
+                      :area => 320,
                       :solar_absorptance => 0.75,
                       :emittance => 0.9,
                       :insulation_assembly_r_value => 23 }]
   elsif ['base-enclosure-garage.xml'].include? hpxml_file
-    walls_values[2][:exterior_adjacent_to] = "garage"
+    walls_values = [{ :id => "Wall",
+                      :exterior_adjacent_to => "outside",
+                      :interior_adjacent_to => "living space",
+                      :wall_type => "WoodStud",
+                      :area => 960,
+                      :solar_absorptance => 0.75,
+                      :emittance => 0.9,
+                      :insulation_assembly_r_value => 23 },
+                    { :id => "WallGarage",
+                      :exterior_adjacent_to => "garage",
+                      :interior_adjacent_to => "living space",
+                      :wall_type => "WoodStud",
+                      :area => 240,
+                      :solar_absorptance => 0.75,
+                      :emittance => 0.9,
+                      :insulation_assembly_r_value => 23 }]
   end
   return walls_values
 end
@@ -1572,13 +1297,13 @@
                         :azimuth => 90,
                         :ufactor => 0.33,
                         :shgc => 0.45,
-                        :wall_idref => "AtticGableEastCond" }
+                        :wall_idref => "AtticGableCond" }
     windows_values << { :id => "AtticGableWindowWest",
                         :area => 12,
                         :azimuth => 180,
                         :ufactor => 0.33,
                         :shgc => 0.45,
-                        :wall_idref => "AtticGableWestCond" }
+                        :wall_idref => "AtticGableCond" }
   elsif ['base-atticroof-cathedral.xml'].include? hpxml_file
     windows_values[0][:area] = 54
     windows_values[1][:area] = 54
@@ -1589,13 +1314,13 @@
                         :azimuth => 90,
                         :ufactor => 0.33,
                         :shgc => 0.45,
-                        :wall_idref => "AtticGableEast" }
+                        :wall_idref => "AtticGable" }
     windows_values << { :id => "AtticGableWindowWest",
                         :area => 12,
                         :azimuth => 180,
                         :ufactor => 0.33,
                         :shgc => 0.45,
-                        :wall_idref => "AtticGableWest" }
+                        :wall_idref => "AtticGable" }
   elsif ['base-enclosure-garage.xml'].include? hpxml_file
     windows_values.delete_at(2)
     windows_values << { :id => "GarageWindowEast",
@@ -1603,7 +1328,7 @@
                         :azimuth => 90,
                         :ufactor => 0.33,
                         :shgc => 0.45,
-                        :wall_idref => "GarageWallEast" }
+                        :wall_idref => "GarageWall" }
   elsif ['base-enclosure-2stories.xml'].include? hpxml_file
     windows_values[0][:area] = 108
     windows_values[1][:area] = 108
@@ -1682,7 +1407,7 @@
   elsif ['base-enclosure-garage.xml',
          'base-enclosure-2stories-garage.xml'].include? hpxml_file
     doors_values << { :id => "GarageDoorSouth",
-                      :wall_idref => "GarageWallSouth",
+                      :wall_idref => "GarageWall",
                       :area => 70,
                       :azimuth => 180,
                       :r_value => 4.4 }
