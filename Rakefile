--- conflicted
+++ resolved
@@ -1209,18 +1209,7 @@
                       :carpet_r_value => 0 }]
   elsif ['base-foundation-unconditioned-basement.xml'].include? hpxml_file
     slabs_values[0][:interior_adjacent_to] = "basement - unconditioned"
-<<<<<<< HEAD
-  elsif ['base-foundation-unconditioned-basement-above-grade.xml'].include? hpxml_file
-    slabs_values[0][:depth_below_grade] = 4
   elsif ['base-foundation-slab.xml'].include? hpxml_file
-=======
-  elsif ['base-foundation-slab.xml'].include? hpxml_file or
-        hpxml_file.include? 'hvac_partial' or
-        hpxml_file.include? 'hvac_multiple' or
-        hpxml_file.include? 'hvac_base' or
-        hpxml_file.include? 'hvac_dse' or
-        hpxml_file.include? 'hvac_load_fracs'
->>>>>>> 32ead24e
     slabs_values[0][:interior_adjacent_to] = "living space"
     slabs_values[0][:under_slab_insulation_width] = nil
     slabs_values[0][:under_slab_insulation_spans_entire_slab] = true
