require 'rake'
require 'rake/testtask'
require 'ci/reporter/rake/minitest'
require_relative "resources/hpxml"

desc 'update all measures'
task :update_measures do
  # Prevent NREL error regarding U: drive when not VPNed in
  ENV['HOME'] = 'C:' if !ENV['HOME'].nil? and ENV['HOME'].start_with? 'U:'
  ENV['HOMEDRIVE'] = 'C:\\' if !ENV['HOMEDRIVE'].nil? and ENV['HOMEDRIVE'].start_with? 'U:'

  # Apply rubocop
  command = "rubocop --auto-correct --format simple --only Layout"
  puts "Applying rubocop style to measures..."
  system(command)

  create_hpxmls

  puts "Done."
end

def create_hpxmls
  this_dir = File.dirname(__FILE__)
  tests_dir = File.join(this_dir, "tests")

  # Hash of HPXML -> Parent HPXML
  hpxmls_files = {
    'base.xml' => nil,

    'invalid_files/bad-wmo.xml' => 'base.xml',
    'invalid_files/bad-site-neighbor-azimuth.xml' => 'base-site-neighbors.xml',
    'invalid_files/cfis-with-hydronic-distribution.xml' => 'base-hvac-boiler-gas-only.xml',
    'invalid_files/clothes-washer-location.xml' => 'base.xml',
    'invalid_files/clothes-washer-location-other.xml' => 'base.xml',
    'invalid_files/clothes-dryer-location.xml' => 'base.xml',
    'invalid_files/clothes-dryer-location-other.xml' => 'base.xml',
    'invalid_files/dhw-frac-load-served.xml' => 'base-dhw-multiple.xml',
    'invalid_files/duct-location.xml' => 'base.xml',
    'invalid_files/duct-location-other.xml' => 'base.xml',
    'invalid_files/heat-pump-mixed-fixed-and-autosize-capacities.xml' => 'base-hvac-air-to-air-heat-pump-1-speed.xml',
    'invalid_files/heat-pump-mixed-fixed-and-autosize-capacities2.xml' => 'base-hvac-air-to-air-heat-pump-1-speed.xml',
    'invalid_files/heat-pump-mixed-fixed-and-autosize-capacities3.xml' => 'base-hvac-air-to-air-heat-pump-1-speed.xml',
    'invalid_files/heat-pump-mixed-fixed-and-autosize-capacities4.xml' => 'base-hvac-air-to-air-heat-pump-1-speed.xml',
    'invalid_files/hvac-distribution-multiple-attached-cooling.xml' => 'base-hvac-multiple.xml',
    'invalid_files/hvac-distribution-multiple-attached-heating.xml' => 'base-hvac-multiple.xml',
    'invalid_files/hvac-distribution-return-duct-leakage-missing.xml' => 'base-hvac-evap-cooler-only-ducted.xml',
    'invalid_files/hvac-dse-multiple-attached-cooling.xml' => 'base-hvac-dse.xml',
    'invalid_files/hvac-dse-multiple-attached-heating.xml' => 'base-hvac-dse.xml',
    'invalid_files/hvac-frac-load-served.xml' => 'base-hvac-multiple.xml',
    'invalid_files/invalid-relatedhvac-dhw-indirect.xml' => 'base-dhw-indirect.xml',
    'invalid_files/invalid-relatedhvac-desuperheater.xml' => 'base-hvac-central-ac-only-1-speed.xml',
    'invalid_files/missing-elements.xml' => 'base.xml',
    'invalid_files/missing-surfaces.xml' => 'base.xml',
    'invalid_files/net-area-negative-roof.xml' => 'base-enclosure-skylights.xml',
    'invalid_files/net-area-negative-wall.xml' => 'base.xml',
    'invalid_files/refrigerator-location.xml' => 'base.xml',
    'invalid_files/refrigerator-location-other.xml' => 'base.xml',
    'invalid_files/repeated-relatedhvac-dhw-indirect.xml' => 'base-dhw-indirect.xml',
    'invalid_files/repeated-relatedhvac-desuperheater.xml' => 'base-hvac-central-ac-only-1-speed.xml',
    'invalid_files/unattached-cfis.xml' => 'base.xml',
    'invalid_files/unattached-door.xml' => 'base.xml',
    'invalid_files/unattached-hvac-distribution.xml' => 'base.xml',
    'invalid_files/orphaned-hvac-distribution.xml' => 'base-hvac-room-ac-furnace-gas.xml',
    'invalid_files/unattached-skylight.xml' => 'base-enclosure-skylights.xml',
    'invalid_files/unattached-window.xml' => 'base.xml',
    'invalid_files/water-heater-location.xml' => 'base.xml',
    'invalid_files/water-heater-location-other.xml' => 'base.xml',

    'base-addenda-exclude-g.xml' => 'base.xml',
    'base-addenda-exclude-g-e.xml' => 'base.xml',
    'base-addenda-exclude-g-e-a.xml' => 'base.xml',
    'base-appliances-dishwasher-ef.xml' => 'base.xml',
    'base-appliances-dryer-cef.xml' => 'base.xml',
    'base-appliances-gas.xml' => 'base.xml',
    'base-appliances-wood.xml' => 'base.xml',
    'base-appliances-none.xml' => 'base.xml',
    'base-appliances-oil.xml' => 'base.xml',
    'base-appliances-propane.xml' => 'base.xml',
    'base-appliances-refrigerator-adjusted.xml' => 'base.xml',
    'base-appliances-washer-imef.xml' => 'base.xml',
    'base-atticroof-cathedral.xml' => 'base.xml',
    'base-atticroof-conditioned.xml' => 'base.xml',
    'base-atticroof-flat.xml' => 'base.xml',
    'base-atticroof-radiant-barrier.xml' => 'base-location-dallas-tx.xml',
    'base-atticroof-vented.xml' => 'base.xml',
    'base-atticroof-unvented-insulated-roof.xml' => 'base.xml',
    'base-dhw-combi-tankless.xml' => 'base-dhw-indirect.xml',
    'base-dhw-combi-tankless-outside.xml' => 'base-dhw-combi-tankless.xml',
    'base-dhw-desuperheater.xml' => 'base-hvac-central-ac-only-1-speed.xml',
    'base-dhw-desuperheater-tankless.xml' => 'base-hvac-central-ac-only-1-speed.xml',
    'base-dhw-desuperheater-2-speed.xml' => 'base-hvac-central-ac-only-2-speed.xml',
    'base-dhw-desuperheater-var-speed.xml' => 'base-hvac-central-ac-only-var-speed.xml',
    'base-dhw-desuperheater-gshp.xml' => 'base-hvac-ground-to-air-heat-pump.xml',
    'base-dhw-dwhr.xml' => 'base.xml',
    'base-dhw-indirect.xml' => 'base-hvac-boiler-gas-only.xml',
    'base-dhw-indirect-dse.xml' => 'base-dhw-indirect.xml',
    'base-dhw-indirect-outside.xml' => 'base-dhw-indirect.xml',
    'base-dhw-indirect-standbyloss.xml' => 'base-dhw-indirect.xml',
    'base-dhw-low-flow-fixtures.xml' => 'base.xml',
    'base-dhw-multiple.xml' => 'base-hvac-boiler-gas-only.xml',
    'base-dhw-none.xml' => 'base.xml',
    'base-dhw-recirc-demand.xml' => 'base.xml',
    'base-dhw-recirc-manual.xml' => 'base.xml',
    'base-dhw-recirc-nocontrol.xml' => 'base.xml',
    'base-dhw-recirc-temperature.xml' => 'base.xml',
    'base-dhw-recirc-timer.xml' => 'base.xml',
    'base-dhw-tank-gas.xml' => 'base.xml',
    'base-dhw-tank-gas-outside.xml' => 'base-dhw-tank-gas.xml',
    'base-dhw-tank-heat-pump.xml' => 'base.xml',
    'base-dhw-tank-heat-pump-outside.xml' => 'base-dhw-tank-heat-pump.xml',
    'base-dhw-tank-oil.xml' => 'base.xml',
    'base-dhw-tank-propane.xml' => 'base.xml',
    'base-dhw-tank-wood.xml' => 'base.xml',
    'base-dhw-tankless-electric.xml' => 'base.xml',
    'base-dhw-tankless-electric-outside.xml' => 'base-dhw-tankless-electric.xml',
    'base-dhw-tankless-gas.xml' => 'base.xml',
    'base-dhw-tankless-oil.xml' => 'base.xml',
    'base-dhw-tankless-propane.xml' => 'base.xml',
    'base-dhw-tankless-wood.xml' => 'base.xml',
    'base-dhw-uef.xml' => 'base.xml',
    'base-dhw-jacket-electric.xml' => 'base.xml',
    'base-dhw-jacket-gas.xml' => 'base-dhw-tank-gas.xml',
    'base-dhw-jacket-indirect.xml' => 'base-dhw-indirect.xml',
    'base-dhw-jacket-hpwh.xml' => 'base-dhw-tank-heat-pump.xml',
    'base-enclosure-2stories.xml' => 'base.xml',
    'base-enclosure-2stories-garage.xml' => 'base-enclosure-2stories.xml',
    'base-enclosure-adiabatic-surfaces.xml' => 'base-foundation-ambient.xml',
    'base-enclosure-beds-1.xml' => 'base.xml',
    'base-enclosure-beds-2.xml' => 'base.xml',
    'base-enclosure-beds-4.xml' => 'base.xml',
    'base-enclosure-beds-5.xml' => 'base.xml',
    'base-enclosure-garage.xml' => 'base.xml',
    'base-enclosure-infil-cfm50.xml' => 'base.xml',
    'base-enclosure-no-natural-ventilation.xml' => 'base.xml',
    'base-enclosure-overhangs.xml' => 'base.xml',
    'base-enclosure-skylights.xml' => 'base.xml',
    'base-enclosure-split-surfaces.xml' => 'base-enclosure-skylights.xml',
    'base-enclosure-walltype-cmu.xml' => 'base.xml',
    'base-enclosure-walltype-doublestud.xml' => 'base.xml',
    'base-enclosure-walltype-icf.xml' => 'base.xml',
    'base-enclosure-walltype-log.xml' => 'base.xml',
    'base-enclosure-walltype-sip.xml' => 'base.xml',
    'base-enclosure-walltype-solidconcrete.xml' => 'base.xml',
    'base-enclosure-walltype-steelstud.xml' => 'base.xml',
    'base-enclosure-walltype-stone.xml' => 'base.xml',
    'base-enclosure-walltype-strawbale.xml' => 'base.xml',
    'base-enclosure-walltype-structuralbrick.xml' => 'base.xml',
    'base-enclosure-windows-interior-shading.xml' => 'base.xml',
    'base-enclosure-windows-none.xml' => 'base.xml',
    'base-foundation-multiple.xml' => 'base-foundation-unconditioned-basement.xml',
    'base-foundation-ambient.xml' => 'base.xml',
    'base-foundation-slab.xml' => 'base.xml',
    'base-foundation-unconditioned-basement.xml' => 'base.xml',
    'base-foundation-unconditioned-basement-assembly-r.xml' => 'base-foundation-unconditioned-basement.xml',
    'base-foundation-unconditioned-basement-above-grade.xml' => 'base-foundation-unconditioned-basement.xml',
    'base-foundation-unconditioned-basement-wall-insulation.xml' => 'base-foundation-unconditioned-basement.xml',
    'base-foundation-unvented-crawlspace.xml' => 'base.xml',
    'base-foundation-vented-crawlspace.xml' => 'base.xml',
    'base-foundation-walkout-basement.xml' => 'base.xml',
    'base-foundation-complex.xml' => 'base.xml',
    'base-hvac-air-to-air-heat-pump-1-speed.xml' => 'base.xml',
    'base-hvac-air-to-air-heat-pump-1-speed-17F.xml' => 'base-hvac-air-to-air-heat-pump-1-speed.xml',
    'base-hvac-air-to-air-heat-pump-1-speed-shr.xml' => 'base-hvac-air-to-air-heat-pump-1-speed.xml',
    'base-hvac-air-to-air-heat-pump-2-speed.xml' => 'base.xml',
    'base-hvac-air-to-air-heat-pump-2-speed-17F.xml' => 'base-hvac-air-to-air-heat-pump-2-speed.xml',
    'base-hvac-air-to-air-heat-pump-2-speed-shr.xml' => 'base-hvac-air-to-air-heat-pump-2-speed.xml',
    'base-hvac-air-to-air-heat-pump-var-speed.xml' => 'base.xml',
    'base-hvac-air-to-air-heat-pump-var-speed-17F.xml' => 'base-hvac-air-to-air-heat-pump-var-speed.xml',
    'base-hvac-air-to-air-heat-pump-var-speed-shr.xml' => 'base-hvac-air-to-air-heat-pump-var-speed.xml',
    'base-hvac-boiler-elec-only.xml' => 'base.xml',
    'base-hvac-boiler-gas-central-ac-1-speed.xml' => 'base.xml',
    'base-hvac-boiler-gas-only.xml' => 'base.xml',
    'base-hvac-boiler-gas-only-no-eae.xml' => 'base-hvac-boiler-gas-only.xml',
    'base-hvac-boiler-oil-only.xml' => 'base.xml',
    'base-hvac-boiler-propane-only.xml' => 'base.xml',
    'base-hvac-boiler-wood-only.xml' => 'base.xml',
    'base-hvac-central-ac-only-1-speed.xml' => 'base.xml',
    'base-hvac-central-ac-only-1-speed-shr.xml' => 'base-hvac-central-ac-only-1-speed.xml',
    'base-hvac-central-ac-only-2-speed.xml' => 'base.xml',
    'base-hvac-central-ac-only-2-speed-shr.xml' => 'base-hvac-central-ac-only-2-speed.xml',
    'base-hvac-central-ac-only-var-speed.xml' => 'base.xml',
    'base-hvac-central-ac-only-var-speed-shr.xml' => 'base-hvac-central-ac-only-var-speed.xml',
    'base-hvac-central-ac-plus-air-to-air-heat-pump-heating.xml' => 'base-hvac-central-ac-only-1-speed.xml',
    'base-hvac-dse.xml' => 'base.xml',
    'base-hvac-ducts-in-conditioned-space.xml' => 'base.xml',
    'base-hvac-ducts-leakage-percent.xml' => 'base.xml',
    'base-hvac-ducts-locations.xml' => 'base-foundation-vented-crawlspace.xml',
    'base-hvac-ducts-multiple.xml' => 'base.xml',
    'base-hvac-ducts-outside.xml' => 'base.xml',
    'base-hvac-elec-resistance-only.xml' => 'base.xml',
    'base-hvac-evap-cooler-furnace-gas.xml' => 'base.xml',
    'base-hvac-evap-cooler-only.xml' => 'base.xml',
    'base-hvac-evap-cooler-only-ducted.xml' => 'base.xml',
    'base-hvac-flowrate.xml' => 'base.xml',
    'base-hvac-furnace-elec-only.xml' => 'base.xml',
    'base-hvac-furnace-gas-central-ac-2-speed.xml' => 'base.xml',
    'base-hvac-furnace-gas-central-ac-var-speed.xml' => 'base.xml',
    'base-hvac-furnace-gas-only.xml' => 'base.xml',
    'base-hvac-furnace-gas-only-no-eae.xml' => 'base-hvac-furnace-gas-only.xml',
    'base-hvac-furnace-gas-room-ac.xml' => 'base.xml',
    'base-hvac-furnace-oil-only.xml' => 'base.xml',
    'base-hvac-furnace-propane-only.xml' => 'base.xml',
    'base-hvac-furnace-wood-only.xml' => 'base.xml',
    'base-hvac-furnace-x3-dse.xml' => 'base.xml',
    'base-hvac-ground-to-air-heat-pump.xml' => 'base.xml',
    'base-hvac-ground-to-air-heat-pump-shr.xml' => 'base-hvac-ground-to-air-heat-pump.xml',
    'base-hvac-ideal-air.xml' => 'base.xml',
    'base-hvac-mini-split-heat-pump-ducted.xml' => 'base.xml',
    'base-hvac-mini-split-heat-pump-ducted-17F.xml' => 'base-hvac-mini-split-heat-pump-ducted.xml',
    'base-hvac-mini-split-heat-pump-ducted-shr.xml' => 'base-hvac-mini-split-heat-pump-ducted.xml',
    'base-hvac-mini-split-heat-pump-ductless.xml' => 'base-hvac-mini-split-heat-pump-ducted.xml',
    'base-hvac-mini-split-heat-pump-ductless-no-backup.xml' => 'base-hvac-mini-split-heat-pump-ductless.xml',
    'base-hvac-multiple.xml' => 'base.xml',
    'base-hvac-none.xml' => 'base.xml',
    'base-hvac-none-no-fuel-access.xml' => 'base-hvac-none.xml',
    'base-hvac-portable-heater-electric-only.xml' => 'base.xml',
    'base-hvac-programmable-thermostat.xml' => 'base.xml',
    'base-hvac-room-ac-furnace-gas.xml' => 'base.xml',
    'base-hvac-room-ac-only.xml' => 'base.xml',
    'base-hvac-room-ac-only-shr.xml' => 'base-hvac-room-ac-only.xml',
    'base-hvac-setpoints.xml' => 'base.xml',
    'base-hvac-stove-oil-only.xml' => 'base.xml',
    'base-hvac-stove-oil-only-no-eae.xml' => 'base-hvac-stove-oil-only.xml',
    'base-hvac-stove-wood-only.xml' => 'base.xml',
    'base-hvac-undersized.xml' => 'base.xml',
    'base-hvac-wall-furnace-elec-only.xml' => 'base.xml',
    'base-hvac-wall-furnace-propane-only.xml' => 'base.xml',
    'base-hvac-wall-furnace-propane-only-no-eae.xml' => 'base-hvac-wall-furnace-propane-only.xml',
    'base-hvac-wall-furnace-wood-only.xml' => 'base.xml',
    'base-infiltration-ach-natural.xml' => 'base.xml',
    'base-location-baltimore-md.xml' => 'base.xml',
    'base-location-dallas-tx.xml' => 'base.xml',
    'base-location-duluth-mn.xml' => 'base.xml',
    'base-location-miami-fl.xml' => 'base.xml',
    'base-location-epw-filename.xml' => 'base.xml',
    'base-mechvent-balanced.xml' => 'base.xml',
    'base-mechvent-cfis.xml' => 'base.xml',
    'base-mechvent-cfis-24hrs.xml' => 'base-mechvent-cfis.xml',
    'base-mechvent-erv.xml' => 'base.xml',
    'base-mechvent-erv-atre.xml' => 'base.xml',
    'base-mechvent-erv-asre.xml' => 'base.xml',
    'base-mechvent-erv-atre-asre.xml' => 'base.xml',
    'base-mechvent-exhaust.xml' => 'base.xml',
    'base-mechvent-exhaust-rated-flow-rate.xml' => 'base.xml',
    'base-mechvent-hrv.xml' => 'base.xml',
    'base-mechvent-hrv-asre.xml' => 'base.xml',
    'base-mechvent-supply.xml' => 'base.xml',
    'base-misc-ceiling-fans.xml' => 'base.xml',
    'base-misc-lighting-none.xml' => 'base.xml',
    'base-misc-loads-detailed.xml' => 'base.xml',
    'base-misc-number-of-occupants.xml' => 'base.xml',
    'base-pv-array-1axis.xml' => 'base.xml',
    'base-pv-array-1axis-backtracked.xml' => 'base.xml',
    'base-pv-array-2axis.xml' => 'base.xml',
    'base-pv-array-fixed-open-rack.xml' => 'base.xml',
    'base-pv-module-premium.xml' => 'base.xml',
    'base-pv-module-standard.xml' => 'base.xml',
    'base-pv-module-thinfilm.xml' => 'base.xml',
    'base-pv-multiple.xml' => 'base.xml',
    'base-site-neighbors.xml' => 'base.xml',

    'cfis/base-cfis.xml' => 'base.xml',
    'cfis/base-hvac-air-to-air-heat-pump-1-speed-cfis.xml' => 'base-hvac-air-to-air-heat-pump-1-speed.xml',
    'cfis/base-hvac-air-to-air-heat-pump-2-speed-cfis.xml' => 'base-hvac-air-to-air-heat-pump-2-speed.xml',
    'cfis/base-hvac-air-to-air-heat-pump-var-speed-cfis.xml' => 'base-hvac-air-to-air-heat-pump-var-speed.xml',
    'cfis/base-hvac-boiler-gas-central-ac-1-speed-cfis.xml' => 'base-hvac-boiler-gas-central-ac-1-speed.xml',
    'cfis/base-hvac-central-ac-only-1-speed-cfis.xml' => 'base-hvac-central-ac-only-1-speed.xml',
    'cfis/base-hvac-central-ac-only-2-speed-cfis.xml' => 'base-hvac-central-ac-only-2-speed.xml',
    'cfis/base-hvac-central-ac-only-var-speed-cfis.xml' => 'base-hvac-central-ac-only-var-speed.xml',
    'cfis/base-hvac-dse-cfis.xml' => 'base-hvac-dse.xml',
    'cfis/base-hvac-ducts-in-conditioned-space-cfis.xml' => 'base-hvac-ducts-in-conditioned-space.xml',
    'cfis/base-hvac-evap-cooler-only-ducted-cfis.xml' => 'base-hvac-evap-cooler-only-ducted.xml',
    'cfis/base-hvac-furnace-elec-only-cfis.xml' => 'base-hvac-furnace-elec-only.xml',
    'cfis/base-hvac-furnace-gas-central-ac-2-speed-cfis.xml' => 'base-hvac-furnace-gas-central-ac-2-speed.xml',
    'cfis/base-hvac-furnace-gas-central-ac-var-speed-cfis.xml' => 'base-hvac-furnace-gas-central-ac-var-speed.xml',
    'cfis/base-hvac-furnace-gas-only-cfis.xml' => 'base-hvac-furnace-gas-only.xml',
    'cfis/base-hvac-furnace-gas-room-ac-cfis.xml' => 'base-hvac-furnace-gas-room-ac.xml',
    'cfis/base-hvac-ground-to-air-heat-pump-cfis.xml' => 'base-hvac-ground-to-air-heat-pump.xml',
    'cfis/base-hvac-mini-split-heat-pump-ducted-cfis.xml' => 'base-hvac-mini-split-heat-pump-ducted.xml',
    'cfis/base-hvac-room-ac-furnace-gas-cfis.xml' => 'base-hvac-room-ac-furnace-gas.xml',

    'hvac_autosizing/base-autosize.xml' => 'base.xml',
    'hvac_autosizing/base-atticroof-cathedral-autosize.xml' => 'base-atticroof-cathedral.xml',
    'hvac_autosizing/base-atticroof-conditioned-autosize.xml' => 'base-atticroof-conditioned.xml',
    'hvac_autosizing/base-atticroof-flat-autosize.xml' => 'base-atticroof-flat.xml',
    'hvac_autosizing/base-atticroof-vented-autosize.xml' => 'base-atticroof-vented.xml',
    'hvac_autosizing/base-enclosure-garage-autosize.xml' => 'base-enclosure-garage.xml',
    'hvac_autosizing/base-enclosure-overhangs-autosize.xml' => 'base-enclosure-overhangs.xml',
    'hvac_autosizing/base-enclosure-skylights-autosize.xml' => 'base-enclosure-skylights.xml',
    'hvac_autosizing/base-enclosure-walltype-cmu-autosize.xml' => 'base-enclosure-walltype-cmu.xml',
    'hvac_autosizing/base-enclosure-walltype-doublestud-autosize.xml' => 'base-enclosure-walltype-doublestud.xml',
    'hvac_autosizing/base-enclosure-walltype-icf-autosize.xml' => 'base-enclosure-walltype-icf.xml',
    'hvac_autosizing/base-enclosure-walltype-sip-autosize.xml' => 'base-enclosure-walltype-sip.xml',
    'hvac_autosizing/base-enclosure-walltype-structuralbrick-autosize.xml' => 'base-enclosure-walltype-structuralbrick.xml',
    'hvac_autosizing/base-foundation-ambient-autosize.xml' => 'base-foundation-ambient.xml',
    'hvac_autosizing/base-foundation-slab-autosize.xml' => 'base-foundation-slab.xml',
    'hvac_autosizing/base-foundation-unconditioned-basement-autosize.xml' => 'base-foundation-unconditioned-basement.xml',
    'hvac_autosizing/base-foundation-unvented-crawlspace-autosize.xml' => 'base-foundation-unvented-crawlspace.xml',
    'hvac_autosizing/base-foundation-vented-crawlspace-autosize.xml' => 'base-foundation-vented-crawlspace.xml',
    'hvac_autosizing/base-hvac-air-to-air-heat-pump-1-speed-autosize.xml' => 'base-hvac-air-to-air-heat-pump-1-speed.xml',
    'hvac_autosizing/base-hvac-air-to-air-heat-pump-2-speed-autosize.xml' => 'base-hvac-air-to-air-heat-pump-2-speed.xml',
    'hvac_autosizing/base-hvac-air-to-air-heat-pump-var-speed-autosize.xml' => 'base-hvac-air-to-air-heat-pump-var-speed.xml',
    'hvac_autosizing/base-hvac-boiler-elec-only-autosize.xml' => 'base-hvac-boiler-elec-only.xml',
    'hvac_autosizing/base-hvac-boiler-gas-central-ac-1-speed-autosize.xml' => 'base-hvac-boiler-gas-central-ac-1-speed.xml',
    'hvac_autosizing/base-hvac-boiler-gas-only-autosize.xml' => 'base-hvac-boiler-gas-only.xml',
    'hvac_autosizing/base-hvac-central-ac-only-1-speed-autosize.xml' => 'base-hvac-central-ac-only-1-speed.xml',
    'hvac_autosizing/base-hvac-central-ac-only-2-speed-autosize.xml' => 'base-hvac-central-ac-only-2-speed.xml',
    'hvac_autosizing/base-hvac-central-ac-only-var-speed-autosize.xml' => 'base-hvac-central-ac-only-var-speed.xml',
    'hvac_autosizing/base-hvac-central-ac-plus-air-to-air-heat-pump-heating-autosize.xml' => 'base-hvac-central-ac-plus-air-to-air-heat-pump-heating.xml',
    'hvac_autosizing/base-hvac-ducts-outside-autosize.xml' => 'base-hvac-ducts-outside.xml',
    'hvac_autosizing/base-hvac-elec-resistance-only-autosize.xml' => 'base-hvac-elec-resistance-only.xml',
    'hvac_autosizing/base-hvac-evap-cooler-furnace-gas-autosize.xml' => 'base-hvac-evap-cooler-furnace-gas.xml',
    'hvac_autosizing/base-hvac-furnace-elec-only-autosize.xml' => 'base-hvac-furnace-elec-only.xml',
    'hvac_autosizing/base-hvac-furnace-gas-central-ac-2-speed-autosize.xml' => 'base-hvac-furnace-gas-central-ac-2-speed.xml',
    'hvac_autosizing/base-hvac-furnace-gas-central-ac-var-speed-autosize.xml' => 'base-hvac-furnace-gas-central-ac-var-speed.xml',
    'hvac_autosizing/base-hvac-furnace-gas-only-autosize.xml' => 'base-hvac-furnace-gas-only.xml',
    'hvac_autosizing/base-hvac-furnace-gas-room-ac-autosize.xml' => 'base-hvac-furnace-gas-room-ac.xml',
    'hvac_autosizing/base-hvac-ground-to-air-heat-pump-autosize.xml' => 'base-hvac-ground-to-air-heat-pump.xml',
    'hvac_autosizing/base-hvac-mini-split-heat-pump-ducted-autosize.xml' => 'base-hvac-mini-split-heat-pump-ducted.xml',
    'hvac_autosizing/base-hvac-mini-split-heat-pump-ductless-autosize.xml' => 'base-hvac-mini-split-heat-pump-ductless.xml',
    'hvac_autosizing/base-hvac-room-ac-furnace-gas-autosize.xml' => 'base-hvac-room-ac-furnace-gas.xml',
    'hvac_autosizing/base-hvac-room-ac-only-autosize.xml' => 'base-hvac-room-ac-only.xml',
    'hvac_autosizing/base-hvac-stove-oil-only-autosize.xml' => 'base-hvac-stove-oil-only.xml',
    'hvac_autosizing/base-hvac-wall-furnace-elec-only-autosize.xml' => 'base-hvac-wall-furnace-elec-only.xml',
    'hvac_autosizing/base-hvac-wall-furnace-propane-only-autosize.xml' => 'base-hvac-wall-furnace-propane-only.xml',
    'hvac_autosizing/base-mechvent-erv-autosize.xml' => 'base-mechvent-erv.xml',
    'hvac_autosizing/base-mechvent-exhaust-autosize.xml' => 'base-mechvent-exhaust.xml',
    'hvac_autosizing/base-mechvent-supply-autosize.xml' => 'base-mechvent-supply.xml',

    'hvac_base/base-base.xml' => 'base.xml',
    'hvac_base/base-hvac-air-to-air-heat-pump-1-speed-base.xml' => 'base-hvac-air-to-air-heat-pump-1-speed.xml',
    'hvac_base/base-hvac-air-to-air-heat-pump-2-speed-base.xml' => 'base-hvac-air-to-air-heat-pump-2-speed.xml',
    'hvac_base/base-hvac-air-to-air-heat-pump-var-speed-base.xml' => 'base-hvac-air-to-air-heat-pump-var-speed.xml',
    'hvac_base/base-hvac-boiler-elec-only-base.xml' => 'base-hvac-boiler-elec-only.xml',
    'hvac_base/base-hvac-boiler-gas-only-base.xml' => 'base-hvac-boiler-gas-only.xml',
    'hvac_base/base-hvac-central-ac-only-1-speed-base.xml' => 'base-hvac-central-ac-only-1-speed.xml',
    'hvac_base/base-hvac-central-ac-only-2-speed-base.xml' => 'base-hvac-central-ac-only-2-speed.xml',
    'hvac_base/base-hvac-central-ac-only-var-speed-base.xml' => 'base-hvac-central-ac-only-var-speed.xml',
    'hvac_base/base-hvac-elec-resistance-only-base.xml' => 'base-hvac-elec-resistance-only.xml',
    'hvac_base/base-hvac-evap-cooler-only-base.xml' => 'base-hvac-evap-cooler-only.xml',
    'hvac_base/base-hvac-furnace-elec-only-base.xml' => 'base-hvac-furnace-elec-only.xml',
    'hvac_base/base-hvac-furnace-gas-central-ac-2-speed-base.xml' => 'base-hvac-furnace-gas-central-ac-2-speed.xml',
    'hvac_base/base-hvac-furnace-gas-central-ac-var-speed-base.xml' => 'base-hvac-furnace-gas-central-ac-var-speed.xml',
    'hvac_base/base-hvac-furnace-gas-only-base.xml' => 'base-hvac-furnace-gas-only.xml',
    'hvac_base/base-hvac-furnace-gas-room-ac-base.xml' => 'base-hvac-furnace-gas-room-ac.xml',
    'hvac_base/base-hvac-ground-to-air-heat-pump-base.xml' => 'base-hvac-ground-to-air-heat-pump.xml',
    'hvac_base/base-hvac-ideal-air-base.xml' => 'base-hvac-ideal-air.xml',
    'hvac_base/base-hvac-mini-split-heat-pump-ducted-base.xml' => 'base-hvac-mini-split-heat-pump-ducted.xml',
    'hvac_base/base-hvac-mini-split-heat-pump-ductless-base.xml' => 'base-hvac-mini-split-heat-pump-ductless.xml',
    'hvac_base/base-hvac-room-ac-only-base.xml' => 'base-hvac-room-ac-only.xml',
    'hvac_base/base-hvac-stove-oil-only-base.xml' => 'base-hvac-stove-oil-only.xml',
    'hvac_base/base-hvac-wall-furnace-elec-only-base.xml' => 'base-hvac-wall-furnace-elec-only.xml',
    'hvac_base/base-hvac-wall-furnace-propane-only-base.xml' => 'base-hvac-wall-furnace-propane-only.xml',

    'hvac_load_fracs/base-hvac-air-to-air-heat-pump-1-speed-zero-cool.xml' => 'base-hvac-air-to-air-heat-pump-1-speed.xml',
    'hvac_load_fracs/base-hvac-air-to-air-heat-pump-1-speed-zero-heat.xml' => 'base-hvac-air-to-air-heat-pump-1-speed.xml',
    'hvac_load_fracs/base-hvac-air-to-air-heat-pump-1-speed-zero-heat-cool.xml' => 'base-hvac-air-to-air-heat-pump-1-speed.xml',
    'hvac_load_fracs/base-hvac-air-to-air-heat-pump-2-speed-zero-cool.xml' => 'base-hvac-air-to-air-heat-pump-2-speed.xml',
    'hvac_load_fracs/base-hvac-air-to-air-heat-pump-2-speed-zero-heat.xml' => 'base-hvac-air-to-air-heat-pump-2-speed.xml',
    'hvac_load_fracs/base-hvac-air-to-air-heat-pump-2-speed-zero-heat-cool.xml' => 'base-hvac-air-to-air-heat-pump-2-speed.xml',
    'hvac_load_fracs/base-hvac-air-to-air-heat-pump-var-speed-zero-cool.xml' => 'base-hvac-air-to-air-heat-pump-var-speed.xml',
    'hvac_load_fracs/base-hvac-air-to-air-heat-pump-var-speed-zero-heat.xml' => 'base-hvac-air-to-air-heat-pump-var-speed.xml',
    'hvac_load_fracs/base-hvac-air-to-air-heat-pump-var-speed-zero-heat-cool.xml' => 'base-hvac-air-to-air-heat-pump-var-speed.xml',
    'hvac_load_fracs/base-hvac-ground-to-air-heat-pump-zero-cool.xml' => 'base-hvac-ground-to-air-heat-pump.xml',
    'hvac_load_fracs/base-hvac-ground-to-air-heat-pump-zero-heat.xml' => 'base-hvac-ground-to-air-heat-pump.xml',
    'hvac_load_fracs/base-hvac-ground-to-air-heat-pump-zero-heat-cool.xml' => 'base-hvac-ground-to-air-heat-pump.xml',
    'hvac_load_fracs/base-hvac-mini-split-heat-pump-ducted-zero-cool.xml' => 'base-hvac-mini-split-heat-pump-ducted.xml',
    'hvac_load_fracs/base-hvac-mini-split-heat-pump-ducted-zero-heat.xml' => 'base-hvac-mini-split-heat-pump-ducted.xml',
    'hvac_load_fracs/base-hvac-mini-split-heat-pump-ducted-zero-heat-cool.xml' => 'base-hvac-mini-split-heat-pump-ducted.xml',
    'hvac_load_fracs/base-hvac-mini-split-heat-pump-ductless-zero-cool.xml' => 'base-hvac-mini-split-heat-pump-ductless.xml',
    'hvac_load_fracs/base-hvac-mini-split-heat-pump-ductless-zero-heat.xml' => 'base-hvac-mini-split-heat-pump-ductless.xml',
    'hvac_load_fracs/base-hvac-mini-split-heat-pump-ductless-zero-heat-cool.xml' => 'base-hvac-mini-split-heat-pump-ductless.xml',

    'hvac_multiple/base-hvac-air-to-air-heat-pump-1-speed-x3.xml' => 'base-hvac-air-to-air-heat-pump-1-speed.xml',
    'hvac_multiple/base-hvac-air-to-air-heat-pump-2-speed-x3.xml' => 'base-hvac-air-to-air-heat-pump-2-speed.xml',
    'hvac_multiple/base-hvac-air-to-air-heat-pump-var-speed-x3.xml' => 'base-hvac-air-to-air-heat-pump-var-speed.xml',
    'hvac_multiple/base-hvac-boiler-elec-only-x3.xml' => 'base-hvac-boiler-elec-only.xml',
    'hvac_multiple/base-hvac-boiler-gas-only-x3.xml' => 'base-hvac-boiler-gas-only.xml',
    'hvac_multiple/base-hvac-central-ac-only-1-speed-x3.xml' => 'base-hvac-central-ac-only-1-speed.xml',
    'hvac_multiple/base-hvac-central-ac-only-2-speed-x3.xml' => 'base-hvac-central-ac-only-2-speed.xml',
    'hvac_multiple/base-hvac-central-ac-only-var-speed-x3.xml' => 'base-hvac-central-ac-only-var-speed.xml',
    'hvac_multiple/base-hvac-elec-resistance-only-x3.xml' => 'base-hvac-elec-resistance-only.xml',
    'hvac_multiple/base-hvac-evap-cooler-only-x3.xml' => 'base-hvac-evap-cooler-only.xml',
    'hvac_multiple/base-hvac-furnace-elec-only-x3.xml' => 'base-hvac-furnace-elec-only.xml',
    'hvac_multiple/base-hvac-furnace-gas-only-x3.xml' => 'base-hvac-furnace-gas-only.xml',
    'hvac_multiple/base-hvac-ground-to-air-heat-pump-x3.xml' => 'base-hvac-ground-to-air-heat-pump.xml',
    'hvac_multiple/base-hvac-mini-split-heat-pump-ducted-x3.xml' => 'base-hvac-mini-split-heat-pump-ducted.xml',
    'hvac_multiple/base-hvac-mini-split-heat-pump-ductless-x3.xml' => 'base-hvac-mini-split-heat-pump-ductless.xml',
    'hvac_multiple/base-hvac-room-ac-only-x3.xml' => 'base-hvac-room-ac-only.xml',
    'hvac_multiple/base-hvac-stove-oil-only-x3.xml' => 'base-hvac-stove-oil-only.xml',
    'hvac_multiple/base-hvac-wall-furnace-elec-only-x3.xml' => 'base-hvac-wall-furnace-elec-only.xml',
    'hvac_multiple/base-hvac-wall-furnace-propane-only-x3.xml' => 'base-hvac-wall-furnace-propane-only.xml',

    'hvac_partial/base-33percent.xml' => 'base.xml',
    'hvac_partial/base-hvac-air-to-air-heat-pump-1-speed-33percent.xml' => 'base-hvac-air-to-air-heat-pump-1-speed.xml',
    'hvac_partial/base-hvac-air-to-air-heat-pump-2-speed-33percent.xml' => 'base-hvac-air-to-air-heat-pump-2-speed.xml',
    'hvac_partial/base-hvac-air-to-air-heat-pump-var-speed-33percent.xml' => 'base-hvac-air-to-air-heat-pump-var-speed.xml',
    'hvac_partial/base-hvac-boiler-elec-only-33percent.xml' => 'base-hvac-boiler-elec-only.xml',
    'hvac_partial/base-hvac-boiler-gas-only-33percent.xml' => 'base-hvac-boiler-gas-only.xml',
    'hvac_partial/base-hvac-central-ac-only-1-speed-33percent.xml' => 'base-hvac-central-ac-only-1-speed.xml',
    'hvac_partial/base-hvac-central-ac-only-2-speed-33percent.xml' => 'base-hvac-central-ac-only-2-speed.xml',
    'hvac_partial/base-hvac-central-ac-only-var-speed-33percent.xml' => 'base-hvac-central-ac-only-var-speed.xml',
    'hvac_partial/base-hvac-elec-resistance-only-33percent.xml' => 'base-hvac-elec-resistance-only.xml',
    'hvac_partial/base-hvac-evap-cooler-only-33percent.xml' => 'base-hvac-evap-cooler-only.xml',
    'hvac_partial/base-hvac-furnace-elec-only-33percent.xml' => 'base-hvac-furnace-elec-only.xml',
    'hvac_partial/base-hvac-furnace-gas-central-ac-2-speed-33percent.xml' => 'base-hvac-furnace-gas-central-ac-2-speed.xml',
    'hvac_partial/base-hvac-furnace-gas-central-ac-var-speed-33percent.xml' => 'base-hvac-furnace-gas-central-ac-var-speed.xml',
    'hvac_partial/base-hvac-furnace-gas-only-33percent.xml' => 'base-hvac-furnace-gas-only.xml',
    'hvac_partial/base-hvac-furnace-gas-room-ac-33percent.xml' => 'base-hvac-furnace-gas-room-ac.xml',
    'hvac_partial/base-hvac-ground-to-air-heat-pump-33percent.xml' => 'base-hvac-ground-to-air-heat-pump.xml',
    'hvac_partial/base-hvac-mini-split-heat-pump-ducted-33percent.xml' => 'base-hvac-mini-split-heat-pump-ducted.xml',
    'hvac_partial/base-hvac-mini-split-heat-pump-ductless-33percent.xml' => 'base-hvac-mini-split-heat-pump-ductless.xml',
    'hvac_partial/base-hvac-room-ac-only-33percent.xml' => 'base-hvac-room-ac-only.xml',
    'hvac_partial/base-hvac-stove-oil-only-33percent.xml' => 'base-hvac-stove-oil-only.xml',
    'hvac_partial/base-hvac-wall-furnace-elec-only-33percent.xml' => 'base-hvac-wall-furnace-elec-only.xml',
    'hvac_partial/base-hvac-wall-furnace-propane-only-33percent.xml' => 'base-hvac-wall-furnace-propane-only.xml',

    'water_heating_multiple/base-dhw-tankless-electric-x3.xml' => 'base-dhw-tankless-electric.xml',
    'water_heating_multiple/base-dhw-tankless-gas-x3.xml' => 'base-dhw-tankless-gas.xml',
    'water_heating_multiple/base-dhw-tankless-oil-x3.xml' => 'base-dhw-tankless-oil.xml',
    'water_heating_multiple/base-dhw-tankless-propane-x3.xml' => 'base-dhw-tankless-propane.xml',
    'water_heating_multiple/base-dhw-combi-tankless-x3.xml' => 'hvac_multiple/base-hvac-boiler-gas-only-x3.xml'
  }

  puts "Generating #{hpxmls_files.size} HPXML files..."

  hpxmls_files.each do |derivative, parent|
    print "."

    begin
      hpxml_files = [derivative]
      unless parent.nil?
        hpxml_files.unshift(parent)
      end
      while not parent.nil?
        if hpxmls_files.keys.include? parent
          unless hpxmls_files[parent].nil?
            hpxml_files.unshift(hpxmls_files[parent])
          end
          parent = hpxmls_files[parent]
        end
      end

      hpxml_values = {}
      site_values = {}
      site_neighbors_values = []
      building_occupancy_values = {}
      building_construction_values = {}
      climate_and_risk_zones_values = {}
      air_infiltration_measurement_values = {}
      attic_values = {}
      foundation_values = {}
      roofs_values = []
      rim_joists_values = []
      walls_values = []
      foundation_walls_values = []
      framefloors_values = []
      slabs_values = []
      windows_values = []
      skylights_values = []
      doors_values = []
      heating_systems_values = []
      cooling_systems_values = []
      heat_pumps_values = []
      hvac_control_values = {}
      hvac_distributions_values = []
      duct_leakage_measurements_values = []
      ducts_values = []
      ventilation_fans_values = []
      water_heating_systems_values = []
      hot_water_distribution_values = {}
      water_fixtures_values = []
      pv_systems_values = []
      clothes_washer_values = {}
      clothes_dryer_values = {}
      dishwasher_values = {}
      refrigerator_values = {}
      cooking_range_values = {}
      oven_values = {}
      lighting_values = {}
      ceiling_fans_values = []
      plug_loads_values = []
      misc_load_schedule_values = {}
      hpxml_files.each do |hpxml_file|
        hpxml_values = get_hpxml_file_hpxml_values(hpxml_file, hpxml_values)
        site_values = get_hpxml_file_site_values(hpxml_file, site_values)
        site_neighbors_values = get_hpxml_file_site_neighbor_values(hpxml_file, site_neighbors_values)
        building_occupancy_values = get_hpxml_file_building_occupancy_values(hpxml_file, building_occupancy_values)
        building_construction_values = get_hpxml_file_building_construction_values(hpxml_file, building_construction_values)
        climate_and_risk_zones_values = get_hpxml_file_climate_and_risk_zones_values(hpxml_file, climate_and_risk_zones_values)
        attic_values = get_hpxml_file_attic_values(hpxml_file, attic_values)
        foundation_values = get_hpxml_file_foundation_values(hpxml_file, foundation_values)
        air_infiltration_measurement_values = get_hpxml_file_air_infiltration_measurement_values(hpxml_file, air_infiltration_measurement_values, building_construction_values)
        roofs_values = get_hpxml_file_roofs_values(hpxml_file, roofs_values)
        rim_joists_values = get_hpxml_file_rim_joists_values(hpxml_file, rim_joists_values)
        walls_values = get_hpxml_file_walls_values(hpxml_file, walls_values)
        foundation_walls_values = get_hpxml_file_foundation_walls_values(hpxml_file, foundation_walls_values)
        framefloors_values = get_hpxml_file_framefloors_values(hpxml_file, framefloors_values)
        slabs_values = get_hpxml_file_slabs_values(hpxml_file, slabs_values)
        windows_values = get_hpxml_file_windows_values(hpxml_file, windows_values)
        skylights_values = get_hpxml_file_skylights_values(hpxml_file, skylights_values)
        doors_values = get_hpxml_file_doors_values(hpxml_file, doors_values)
        heating_systems_values = get_hpxml_file_heating_systems_values(hpxml_file, heating_systems_values)
        cooling_systems_values = get_hpxml_file_cooling_systems_values(hpxml_file, cooling_systems_values)
        heat_pumps_values = get_hpxml_file_heat_pumps_values(hpxml_file, heat_pumps_values)
        hvac_control_values = get_hpxml_file_hvac_control_values(hpxml_file, hvac_control_values)
        hvac_distributions_values = get_hpxml_file_hvac_distributions_values(hpxml_file, hvac_distributions_values)
        duct_leakage_measurements_values = get_hpxml_file_duct_leakage_measurements_values(hpxml_file, duct_leakage_measurements_values)
        ducts_values = get_hpxml_file_ducts_values(hpxml_file, ducts_values)
        ventilation_fans_values = get_hpxml_file_ventilation_fan_values(hpxml_file, ventilation_fans_values)
        water_heating_systems_values = get_hpxml_file_water_heating_system_values(hpxml_file, water_heating_systems_values)
        hot_water_distribution_values = get_hpxml_file_hot_water_distribution_values(hpxml_file, hot_water_distribution_values)
        water_fixtures_values = get_hpxml_file_water_fixtures_values(hpxml_file, water_fixtures_values)
        pv_systems_values = get_hpxml_file_pv_system_values(hpxml_file, pv_systems_values)
        clothes_washer_values = get_hpxml_file_clothes_washer_values(hpxml_file, clothes_washer_values)
        clothes_dryer_values = get_hpxml_file_clothes_dryer_values(hpxml_file, clothes_dryer_values)
        dishwasher_values = get_hpxml_file_dishwasher_values(hpxml_file, dishwasher_values)
        refrigerator_values = get_hpxml_file_refrigerator_values(hpxml_file, refrigerator_values)
        cooking_range_values = get_hpxml_file_cooking_range_values(hpxml_file, cooking_range_values)
        oven_values = get_hpxml_file_oven_values(hpxml_file, oven_values)
        lighting_values = get_hpxml_file_lighting_values(hpxml_file, lighting_values)
        ceiling_fans_values = get_hpxml_file_ceiling_fan_values(hpxml_file, ceiling_fans_values)
        plug_loads_values = get_hpxml_file_plug_loads_values(hpxml_file, plug_loads_values)
        misc_load_schedule_values = get_hpxml_file_misc_load_schedule_values(hpxml_file, misc_load_schedule_values)
      end

      hpxml_doc = HPXML.create_hpxml(**hpxml_values)
      hpxml = hpxml_doc.elements["HPXML"]

      if File.exists? File.join(tests_dir, derivative)
        old_hpxml_doc = XMLHelper.parse_file(File.join(tests_dir, derivative))
        created_date_and_time = HPXML.get_hpxml_values(hpxml: old_hpxml_doc.elements["HPXML"])[:created_date_and_time]
        hpxml.elements["XMLTransactionHeaderInformation/CreatedDateAndTime"].text = created_date_and_time
      end

      HPXML.add_site(hpxml: hpxml, **site_values) unless site_values.nil?
      site_neighbors_values.each do |site_neighbor_values|
        HPXML.add_site_neighbor(hpxml: hpxml, **site_neighbor_values)
      end
      HPXML.add_building_occupancy(hpxml: hpxml, **building_occupancy_values) unless building_occupancy_values.empty?
      HPXML.add_building_construction(hpxml: hpxml, **building_construction_values)
      HPXML.add_climate_and_risk_zones(hpxml: hpxml, **climate_and_risk_zones_values)
      HPXML.add_air_infiltration_measurement(hpxml: hpxml, **air_infiltration_measurement_values)
      HPXML.add_attic(hpxml: hpxml, **attic_values) unless attic_values.empty?
      HPXML.add_foundation(hpxml: hpxml, **foundation_values) unless foundation_values.empty?
      roofs_values.each do |roof_values|
        HPXML.add_roof(hpxml: hpxml, **roof_values)
      end
      rim_joists_values.each do |rim_joist_values|
        HPXML.add_rim_joist(hpxml: hpxml, **rim_joist_values)
      end
      walls_values.each do |wall_values|
        HPXML.add_wall(hpxml: hpxml, **wall_values)
      end
      foundation_walls_values.each do |foundation_wall_values|
        HPXML.add_foundation_wall(hpxml: hpxml, **foundation_wall_values)
      end
      framefloors_values.each do |framefloor_values|
        HPXML.add_framefloor(hpxml: hpxml, **framefloor_values)
      end
      slabs_values.each do |slab_values|
        HPXML.add_slab(hpxml: hpxml, **slab_values)
      end
      windows_values.each do |window_values|
        HPXML.add_window(hpxml: hpxml, **window_values)
      end
      skylights_values.each do |skylight_values|
        HPXML.add_skylight(hpxml: hpxml, **skylight_values)
      end
      doors_values.each do |door_values|
        HPXML.add_door(hpxml: hpxml, **door_values)
      end
      heating_systems_values.each do |heating_system_values|
        HPXML.add_heating_system(hpxml: hpxml, **heating_system_values)
      end
      cooling_systems_values.each do |cooling_system_values|
        HPXML.add_cooling_system(hpxml: hpxml, **cooling_system_values)
      end
      heat_pumps_values.each do |heat_pump_values|
        HPXML.add_heat_pump(hpxml: hpxml, **heat_pump_values)
      end
      HPXML.add_hvac_control(hpxml: hpxml, **hvac_control_values) unless hvac_control_values.empty?
      hvac_distributions_values.each_with_index do |hvac_distribution_values, i|
        hvac_distribution = HPXML.add_hvac_distribution(hpxml: hpxml, **hvac_distribution_values)
        air_distribution = hvac_distribution.elements["DistributionSystemType/AirDistribution"]
        next if air_distribution.nil?

        duct_leakage_measurements_values[i].each do |duct_leakage_measurement_values|
          HPXML.add_duct_leakage_measurement(air_distribution: air_distribution, **duct_leakage_measurement_values)
        end
        ducts_values[i].each do |duct_values|
          HPXML.add_ducts(air_distribution: air_distribution, **duct_values)
        end
      end
      ventilation_fans_values.each do |ventilation_fan_values|
        HPXML.add_ventilation_fan(hpxml: hpxml, **ventilation_fan_values)
      end
      water_heating_systems_values.each do |water_heating_system_values|
        HPXML.add_water_heating_system(hpxml: hpxml, **water_heating_system_values)
      end
      HPXML.add_hot_water_distribution(hpxml: hpxml, **hot_water_distribution_values) unless hot_water_distribution_values.empty?
      water_fixtures_values.each do |water_fixture_values|
        HPXML.add_water_fixture(hpxml: hpxml, **water_fixture_values)
      end
      pv_systems_values.each do |pv_system_values|
        HPXML.add_pv_system(hpxml: hpxml, **pv_system_values)
      end
      HPXML.add_clothes_washer(hpxml: hpxml, **clothes_washer_values) unless clothes_washer_values.empty?
      HPXML.add_clothes_dryer(hpxml: hpxml, **clothes_dryer_values) unless clothes_dryer_values.empty?
      HPXML.add_dishwasher(hpxml: hpxml, **dishwasher_values) unless dishwasher_values.empty?
      HPXML.add_refrigerator(hpxml: hpxml, **refrigerator_values) unless refrigerator_values.empty?
      HPXML.add_cooking_range(hpxml: hpxml, **cooking_range_values) unless cooking_range_values.empty?
      HPXML.add_oven(hpxml: hpxml, **oven_values) unless oven_values.empty?
      HPXML.add_lighting(hpxml: hpxml, **lighting_values) unless lighting_values.empty?
      ceiling_fans_values.each do |ceiling_fan_values|
        HPXML.add_ceiling_fan(hpxml: hpxml, **ceiling_fan_values)
      end
      plug_loads_values.each do |plug_load_values|
        HPXML.add_plug_load(hpxml: hpxml, **plug_load_values)
      end
      HPXML.add_misc_loads_schedule(hpxml: hpxml, **misc_load_schedule_values) unless misc_load_schedule_values.empty?

      if ['invalid_files/missing-elements.xml'].include? derivative
        hpxml.elements["Building/BuildingDetails/BuildingSummary/BuildingConstruction"].elements.delete("NumberofConditionedFloors")
        hpxml.elements["Building/BuildingDetails/BuildingSummary/BuildingConstruction"].elements.delete("ConditionedFloorArea")
      end

      hpxml_path = File.join(tests_dir, derivative)

      # Validate file against HPXML schema
      schemas_dir = File.absolute_path(File.join(File.dirname(__FILE__), "hpxml_schemas"))
      errors = XMLHelper.validate(hpxml_doc.to_s, File.join(schemas_dir, "HPXML.xsd"), nil)
      if errors.size > 0
        fail errors.to_s
      end

      XMLHelper.write_file(hpxml_doc, hpxml_path)
    rescue Exception => e
      puts "\n#{e}\n#{e.backtrace.join('\n')}"
      puts "\nError: Did not successfully generate #{derivative}."
      exit!
    end
  end

  puts "\n"

  # Print warnings about extra files
  abs_hpxml_files = []
  dirs = [nil]
  hpxmls_files.keys.each do |hpxml_file|
    abs_hpxml_files << File.join(tests_dir, hpxml_file)
    next unless hpxml_file.include? '/'

    dirs << hpxml_file.split('/')[0] + '/'
  end
  dirs.uniq.each do |dir|
    Dir["#{tests_dir}/#{dir}*.xml"].each do |xml|
      next if abs_hpxml_files.include? File.absolute_path(xml)

      puts "Warning: Extra HPXML file found at #{File.absolute_path(xml)}"
    end
  end
end

def get_hpxml_file_hpxml_values(hpxml_file, hpxml_values)
  if ['base.xml'].include? hpxml_file
    hpxml_values = { :xml_type => "HPXML",
                     :xml_generated_by => "Rakefile",
                     :transaction => "create",
                     :software_program_used => nil,
                     :software_program_version => nil,
                     :eri_calculation_version => "2014AEG",
                     :building_id => "MyBuilding",
                     :event_type => "proposed workscope" }
  elsif ['base-addenda-exclude-g.xml'].include? hpxml_file
    hpxml_values[:eri_calculation_version] = "2014AE"
  elsif ['base-addenda-exclude-g-e.xml'].include? hpxml_file
    hpxml_values[:eri_calculation_version] = "2014A"
  elsif ['base-addenda-exclude-g-e-a.xml'].include? hpxml_file
    hpxml_values[:eri_calculation_version] = "2014"
  end
  return hpxml_values
end

def get_hpxml_file_site_values(hpxml_file, site_values)
  if ['base.xml'].include? hpxml_file
    site_values = { :fuels => ["electricity", "natural gas"] }
  elsif ['base-hvac-none-no-fuel-access.xml'].include? hpxml_file
    site_values[:fuels] = ["electricity"]
  elsif ['base-enclosure-no-natural-ventilation.xml'].include? hpxml_file
    site_values[:disable_natural_ventilation] = true
  end
  return site_values
end

def get_hpxml_file_site_neighbor_values(hpxml_file, site_neighbors_values)
  if ['base-site-neighbors.xml'].include? hpxml_file
    site_neighbors_values << { :azimuth => 0,
                               :distance => 10 }
    site_neighbors_values << { :azimuth => 180,
                               :distance => 15,
                               :height => 12 }
  elsif ['invalid_files/bad-site-neighbor-azimuth.xml'].include? hpxml_file
    site_neighbors_values[0][:azimuth] = 145
  end
  return site_neighbors_values
end

def get_hpxml_file_building_occupancy_values(hpxml_file, building_occupancy_values)
  if ['base-misc-number-of-occupants.xml'].include? hpxml_file
    building_occupancy_values = { :number_of_residents => 5 }
  end
  return building_occupancy_values
end

def get_hpxml_file_building_construction_values(hpxml_file, building_construction_values)
  if ['base.xml'].include? hpxml_file
    building_construction_values = { :number_of_conditioned_floors => 2,
                                     :number_of_conditioned_floors_above_grade => 1,
                                     :number_of_bedrooms => 3,
                                     :conditioned_floor_area => 2700,
                                     :conditioned_building_volume => 2700 * 8 }
  elsif ['base-enclosure-beds-1.xml'].include? hpxml_file
    building_construction_values[:number_of_bedrooms] = 1
  elsif ['base-enclosure-beds-2.xml'].include? hpxml_file
    building_construction_values[:number_of_bedrooms] = 2
  elsif ['base-enclosure-beds-4.xml'].include? hpxml_file
    building_construction_values[:number_of_bedrooms] = 4
  elsif ['base-enclosure-beds-5.xml'].include? hpxml_file
    building_construction_values[:number_of_bedrooms] = 5
  elsif ['base-foundation-ambient.xml',
         'base-foundation-slab.xml',
         'base-foundation-unconditioned-basement.xml',
         'base-foundation-unvented-crawlspace.xml',
         'base-foundation-vented-crawlspace.xml'].include? hpxml_file
    building_construction_values[:number_of_conditioned_floors] -= 1
    building_construction_values[:conditioned_floor_area] -= 1350
    building_construction_values[:conditioned_building_volume] -= 1350 * 8
  elsif ['base-hvac-ideal-air.xml'].include? hpxml_file
    building_construction_values[:use_only_ideal_air_system] = true
  elsif ['base-atticroof-conditioned.xml'].include? hpxml_file
    building_construction_values[:number_of_conditioned_floors] += 1
    building_construction_values[:number_of_conditioned_floors_above_grade] += 1
    building_construction_values[:conditioned_floor_area] += 900
    building_construction_values[:conditioned_building_volume] += 2250
  elsif ['base-atticroof-cathedral.xml'].include? hpxml_file
    building_construction_values[:conditioned_building_volume] += 10800
  elsif ['base-enclosure-2stories.xml'].include? hpxml_file
    building_construction_values[:number_of_conditioned_floors] += 1
    building_construction_values[:number_of_conditioned_floors_above_grade] += 1
    building_construction_values[:conditioned_floor_area] += 1350
    building_construction_values[:conditioned_building_volume] += 1350 * 8
  end
  return building_construction_values
end

def get_hpxml_file_climate_and_risk_zones_values(hpxml_file, climate_and_risk_zones_values)
  if ['base.xml'].include? hpxml_file
    climate_and_risk_zones_values = { :iecc2006 => "5B",
                                      :weather_station_id => "WeatherStation",
                                      :weather_station_name => "Denver, CO",
                                      :weather_station_wmo => "725650" }
  elsif ['base-location-baltimore-md.xml'].include? hpxml_file
    climate_and_risk_zones_values = { :iecc2006 => "4A",
                                      :weather_station_id => "WeatherStation",
                                      :weather_station_name => "Baltimore, MD",
                                      :weather_station_wmo => "724060" }
  elsif ['base-location-dallas-tx.xml'].include? hpxml_file
    climate_and_risk_zones_values = { :iecc2006 => "3A",
                                      :weather_station_id => "WeatherStation",
                                      :weather_station_name => "Dallas, TX",
                                      :weather_station_wmo => "722590" }
  elsif ['base-location-duluth-mn.xml'].include? hpxml_file
    climate_and_risk_zones_values = { :iecc2006 => "7",
                                      :weather_station_id => "WeatherStation",
                                      :weather_station_name => "Duluth, MN",
                                      :weather_station_wmo => "727450" }
  elsif ['base-location-miami-fl.xml'].include? hpxml_file
    climate_and_risk_zones_values = { :iecc2006 => "1A",
                                      :weather_station_id => "WeatherStation",
                                      :weather_station_name => "Miami, FL",
                                      :weather_station_wmo => "722020" }
  elsif ['base-location-epw-filename.xml'].include? hpxml_file
    climate_and_risk_zones_values[:weather_station_wmo] = nil
    climate_and_risk_zones_values[:weather_station_epw_filename] = "USA_CO_Denver.Intl.AP.725650_TMY3.epw"
  elsif ['invalid_files/bad-wmo.xml'].include? hpxml_file
    climate_and_risk_zones_values[:weather_station_wmo] = "999999"
  end
  return climate_and_risk_zones_values
end

def get_hpxml_file_air_infiltration_measurement_values(hpxml_file, air_infiltration_measurement_values, building_construction_values)
  infil_volume = building_construction_values[:conditioned_building_volume]
  if ['base.xml'].include? hpxml_file
    air_infiltration_measurement_values = { :id => "InfiltrationMeasurement",
                                            :house_pressure => 50,
                                            :unit_of_measure => "ACH",
                                            :air_leakage => 3.0 }
  elsif ['base-infiltration-ach-natural.xml'].include? hpxml_file
    air_infiltration_measurement_values = { :id => "InfiltrationMeasurement",
                                            :constant_ach_natural => 0.67 }
  elsif ['base-enclosure-infil-cfm50.xml'].include? hpxml_file
    air_infiltration_measurement_values = { :id => "InfiltrationMeasurement",
                                            :house_pressure => 50,
                                            :unit_of_measure => "CFM",
                                            :air_leakage => 3.0 / 60.0 * infil_volume }
  end
  air_infiltration_measurement_values[:infiltration_volume] = infil_volume
  return air_infiltration_measurement_values
end

def get_hpxml_file_attic_values(hpxml_file, attic_values)
  if ['base.xml'].include? hpxml_file
    attic_values = {}
  elsif ['base-atticroof-vented.xml'].include? hpxml_file
    attic_values = { :id => "VentedAttic",
                     :attic_type => "VentedAttic",
                     :vented_attic_sla => 0.003 }
  end
  return attic_values
end

def get_hpxml_file_foundation_values(hpxml_file, foundation_values)
  if ['base.xml'].include? hpxml_file
    foundation_values = {}
  elsif ['base-foundation-vented-crawlspace.xml'].include? hpxml_file
    foundation_values = { :id => "VentedCrawlspace",
                          :foundation_type => "VentedCrawlspace",
                          :vented_crawlspace_sla => 0.00667 }
  elsif ['base-foundation-unconditioned-basement.xml'].include? hpxml_file
    foundation_values = { :id => "UnconditionedBasement",
                          :foundation_type => "UnconditionedBasement",
                          :unconditioned_basement_thermal_boundary => "frame floor" }
  elsif ['base-foundation-unconditioned-basement-wall-insulation.xml'].include? hpxml_file
    foundation_values = { :id => "UnconditionedBasement",
                          :foundation_type => "UnconditionedBasement",
                          :unconditioned_basement_thermal_boundary => "foundation wall" }
  end
  return foundation_values
end

def get_hpxml_file_roofs_values(hpxml_file, roofs_values)
  if ['base.xml'].include? hpxml_file
    roofs_values = [{ :id => "Roof",
                      :interior_adjacent_to => "attic - unvented",
                      :area => 1510,
                      :solar_absorptance => 0.7,
                      :emittance => 0.92,
                      :pitch => 6,
                      :radiant_barrier => false,
                      :insulation_assembly_r_value => 2.3 }]
  elsif ['base-atticroof-flat.xml'].include? hpxml_file
    roofs_values = [{ :id => "Roof",
                      :interior_adjacent_to => "living space",
                      :area => 1350,
                      :solar_absorptance => 0.7,
                      :emittance => 0.92,
                      :pitch => 0,
                      :radiant_barrier => false,
                      :insulation_assembly_r_value => 25.8 }]
  elsif ['base-atticroof-conditioned.xml'].include? hpxml_file
    roofs_values = [{ :id => "RoofCond",
                      :interior_adjacent_to => "living space",
                      :area => 1006,
                      :solar_absorptance => 0.7,
                      :emittance => 0.92,
                      :pitch => 6,
                      :radiant_barrier => false,
                      :insulation_assembly_r_value => 25.8 },
                    { :id => "RoofUncond",
                      :interior_adjacent_to => "attic - unvented",
                      :area => 504,
                      :solar_absorptance => 0.7,
                      :emittance => 0.92,
                      :pitch => 6,
                      :radiant_barrier => false,
                      :insulation_assembly_r_value => 2.3 }]
  elsif ['base-atticroof-vented.xml'].include? hpxml_file
    roofs_values[0][:interior_adjacent_to] = "attic - vented"
  elsif ['base-atticroof-cathedral.xml'].include? hpxml_file
    roofs_values[0][:interior_adjacent_to] = "living space"
    roofs_values[0][:insulation_assembly_r_value] = 25.8
  elsif ['base-enclosure-garage.xml'].include? hpxml_file
    roofs_values << { :id => "RoofGarage",
                      :interior_adjacent_to => "garage",
                      :area => 670,
                      :solar_absorptance => 0.7,
                      :emittance => 0.92,
                      :pitch => 6,
                      :radiant_barrier => false,
                      :insulation_assembly_r_value => 2.3 }
  elsif ['base-atticroof-unvented-insulated-roof.xml'].include? hpxml_file
    roofs_values[0][:insulation_assembly_r_value] = 25.8
  elsif ['base-enclosure-adiabatic-surfaces.xml'].include? hpxml_file
    roofs_values = []
  elsif ['base-enclosure-split-surfaces.xml'].include? hpxml_file
    for n in 1..roofs_values.size
      roofs_values[n - 1][:area] /= 10.0
      for i in 2..10
        roofs_values << roofs_values[n - 1].dup
        roofs_values[-1][:id] += i.to_s
      end
    end
  elsif ['base-atticroof-radiant-barrier.xml'].include? hpxml_file
    roofs_values[0][:radiant_barrier] = true
  end
  return roofs_values
end

def get_hpxml_file_rim_joists_values(hpxml_file, rim_joists_values)
  if ['base.xml'].include? hpxml_file
    # TODO: Other geometry values (e.g., building volume) assume
    # no rim joists.
    rim_joists_values = [{ :id => "RimJoistFoundation",
                           :exterior_adjacent_to => "outside",
                           :interior_adjacent_to => "basement - conditioned",
                           :area => 116,
                           :solar_absorptance => 0.7,
                           :emittance => 0.92,
                           :insulation_assembly_r_value => 23.0 }]
  elsif ['base-foundation-ambient.xml',
         'base-foundation-slab.xml'].include? hpxml_file
    rim_joists_values = []
  elsif ['base-foundation-unconditioned-basement.xml'].include? hpxml_file
    for i in 0..rim_joists_values.size - 1
      rim_joists_values[i][:interior_adjacent_to] = "basement - unconditioned"
      rim_joists_values[i][:insulation_assembly_r_value] = 2.3
    end
  elsif ['base-foundation-unconditioned-basement-wall-insulation.xml'].include? hpxml_file
    for i in 0..rim_joists_values.size - 1
      rim_joists_values[i][:insulation_assembly_r_value] = 23.0
    end
  elsif ['base-foundation-unvented-crawlspace.xml'].include? hpxml_file
    for i in 0..rim_joists_values.size - 1
      rim_joists_values[i][:interior_adjacent_to] = "crawlspace - unvented"
    end
  elsif ['base-foundation-vented-crawlspace.xml'].include? hpxml_file
    for i in 0..rim_joists_values.size - 1
      rim_joists_values[i][:interior_adjacent_to] = "crawlspace - vented"
    end
  elsif ['base-foundation-multiple.xml'].include? hpxml_file
    rim_joists_values[0][:exterior_adjacent_to] = "crawlspace - unvented"
    rim_joists_values << { :id => "RimJoistCrawlspace",
                           :exterior_adjacent_to => "outside",
                           :interior_adjacent_to => "crawlspace - unvented",
                           :area => 81,
                           :solar_absorptance => 0.7,
                           :emittance => 0.92,
                           :insulation_assembly_r_value => 2.3 }
  elsif ['base-enclosure-2stories.xml'].include? hpxml_file
    rim_joists_values << { :id => "RimJoist2ndStory",
                           :exterior_adjacent_to => "outside",
                           :interior_adjacent_to => "living space",
                           :area => 116,
                           :solar_absorptance => 0.7,
                           :emittance => 0.92,
                           :insulation_assembly_r_value => 23.0 }
  elsif ['base-enclosure-split-surfaces.xml'].include? hpxml_file
    for n in 1..rim_joists_values.size
      rim_joists_values[n - 1][:area] /= 10.0
      for i in 2..10
        rim_joists_values << rim_joists_values[n - 1].dup
        rim_joists_values[-1][:id] += i.to_s
      end
    end
  end
  return rim_joists_values
end

def get_hpxml_file_walls_values(hpxml_file, walls_values)
  if ['base.xml'].include? hpxml_file
    walls_values = [{ :id => "Wall",
                      :exterior_adjacent_to => "outside",
                      :interior_adjacent_to => "living space",
                      :wall_type => "WoodStud",
                      :area => 1200,
                      :solar_absorptance => 0.7,
                      :emittance => 0.92,
                      :insulation_assembly_r_value => 23 },
                    { :id => "WallAtticGable",
                      :exterior_adjacent_to => "outside",
                      :interior_adjacent_to => "attic - unvented",
                      :wall_type => "WoodStud",
                      :area => 290,
                      :solar_absorptance => 0.7,
                      :emittance => 0.92,
                      :insulation_assembly_r_value => 4.0 }]
  elsif ['base-atticroof-flat.xml'].include? hpxml_file
    walls_values.delete_at(1)
  elsif ['base-atticroof-vented.xml'].include? hpxml_file
    walls_values[1][:interior_adjacent_to] = "attic - vented"
  elsif ['base-atticroof-cathedral.xml'].include? hpxml_file
    walls_values[1][:interior_adjacent_to] = "living space"
    walls_values[1][:insulation_assembly_r_value] = 23.0
  elsif ['base-atticroof-conditioned.xml'].include? hpxml_file
    walls_values.delete_at(1)
    walls_values << { :id => "WallAtticKneeWall",
                      :exterior_adjacent_to => "attic - unvented",
                      :interior_adjacent_to => "living space",
                      :wall_type => "WoodStud",
                      :area => 316,
                      :solar_absorptance => 0.7,
                      :emittance => 0.92,
                      :insulation_assembly_r_value => 23.0 }
    walls_values << { :id => "WallAtticGableCond",
                      :exterior_adjacent_to => "outside",
                      :interior_adjacent_to => "living space",
                      :wall_type => "WoodStud",
                      :area => 240,
                      :solar_absorptance => 0.7,
                      :emittance => 0.92,
                      :insulation_assembly_r_value => 22.3 }
    walls_values << { :id => "WallAtticGableUncond",
                      :exterior_adjacent_to => "outside",
                      :interior_adjacent_to => "attic - unvented",
                      :wall_type => "WoodStud",
                      :area => 50,
                      :solar_absorptance => 0.7,
                      :emittance => 0.92,
                      :insulation_assembly_r_value => 4.0 }
  elsif ['base-enclosure-walltype-cmu.xml'].include? hpxml_file
    walls_values[0][:wall_type] = "ConcreteMasonryUnit"
    walls_values[0][:insulation_assembly_r_value] = 12
  elsif ['base-enclosure-walltype-doublestud.xml'].include? hpxml_file
    walls_values[0][:wall_type] = "DoubleWoodStud"
    walls_values[0][:insulation_assembly_r_value] = 28.7
  elsif ['base-enclosure-walltype-icf.xml'].include? hpxml_file
    walls_values[0][:wall_type] = "InsulatedConcreteForms"
    walls_values[0][:insulation_assembly_r_value] = 21
  elsif ['base-enclosure-walltype-log.xml'].include? hpxml_file
    walls_values[0][:wall_type] = "LogWall"
    walls_values[0][:insulation_assembly_r_value] = 7.1
  elsif ['base-enclosure-walltype-sip.xml'].include? hpxml_file
    walls_values[0][:wall_type] = "StructurallyInsulatedPanel"
    walls_values[0][:insulation_assembly_r_value] = 16.1
  elsif ['base-enclosure-walltype-solidconcrete.xml'].include? hpxml_file
    walls_values[0][:wall_type] = "SolidConcrete"
    walls_values[0][:insulation_assembly_r_value] = 1.35
  elsif ['base-enclosure-walltype-steelstud.xml'].include? hpxml_file
    walls_values[0][:wall_type] = "SteelFrame"
    walls_values[0][:insulation_assembly_r_value] = 8.1
  elsif ['base-enclosure-walltype-stone.xml'].include? hpxml_file
    walls_values[0][:wall_type] = "Stone"
    walls_values[0][:insulation_assembly_r_value] = 5.4
  elsif ['base-enclosure-walltype-strawbale.xml'].include? hpxml_file
    walls_values[0][:wall_type] = "StrawBale"
    walls_values[0][:insulation_assembly_r_value] = 58.8
  elsif ['base-enclosure-walltype-structuralbrick.xml'].include? hpxml_file
    walls_values[0][:wall_type] = "StructuralBrick"
    walls_values[0][:insulation_assembly_r_value] = 7.9
  elsif ['invalid_files/missing-surfaces.xml'].include? hpxml_file
    walls_values << { :id => "WallGarage",
                      :exterior_adjacent_to => "garage",
                      :interior_adjacent_to => "living space",
                      :wall_type => "WoodStud",
                      :area => 100,
                      :solar_absorptance => 0.7,
                      :emittance => 0.92,
                      :insulation_assembly_r_value => 4 }
  elsif ['base-enclosure-2stories.xml'].include? hpxml_file
    walls_values[0][:area] *= 2.0
  elsif ['base-enclosure-2stories-garage.xml'].include? hpxml_file
    walls_values = [{ :id => "Wall",
                      :exterior_adjacent_to => "outside",
                      :interior_adjacent_to => "living space",
                      :wall_type => "WoodStud",
                      :area => 880,
                      :solar_absorptance => 0.7,
                      :emittance => 0.92,
                      :insulation_assembly_r_value => 23 },
                    { :id => "WallGarageInterior",
                      :exterior_adjacent_to => "garage",
                      :interior_adjacent_to => "living space",
                      :wall_type => "WoodStud",
                      :area => 320,
                      :solar_absorptance => 0.7,
                      :emittance => 0.92,
                      :insulation_assembly_r_value => 23 },
                    { :id => "WallGarageExterior",
                      :exterior_adjacent_to => "outside",
                      :interior_adjacent_to => "garage",
                      :wall_type => "WoodStud",
                      :area => 800,
                      :solar_absorptance => 0.7,
                      :emittance => 0.92,
                      :insulation_assembly_r_value => 4 }]
  elsif ['base-enclosure-garage.xml'].include? hpxml_file
    walls_values = [{ :id => "Wall",
                      :exterior_adjacent_to => "outside",
                      :interior_adjacent_to => "living space",
                      :wall_type => "WoodStud",
                      :area => 960,
                      :solar_absorptance => 0.7,
                      :emittance => 0.92,
                      :insulation_assembly_r_value => 23 },
                    { :id => "WallGarageInterior",
                      :exterior_adjacent_to => "garage",
                      :interior_adjacent_to => "living space",
                      :wall_type => "WoodStud",
                      :area => 240,
                      :solar_absorptance => 0.7,
                      :emittance => 0.92,
                      :insulation_assembly_r_value => 23 },
                    { :id => "WallGarageExterior",
                      :exterior_adjacent_to => "outside",
                      :interior_adjacent_to => "garage",
                      :wall_type => "WoodStud",
                      :area => 560,
                      :solar_absorptance => 0.7,
                      :emittance => 0.92,
                      :insulation_assembly_r_value => 4 }]
  elsif ['base-atticroof-unvented-insulated-roof.xml'].include? hpxml_file
    walls_values[1][:insulation_assembly_r_value] = 23
  elsif ['base-enclosure-adiabatic-surfaces.xml'].include? hpxml_file
    walls_values.delete_at(1)
    walls_values << walls_values[0].dup
    walls_values[0][:area] *= 0.35
    walls_values[-1][:area] *= 0.65
    walls_values[-1][:id] += "Adiabatic"
    walls_values[-1][:exterior_adjacent_to] = "other housing unit"
    walls_values[-1][:insulation_assembly_r_value] = 4
  elsif ['base-enclosure-split-surfaces.xml'].include? hpxml_file
    for n in 1..walls_values.size
      walls_values[n - 1][:area] /= 10.0
      for i in 2..10
        walls_values << walls_values[n - 1].dup
        walls_values[-1][:id] += i.to_s
      end
    end
  end
  return walls_values
end

def get_hpxml_file_foundation_walls_values(hpxml_file, foundation_walls_values)
  if ['base.xml'].include? hpxml_file
    foundation_walls_values = [{ :id => "FoundationWall",
                                 :exterior_adjacent_to => "ground",
                                 :interior_adjacent_to => "basement - conditioned",
                                 :height => 8,
                                 :area => 1200,
                                 :thickness => 8,
                                 :depth_below_grade => 7,
                                 :insulation_distance_to_top => 1,
                                 :insulation_distance_to_bottom => 8,
                                 :insulation_r_value => 8.9 }]
  elsif ['base-foundation-unconditioned-basement.xml'].include? hpxml_file
    foundation_walls_values[0][:interior_adjacent_to] = "basement - unconditioned"
    foundation_walls_values[0][:insulation_distance_to_bottom] = 0
    foundation_walls_values[0][:insulation_r_value] = 0
  elsif ['base-foundation-unconditioned-basement-wall-insulation.xml'].include? hpxml_file
    foundation_walls_values[0][:insulation_distance_to_bottom] = 4
    foundation_walls_values[0][:insulation_r_value] = 8.9
  elsif ['base-foundation-unconditioned-basement-assembly-r.xml'].include? hpxml_file
    foundation_walls_values[0][:insulation_distance_to_top] = nil
    foundation_walls_values[0][:insulation_distance_to_bottom] = nil
    foundation_walls_values[0][:insulation_r_value] = nil
    foundation_walls_values[0][:insulation_assembly_r_value] = 10.69
  elsif ['base-foundation-unconditioned-basement-above-grade.xml'].include? hpxml_file
    foundation_walls_values[0][:depth_below_grade] = 4
  elsif ['base-foundation-unvented-crawlspace.xml',
         'base-foundation-vented-crawlspace.xml'].include? hpxml_file
    if ['base-foundation-unvented-crawlspace.xml'].include? hpxml_file
      foundation_walls_values[0][:interior_adjacent_to] = "crawlspace - unvented"
    else
      foundation_walls_values[0][:interior_adjacent_to] = "crawlspace - vented"
    end
    foundation_walls_values[0][:height] -= 4
    foundation_walls_values[0][:area] /= 2.0
    foundation_walls_values[0][:depth_below_grade] -= 4
    foundation_walls_values[0][:insulation_distance_to_top] = 0
    foundation_walls_values[0][:insulation_distance_to_bottom] -= 4
  elsif ['base-foundation-multiple.xml'].include? hpxml_file
    foundation_walls_values[0][:area] = 600
    foundation_walls_values << { :id => "FoundationWallInterior",
                                 :exterior_adjacent_to => "crawlspace - unvented",
                                 :interior_adjacent_to => "basement - unconditioned",
                                 :height => 8,
                                 :area => 360,
                                 :thickness => 8,
                                 :depth_below_grade => 4,
                                 :insulation_distance_to_top => 0,
                                 :insulation_distance_to_bottom => 0,
                                 :insulation_r_value => 0 }
    foundation_walls_values << { :id => "FoundationWallCrawlspace",
                                 :exterior_adjacent_to => "ground",
                                 :interior_adjacent_to => "crawlspace - unvented",
                                 :height => 4,
                                 :area => 600,
                                 :thickness => 8,
                                 :depth_below_grade => 3,
<<<<<<< HEAD
                                 :insulation_distance_to_top => 0,
                                 :insulation_distance_to_bottom => 4,
                                 :insulation_r_value => 8.9 }
=======
                                 :insulation_distance_to_bottom => 0,
                                 :insulation_r_value => 0 }
>>>>>>> 57f9f232
  elsif ['base-foundation-ambient.xml',
         'base-foundation-slab.xml'].include? hpxml_file
    foundation_walls_values = []
  elsif ['base-foundation-walkout-basement.xml'].include? hpxml_file
    foundation_walls_values = [{ :id => "FoundationWall1",
                                 :exterior_adjacent_to => "ground",
                                 :interior_adjacent_to => "basement - conditioned",
                                 :height => 8,
                                 :area => 480,
                                 :thickness => 8,
                                 :depth_below_grade => 7,
                                 :insulation_distance_to_bottom => 8,
                                 :insulation_r_value => 8.9 },
                               { :id => "FoundationWall2",
                                 :exterior_adjacent_to => "ground",
                                 :interior_adjacent_to => "basement - conditioned",
                                 :height => 4,
                                 :area => 120,
                                 :thickness => 8,
                                 :depth_below_grade => 3,
                                 :insulation_distance_to_bottom => 4,
                                 :insulation_r_value => 8.9 },
                               { :id => "FoundationWall3",
                                 :exterior_adjacent_to => "ground",
                                 :interior_adjacent_to => "basement - conditioned",
                                 :height => 2,
                                 :area => 60,
                                 :thickness => 8,
                                 :depth_below_grade => 1,
                                 :insulation_distance_to_bottom => 2,
                                 :insulation_r_value => 8.9 }]
  elsif ['base-foundation-complex.xml'].include? hpxml_file
    foundation_walls_values = [{ :id => "FoundationWall1",
                                 :exterior_adjacent_to => "ground",
                                 :interior_adjacent_to => "basement - conditioned",
                                 :height => 8,
                                 :area => 160,
                                 :thickness => 8,
                                 :depth_below_grade => 7,
                                 :insulation_distance_to_bottom => 0,
                                 :insulation_r_value => 0.0 },
                               { :id => "FoundationWall2",
                                 :exterior_adjacent_to => "ground",
                                 :interior_adjacent_to => "basement - conditioned",
                                 :height => 8,
                                 :area => 240,
                                 :thickness => 8,
                                 :depth_below_grade => 7,
                                 :insulation_distance_to_bottom => 8,
                                 :insulation_r_value => 8.9 },
                               { :id => "FoundationWall3",
                                 :exterior_adjacent_to => "ground",
                                 :interior_adjacent_to => "basement - conditioned",
                                 :height => 4,
                                 :area => 160,
                                 :thickness => 8,
                                 :depth_below_grade => 3,
                                 :insulation_distance_to_bottom => 0,
                                 :insulation_r_value => 0.0 },
                               { :id => "FoundationWall4",
                                 :exterior_adjacent_to => "ground",
                                 :interior_adjacent_to => "basement - conditioned",
                                 :height => 4,
                                 :area => 120,
                                 :thickness => 8,
                                 :depth_below_grade => 3,
                                 :insulation_distance_to_bottom => 4,
                                 :insulation_r_value => 8.9 },
                               { :id => "FoundationWall5",
                                 :exterior_adjacent_to => "ground",
                                 :interior_adjacent_to => "basement - conditioned",
                                 :height => 4,
                                 :area => 80,
                                 :thickness => 8,
                                 :depth_below_grade => 3,
                                 :insulation_distance_to_bottom => 4,
                                 :insulation_r_value => 8.9 }]
  elsif ['base-enclosure-split-surfaces.xml'].include? hpxml_file
    for n in 1..foundation_walls_values.size
      foundation_walls_values[n - 1][:area] /= 10.0
      for i in 2..10
        foundation_walls_values << foundation_walls_values[n - 1].dup
        foundation_walls_values[-1][:id] += i.to_s
      end
    end
  end
  return foundation_walls_values
end

def get_hpxml_file_framefloors_values(hpxml_file, framefloors_values)
  if ['base.xml'].include? hpxml_file
    framefloors_values = [{ :id => "FloorBelowAttic",
                            :exterior_adjacent_to => "attic - unvented",
                            :interior_adjacent_to => "living space",
                            :area => 1350,
                            :insulation_assembly_r_value => 39.3 }]
  elsif ['base-atticroof-flat.xml',
         'base-atticroof-cathedral.xml'].include? hpxml_file
    framefloors_values.delete_at(0)
  elsif ['base-atticroof-vented.xml'].include? hpxml_file
    framefloors_values[0][:exterior_adjacent_to] = "attic - vented"
  elsif ['base-atticroof-conditioned.xml'].include? hpxml_file
    framefloors_values[0][:area] = 450
  elsif ['base-enclosure-garage.xml'].include? hpxml_file
    framefloors_values << { :id => "FloorBetweenAtticGarage",
                            :exterior_adjacent_to => "attic - unvented",
                            :interior_adjacent_to => "garage",
                            :area => 600,
                            :insulation_assembly_r_value => 2.1 }
  elsif ['base-foundation-ambient.xml'].include? hpxml_file
    framefloors_values << { :id => "FloorAboveAmbient",
                            :exterior_adjacent_to => "outside",
                            :interior_adjacent_to => "living space",
                            :area => 1350,
                            :insulation_assembly_r_value => 18.7 }
  elsif ['base-foundation-unconditioned-basement.xml'].include? hpxml_file
    framefloors_values << { :id => "FloorAboveUncondBasement",
                            :exterior_adjacent_to => "basement - unconditioned",
                            :interior_adjacent_to => "living space",
                            :area => 1350,
                            :insulation_assembly_r_value => 18.7 }
  elsif ['base-foundation-unconditioned-basement-wall-insulation.xml'].include? hpxml_file
    framefloors_values[1][:insulation_assembly_r_value] = 2.1
  elsif ['base-foundation-unvented-crawlspace.xml'].include? hpxml_file
    framefloors_values << { :id => "FloorAboveUnventedCrawl",
                            :exterior_adjacent_to => "crawlspace - unvented",
                            :interior_adjacent_to => "living space",
                            :area => 1350,
                            :insulation_assembly_r_value => 18.7 }
  elsif ['base-foundation-vented-crawlspace.xml'].include? hpxml_file
    framefloors_values << { :id => "FloorAboveVentedCrawl",
                            :exterior_adjacent_to => "crawlspace - vented",
                            :interior_adjacent_to => "living space",
                            :area => 1350,
                            :insulation_assembly_r_value => 18.7 }
  elsif ['base-foundation-multiple.xml'].include? hpxml_file
    framefloors_values[1][:area] = 675
    framefloors_values << { :id => "FloorAboveUnventedCrawlspace",
                            :exterior_adjacent_to => "crawlspace - unvented",
                            :interior_adjacent_to => "living space",
                            :area => 675,
                            :insulation_assembly_r_value => 18.7 }
  elsif ['base-enclosure-2stories-garage.xml'].include? hpxml_file
    framefloors_values << { :id => "FloorAboveGarage",
                            :exterior_adjacent_to => "garage",
                            :interior_adjacent_to => "living space",
                            :area => 400,
                            :insulation_assembly_r_value => 18.7 }
  elsif ['base-atticroof-unvented-insulated-roof.xml'].include? hpxml_file
    framefloors_values[0][:insulation_assembly_r_value] = 2.1
  elsif ['base-enclosure-adiabatic-surfaces.xml'].include? hpxml_file
    framefloors_values = [{ :id => "FloorAboveAdiabatic",
                            :exterior_adjacent_to => "other housing unit below",
                            :interior_adjacent_to => "living space",
                            :area => 1350,
                            :insulation_assembly_r_value => 2.1 },
                          { :id => "FloorBelowAdiabatic",
                            :exterior_adjacent_to => "other housing unit above",
                            :interior_adjacent_to => "living space",
                            :area => 1350,
                            :insulation_assembly_r_value => 2.1 }]
  elsif ['base-enclosure-split-surfaces.xml'].include? hpxml_file
    for n in 1..framefloors_values.size
      framefloors_values[n - 1][:area] /= 10.0
      for i in 2..10
        framefloors_values << framefloors_values[n - 1].dup
        framefloors_values[-1][:id] += i.to_s
      end
    end
  end
  return framefloors_values
end

def get_hpxml_file_slabs_values(hpxml_file, slabs_values)
  if ['base.xml'].include? hpxml_file
    slabs_values = [{ :id => "Slab",
                      :interior_adjacent_to => "basement - conditioned",
                      :area => 1350,
                      :thickness => 4,
                      :exposed_perimeter => 150,
                      :perimeter_insulation_depth => 0,
                      :under_slab_insulation_width => 0,
                      :perimeter_insulation_r_value => 0,
                      :under_slab_insulation_r_value => 0,
                      :carpet_fraction => 0,
                      :carpet_r_value => 0 }]
  elsif ['base-foundation-unconditioned-basement.xml'].include? hpxml_file
    slabs_values[0][:interior_adjacent_to] = "basement - unconditioned"
  elsif ['base-foundation-slab.xml'].include? hpxml_file
    slabs_values[0][:interior_adjacent_to] = "living space"
    slabs_values[0][:under_slab_insulation_width] = nil
    slabs_values[0][:under_slab_insulation_spans_entire_slab] = true
    slabs_values[0][:depth_below_grade] = 0
    slabs_values[0][:under_slab_insulation_r_value] = 5
    slabs_values[0][:carpet_fraction] = 1
    slabs_values[0][:carpet_r_value] = 2.5
  elsif ['base-foundation-unvented-crawlspace.xml',
         'base-foundation-vented-crawlspace.xml'].include? hpxml_file
    if ['base-foundation-unvented-crawlspace.xml'].include? hpxml_file
      slabs_values[0][:interior_adjacent_to] = "crawlspace - unvented"
    else
      slabs_values[0][:interior_adjacent_to] = "crawlspace - vented"
    end
    slabs_values[0][:thickness] = 0
    slabs_values[0][:carpet_r_value] = 2.5
  elsif ['base-foundation-multiple.xml'].include? hpxml_file
    slabs_values[0][:area] = 675
    slabs_values[0][:exposed_perimeter] = 75
    slabs_values << { :id => "SlabUnderCrawlspace",
                      :interior_adjacent_to => "crawlspace - unvented",
                      :area => 675,
                      :thickness => 0,
                      :exposed_perimeter => 75,
                      :perimeter_insulation_depth => 0,
                      :under_slab_insulation_width => 0,
                      :perimeter_insulation_r_value => 0,
                      :under_slab_insulation_r_value => 0,
                      :carpet_fraction => 0,
                      :carpet_r_value => 0 }
  elsif ['base-foundation-ambient.xml'].include? hpxml_file
    slabs_values = []
  elsif ['base-enclosure-2stories-garage.xml'].include? hpxml_file
    slabs_values[0][:area] -= 400
    slabs_values[0][:exposed_perimeter] -= 40
    slabs_values << { :id => "SlabUnderGarage",
                      :interior_adjacent_to => "garage",
                      :area => 400,
                      :thickness => 4,
                      :exposed_perimeter => 40,
                      :perimeter_insulation_depth => 0,
                      :under_slab_insulation_width => 0,
                      :depth_below_grade => 0,
                      :perimeter_insulation_r_value => 0,
                      :under_slab_insulation_r_value => 0,
                      :carpet_fraction => 0,
                      :carpet_r_value => 0 }
  elsif ['base-enclosure-garage.xml'].include? hpxml_file
    slabs_values[0][:exposed_perimeter] -= 30
    slabs_values << { :id => "SlabUnderGarage",
                      :interior_adjacent_to => "garage",
                      :area => 600,
                      :thickness => 4,
                      :exposed_perimeter => 70,
                      :perimeter_insulation_depth => 0,
                      :under_slab_insulation_width => 0,
                      :depth_below_grade => 0,
                      :perimeter_insulation_r_value => 0,
                      :under_slab_insulation_r_value => 0,
                      :carpet_fraction => 0,
                      :carpet_r_value => 0 }
  elsif ['base-foundation-complex.xml'].include? hpxml_file
    slabs_values = [{ :id => "Slab1",
                      :interior_adjacent_to => "basement - conditioned",
                      :area => 675,
                      :thickness => 4,
                      :exposed_perimeter => 75,
                      :perimeter_insulation_depth => 0,
                      :under_slab_insulation_width => 0,
                      :perimeter_insulation_r_value => 0,
                      :under_slab_insulation_r_value => 0,
                      :carpet_fraction => 0,
                      :carpet_r_value => 0 },
                    { :id => "Slab2",
                      :interior_adjacent_to => "basement - conditioned",
                      :area => 405,
                      :thickness => 4,
                      :exposed_perimeter => 45,
                      :perimeter_insulation_depth => 1,
                      :under_slab_insulation_width => 0,
                      :perimeter_insulation_r_value => 5,
                      :under_slab_insulation_r_value => 0,
                      :carpet_fraction => 0,
                      :carpet_r_value => 0 },
                    { :id => "Slab3",
                      :interior_adjacent_to => "basement - conditioned",
                      :area => 270,
                      :thickness => 4,
                      :exposed_perimeter => 30,
                      :perimeter_insulation_depth => 1,
                      :under_slab_insulation_width => 0,
                      :perimeter_insulation_r_value => 5,
                      :under_slab_insulation_r_value => 0,
                      :carpet_fraction => 0,
                      :carpet_r_value => 0 }]
  elsif ['base-enclosure-split-surfaces.xml'].include? hpxml_file
    for n in 1..slabs_values.size
      slabs_values[n - 1][:area] /= 10.0
      slabs_values[n - 1][:exposed_perimeter] /= 10.0
      for i in 2..10
        slabs_values << slabs_values[n - 1].dup
        slabs_values[-1][:id] += i.to_s
      end
    end
  end
  return slabs_values
end

def get_hpxml_file_windows_values(hpxml_file, windows_values)
  if ['base.xml'].include? hpxml_file
    windows_values = [{ :id => "WindowNorth",
                        :area => 54,
                        :azimuth => 0,
                        :ufactor => 0.33,
                        :shgc => 0.45,
                        :wall_idref => "Wall" },
                      { :id => "WindowSouth",
                        :area => 54,
                        :azimuth => 180,
                        :ufactor => 0.33,
                        :shgc => 0.45,
                        :wall_idref => "Wall" },
                      { :id => "WindowEast",
                        :area => 36,
                        :azimuth => 90,
                        :ufactor => 0.33,
                        :shgc => 0.45,
                        :wall_idref => "Wall" },
                      { :id => "WindowWest",
                        :area => 36,
                        :azimuth => 270,
                        :ufactor => 0.33,
                        :shgc => 0.45,
                        :wall_idref => "Wall" }]
  elsif ['base-enclosure-overhangs.xml'].include? hpxml_file
    windows_values[0][:overhangs_depth] = 2.5
    windows_values[0][:overhangs_distance_to_top_of_window] = 0
    windows_values[0][:overhangs_distance_to_bottom_of_window] = 4
    windows_values[2][:overhangs_depth] = 1.5
    windows_values[2][:overhangs_distance_to_top_of_window] = 2
    windows_values[2][:overhangs_distance_to_bottom_of_window] = 6
    windows_values[3][:overhangs_depth] = 1.5
    windows_values[3][:overhangs_distance_to_top_of_window] = 2
    windows_values[3][:overhangs_distance_to_bottom_of_window] = 7
  elsif ['base-enclosure-windows-interior-shading.xml'].include? hpxml_file
    windows_values[0][:interior_shading_factor_summer] = 0.7
    windows_values[0][:interior_shading_factor_winter] = 0.85
    windows_values[1][:interior_shading_factor_summer] = 0.01
    windows_values[1][:interior_shading_factor_winter] = 0.99
    windows_values[2][:interior_shading_factor_summer] = 0.99
    windows_values[2][:interior_shading_factor_winter] = 0.01
    windows_values[3][:interior_shading_factor_summer] = 0.85
    windows_values[3][:interior_shading_factor_winter] = 0.7
  elsif ['base-enclosure-windows-none.xml'].include? hpxml_file
    windows_values = []
  elsif ['invalid_files/net-area-negative-wall.xml'].include? hpxml_file
    windows_values[0][:area] = 1000
  elsif ['base-atticroof-conditioned.xml'].include? hpxml_file
    windows_values[0][:area] = 54
    windows_values[1][:area] = 54
    windows_values[2][:area] = 54
    windows_values[3][:area] = 54
    windows_values << { :id => "AtticGableWindowEast",
                        :area => 12,
                        :azimuth => 90,
                        :ufactor => 0.33,
                        :shgc => 0.45,
                        :wall_idref => "WallAtticGableCond" }
    windows_values << { :id => "AtticGableWindowWest",
                        :area => 62,
                        :azimuth => 270,
                        :ufactor => 0.3,
                        :shgc => 0.45,
                        :wall_idref => "WallAtticGableCond" }
  elsif ['base-atticroof-cathedral.xml'].include? hpxml_file
    windows_values[0][:area] = 54
    windows_values[1][:area] = 54
    windows_values[2][:area] = 54
    windows_values[3][:area] = 54
    windows_values << { :id => "AtticGableWindowEast",
                        :area => 12,
                        :azimuth => 90,
                        :ufactor => 0.33,
                        :shgc => 0.45,
                        :wall_idref => "WallAtticGable" }
    windows_values << { :id => "AtticGableWindowWest",
                        :area => 12,
                        :azimuth => 270,
                        :ufactor => 0.33,
                        :shgc => 0.45,
                        :wall_idref => "WallAtticGable" }
  elsif ['base-enclosure-garage.xml'].include? hpxml_file
    windows_values.delete_at(2)
    windows_values << { :id => "GarageWindowEast",
                        :area => 12,
                        :azimuth => 90,
                        :ufactor => 0.33,
                        :shgc => 0.45,
                        :wall_idref => "WallGarageExterior" }
  elsif ['base-enclosure-2stories.xml'].include? hpxml_file
    windows_values[0][:area] = 108
    windows_values[1][:area] = 108
    windows_values[2][:area] = 72
    windows_values[3][:area] = 72
  elsif ['base-enclosure-2stories-garage'].include? hpxml_file
    windows_values[0][:area] = 84
    windows_values[1][:area] = 108
    windows_values[2][:area] = 72
    windows_values[3][:area] = 48
  elsif ['base-foundation-unconditioned-basement-above-grade.xml'].include? hpxml_file
    windows_values << { :id => "FoundationWindowNorth",
                        :area => 20,
                        :azimuth => 0,
                        :ufactor => 0.33,
                        :shgc => 0.45,
                        :wall_idref => "FoundationWall" }
    windows_values << { :id => "FoundationWindowSouth",
                        :area => 20,
                        :azimuth => 180,
                        :ufactor => 0.33,
                        :shgc => 0.45,
                        :wall_idref => "FoundationWall" }
    windows_values << { :id => "FoundationWindowEast",
                        :area => 10,
                        :azimuth => 90,
                        :ufactor => 0.33,
                        :shgc => 0.45,
                        :wall_idref => "FoundationWall" }
    windows_values << { :id => "FoundationWindowWest",
                        :area => 10,
                        :azimuth => 270,
                        :ufactor => 0.33,
                        :shgc => 0.45,
                        :wall_idref => "FoundationWall" }
  elsif ['invalid_files/unattached-window.xml'].include? hpxml_file
    windows_values[0][:wall_idref] = "foobar"
  elsif ['base-enclosure-split-surfaces.xml'].include? hpxml_file
    area_adjustments = []
    for n in 1..windows_values.size
      windows_values[n - 1][:area] /= 10.0
      for i in 2..10
        windows_values << windows_values[n - 1].dup
        windows_values[-1][:id] += i.to_s
        windows_values[-1][:wall_idref] += i.to_s
      end
    end
  end
  return windows_values
end

def get_hpxml_file_skylights_values(hpxml_file, skylights_values)
  if ['base-enclosure-skylights.xml'].include? hpxml_file
    skylights_values << { :id => "SkylightNorth",
                          :area => 15,
                          :azimuth => 0,
                          :ufactor => 0.33,
                          :shgc => 0.45,
                          :roof_idref => "Roof" }
    skylights_values << { :id => "SkylightSouth",
                          :area => 15,
                          :azimuth => 180,
                          :ufactor => 0.35,
                          :shgc => 0.47,
                          :roof_idref => "Roof" }
  elsif ['invalid_files/net-area-negative-roof.xml'].include? hpxml_file
    skylights_values[0][:area] = 4000
  elsif ['invalid_files/unattached-skylight.xml'].include? hpxml_file
    skylights_values[0][:roof_idref] = "foobar"
  elsif ['base-enclosure-split-surfaces.xml'].include? hpxml_file
    for n in 1..skylights_values.size
      skylights_values[n - 1][:area] /= 10.0
      for i in 2..10
        skylights_values << skylights_values[n - 1].dup
        skylights_values[-1][:id] += i.to_s
        skylights_values[-1][:roof_idref] += i.to_s if i % 2 == 0
      end
    end
  end
  return skylights_values
end

def get_hpxml_file_doors_values(hpxml_file, doors_values)
  if ['base.xml'].include? hpxml_file
    doors_values = [{ :id => "DoorNorth",
                      :wall_idref => "Wall",
                      :area => 40,
                      :azimuth => 0,
                      :r_value => 4.4 },
                    { :id => "DoorSouth",
                      :wall_idref => "Wall",
                      :area => 40,
                      :azimuth => 180,
                      :r_value => 4.4 }]
  elsif ['base-enclosure-garage.xml',
         'base-enclosure-2stories-garage.xml'].include? hpxml_file
    doors_values << { :id => "GarageDoorSouth",
                      :wall_idref => "WallGarageExterior",
                      :area => 70,
                      :azimuth => 180,
                      :r_value => 4.4 }
  elsif ['invalid_files/unattached-door.xml'].include? hpxml_file
    doors_values[0][:wall_idref] = "foobar"
  elsif ['base-enclosure-split-surfaces.xml'].include? hpxml_file
    area_adjustments = []
    for n in 1..doors_values.size
      doors_values[n - 1][:area] /= 10.0
      for i in 2..10
        doors_values << doors_values[n - 1].dup
        doors_values[-1][:id] += i.to_s
        doors_values[-1][:wall_idref] += i.to_s
      end
    end
  end
  return doors_values
end

def get_hpxml_file_heating_systems_values(hpxml_file, heating_systems_values)
  if ['base.xml'].include? hpxml_file
    heating_systems_values = [{ :id => "HeatingSystem",
                                :distribution_system_idref => "HVACDistribution",
                                :heating_system_type => "Furnace",
                                :heating_system_fuel => "natural gas",
                                :heating_capacity => 64000,
                                :heating_efficiency_afue => 0.92,
                                :fraction_heat_load_served => 1 }]
  elsif ['base-hvac-air-to-air-heat-pump-1-speed.xml',
         'base-hvac-air-to-air-heat-pump-2-speed.xml',
         'base-hvac-air-to-air-heat-pump-var-speed.xml',
         'base-hvac-central-ac-only-1-speed.xml',
         'base-hvac-central-ac-only-2-speed.xml',
         'base-hvac-central-ac-only-var-speed.xml',
         'base-hvac-evap-cooler-only.xml',
         'base-hvac-evap-cooler-only-ducted.xml',
         'base-hvac-ground-to-air-heat-pump.xml',
         'base-hvac-mini-split-heat-pump-ducted.xml',
         'base-hvac-mini-split-heat-pump-ducted-17F.xml',
         'base-hvac-mini-split-heat-pump-ductless-no-backup.xml',
         'base-hvac-ideal-air.xml',
         'base-hvac-none.xml',
         'base-hvac-room-ac-only.xml',
         'invalid_files/orphaned-hvac-distribution.xml'].include? hpxml_file
    heating_systems_values = []
  elsif ['base-hvac-boiler-elec-only.xml'].include? hpxml_file
    heating_systems_values[0][:heating_system_type] = "Boiler"
    heating_systems_values[0][:heating_system_fuel] = "electricity"
    heating_systems_values[0][:heating_efficiency_afue] = 1
  elsif ['base-hvac-boiler-gas-central-ac-1-speed.xml',
         'base-hvac-boiler-gas-only.xml'].include? hpxml_file
    heating_systems_values[0][:heating_system_type] = "Boiler"
    heating_systems_values[0][:electric_auxiliary_energy] = 200
  elsif ['base-hvac-boiler-oil-only.xml'].include? hpxml_file
    heating_systems_values[0][:heating_system_type] = "Boiler"
    heating_systems_values[0][:heating_system_fuel] = "fuel oil"
  elsif ['base-hvac-boiler-propane-only.xml'].include? hpxml_file
    heating_systems_values[0][:heating_system_type] = "Boiler"
    heating_systems_values[0][:heating_system_fuel] = "propane"
  elsif ['base-hvac-boiler-wood-only.xml'].include? hpxml_file
    heating_systems_values[0][:heating_system_type] = "Boiler"
    heating_systems_values[0][:heating_system_fuel] = "wood"
  elsif ['base-hvac-elec-resistance-only.xml'].include? hpxml_file
    heating_systems_values[0][:distribution_system_idref] = nil
    heating_systems_values[0][:heating_system_type] = "ElectricResistance"
    heating_systems_values[0][:heating_system_fuel] = "electricity"
    heating_systems_values[0][:heating_efficiency_afue] = nil
    heating_systems_values[0][:heating_efficiency_percent] = 1
  elsif ['base-hvac-furnace-elec-only.xml'].include? hpxml_file
    heating_systems_values[0][:heating_system_fuel] = "electricity"
    heating_systems_values[0][:heating_efficiency_afue] = 1
  elsif ['base-hvac-furnace-gas-only.xml',
         'base-hvac-room-ac-furnace-gas.xml'].include? hpxml_file
    heating_systems_values[0][:electric_auxiliary_energy] = 700
  elsif ['base-hvac-furnace-gas-only-no-eae.xml',
         'base-hvac-boiler-gas-only-no-eae.xml',
         'base-hvac-stove-oil-only-no-eae.xml',
         'base-hvac-wall-furnace-propane-only-no-eae.xml'].include? hpxml_file
    heating_systems_values[0][:electric_auxiliary_energy] = nil
  elsif ['base-hvac-furnace-oil-only.xml'].include? hpxml_file
    heating_systems_values[0][:heating_system_fuel] = "fuel oil"
  elsif ['base-hvac-furnace-propane-only.xml'].include? hpxml_file
    heating_systems_values[0][:heating_system_fuel] = "propane"
  elsif ['base-hvac-furnace-wood-only.xml'].include? hpxml_file
    heating_systems_values[0][:heating_system_fuel] = "wood"
  elsif ['base-hvac-multiple.xml'].include? hpxml_file
    heating_systems_values[0][:heating_system_type] = "Boiler"
    heating_systems_values[0][:heating_system_fuel] = "electricity"
    heating_systems_values[0][:heating_efficiency_afue] = 1
    heating_systems_values[0][:fraction_heat_load_served] = 0.1
    heating_systems_values[0][:heating_capacity] *= 0.1
    heating_systems_values << { :id => "HeatingSystem2",
                                :distribution_system_idref => "HVACDistribution2",
                                :heating_system_type => "Boiler",
                                :heating_system_fuel => "natural gas",
                                :heating_capacity => 6400,
                                :heating_efficiency_afue => 0.92,
                                :fraction_heat_load_served => 0.1,
                                :electric_auxiliary_energy => 200 }
    heating_systems_values << { :id => "HeatingSystem3",
                                :heating_system_type => "ElectricResistance",
                                :heating_system_fuel => "electricity",
                                :heating_capacity => 6400,
                                :heating_efficiency_percent => 1,
                                :fraction_heat_load_served => 0.1 }
    heating_systems_values << { :id => "HeatingSystem4",
                                :distribution_system_idref => "HVACDistribution3",
                                :heating_system_type => "Furnace",
                                :heating_system_fuel => "electricity",
                                :heating_capacity => 6400,
                                :heating_efficiency_afue => 1,
                                :fraction_heat_load_served => 0.1 }
    heating_systems_values << { :id => "HeatingSystem5",
                                :distribution_system_idref => "HVACDistribution4",
                                :heating_system_type => "Furnace",
                                :heating_system_fuel => "natural gas",
                                :heating_capacity => 6400,
                                :heating_efficiency_afue => 0.92,
                                :fraction_heat_load_served => 0.1,
                                :electric_auxiliary_energy => 700 }
    heating_systems_values << { :id => "HeatingSystem6",
                                :heating_system_type => "Stove",
                                :heating_system_fuel => "fuel oil",
                                :heating_capacity => 6400,
                                :heating_efficiency_percent => 0.8,
                                :fraction_heat_load_served => 0.1,
                                :electric_auxiliary_energy => 200 }
    heating_systems_values << { :id => "HeatingSystem7",
                                :heating_system_type => "WallFurnace",
                                :heating_system_fuel => "propane",
                                :heating_capacity => 6400,
                                :heating_efficiency_afue => 0.8,
                                :fraction_heat_load_served => 0.1,
                                :electric_auxiliary_energy => 200 }
  elsif ['invalid_files/hvac-frac-load-served.xml'].include? hpxml_file
    heating_systems_values[0][:fraction_heat_load_served] += 0.1
  elsif ['base-hvac-portable-heater-electric-only.xml'].include? hpxml_file
    heating_systems_values[0][:distribution_system_idref] = nil
    heating_systems_values[0][:heating_system_type] = "PortableHeater"
    heating_systems_values[0][:heating_system_fuel] = "electricity"
    heating_systems_values[0][:heating_efficiency_afue] = nil
    heating_systems_values[0][:heating_efficiency_percent] = 1.0
  elsif ['base-hvac-stove-oil-only.xml'].include? hpxml_file
    heating_systems_values[0][:distribution_system_idref] = nil
    heating_systems_values[0][:heating_system_type] = "Stove"
    heating_systems_values[0][:heating_system_fuel] = "fuel oil"
    heating_systems_values[0][:heating_efficiency_afue] = nil
    heating_systems_values[0][:heating_efficiency_percent] = 0.8
    heating_systems_values[0][:electric_auxiliary_energy] = 200
  elsif ['base-hvac-stove-wood-only.xml'].include? hpxml_file
    heating_systems_values[0][:distribution_system_idref] = nil
    heating_systems_values[0][:heating_system_type] = "Stove"
    heating_systems_values[0][:heating_system_fuel] = "wood"
    heating_systems_values[0][:heating_efficiency_afue] = nil
    heating_systems_values[0][:heating_efficiency_percent] = 0.8
    heating_systems_values[0][:electric_auxiliary_energy] = 200
  elsif ['base-hvac-wall-furnace-elec-only.xml'].include? hpxml_file
    heating_systems_values[0][:distribution_system_idref] = nil
    heating_systems_values[0][:heating_system_type] = "WallFurnace"
    heating_systems_values[0][:heating_system_fuel] = "electricity"
    heating_systems_values[0][:heating_efficiency_afue] = 1.0
    heating_systems_values[0][:electric_auxiliary_energy] = 200
  elsif ['base-hvac-wall-furnace-propane-only.xml'].include? hpxml_file
    heating_systems_values[0][:distribution_system_idref] = nil
    heating_systems_values[0][:heating_system_type] = "WallFurnace"
    heating_systems_values[0][:heating_system_fuel] = "propane"
    heating_systems_values[0][:heating_efficiency_afue] = 0.8
    heating_systems_values[0][:electric_auxiliary_energy] = 200
  elsif ['base-hvac-wall-furnace-wood-only.xml'].include? hpxml_file
    heating_systems_values[0][:distribution_system_idref] = nil
    heating_systems_values[0][:heating_system_type] = "WallFurnace"
    heating_systems_values[0][:heating_system_fuel] = "wood"
    heating_systems_values[0][:heating_efficiency_afue] = 0.8
    heating_systems_values[0][:electric_auxiliary_energy] = 200
  elsif ['base-hvac-furnace-x3-dse.xml'].include? hpxml_file
    heating_systems_values << heating_systems_values[0].dup
    heating_systems_values << heating_systems_values[1].dup
    heating_systems_values[1][:id] = "HeatingSystem2"
    heating_systems_values[1][:distribution_system_idref] = "HVACDistribution2"
    heating_systems_values[2][:id] = "HeatingSystem3"
    heating_systems_values[2][:distribution_system_idref] = "HVACDistribution3"
    for i in 0..2
      heating_systems_values[i][:heating_capacity] /= 3.0
      heating_systems_values[i][:fraction_heat_load_served] = 0.333
    end
  elsif ['invalid_files/unattached-hvac-distribution.xml'].include? hpxml_file
    heating_systems_values[0][:distribution_system_idref] = "foobar"
  elsif ['invalid_files/hvac-dse-multiple-attached-heating.xml'].include? hpxml_file
    heating_systems_values[0][:fraction_heat_load_served] = 0.5
    heating_systems_values << heating_systems_values[0].dup
    heating_systems_values[1][:id] += "2"
  elsif ['base-hvac-undersized.xml'].include? hpxml_file
    heating_systems_values[0][:heating_capacity] /= 10.0
  elsif ['base-hvac-flowrate.xml'].include? hpxml_file
    heating_systems_values[0][:heating_cfm] = heating_systems_values[0][:heating_capacity] * 360.0 / 12000.0
  elsif hpxml_file.include? 'hvac_autosizing' and not heating_systems_values.nil? and heating_systems_values.size > 0
    heating_systems_values[0][:heating_capacity] = -1
  elsif hpxml_file.include? '-zero-heat.xml' and not heating_systems_values.nil? and heating_systems_values.size > 0
    heating_systems_values[0][:fraction_heat_load_served] = 0
    heating_systems_values[0][:heating_capacity] = 0
  elsif hpxml_file.include? 'hvac_multiple' and not heating_systems_values.nil? and heating_systems_values.size > 0
    heating_systems_values[0][:heating_capacity] /= 3.0
    heating_systems_values[0][:fraction_heat_load_served] = 0.333
    heating_systems_values[0][:electric_auxiliary_energy] /= 3.0 unless heating_systems_values[0][:electric_auxiliary_energy].nil?
    heating_systems_values << heating_systems_values[0].dup
    heating_systems_values[1][:id] = "SpaceHeat_ID2"
    heating_systems_values[1][:distribution_system_idref] = "HVACDistribution2" unless heating_systems_values[1][:distribution_system_idref].nil?
    heating_systems_values << heating_systems_values[0].dup
    heating_systems_values[2][:id] = "SpaceHeat_ID3"
    heating_systems_values[2][:distribution_system_idref] = "HVACDistribution3" unless heating_systems_values[2][:distribution_system_idref].nil?
  elsif hpxml_file.include? 'hvac_partial' and not heating_systems_values.nil? and heating_systems_values.size > 0
    heating_systems_values[0][:heating_capacity] /= 3.0
    heating_systems_values[0][:fraction_heat_load_served] = 0.333
    heating_systems_values[0][:electric_auxiliary_energy] /= 3.0 unless heating_systems_values[0][:electric_auxiliary_energy].nil?
  end
  return heating_systems_values
end

def get_hpxml_file_cooling_systems_values(hpxml_file, cooling_systems_values)
  if ['base.xml'].include? hpxml_file
    cooling_systems_values = [{ :id => "CoolingSystem",
                                :distribution_system_idref => "HVACDistribution",
                                :cooling_system_type => "central air conditioner",
                                :cooling_system_fuel => "electricity",
                                :cooling_capacity => 48000,
                                :fraction_cool_load_served => 1,
                                :cooling_efficiency_seer => 13 }]
  elsif ['base-hvac-air-to-air-heat-pump-1-speed.xml',
         'base-hvac-air-to-air-heat-pump-2-speed.xml',
         'base-hvac-air-to-air-heat-pump-var-speed.xml',
         'base-hvac-boiler-elec-only.xml',
         'base-hvac-boiler-gas-only.xml',
         'base-hvac-boiler-oil-only.xml',
         'base-hvac-boiler-propane-only.xml',
         'base-hvac-boiler-wood-only.xml',
         'base-hvac-elec-resistance-only.xml',
         'base-hvac-furnace-elec-only.xml',
         'base-hvac-furnace-gas-only.xml',
         'base-hvac-furnace-oil-only.xml',
         'base-hvac-furnace-propane-only.xml',
         'base-hvac-furnace-wood-only.xml',
         'base-hvac-ground-to-air-heat-pump.xml',
         'base-hvac-mini-split-heat-pump-ducted.xml',
         'base-hvac-mini-split-heat-pump-ducted-17F.xml',
         'base-hvac-mini-split-heat-pump-ductless-no-backup.xml',
         'base-hvac-ideal-air.xml',
         'base-hvac-none.xml',
         'base-hvac-stove-oil-only.xml',
         'base-hvac-stove-wood-only.xml',
         'base-hvac-wall-furnace-elec-only.xml',
         'base-hvac-wall-furnace-propane-only.xml',
         'base-hvac-wall-furnace-wood-only.xml'].include? hpxml_file
    cooling_systems_values = []
  elsif ['base-hvac-central-ac-only-1-speed-shr.xml',
         'base-hvac-central-ac-only-2-speed-shr.xml',
         'base-hvac-central-ac-only-var-speed-shr.xml',
         'base-hvac-room-ac-only-shr.xml'].include? hpxml_file
    cooling_systems_values[0][:cooling_shr] = 0.7
  elsif ['base-hvac-boiler-gas-central-ac-1-speed.xml'].include? hpxml_file
    cooling_systems_values[0][:distribution_system_idref] = "HVACDistribution2"
  elsif ['base-hvac-furnace-gas-central-ac-2-speed.xml',
         'base-hvac-central-ac-only-2-speed.xml'].include? hpxml_file
    cooling_systems_values[0][:cooling_efficiency_seer] = 18
  elsif ['base-hvac-furnace-gas-central-ac-var-speed.xml',
         'base-hvac-central-ac-only-var-speed.xml'].include? hpxml_file
    cooling_systems_values[0][:cooling_efficiency_seer] = 24
  elsif ['base-hvac-furnace-gas-room-ac.xml',
         'base-hvac-room-ac-furnace-gas.xml',
         'base-hvac-room-ac-only.xml'].include? hpxml_file
    cooling_systems_values[0][:distribution_system_idref] = nil
    cooling_systems_values[0][:cooling_system_type] = "room air conditioner"
    cooling_systems_values[0][:cooling_efficiency_seer] = nil
    cooling_systems_values[0][:cooling_efficiency_eer] = 8.5
  elsif ['base-hvac-evap-cooler-only-ducted.xml',
         'base-hvac-evap-cooler-furnace-gas.xml',
         'base-hvac-evap-cooler-only.xml',
         'hvac_autosizing/base-hvac-evap-cooler-furnace-gas-autosize.xml'].include? hpxml_file
    cooling_systems_values[0][:cooling_system_type] = "evaporative cooler"
    cooling_systems_values[0][:cooling_efficiency_seer] = nil
    cooling_systems_values[0][:cooling_efficiency_eer] = nil
    cooling_systems_values[0][:cooling_capacity] = nil
    if ['base-hvac-evap-cooler-furnace-gas.xml',
        'hvac_autosizing/base-hvac-evap-cooler-furnace-gas-autosize.xml',
        'base-hvac-evap-cooler-only.xml'].include? hpxml_file
      cooling_systems_values[0][:distribution_system_idref] = nil
    end
  elsif ['base-hvac-multiple.xml'].include? hpxml_file
    cooling_systems_values[0][:distribution_system_idref] = "HVACDistribution4"
    cooling_systems_values[0][:fraction_cool_load_served] = 0.2
    cooling_systems_values[0][:cooling_capacity] *= 0.2
    cooling_systems_values << { :id => "CoolingSystem2",
                                :cooling_system_type => "room air conditioner",
                                :cooling_system_fuel => "electricity",
                                :cooling_capacity => 9600,
                                :fraction_cool_load_served => 0.2,
                                :cooling_efficiency_eer => 8.5 }
  elsif ['invalid_files/hvac-frac-load-served.xml'].include? hpxml_file
    cooling_systems_values[0][:fraction_cool_load_served] += 0.2
  elsif ['invalid_files/hvac-dse-multiple-attached-cooling.xml'].include? hpxml_file
    cooling_systems_values[0][:fraction_cool_load_served] = 0.5
    cooling_systems_values << cooling_systems_values[0].dup
    cooling_systems_values[1][:id] += "2"
  elsif ['base-hvac-undersized.xml'].include? hpxml_file
    cooling_systems_values[0][:cooling_capacity] /= 10.0
  elsif ['base-hvac-flowrate.xml'].include? hpxml_file
    cooling_systems_values[0][:cooling_cfm] = cooling_systems_values[0][:cooling_capacity] * 360.0 / 12000.0
  elsif hpxml_file.include? 'hvac_autosizing' and not cooling_systems_values.nil? and cooling_systems_values.size > 0
    cooling_systems_values[0][:cooling_capacity] = -1
  elsif hpxml_file.include? '-zero-cool.xml' and not cooling_systems_values.nil? and cooling_systems_values.size > 0
    cooling_systems_values[0][:fraction_cool_load_served] = 0
    cooling_systems_values[0][:cooling_capacity] = 0
  elsif hpxml_file.include? 'hvac_multiple' and not cooling_systems_values.nil? and cooling_systems_values.size > 0
    cooling_systems_values[0][:cooling_capacity] /= 3.0 unless cooling_systems_values[0][:cooling_capacity].nil?
    cooling_systems_values[0][:fraction_cool_load_served] = 0.333
    cooling_systems_values << cooling_systems_values[0].dup
    cooling_systems_values[1][:id] = "SpaceCool_ID2"
    cooling_systems_values[1][:distribution_system_idref] = "HVACDistribution2" unless cooling_systems_values[1][:distribution_system_idref].nil?
    cooling_systems_values << cooling_systems_values[0].dup
    cooling_systems_values[2][:id] = "SpaceCool_ID3"
    cooling_systems_values[2][:distribution_system_idref] = "HVACDistribution3" unless cooling_systems_values[2][:distribution_system_idref].nil?
  elsif hpxml_file.include? 'hvac_partial' and not cooling_systems_values.nil? and cooling_systems_values.size > 0
    cooling_systems_values[0][:cooling_capacity] /= 3.0 unless cooling_systems_values[0][:cooling_capacity].nil?
    cooling_systems_values[0][:fraction_cool_load_served] = 0.333
  end
  return cooling_systems_values
end

def get_hpxml_file_heat_pumps_values(hpxml_file, heat_pumps_values)
  if ['base-hvac-air-to-air-heat-pump-1-speed.xml',
      'base-hvac-central-ac-plus-air-to-air-heat-pump-heating.xml'].include? hpxml_file
    heat_pumps_values << { :id => "HeatPump",
                           :distribution_system_idref => "HVACDistribution",
                           :heat_pump_type => "air-to-air",
                           :heat_pump_fuel => "electricity",
                           :heating_capacity => 42000,
                           :cooling_capacity => 48000,
                           :backup_heating_fuel => "electricity",
                           :backup_heating_capacity => 34121,
                           :backup_heating_efficiency_percent => 1.0,
                           :fraction_heat_load_served => 1,
                           :fraction_cool_load_served => 1,
                           :heating_efficiency_hspf => 7.7,
                           :cooling_efficiency_seer => 13 }
    if hpxml_file == 'base-hvac-central-ac-plus-air-to-air-heat-pump-heating.xml'
      heat_pumps_values[0][:fraction_cool_load_served] = 0
    end
  elsif ['base-hvac-air-to-air-heat-pump-2-speed.xml'].include? hpxml_file
    heat_pumps_values << { :id => "HeatPump",
                           :distribution_system_idref => "HVACDistribution",
                           :heat_pump_type => "air-to-air",
                           :heat_pump_fuel => "electricity",
                           :heating_capacity => 42000,
                           :cooling_capacity => 48000,
                           :backup_heating_fuel => "electricity",
                           :backup_heating_capacity => 34121,
                           :backup_heating_efficiency_percent => 1.0,
                           :fraction_heat_load_served => 1,
                           :fraction_cool_load_served => 1,
                           :heating_efficiency_hspf => 9.3,
                           :cooling_efficiency_seer => 18 }
  elsif ['base-hvac-air-to-air-heat-pump-var-speed.xml'].include? hpxml_file
    heat_pumps_values << { :id => "HeatPump",
                           :distribution_system_idref => "HVACDistribution",
                           :heat_pump_type => "air-to-air",
                           :heat_pump_fuel => "electricity",
                           :heating_capacity => 42000,
                           :cooling_capacity => 48000,
                           :backup_heating_fuel => "electricity",
                           :backup_heating_capacity => 34121,
                           :backup_heating_efficiency_percent => 1.0,
                           :fraction_heat_load_served => 1,
                           :fraction_cool_load_served => 1,
                           :heating_efficiency_hspf => 10,
                           :cooling_efficiency_seer => 22 }
  elsif ['base-hvac-ground-to-air-heat-pump.xml'].include? hpxml_file
    heat_pumps_values << { :id => "HeatPump",
                           :distribution_system_idref => "HVACDistribution",
                           :heat_pump_type => "ground-to-air",
                           :heat_pump_fuel => "electricity",
                           :heating_capacity => 42000,
                           :cooling_capacity => 48000,
                           :backup_heating_fuel => "electricity",
                           :backup_heating_capacity => 34121,
                           :backup_heating_efficiency_percent => 1.0,
                           :fraction_heat_load_served => 1,
                           :fraction_cool_load_served => 1,
                           :heating_efficiency_cop => 3.6,
                           :cooling_efficiency_eer => 16.6 }
  elsif ['base-hvac-mini-split-heat-pump-ducted.xml'].include? hpxml_file
    heat_pumps_values << { :id => "HeatPump",
                           :distribution_system_idref => "HVACDistribution",
                           :heat_pump_type => "mini-split",
                           :heat_pump_fuel => "electricity",
                           :heating_capacity => 52000,
                           :cooling_capacity => 48000,
                           :backup_heating_fuel => "electricity",
                           :backup_heating_capacity => 34121,
                           :backup_heating_efficiency_percent => 1.0,
                           :fraction_heat_load_served => 1,
                           :fraction_cool_load_served => 1,
                           :heating_efficiency_hspf => 10,
                           :cooling_efficiency_seer => 19 }
  elsif ['base-hvac-air-to-air-heat-pump-1-speed-shr.xml',
         'base-hvac-air-to-air-heat-pump-2-speed-shr.xml',
         'base-hvac-air-to-air-heat-pump-var-speed-shr.xml',
         'base-hvac-ground-to-air-heat-pump-shr.xml',
         'base-hvac-mini-split-heat-pump-ducted-shr.xml'].include? hpxml_file
    heat_pumps_values[0][:cooling_shr] = 0.7
  elsif ['base-hvac-mini-split-heat-pump-ductless.xml'].include? hpxml_file
    heat_pumps_values[0][:distribution_system_idref] = nil
  elsif ['base-hvac-mini-split-heat-pump-ductless-no-backup.xml'].include? hpxml_file
    heat_pumps_values[0][:backup_heating_fuel] = nil
  elsif ['invalid_files/heat-pump-mixed-fixed-and-autosize-capacities.xml'].include? hpxml_file
    heat_pumps_values[0][:heating_capacity] = -1
  elsif ['invalid_files/heat-pump-mixed-fixed-and-autosize-capacities2.xml'].include? hpxml_file
    heat_pumps_values[0][:cooling_capacity] = -1
  elsif ['invalid_files/heat-pump-mixed-fixed-and-autosize-capacities3.xml'].include? hpxml_file
    heat_pumps_values[0][:cooling_capacity] = -1
    heat_pumps_values[0][:heating_capacity] = -1
    heat_pumps_values[0][:heating_capacity_17F] = 25000
  elsif ['invalid_files/heat-pump-mixed-fixed-and-autosize-capacities4.xml'].include? hpxml_file
    heat_pumps_values[0][:backup_heating_capacity] = -1
  elsif ['base-hvac-air-to-air-heat-pump-1-speed-17F.xml'].include? hpxml_file
    heat_pumps_values[0][:heating_capacity_17F] = heat_pumps_values[0][:heating_capacity] * 0.630 # Based on OAT slope of default curves
  elsif ['base-hvac-air-to-air-heat-pump-2-speed-17F.xml'].include? hpxml_file
    heat_pumps_values[0][:heating_capacity_17F] = heat_pumps_values[0][:heating_capacity] * 0.590 # Based on OAT slope of default curves
  elsif ['base-hvac-air-to-air-heat-pump-var-speed-17F.xml'].include? hpxml_file
    heat_pumps_values[0][:heating_capacity_17F] = heat_pumps_values[0][:heating_capacity] * 0.640 # Based on OAT slope of default curves
  elsif ['base-hvac-mini-split-heat-pump-ducted-17F.xml'].include? hpxml_file
    f = 1.0 - (1.0 - 0.25) / (47.0 + 5.0) * (47.0 - 17.0)
    heat_pumps_values[0][:heating_capacity_17F] = heat_pumps_values[0][:heating_capacity] * f
  elsif ['base-hvac-multiple.xml'].include? hpxml_file
    heat_pumps_values << { :id => "HeatPump",
                           :distribution_system_idref => "HVACDistribution5",
                           :heat_pump_type => "air-to-air",
                           :heat_pump_fuel => "electricity",
                           :heating_capacity => 4800,
                           :cooling_capacity => 4800,
                           :backup_heating_fuel => "electricity",
                           :backup_heating_capacity => 3412,
                           :backup_heating_efficiency_percent => 1.0,
                           :fraction_heat_load_served => 0.1,
                           :fraction_cool_load_served => 0.2,
                           :heating_efficiency_hspf => 7.7,
                           :cooling_efficiency_seer => 13 }
    heat_pumps_values << { :id => "HeatPump2",
                           :distribution_system_idref => "HVACDistribution6",
                           :heat_pump_type => "ground-to-air",
                           :heat_pump_fuel => "electricity",
                           :heating_capacity => 4800,
                           :cooling_capacity => 4800,
                           :backup_heating_fuel => "electricity",
                           :backup_heating_capacity => 3412,
                           :backup_heating_efficiency_percent => 1.0,
                           :fraction_heat_load_served => 0.1,
                           :fraction_cool_load_served => 0.2,
                           :heating_efficiency_cop => 3.6,
                           :cooling_efficiency_eer => 16.6 }
    heat_pumps_values << { :id => "HeatPump3",
                           :heat_pump_type => "mini-split",
                           :heat_pump_fuel => "electricity",
                           :heating_capacity => 4800,
                           :cooling_capacity => 4800,
                           :backup_heating_fuel => "electricity",
                           :backup_heating_capacity => 3412,
                           :backup_heating_efficiency_percent => 1.0,
                           :fraction_heat_load_served => 0.1,
                           :fraction_cool_load_served => 0.2,
                           :heating_efficiency_hspf => 10,
                           :cooling_efficiency_seer => 19 }
  elsif ['invalid_files/hvac-distribution-multiple-attached-heating.xml'].include? hpxml_file
    heat_pumps_values[0][:distribution_system_idref] = "HVACDistribution3"
  elsif ['invalid_files/hvac-distribution-multiple-attached-cooling.xml'].include? hpxml_file
    heat_pumps_values[0][:distribution_system_idref] = "HVACDistribution4"
  elsif hpxml_file.include? 'hvac_autosizing' and not heat_pumps_values.nil? and heat_pumps_values.size > 0
    heat_pumps_values[0][:cooling_capacity] = -1
    heat_pumps_values[0][:heating_capacity] = -1
    heat_pumps_values[0][:backup_heating_capacity] = -1
  elsif hpxml_file.include? '-zero-heat-cool.xml' and not heat_pumps_values.nil? and heat_pumps_values.size > 0
    heat_pumps_values[0][:fraction_heat_load_served] = 0
    heat_pumps_values[0][:fraction_cool_load_served] = 0
    heat_pumps_values[0][:heating_capacity] = 0
    heat_pumps_values[0][:backup_heating_capacity] = 0
    heat_pumps_values[0][:cooling_capacity] = 0
  elsif hpxml_file.include? '-zero-heat.xml' and not heat_pumps_values.nil? and heat_pumps_values.size > 0
    heat_pumps_values[0][:fraction_heat_load_served] = 0
    heat_pumps_values[0][:heating_capacity] = 0
    heat_pumps_values[0][:backup_heating_capacity] = 0
  elsif hpxml_file.include? '-zero-cool.xml' and not heat_pumps_values.nil? and heat_pumps_values.size > 0
    heat_pumps_values[0][:fraction_cool_load_served] = 0
    heat_pumps_values[0][:cooling_capacity] = 0
  elsif hpxml_file.include? 'hvac_multiple' and not heat_pumps_values.nil? and heat_pumps_values.size > 0
    heat_pumps_values[0][:cooling_capacity] /= 3.0
    heat_pumps_values[0][:heating_capacity] /= 3.0
    heat_pumps_values[0][:backup_heating_capacity] /= 3.0
    heat_pumps_values[0][:fraction_heat_load_served] = 0.333
    heat_pumps_values[0][:fraction_cool_load_served] = 0.333
    heat_pumps_values << heat_pumps_values[0].dup
    heat_pumps_values[1][:id] = "SpaceHeatPump_ID2"
    heat_pumps_values[1][:distribution_system_idref] = "HVACDistribution2" unless heat_pumps_values[1][:distribution_system_idref].nil?
    heat_pumps_values << heat_pumps_values[0].dup
    heat_pumps_values[2][:id] = "SpaceHeatPump_ID3"
    heat_pumps_values[2][:distribution_system_idref] = "HVACDistribution3" unless heat_pumps_values[2][:distribution_system_idref].nil?
  elsif hpxml_file.include? 'hvac_partial' and not heat_pumps_values.nil? and heat_pumps_values.size > 0
    heat_pumps_values[0][:cooling_capacity] /= 3.0
    heat_pumps_values[0][:heating_capacity] /= 3.0
    heat_pumps_values[0][:backup_heating_capacity] /= 3.0
    heat_pumps_values[0][:fraction_heat_load_served] = 0.333
    heat_pumps_values[0][:fraction_cool_load_served] = 0.333
  end

  return heat_pumps_values
end

def get_hpxml_file_hvac_control_values(hpxml_file, hvac_control_values)
  if ['base.xml'].include? hpxml_file
    hvac_control_values = { :id => "HVACControl",
                            :control_type => "manual thermostat",
                            :heating_setpoint_temp => 68,
                            :cooling_setpoint_temp => 78 }
  elsif ['base-hvac-none.xml'].include? hpxml_file
    hvac_control_values = {}
  elsif ['base-hvac-programmable-thermostat.xml'].include? hpxml_file
    hvac_control_values[:control_type] = "programmable thermostat"
    hvac_control_values[:heating_setback_temp] = 66
    hvac_control_values[:heating_setback_hours_per_week] = 7 * 7
    hvac_control_values[:heating_setback_start_hour] = 23 # 11pm
    hvac_control_values[:cooling_setup_temp] = 80
    hvac_control_values[:cooling_setup_hours_per_week] = 6 * 7
    hvac_control_values[:cooling_setup_start_hour] = 9 # 9am
  elsif ['base-hvac-setpoints.xml'].include? hpxml_file
    hvac_control_values[:heating_setpoint_temp] = 60
    hvac_control_values[:cooling_setpoint_temp] = 80
  elsif ['base-misc-ceiling-fans.xml'].include? hpxml_file
    hvac_control_values[:ceiling_fan_cooling_setpoint_temp_offset] = 0.5
  end
  return hvac_control_values
end

def get_hpxml_file_hvac_distributions_values(hpxml_file, hvac_distributions_values)
  if ['base.xml'].include? hpxml_file
    hvac_distributions_values = [{ :id => "HVACDistribution",
                                   :distribution_system_type => "AirDistribution" }]
  elsif ['base-hvac-boiler-elec-only.xml',
         'base-hvac-boiler-gas-only.xml',
         'base-hvac-boiler-oil-only.xml',
         'base-hvac-boiler-propane-only.xml',
         'base-hvac-boiler-wood-only.xml'].include? hpxml_file
    hvac_distributions_values[0][:distribution_system_type] = "HydronicDistribution"
  elsif ['base-hvac-boiler-gas-central-ac-1-speed.xml'].include? hpxml_file
    hvac_distributions_values[0][:distribution_system_type] = "HydronicDistribution"
    hvac_distributions_values << { :id => "HVACDistribution2",
                                   :distribution_system_type => "AirDistribution" }
  elsif ['base-hvac-none.xml',
         'base-hvac-elec-resistance-only.xml',
         'base-hvac-evap-cooler-only.xml',
         'base-hvac-ideal-air.xml',
         'base-hvac-mini-split-heat-pump-ductless.xml',
         'base-hvac-room-ac-only.xml',
         'base-hvac-stove-oil-only.xml',
         'base-hvac-stove-wood-only.xml',
         'base-hvac-wall-furnace-elec-only.xml',
         'base-hvac-wall-furnace-propane-only.xml',
         'base-hvac-wall-furnace-wood-only.xml'].include? hpxml_file
    hvac_distributions_values = []
  elsif ['base-hvac-multiple.xml'].include? hpxml_file
    hvac_distributions_values[0][:distribution_system_type] = "HydronicDistribution"
    hvac_distributions_values << { :id => "HVACDistribution2",
                                   :distribution_system_type => "HydronicDistribution" }
    hvac_distributions_values << { :id => "HVACDistribution3",
                                   :distribution_system_type => "AirDistribution" }
    hvac_distributions_values << { :id => "HVACDistribution4",
                                   :distribution_system_type => "AirDistribution" }
    hvac_distributions_values << { :id => "HVACDistribution5",
                                   :distribution_system_type => "AirDistribution" }
    hvac_distributions_values << { :id => "HVACDistribution6",
                                   :distribution_system_type => "AirDistribution" }
  elsif ['base-hvac-dse.xml',
         'base-dhw-indirect-dse.xml'].include? hpxml_file
    hvac_distributions_values[0][:distribution_system_type] = "DSE"
    hvac_distributions_values[0][:annual_heating_dse] = 0.8
    hvac_distributions_values[0][:annual_cooling_dse] = 0.7
  elsif ['base-hvac-furnace-x3-dse.xml'].include? hpxml_file
    hvac_distributions_values[0][:distribution_system_type] = "DSE"
    hvac_distributions_values[0][:annual_heating_dse] = 0.8
    hvac_distributions_values[0][:annual_cooling_dse] = 0.7
    hvac_distributions_values << hvac_distributions_values[0].dup
    hvac_distributions_values[1][:id] = "HVACDistribution2"
    hvac_distributions_values[1][:annual_cooling_dse] = nil
    hvac_distributions_values << hvac_distributions_values[0].dup
    hvac_distributions_values[2][:id] = "HVACDistribution3"
    hvac_distributions_values[2][:annual_cooling_dse] = nil
  elsif hpxml_file.include? 'hvac_multiple' and not hvac_distributions_values.empty?
    hvac_distributions_values << hvac_distributions_values[0].dup
    hvac_distributions_values[1][:id] = "HVACDistribution2"
    hvac_distributions_values << hvac_distributions_values[0].dup
    hvac_distributions_values[2][:id] = "HVACDistribution3"
  end
  return hvac_distributions_values
end

def get_hpxml_file_duct_leakage_measurements_values(hpxml_file, duct_leakage_measurements_values)
  if ['base.xml'].include? hpxml_file
    duct_leakage_measurements_values = [[{ :duct_type => "supply",
                                           :duct_leakage_units => "CFM25",
                                           :duct_leakage_value => 75 },
                                         { :duct_type => "return",
                                           :duct_leakage_units => "CFM25",
                                           :duct_leakage_value => 25 }]]
  elsif ['base-hvac-boiler-gas-central-ac-1-speed.xml'].include? hpxml_file
    duct_leakage_measurements_values[0] = []
    duct_leakage_measurements_values << [{ :duct_type => "supply",
                                           :duct_leakage_units => "CFM25",
                                           :duct_leakage_value => 75 },
                                         { :duct_type => "return",
                                           :duct_leakage_units => "CFM25",
                                           :duct_leakage_value => 25 }]
  elsif ['base-hvac-mini-split-heat-pump-ducted.xml',
         'base-hvac-mini-split-heat-pump-ducted-shr.xml',
         'base-hvac-mini-split-heat-pump-ducted-17F.xml'].include? hpxml_file
    duct_leakage_measurements_values[0][0][:duct_leakage_value] = 15
    duct_leakage_measurements_values[0][1][:duct_leakage_value] = 5
  elsif ['base-hvac-evap-cooler-only-ducted.xml'].include? hpxml_file
    duct_leakage_measurements_values[0].pop
  elsif ['base-hvac-multiple.xml'].include? hpxml_file
    duct_leakage_measurements_values[0] = []
    duct_leakage_measurements_values[1] = []
    duct_leakage_measurements_values << [{ :duct_type => "supply",
                                           :duct_leakage_units => "CFM25",
                                           :duct_leakage_value => 75 },
                                         { :duct_type => "return",
                                           :duct_leakage_units => "CFM25",
                                           :duct_leakage_value => 25 }]
    duct_leakage_measurements_values << [{ :duct_type => "supply",
                                           :duct_leakage_units => "CFM25",
                                           :duct_leakage_value => 75 },
                                         { :duct_type => "return",
                                           :duct_leakage_units => "CFM25",
                                           :duct_leakage_value => 25 }]
    duct_leakage_measurements_values << [{ :duct_type => "supply",
                                           :duct_leakage_units => "CFM25",
                                           :duct_leakage_value => 75 },
                                         { :duct_type => "return",
                                           :duct_leakage_units => "CFM25",
                                           :duct_leakage_value => 25 }]
    duct_leakage_measurements_values << [{ :duct_type => "supply",
                                           :duct_leakage_units => "CFM25",
                                           :duct_leakage_value => 75 },
                                         { :duct_type => "return",
                                           :duct_leakage_units => "CFM25",
                                           :duct_leakage_value => 25 }]
  elsif ['hvac_multiple/base-hvac-air-to-air-heat-pump-1-speed-x3.xml',
         'hvac_multiple/base-hvac-air-to-air-heat-pump-2-speed-x3.xml',
         'hvac_multiple/base-hvac-air-to-air-heat-pump-var-speed-x3.xml',
         'hvac_multiple/base-hvac-central-ac-only-1-speed-x3.xml',
         'hvac_multiple/base-hvac-central-ac-only-2-speed-x3.xml',
         'hvac_multiple/base-hvac-central-ac-only-var-speed-x3.xml',
         'hvac_multiple/base-hvac-furnace-elec-only-x3.xml',
         'hvac_multiple/base-hvac-furnace-gas-only-x3.xml',
         'hvac_multiple/base-hvac-ground-to-air-heat-pump-x3.xml',
         'hvac_multiple/base-hvac-mini-split-heat-pump-ducted-x3.xml'].include? hpxml_file
    duct_leakage_measurements_values[0][0][:duct_leakage_value] = 0.0
    duct_leakage_measurements_values[0][1][:duct_leakage_value] = 0.0
    duct_leakage_measurements_values << [{ :duct_type => "supply",
                                           :duct_leakage_units => "CFM25",
                                           :duct_leakage_value => duct_leakage_measurements_values[0][0][:duct_leakage_value] },
                                         { :duct_type => "return",
                                           :duct_leakage_units => "CFM25",
                                           :duct_leakage_value => duct_leakage_measurements_values[0][1][:duct_leakage_value] }]
    duct_leakage_measurements_values << [{ :duct_type => "supply",
                                           :duct_leakage_units => "CFM25",
                                           :duct_leakage_value => duct_leakage_measurements_values[0][0][:duct_leakage_value] },
                                         { :duct_type => "return",
                                           :duct_leakage_units => "CFM25",
                                           :duct_leakage_value => duct_leakage_measurements_values[0][1][:duct_leakage_value] }]
  elsif (hpxml_file.include? 'hvac_partial' and not duct_leakage_measurements_values.empty?) or
        (hpxml_file.include? 'hvac_base' and not duct_leakage_measurements_values.empty?) or
        ['base-atticroof-conditioned.xml',
         'base-enclosure-adiabatic-surfaces.xml',
         'base-atticroof-cathedral.xml',
         'base-atticroof-conditioned.xml',
         'base-atticroof-flat.xml'].include? hpxml_file
    duct_leakage_measurements_values[0][0][:duct_leakage_value] = 0.0
    duct_leakage_measurements_values[0][1][:duct_leakage_value] = 0.0
  elsif ['base-hvac-ducts-in-conditioned-space.xml'].include? hpxml_file
    # Test leakage to outside when all ducts in conditioned space
    # (e.g., ducts may be in floor cavities which have leaky rims)
    duct_leakage_measurements_values[0][0][:duct_leakage_value] = 1.5
    duct_leakage_measurements_values[0][1][:duct_leakage_value] = 1.5
  elsif ['base-hvac-ducts-leakage-percent.xml'].include? hpxml_file
    duct_leakage_measurements_values = [[{ :duct_type => "supply",
                                           :duct_leakage_units => "Percent",
                                           :duct_leakage_value => 0.1 },
                                         { :duct_type => "return",
                                           :duct_leakage_units => "Percent",
                                           :duct_leakage_value => 0.05 }]]
  elsif ['base-hvac-undersized.xml'].include? hpxml_file
    duct_leakage_measurements_values[0][0][:duct_leakage_value] /= 10.0
    duct_leakage_measurements_values[0][1][:duct_leakage_value] /= 10.0
  end
  return duct_leakage_measurements_values
end

def get_hpxml_file_ducts_values(hpxml_file, ducts_values)
  if ['base.xml'].include? hpxml_file
    ducts_values = [[{ :duct_type => "supply",
                       :duct_insulation_r_value => 4,
                       :duct_location => "attic - unvented",
                       :duct_surface_area => 150 },
                     { :duct_type => "return",
                       :duct_insulation_r_value => 0,
                       :duct_location => "attic - unvented",
                       :duct_surface_area => 50 }]]
  elsif ['base-foundation-unconditioned-basement.xml'].include? hpxml_file
    ducts_values[0][0][:duct_location] = "basement - unconditioned"
    ducts_values[0][1][:duct_location] = "basement - unconditioned"
  elsif ['base-foundation-unvented-crawlspace.xml'].include? hpxml_file
    ducts_values[0][0][:duct_location] = "crawlspace - unvented"
    ducts_values[0][1][:duct_location] = "crawlspace - unvented"
  elsif ['base-foundation-vented-crawlspace.xml'].include? hpxml_file
    ducts_values[0][0][:duct_location] = "crawlspace - vented"
    ducts_values[0][1][:duct_location] = "crawlspace - vented"
  elsif ['base-atticroof-flat.xml'].include? hpxml_file
    ducts_values[0][0][:duct_location] = "basement - conditioned"
    ducts_values[0][1][:duct_location] = "basement - conditioned"
  elsif ['base-atticroof-vented.xml'].include? hpxml_file
    ducts_values[0][0][:duct_location] = "attic - vented"
    ducts_values[0][1][:duct_location] = "attic - vented"
  elsif ['base-atticroof-conditioned.xml',
         'base-enclosure-adiabatic-surfaces.xml',
         'base-hvac-ducts-in-conditioned-space.xml',
         'base-atticroof-cathedral.xml',
         'base-atticroof-conditioned.xml'].include? hpxml_file
    ducts_values[0][0][:duct_location] = "living space"
    ducts_values[0][1][:duct_location] = "living space"
  elsif ['base-enclosure-garage.xml',
         'invalid_files/duct-location.xml'].include? hpxml_file
    ducts_values[0][0][:duct_location] = "garage"
    ducts_values[0][1][:duct_location] = "garage"
  elsif ['invalid_files/duct-location-other.xml'].include? hpxml_file
    ducts_values[0][0][:duct_location] = "unconditioned space"
    ducts_values[0][1][:duct_location] = "unconditioned space"
  elsif ['base-hvac-ducts-outside.xml'].include? hpxml_file
    ducts_values[0][0][:duct_location] = "outside"
    ducts_values[0][1][:duct_location] = "outside"
  elsif ['base-hvac-boiler-gas-central-ac-1-speed.xml'].include? hpxml_file
    ducts_values[0] = []
    ducts_values << [{ :duct_type => "supply",
                       :duct_insulation_r_value => 4,
                       :duct_location => "attic - unvented",
                       :duct_surface_area => 150 },
                     { :duct_type => "return",
                       :duct_insulation_r_value => 0,
                       :duct_location => "attic - unvented",
                       :duct_surface_area => 50 }]
  elsif ['base-hvac-mini-split-heat-pump-ducted.xml',
         'base-hvac-mini-split-heat-pump-ducted-shr.xml',
         'base-hvac-mini-split-heat-pump-ducted-17F.xml'].include? hpxml_file
    ducts_values[0][0][:duct_insulation_r_value] = 0
    ducts_values[0][0][:duct_surface_area] = 30
    ducts_values[0][1][:duct_surface_area] = 10
  elsif ['base-hvac-evap-cooler-only-ducted.xml'].include? hpxml_file
    ducts_values[0].pop
  elsif ['invalid_files/hvac-distribution-return-duct-leakage-missing.xml'].include? hpxml_file
    ducts_values[0] << { :duct_type => "return",
                         :duct_insulation_r_value => 0,
                         :duct_location => "attic - unvented",
                         :duct_surface_area => 50 }
  elsif ['base-hvac-multiple.xml'].include? hpxml_file
    ducts_values[0] = []
    ducts_values[1] = []
    ducts_values << [{ :duct_type => "supply",
                       :duct_insulation_r_value => 4,
                       :duct_location => "attic - unvented",
                       :duct_surface_area => 150 },
                     { :duct_type => "return",
                       :duct_insulation_r_value => 0,
                       :duct_location => "attic - unvented",
                       :duct_surface_area => 50 }]
    ducts_values << [{ :duct_type => "supply",
                       :duct_insulation_r_value => 4,
                       :duct_location => "attic - unvented",
                       :duct_surface_area => 150 },
                     { :duct_type => "return",
                       :duct_insulation_r_value => 0,
                       :duct_location => "attic - unvented",
                       :duct_surface_area => 50 }]
    ducts_values << [{ :duct_type => "supply",
                       :duct_insulation_r_value => 4,
                       :duct_location => "attic - unvented",
                       :duct_surface_area => 150 },
                     { :duct_type => "return",
                       :duct_insulation_r_value => 0,
                       :duct_location => "attic - unvented",
                       :duct_surface_area => 50 }]
    ducts_values << [{ :duct_type => "supply",
                       :duct_insulation_r_value => 4,
                       :duct_location => "attic - unvented",
                       :duct_surface_area => 150 },
                     { :duct_type => "return",
                       :duct_insulation_r_value => 0,
                       :duct_location => "attic - unvented",
                       :duct_surface_area => 50 }]
  elsif ['base-hvac-ducts-locations.xml'].include? hpxml_file
    ducts_values[0][1][:duct_location] = "attic - unvented"
  elsif ['base-hvac-ducts-multiple.xml'].include? hpxml_file
    ducts_values[0] << { :duct_type => "supply",
                         :duct_insulation_r_value => 8,
                         :duct_location => "attic - unvented",
                         :duct_surface_area => 300 }
    ducts_values[0] << { :duct_type => "supply",
                         :duct_insulation_r_value => 8,
                         :duct_location => "outside",
                         :duct_surface_area => 300 }
    ducts_values[0] << { :duct_type => "return",
                         :duct_insulation_r_value => 4,
                         :duct_location => "attic - unvented",
                         :duct_surface_area => 100 }
    ducts_values[0] << { :duct_type => "return",
                         :duct_insulation_r_value => 4,
                         :duct_location => "outside",
                         :duct_surface_area => 100 }
  elsif ['hvac_multiple/base-hvac-air-to-air-heat-pump-1-speed-x3.xml',
         'hvac_multiple/base-hvac-air-to-air-heat-pump-2-speed-x3.xml',
         'hvac_multiple/base-hvac-air-to-air-heat-pump-var-speed-x3.xml',
         'hvac_multiple/base-hvac-central-ac-only-1-speed-x3.xml',
         'hvac_multiple/base-hvac-central-ac-only-2-speed-x3.xml',
         'hvac_multiple/base-hvac-central-ac-only-var-speed-x3.xml',
         'hvac_multiple/base-hvac-furnace-elec-only-x3.xml',
         'hvac_multiple/base-hvac-furnace-gas-only-x3.xml',
         'hvac_multiple/base-hvac-ground-to-air-heat-pump-x3.xml',
         'hvac_multiple/base-hvac-mini-split-heat-pump-ducted-x3.xml'].include? hpxml_file
    ducts_values[0][0][:duct_surface_area] = 0.0001
    ducts_values[0][1][:duct_surface_area] = 0.0001
    ducts_values << [{ :duct_type => "supply",
                       :duct_insulation_r_value => ducts_values[0][0][:duct_insulation_r_value],
                       :duct_location => ducts_values[0][0][:duct_location],
                       :duct_surface_area => ducts_values[0][0][:duct_surface_area] },
                     { :duct_type => "return",
                       :duct_insulation_r_value => ducts_values[0][1][:duct_insulation_r_value],
                       :duct_location => ducts_values[0][1][:duct_location],
                       :duct_surface_area => ducts_values[0][1][:duct_surface_area] }]
    ducts_values << [{ :duct_type => "supply",
                       :duct_insulation_r_value => ducts_values[0][0][:duct_insulation_r_value],
                       :duct_location => ducts_values[0][0][:duct_location],
                       :duct_surface_area => ducts_values[0][0][:duct_surface_area] },
                     { :duct_type => "return",
                       :duct_insulation_r_value => ducts_values[0][1][:duct_insulation_r_value],
                       :duct_location => ducts_values[0][1][:duct_location],
                       :duct_surface_area => ducts_values[0][1][:duct_surface_area] }]
  elsif (hpxml_file.include? 'hvac_partial' and not ducts_values.empty?) or
        (hpxml_file.include? 'hvac_base' and not ducts_values.empty?)
    ducts_values[0][0][:duct_surface_area] = 0.0001
    ducts_values[0][1][:duct_surface_area] = 0.0001
  end
  return ducts_values
end

def get_hpxml_file_ventilation_fan_values(hpxml_file, ventilation_fans_values)
  if ['base-mechvent-balanced.xml'].include? hpxml_file
    ventilation_fans_values << { :id => "MechanicalVentilation",
                                 :fan_type => "balanced",
                                 :tested_flow_rate => 110,
                                 :hours_in_operation => 24,
                                 :fan_power => 60 }
  elsif ['invalid_files/unattached-cfis.xml',
         'invalid_files/cfis-with-hydronic-distribution.xml',
         'base-mechvent-cfis.xml',
         'cfis/base-cfis.xml',
         'cfis/base-hvac-air-to-air-heat-pump-1-speed-cfis.xml',
         'cfis/base-hvac-air-to-air-heat-pump-2-speed-cfis.xml',
         'cfis/base-hvac-air-to-air-heat-pump-var-speed-cfis.xml',
         'cfis/base-hvac-central-ac-only-1-speed-cfis.xml',
         'cfis/base-hvac-central-ac-only-2-speed-cfis.xml',
         'cfis/base-hvac-central-ac-only-var-speed-cfis.xml',
         'cfis/base-hvac-dse-cfis.xml',
         'cfis/base-hvac-ducts-in-conditioned-space-cfis.xml',
         'cfis/base-hvac-evap-cooler-only-ducted-cfis.xml',
         'cfis/base-hvac-furnace-elec-only-cfis.xml',
         'cfis/base-hvac-furnace-gas-central-ac-2-speed-cfis.xml',
         'cfis/base-hvac-furnace-gas-central-ac-var-speed-cfis.xml',
         'cfis/base-hvac-furnace-gas-only-cfis.xml',
         'cfis/base-hvac-furnace-gas-room-ac-cfis.xml',
         'cfis/base-hvac-ground-to-air-heat-pump-cfis.xml',
         'cfis/base-hvac-mini-split-heat-pump-ducted-cfis.xml',
         'cfis/base-hvac-room-ac-furnace-gas-cfis.xml'].include? hpxml_file
    ventilation_fans_values << { :id => "MechanicalVentilation",
                                 :fan_type => "central fan integrated supply",
                                 :tested_flow_rate => 330,
                                 :hours_in_operation => 8,
                                 :fan_power => 300,
                                 :distribution_system_idref => "HVACDistribution" }
    if ['invalid_files/unattached-cfis.xml'].include? hpxml_file
      ventilation_fans_values[0][:distribution_system_idref] = "foobar"
    end
  elsif ['base-mechvent-cfis-24hrs.xml'].include? hpxml_file
    ventilation_fans_values[0][:hours_in_operation] = 24
  elsif ['base-mechvent-erv.xml'].include? hpxml_file
    ventilation_fans_values << { :id => "MechanicalVentilation",
                                 :fan_type => "energy recovery ventilator",
                                 :tested_flow_rate => 110,
                                 :hours_in_operation => 24,
                                 :total_recovery_efficiency => 0.48,
                                 :sensible_recovery_efficiency => 0.72,
                                 :fan_power => 60 }
  elsif ['base-mechvent-erv-atre.xml'].include? hpxml_file
    ventilation_fans_values << { :id => "MechanicalVentilation",
                                 :fan_type => "energy recovery ventilator",
                                 :tested_flow_rate => 110,
                                 :hours_in_operation => 24,
                                 :total_recovery_efficiency_adjusted => 0.526,
                                 :sensible_recovery_efficiency => 0.72,
                                 :fan_power => 60 }
  elsif ['base-mechvent-erv-asre.xml'].include? hpxml_file
    ventilation_fans_values << { :id => "MechanicalVentilation",
                                 :fan_type => "energy recovery ventilator",
                                 :tested_flow_rate => 110,
                                 :hours_in_operation => 24,
                                 :total_recovery_efficiency => 0.48,
                                 :sensible_recovery_efficiency_adjusted => 0.79,
                                 :fan_power => 60 }
  elsif ['base-mechvent-erv-atre-asre.xml'].include? hpxml_file
    ventilation_fans_values << { :id => "MechanicalVentilation",
                                 :fan_type => "energy recovery ventilator",
                                 :tested_flow_rate => 110,
                                 :hours_in_operation => 24,
                                 :total_recovery_efficiency_adjusted => 0.526,
                                 :sensible_recovery_efficiency_adjusted => 0.79,
                                 :fan_power => 60 }
  elsif ['base-mechvent-exhaust.xml'].include? hpxml_file
    ventilation_fans_values << { :id => "MechanicalVentilation",
                                 :fan_type => "exhaust only",
                                 :tested_flow_rate => 110,
                                 :hours_in_operation => 24,
                                 :fan_power => 30 }
  elsif ['base-mechvent-exhaust-rated-flow-rate.xml'].include? hpxml_file
    ventilation_fans_values << { :id => "MechanicalVentilation",
                                 :fan_type => "exhaust only",
                                 :rated_flow_rate => 110,
                                 :hours_in_operation => 24,
                                 :fan_power => 30 }
  elsif ['base-mechvent-hrv.xml'].include? hpxml_file
    ventilation_fans_values << { :id => "MechanicalVentilation",
                                 :fan_type => "heat recovery ventilator",
                                 :tested_flow_rate => 110,
                                 :hours_in_operation => 24,
                                 :sensible_recovery_efficiency => 0.72,
                                 :fan_power => 60 }
  elsif ['base-mechvent-hrv-asre.xml'].include? hpxml_file
    ventilation_fans_values << { :id => "MechanicalVentilation",
                                 :fan_type => "heat recovery ventilator",
                                 :tested_flow_rate => 110,
                                 :hours_in_operation => 24,
                                 :sensible_recovery_efficiency_adjusted => 0.790,
                                 :fan_power => 60 }
  elsif ['base-mechvent-supply.xml'].include? hpxml_file
    ventilation_fans_values << { :id => "MechanicalVentilation",
                                 :fan_type => "supply only",
                                 :tested_flow_rate => 110,
                                 :hours_in_operation => 24,
                                 :fan_power => 30 }
  elsif ['cfis/base-hvac-boiler-gas-central-ac-1-speed-cfis.xml'].include? hpxml_file
    ventilation_fans_values << { :id => "MechanicalVentilation",
                                 :fan_type => "central fan integrated supply",
                                 :tested_flow_rate => 330,
                                 :hours_in_operation => 8,
                                 :fan_power => 300,
                                 :distribution_system_idref => "HVACDistribution2" }
  end
  return ventilation_fans_values
end

def get_hpxml_file_water_heating_system_values(hpxml_file, water_heating_systems_values)
  if ['base.xml'].include? hpxml_file
    water_heating_systems_values = [{ :id => "WaterHeater",
                                      :fuel_type => "electricity",
                                      :water_heater_type => "storage water heater",
                                      :location => "living space",
                                      :tank_volume => 40,
                                      :fraction_dhw_load_served => 1,
                                      :heating_capacity => 18767,
                                      :energy_factor => 0.95 }]
  elsif ['base-dhw-multiple.xml'].include? hpxml_file
    water_heating_systems_values[0][:fraction_dhw_load_served] = 0.2
    water_heating_systems_values << { :id => "WaterHeater2",
                                      :fuel_type => "natural gas",
                                      :water_heater_type => "storage water heater",
                                      :location => "living space",
                                      :tank_volume => 50,
                                      :fraction_dhw_load_served => 0.2,
                                      :heating_capacity => 40000,
                                      :energy_factor => 0.59,
                                      :recovery_efficiency => 0.76 }
    water_heating_systems_values << { :id => "WaterHeater3",
                                      :fuel_type => "electricity",
                                      :water_heater_type => "heat pump water heater",
                                      :location => "living space",
                                      :tank_volume => 80,
                                      :fraction_dhw_load_served => 0.2,
                                      :energy_factor => 2.3 }
    water_heating_systems_values << { :id => "WaterHeater4",
                                      :fuel_type => "electricity",
                                      :water_heater_type => "instantaneous water heater",
                                      :location => "living space",
                                      :fraction_dhw_load_served => 0.2,
                                      :energy_factor => 0.99 }
    water_heating_systems_values << { :id => "WaterHeater5",
                                      :fuel_type => "natural gas",
                                      :water_heater_type => "instantaneous water heater",
                                      :location => "living space",
                                      :fraction_dhw_load_served => 0.1,
                                      :energy_factor => 0.82 }
    water_heating_systems_values << { :id => "WaterHeater6",
                                      :water_heater_type => "space-heating boiler with storage tank",
                                      :location => "living space",
                                      :tank_volume => 50,
                                      :fraction_dhw_load_served => 0.1,
                                      :related_hvac => "HeatingSystem" }
  elsif ['invalid_files/dhw-frac-load-served.xml'].include? hpxml_file
    water_heating_systems_values[0][:fraction_dhw_load_served] += 0.15
  elsif ['base-dhw-tank-gas.xml',
         'base-dhw-tank-gas-outside.xml'].include? hpxml_file
    water_heating_systems_values[0][:fuel_type] = "natural gas"
    water_heating_systems_values[0][:tank_volume] = 50
    water_heating_systems_values[0][:heating_capacity] = 40000
    water_heating_systems_values[0][:energy_factor] = 0.59
    water_heating_systems_values[0][:recovery_efficiency] = 0.76
    if hpxml_file == 'base-dhw-tank-gas-outside.xml'
      water_heating_systems_values[0][:location] = "other exterior"
    end
  elsif ['base-dhw-tank-wood.xml'].include? hpxml_file
    water_heating_systems_values[0][:fuel_type] = "wood"
    water_heating_systems_values[0][:tank_volume] = 50
    water_heating_systems_values[0][:heating_capacity] = 40000
    water_heating_systems_values[0][:energy_factor] = 0.59
    water_heating_systems_values[0][:recovery_efficiency] = 0.76
  elsif ['base-dhw-tank-heat-pump.xml',
         'base-dhw-tank-heat-pump-outside.xml'].include? hpxml_file
    water_heating_systems_values[0][:water_heater_type] = "heat pump water heater"
    water_heating_systems_values[0][:tank_volume] = 80
    water_heating_systems_values[0][:heating_capacity] = nil
    water_heating_systems_values[0][:energy_factor] = 2.3
    if hpxml_file == 'base-dhw-tank-heat-pump-outside.xml'
      water_heating_systems_values[0][:location] = "other exterior"
    end
  elsif ['base-dhw-tankless-electric.xml',
         'base-dhw-tankless-electric-outside.xml'].include? hpxml_file
    water_heating_systems_values[0][:water_heater_type] = "instantaneous water heater"
    water_heating_systems_values[0][:tank_volume] = nil
    water_heating_systems_values[0][:heating_capacity] = nil
    water_heating_systems_values[0][:energy_factor] = 0.99
    if hpxml_file == 'base-dhw-tankless-electric-outside.xml'
      water_heating_systems_values[0][:location] = "other exterior"
    end
  elsif ['base-dhw-tankless-gas.xml'].include? hpxml_file
    water_heating_systems_values[0][:fuel_type] = "natural gas"
    water_heating_systems_values[0][:water_heater_type] = "instantaneous water heater"
    water_heating_systems_values[0][:tank_volume] = nil
    water_heating_systems_values[0][:heating_capacity] = nil
    water_heating_systems_values[0][:energy_factor] = 0.82
  elsif ['base-dhw-tankless-oil.xml'].include? hpxml_file
    water_heating_systems_values[0][:fuel_type] = "fuel oil"
    water_heating_systems_values[0][:water_heater_type] = "instantaneous water heater"
    water_heating_systems_values[0][:tank_volume] = nil
    water_heating_systems_values[0][:heating_capacity] = nil
    water_heating_systems_values[0][:energy_factor] = 0.82
  elsif ['base-dhw-tankless-propane.xml'].include? hpxml_file
    water_heating_systems_values[0][:fuel_type] = "propane"
    water_heating_systems_values[0][:water_heater_type] = "instantaneous water heater"
    water_heating_systems_values[0][:tank_volume] = nil
    water_heating_systems_values[0][:heating_capacity] = nil
    water_heating_systems_values[0][:energy_factor] = 0.82
  elsif ['base-dhw-tankless-wood.xml'].include? hpxml_file
    water_heating_systems_values[0][:fuel_type] = "wood"
    water_heating_systems_values[0][:water_heater_type] = "instantaneous water heater"
    water_heating_systems_values[0][:tank_volume] = nil
    water_heating_systems_values[0][:heating_capacity] = nil
    water_heating_systems_values[0][:energy_factor] = 0.82
  elsif ['base-dhw-tank-oil.xml'].include? hpxml_file
    water_heating_systems_values[0][:fuel_type] = "fuel oil"
    water_heating_systems_values[0][:tank_volume] = 50
    water_heating_systems_values[0][:heating_capacity] = 40000
    water_heating_systems_values[0][:energy_factor] = 0.59
    water_heating_systems_values[0][:recovery_efficiency] = 0.76
  elsif ['base-dhw-tank-propane.xml'].include? hpxml_file
    water_heating_systems_values[0][:fuel_type] = "propane"
    water_heating_systems_values[0][:tank_volume] = 50
    water_heating_systems_values[0][:heating_capacity] = 40000
    water_heating_systems_values[0][:energy_factor] = 0.59
    water_heating_systems_values[0][:recovery_efficiency] = 0.76
  elsif ['base-dhw-uef.xml'].include? hpxml_file
    water_heating_systems_values[0][:energy_factor] = nil
    water_heating_systems_values[0][:uniform_energy_factor] = 0.93
  elsif ['base-dhw-desuperheater.xml'].include? hpxml_file
    water_heating_systems_values[0][:uses_desuperheater] = true
    water_heating_systems_values[0][:related_hvac] = "CoolingSystem"
  elsif ['base-dhw-desuperheater-tankless.xml'].include? hpxml_file
    water_heating_systems_values[0][:water_heater_type] = "instantaneous water heater"
    water_heating_systems_values[0][:tank_volume] = nil
    water_heating_systems_values[0][:heating_capacity] = nil
    water_heating_systems_values[0][:energy_factor] = 0.99
    water_heating_systems_values[0][:uses_desuperheater] = true
    water_heating_systems_values[0][:related_hvac] = "CoolingSystem"
  elsif ['base-dhw-desuperheater-2-speed.xml'].include? hpxml_file
    water_heating_systems_values[0][:uses_desuperheater] = true
    water_heating_systems_values[0][:related_hvac] = "CoolingSystem"
  elsif ['base-dhw-desuperheater-var-speed.xml'].include? hpxml_file
    water_heating_systems_values[0][:uses_desuperheater] = true
    water_heating_systems_values[0][:related_hvac] = "CoolingSystem"
  elsif ['base-dhw-desuperheater-gshp.xml'].include? hpxml_file
    water_heating_systems_values[0][:uses_desuperheater] = true
    water_heating_systems_values[0][:related_hvac] = "HeatPump"
  elsif ['base-dhw-jacket-electric.xml',
         'base-dhw-jacket-indirect.xml',
         'base-dhw-jacket-gas.xml',
         'base-dhw-jacket-hpwh.xml'].include? hpxml_file
    water_heating_systems_values[0][:jacket_r_value] = 10.0
  elsif ['base-dhw-indirect.xml',
         'base-dhw-indirect-outside.xml'].include? hpxml_file
    water_heating_systems_values[0][:water_heater_type] = "space-heating boiler with storage tank"
    water_heating_systems_values[0][:tank_volume] = 50
    water_heating_systems_values[0][:heating_capacity] = nil
    water_heating_systems_values[0][:energy_factor] = nil
    water_heating_systems_values[0][:fuel_type] = nil
    water_heating_systems_values[0][:related_hvac] = "HeatingSystem"
    if hpxml_file == 'base-dhw-indirect-outside.xml'
      water_heating_systems_values[0][:location] = "other exterior"
    end
  elsif ['base-dhw-indirect-standbyloss.xml'].include? hpxml_file
    water_heating_systems_values[0][:standby_loss] = 1.0
  elsif ['base-dhw-combi-tankless.xml',
         'base-dhw-combi-tankless-outside.xml'].include? hpxml_file
    water_heating_systems_values[0][:water_heater_type] = "space-heating boiler with tankless coil"
    water_heating_systems_values[0][:tank_volume] = nil
    if hpxml_file == 'base-dhw-combi-tankless-outside.xml'
      water_heating_systems_values[0][:location] = "other exterior"
    end
  elsif ['base-foundation-unconditioned-basement.xml'].include? hpxml_file
    water_heating_systems_values[0][:location] = "basement - unconditioned"
  elsif ['base-foundation-unvented-crawlspace.xml'].include? hpxml_file
    water_heating_systems_values[0][:location] = "crawlspace - unvented"
  elsif ['base-foundation-vented-crawlspace.xml'].include? hpxml_file
    water_heating_systems_values[0][:location] = "crawlspace - vented"
  elsif ['base-foundation-slab.xml'].include? hpxml_file
    water_heating_systems_values[0][:location] = "living space"
  elsif ['base-atticroof-vented.xml'].include? hpxml_file
    water_heating_systems_values[0][:location] = "attic - vented"
  elsif ['base-atticroof-conditioned.xml'].include? hpxml_file
    water_heating_systems_values[0][:location] = "basement - conditioned"
  elsif ['invalid_files/water-heater-location.xml'].include? hpxml_file
    water_heating_systems_values[0][:location] = "crawlspace - vented"
  elsif ['invalid_files/water-heater-location-other.xml'].include? hpxml_file
    water_heating_systems_values[0][:location] = "unconditioned space"
  elsif ['invalid_files/invalid-relatedhvac-desuperheater.xml'].include? hpxml_file
    water_heating_systems_values[0][:uses_desuperheater] = true
    water_heating_systems_values[0][:related_hvac] = "CoolingSystem_bad"
  elsif ['invalid_files/repeated-relatedhvac-desuperheater.xml'].include? hpxml_file
    water_heating_systems_values[0][:fraction_dhw_load_served] = 0.5
    water_heating_systems_values[0][:uses_desuperheater] = true
    water_heating_systems_values[0][:related_hvac] = "CoolingSystem"
    water_heating_systems_values << water_heating_systems_values[0].dup
    water_heating_systems_values[1][:id] = "WaterHeater2"
  elsif ['invalid_files/invalid-relatedhvac-dhw-indirect.xml'].include? hpxml_file
    water_heating_systems_values[0][:related_hvac] = "HeatingSystem_bad"
  elsif ['invalid_files/repeated-relatedhvac-dhw-indirect.xml'].include? hpxml_file
    water_heating_systems_values[0][:fraction_dhw_load_served] = 0.5
    water_heating_systems_values << water_heating_systems_values[0].dup
    water_heating_systems_values[1][:id] = "WaterHeater2"
  elsif ['base-enclosure-garage.xml'].include? hpxml_file
    water_heating_systems_values[0][:location] = "garage"
  elsif ['base-dhw-none.xml'].include? hpxml_file
    water_heating_systems_values = []
  elsif hpxml_file.include? 'water_heating_multiple' and not water_heating_systems_values.nil? and water_heating_systems_values.size > 0
    if hpxml_file.include? 'combi'
      water_heating_systems_values[0][:water_heater_type] = "space-heating boiler with tankless coil"
      water_heating_systems_values[0][:tank_volume] = nil
      water_heating_systems_values[0][:heating_capacity] = nil
      water_heating_systems_values[0][:energy_factor] = nil
      water_heating_systems_values[0][:fuel_type] = nil
      water_heating_systems_values[0][:related_hvac] = "HeatingSystem"
    end
    water_heating_systems_values[0][:fraction_dhw_load_served] = 0.333
    water_heating_systems_values << water_heating_systems_values[0].dup
    water_heating_systems_values[1][:id] = "WaterHeater2"
    water_heating_systems_values << water_heating_systems_values[0].dup
    water_heating_systems_values[2][:id] = "WaterHeater3"
    if hpxml_file.include? 'combi'
      water_heating_systems_values[1][:related_hvac] = "SpaceHeat_ID2"
      water_heating_systems_values[2][:related_hvac] = "SpaceHeat_ID3"
    end
  end
  return water_heating_systems_values
end

def get_hpxml_file_hot_water_distribution_values(hpxml_file, hot_water_distribution_values)
  if ['base.xml'].include? hpxml_file
    hot_water_distribution_values = { :id => "HotWaterDstribution",
                                      :system_type => "Standard",
                                      :standard_piping_length => 50, # Chosen to test a negative EC_adj
                                      :pipe_r_value => 0.0 }
  elsif ['base-dhw-dwhr.xml'].include? hpxml_file
    hot_water_distribution_values[:dwhr_facilities_connected] = "all"
    hot_water_distribution_values[:dwhr_equal_flow] = true
    hot_water_distribution_values[:dwhr_efficiency] = 0.55
  elsif ['base-dhw-recirc-demand.xml'].include? hpxml_file
    hot_water_distribution_values[:system_type] = "Recirculation"
    hot_water_distribution_values[:recirculation_control_type] = "presence sensor demand control"
    hot_water_distribution_values[:recirculation_piping_length] = 50
    hot_water_distribution_values[:recirculation_branch_piping_length] = 50
    hot_water_distribution_values[:recirculation_pump_power] = 50
    hot_water_distribution_values[:pipe_r_value] = 3
  elsif ['base-dhw-recirc-manual.xml'].include? hpxml_file
    hot_water_distribution_values[:system_type] = "Recirculation"
    hot_water_distribution_values[:recirculation_control_type] = "manual demand control"
    hot_water_distribution_values[:recirculation_piping_length] = 50
    hot_water_distribution_values[:recirculation_branch_piping_length] = 50
    hot_water_distribution_values[:recirculation_pump_power] = 50
    hot_water_distribution_values[:pipe_r_value] = 3
  elsif ['base-dhw-recirc-nocontrol.xml'].include? hpxml_file
    hot_water_distribution_values[:system_type] = "Recirculation"
    hot_water_distribution_values[:recirculation_control_type] = "no control"
    hot_water_distribution_values[:recirculation_piping_length] = 50
    hot_water_distribution_values[:recirculation_branch_piping_length] = 50
    hot_water_distribution_values[:recirculation_pump_power] = 50
  elsif ['base-dhw-recirc-temperature.xml'].include? hpxml_file
    hot_water_distribution_values[:system_type] = "Recirculation"
    hot_water_distribution_values[:recirculation_control_type] = "temperature"
    hot_water_distribution_values[:recirculation_piping_length] = 50
    hot_water_distribution_values[:recirculation_branch_piping_length] = 50
    hot_water_distribution_values[:recirculation_pump_power] = 50
  elsif ['base-dhw-recirc-timer.xml'].include? hpxml_file
    hot_water_distribution_values[:system_type] = "Recirculation"
    hot_water_distribution_values[:recirculation_control_type] = "timer"
    hot_water_distribution_values[:recirculation_piping_length] = 50
    hot_water_distribution_values[:recirculation_branch_piping_length] = 50
    hot_water_distribution_values[:recirculation_pump_power] = 50
  elsif ['base-dhw-none.xml'].include? hpxml_file
    hot_water_distribution_values = {}
  end
  return hot_water_distribution_values
end

def get_hpxml_file_water_fixtures_values(hpxml_file, water_fixtures_values)
  if ['base.xml'].include? hpxml_file
    water_fixtures_values = [{ :id => "WaterFixture",
                               :water_fixture_type => "shower head",
                               :low_flow => true },
                             { :id => "WaterFixture2",
                               :water_fixture_type => "faucet",
                               :low_flow => false }]
  elsif ['base-dhw-low-flow-fixtures.xml'].include? hpxml_file
    water_fixtures_values[1][:low_flow] = true
  elsif ['base-dhw-none.xml'].include? hpxml_file
    water_fixtures_values = []
  end
  return water_fixtures_values
end

def get_hpxml_file_pv_system_values(hpxml_file, pv_systems_values)
  if ['base-pv-array-1axis.xml'].include? hpxml_file
    pv_systems_values << { :id => "PVSystem",
                           :module_type => "standard",
                           :location => "ground",
                           :tracking => "1-axis",
                           :array_azimuth => 180,
                           :array_tilt => 20,
                           :max_power_output => 4000,
                           :inverter_efficiency => 0.96,
                           :system_losses_fraction => 0.14 }
  elsif ['base-pv-array-1axis-backtracked.xml'].include? hpxml_file
    pv_systems_values << { :id => "PVSystem",
                           :module_type => "standard",
                           :location => "ground",
                           :tracking => "1-axis backtracked",
                           :array_azimuth => 180,
                           :array_tilt => 20,
                           :max_power_output => 4000,
                           :inverter_efficiency => 0.96,
                           :system_losses_fraction => 0.14 }
  elsif ['base-pv-array-2axis.xml'].include? hpxml_file
    pv_systems_values << { :id => "PVSystem",
                           :module_type => "standard",
                           :location => "ground",
                           :tracking => "2-axis",
                           :array_azimuth => 180,
                           :array_tilt => 20,
                           :max_power_output => 4000,
                           :inverter_efficiency => 0.96,
                           :system_losses_fraction => 0.14 }
  elsif ['base-pv-array-fixed-open-rack.xml'].include? hpxml_file
    pv_systems_values << { :id => "PVSystem",
                           :module_type => "standard",
                           :location => "ground",
                           :tracking => "fixed",
                           :array_azimuth => 180,
                           :array_tilt => 20,
                           :max_power_output => 4000,
                           :inverter_efficiency => 0.96,
                           :system_losses_fraction => 0.14 }
  elsif ['base-pv-module-premium.xml'].include? hpxml_file
    pv_systems_values << { :id => "PVSystem",
                           :module_type => "premium",
                           :location => "roof",
                           :tracking => "fixed",
                           :array_azimuth => 180,
                           :array_tilt => 20,
                           :max_power_output => 4000,
                           :inverter_efficiency => 0.96,
                           :system_losses_fraction => 0.14 }
  elsif ['base-pv-module-standard.xml'].include? hpxml_file
    pv_systems_values << { :id => "PVSystem",
                           :module_type => "standard",
                           :location => "roof",
                           :tracking => "fixed",
                           :array_azimuth => 180,
                           :array_tilt => 20,
                           :max_power_output => 4000,
                           :inverter_efficiency => 0.96,
                           :system_losses_fraction => 0.14 }
  elsif ['base-pv-module-thinfilm.xml'].include? hpxml_file
    pv_systems_values << { :id => "PVSystem",
                           :module_type => "thin film",
                           :location => "roof",
                           :tracking => "fixed",
                           :array_azimuth => 180,
                           :array_tilt => 20,
                           :max_power_output => 4000,
                           :inverter_efficiency => 0.96,
                           :system_losses_fraction => 0.14 }
  elsif ['base-pv-multiple.xml'].include? hpxml_file
    pv_systems_values << { :id => "PVSystem",
                           :module_type => "standard",
                           :location => "roof",
                           :tracking => "fixed",
                           :array_azimuth => 180,
                           :array_tilt => 20,
                           :max_power_output => 4000,
                           :inverter_efficiency => 0.96,
                           :system_losses_fraction => 0.14 }
    pv_systems_values << { :id => "PVSystem2",
                           :module_type => "standard",
                           :location => "roof",
                           :tracking => "fixed",
                           :array_azimuth => 90,
                           :array_tilt => 20,
                           :max_power_output => 1500,
                           :inverter_efficiency => 0.96,
                           :system_losses_fraction => 0.14 }
  end
  return pv_systems_values
end

def get_hpxml_file_clothes_washer_values(hpxml_file, clothes_washer_values)
  if ['base.xml'].include? hpxml_file
    clothes_washer_values = { :id => "ClothesWasher",
                              :location => "living space",
                              :modified_energy_factor => 0.8,
                              :rated_annual_kwh => 700.0,
                              :label_electric_rate => 0.10,
                              :label_gas_rate => 0.60,
                              :label_annual_gas_cost => 25.0,
                              :capacity => 3.0 }
  elsif ['base-appliances-none.xml'].include? hpxml_file
    clothes_washer_values = {}
  elsif ['base-appliances-washer-imef.xml'].include? hpxml_file
    clothes_washer_values[:modified_energy_factor] = nil
    clothes_washer_values[:integrated_modified_energy_factor] = 0.73
  elsif ['base-foundation-unconditioned-basement.xml'].include? hpxml_file
    clothes_washer_values[:location] = "basement - unconditioned"
  elsif ['base-atticroof-conditioned.xml'].include? hpxml_file
    clothes_washer_values[:location] = "basement - conditioned"
  elsif ['base-enclosure-garage.xml',
         'invalid_files/clothes-washer-location.xml'].include? hpxml_file
    clothes_washer_values[:location] = "garage"
  elsif ['invalid_files/clothes-washer-location-other.xml'].include? hpxml_file
    clothes_washer_values[:location] = "other"
  end
  return clothes_washer_values
end

def get_hpxml_file_clothes_dryer_values(hpxml_file, clothes_dryer_values)
  if ['base.xml'].include? hpxml_file
    clothes_dryer_values = { :id => "ClothesDryer",
                             :location => "living space",
                             :fuel_type => "electricity",
                             :energy_factor => 2.95,
                             :control_type => "timer" }
  elsif ['base-appliances-none.xml'].include? hpxml_file
    clothes_dryer_values = {}
  elsif ['base-appliances-dryer-cef.xml'].include? hpxml_file
    clothes_dryer_values = { :id => "ClothesDryer",
                             :location => "living space",
                             :fuel_type => "electricity",
                             :combined_energy_factor => 2.62,
                             :control_type => "moisture" }
  elsif ['base-appliances-gas.xml',
         'base-appliances-propane.xml',
         'base-appliances-oil.xml'].include? hpxml_file
    clothes_dryer_values = { :id => "ClothesDryer",
                             :location => "living space",
                             :energy_factor => 2.67,
                             :control_type => "moisture" }
    if hpxml_file == 'base-appliances-gas.xml'
      clothes_dryer_values[:fuel_type] = "natural gas"
    elsif hpxml_file == 'base-appliances-propane.xml'
      clothes_dryer_values[:fuel_type] = "propane"
    elsif hpxml_file == 'base-appliances-oil.xml'
      clothes_dryer_values[:fuel_type] = "fuel oil"
    end
  elsif ['base-appliances-wood.xml'].include? hpxml_file
    clothes_dryer_values = { :id => "ClothesDryer",
                             :location => "living space",
                             :fuel_type => "wood",
                             :energy_factor => 2.67,
                             :control_type => "moisture" }
  elsif ['base-foundation-unconditioned-basement.xml'].include? hpxml_file
    clothes_dryer_values[:location] = "basement - unconditioned"
  elsif ['base-atticroof-conditioned.xml'].include? hpxml_file
    clothes_dryer_values[:location] = "basement - conditioned"
  elsif ['base-enclosure-garage.xml',
         'invalid_files/clothes-dryer-location.xml'].include? hpxml_file
    clothes_dryer_values[:location] = "garage"
  elsif ['invalid_files/clothes-dryer-location-other.xml'].include? hpxml_file
    clothes_dryer_values[:location] = "other"
  end
  return clothes_dryer_values
end

def get_hpxml_file_dishwasher_values(hpxml_file, dishwasher_values)
  if ['base.xml'].include? hpxml_file
    dishwasher_values = { :id => "Dishwasher",
                          :rated_annual_kwh => 450,
                          :place_setting_capacity => 12 }
  elsif ['base-appliances-none.xml'].include? hpxml_file
    dishwasher_values = {}
  elsif ['base-appliances-dishwasher-ef.xml'].include? hpxml_file
    dishwasher_values = { :id => "Dishwasher",
                          :energy_factor => 0.5,
                          :place_setting_capacity => 12 }
  end
  return dishwasher_values
end

def get_hpxml_file_refrigerator_values(hpxml_file, refrigerator_values)
  if ['base.xml'].include? hpxml_file
    refrigerator_values = { :id => "Refrigerator",
                            :location => "living space",
                            :rated_annual_kwh => 650 }
  elsif ['base-appliances-refrigerator-adjusted.xml'].include? hpxml_file
    refrigerator_values[:adjusted_annual_kwh] = 600
  elsif ['base-appliances-none.xml'].include? hpxml_file
    refrigerator_values = {}
  elsif ['base-foundation-unconditioned-basement.xml'].include? hpxml_file
    refrigerator_values[:location] = "basement - unconditioned"
  elsif ['base-atticroof-conditioned.xml'].include? hpxml_file
    refrigerator_values[:location] = "basement - conditioned"
  elsif ['base-enclosure-garage.xml',
         'invalid_files/refrigerator-location.xml'].include? hpxml_file
    refrigerator_values[:location] = "garage"
  elsif ['invalid_files/refrigerator-location-other.xml'].include? hpxml_file
    refrigerator_values[:location] = "other"
  end
  return refrigerator_values
end

def get_hpxml_file_cooking_range_values(hpxml_file, cooking_range_values)
  if ['base.xml'].include? hpxml_file
    cooking_range_values = { :id => "Range",
                             :fuel_type => "electricity",
                             :is_induction => false }
  elsif ['base-appliances-none.xml'].include? hpxml_file
    cooking_range_values = {}
  elsif ['base-appliances-gas.xml'].include? hpxml_file
    cooking_range_values[:fuel_type] = "natural gas"
    cooking_range_values[:is_induction] = false
  elsif ['base-appliances-propane.xml'].include? hpxml_file
    cooking_range_values[:fuel_type] = "propane"
    cooking_range_values[:is_induction] = false
  elsif ['base-appliances-oil.xml'].include? hpxml_file
    cooking_range_values[:fuel_type] = "fuel oil"
  elsif ['base-appliances-wood.xml'].include? hpxml_file
    cooking_range_values[:fuel_type] = "wood"
    cooking_range_values[:is_induction] = false
  end
  return cooking_range_values
end

def get_hpxml_file_oven_values(hpxml_file, oven_values)
  if ['base.xml'].include? hpxml_file
    oven_values = { :id => "Oven",
                    :is_convection => false }
  elsif ['base-appliances-none.xml'].include? hpxml_file
    oven_values = {}
  end
  return oven_values
end

def get_hpxml_file_lighting_values(hpxml_file, lighting_values)
  if ['base.xml'].include? hpxml_file
    lighting_values = { :fraction_tier_i_interior => 0.5,
                        :fraction_tier_i_exterior => 0.5,
                        :fraction_tier_i_garage => 0.5,
                        :fraction_tier_ii_interior => 0.25,
                        :fraction_tier_ii_exterior => 0.25,
                        :fraction_tier_ii_garage => 0.25 }
  elsif ['base-misc-lighting-none.xml'].include? hpxml_file
    lighting_values = {}
  end
  return lighting_values
end

def get_hpxml_file_ceiling_fan_values(hpxml_file, ceiling_fans_values)
  if ['base-misc-ceiling-fans.xml'].include? hpxml_file
    ceiling_fans_values << { :id => "CeilingFan",
                             :efficiency => 100,
                             :quantity => 2 }
  end
  return ceiling_fans_values
end

def get_hpxml_file_plug_loads_values(hpxml_file, plug_loads_values)
  if ['base-misc-loads-detailed.xml'].include? hpxml_file
    plug_loads_values = [{ :id => "PlugLoadMisc",
                           :plug_load_type => "other",
                           :kWh_per_year => 7302,
                           :frac_sensible => 0.82,
                           :frac_latent => 0.18 },
                         { :id => "PlugLoadMisc2",
                           :plug_load_type => "TV other",
                           :kWh_per_year => 400 }]
  else
    plug_loads_values = [{ :id => "PlugLoadMisc",
                           :plug_load_type => "other" },
                         { :id => "PlugLoadMisc2",
                           :plug_load_type => "TV other" }]
  end
  return plug_loads_values
end

def get_hpxml_file_misc_load_schedule_values(hpxml_file, misc_load_schedule_values)
  if ['base-misc-loads-detailed.xml'].include? hpxml_file
    misc_load_schedule_values = { :weekday_fractions => "0.020, 0.020, 0.020, 0.020, 0.020, 0.034, 0.043, 0.085, 0.050, 0.030, 0.030, 0.041, 0.030, 0.025, 0.026, 0.026, 0.039, 0.042, 0.045, 0.070, 0.070, 0.073, 0.073, 0.066",
                                  :weekend_fractions => "0.020, 0.020, 0.020, 0.020, 0.020, 0.034, 0.043, 0.085, 0.050, 0.030, 0.030, 0.041, 0.030, 0.025, 0.026, 0.026, 0.039, 0.042, 0.045, 0.070, 0.070, 0.073, 0.073, 0.066",
                                  :monthly_multipliers => "1.0, 1.0, 1.0, 1.0, 1.0, 1.0, 1.0, 1.0, 1.0, 1.0, 1.0, 1.0" }
  end
  return misc_load_schedule_values
end<|MERGE_RESOLUTION|>--- conflicted
+++ resolved
@@ -1188,14 +1188,9 @@
                                  :area => 600,
                                  :thickness => 8,
                                  :depth_below_grade => 3,
-<<<<<<< HEAD
                                  :insulation_distance_to_top => 0,
-                                 :insulation_distance_to_bottom => 4,
-                                 :insulation_r_value => 8.9 }
-=======
                                  :insulation_distance_to_bottom => 0,
                                  :insulation_r_value => 0 }
->>>>>>> 57f9f232
   elsif ['base-foundation-ambient.xml',
          'base-foundation-slab.xml'].include? hpxml_file
     foundation_walls_values = []
