require 'rake'
require 'rake/testtask'
require 'ci/reporter/rake/minitest'
require_relative "resources/hpxml"

desc 'update all measures'
task :update_measures do
  # Prevent NREL error regarding U: drive when not VPNed in
  ENV['HOME'] = 'C:' if !ENV['HOME'].nil? and ENV['HOME'].start_with? 'U:'
  ENV['HOMEDRIVE'] = 'C:\\' if !ENV['HOMEDRIVE'].nil? and ENV['HOMEDRIVE'].start_with? 'U:'

  # Apply rubocop
  command = "rubocop --auto-correct --format simple --only Layout"
  puts "Applying rubocop style to measures..."
  system(command)

  create_hpxmls

  puts "Done."
end

def create_hpxmls
  this_dir = File.dirname(__FILE__)
  tests_dir = File.join(this_dir, "tests")

  # Hash of HPXML -> Parent HPXML
  hpxmls_files = {
    'base.xml' => nil,

    'invalid_files/bad-wmo.xml' => 'base.xml',
    'invalid_files/bad-site-neighbor-azimuth.xml' => 'base-site-neighbors.xml',
    'invalid_files/cfis-with-hydronic-distribution.xml' => 'base-hvac-boiler-gas-only.xml',
    'invalid_files/clothes-washer-location.xml' => 'base.xml',
    'invalid_files/clothes-washer-location-other.xml' => 'base.xml',
    'invalid_files/clothes-dryer-location.xml' => 'base.xml',
    'invalid_files/clothes-dryer-location-other.xml' => 'base.xml',
    'invalid_files/dhw-frac-load-served.xml' => 'base-dhw-multiple.xml',
    'invalid_files/duct-location.xml' => 'base.xml',
    'invalid_files/duct-location-other.xml' => 'base.xml',
    'invalid_files/hvac-distribution-multiple-attached-cooling.xml' => 'base-hvac-multiple.xml',
    'invalid_files/hvac-distribution-multiple-attached-heating.xml' => 'base-hvac-multiple.xml',
    'invalid_files/hvac-frac-load-served.xml' => 'base-hvac-multiple.xml',
    'invalid_files/invalid-relatedhvac-dhw-indirect.xml' => 'base-dhw-indirect.xml',
    'invalid_files/invalid-relatedhvac-desuperheater.xml' => 'base-hvac-central-ac-only-1-speed.xml',
    'invalid_files/missing-elements.xml' => 'base.xml',
    'invalid_files/missing-surfaces.xml' => 'base.xml',
    'invalid_files/net-area-negative-roof.xml' => 'base-enclosure-skylights.xml',
    'invalid_files/net-area-negative-wall.xml' => 'base.xml',
    'invalid_files/refrigerator-location.xml' => 'base.xml',
    'invalid_files/refrigerator-location-other.xml' => 'base.xml',
    'invalid_files/repeated-relatedhvac-dhw-indirect.xml' => 'base-dhw-indirect.xml',
    'invalid_files/repeated-relatedhvac-desuperheater.xml' => 'base-hvac-central-ac-only-1-speed.xml',
    'invalid_files/unattached-cfis.xml' => 'base.xml',
    'invalid_files/unattached-door.xml' => 'base.xml',
    'invalid_files/unattached-hvac-distribution.xml' => 'base.xml',
    'invalid_files/unattached-skylight.xml' => 'base-enclosure-skylights.xml',
    'invalid_files/unattached-window.xml' => 'base.xml',
    'invalid_files/water-heater-location.xml' => 'base.xml',
    'invalid_files/water-heater-location-other.xml' => 'base.xml',

    'base-addenda-exclude-g.xml' => 'base.xml',
    'base-addenda-exclude-g-e.xml' => 'base.xml',
    'base-addenda-exclude-g-e-a.xml' => 'base.xml',
    'base-appliances-dishwasher-ef.xml' => 'base.xml',
    'base-appliances-dryer-cef.xml' => 'base.xml',
    'base-appliances-gas.xml' => 'base.xml',
    'base-appliances-wood.xml' => 'base.xml',
    'base-appliances-none.xml' => 'base.xml',
    'base-appliances-refrigerator-adjusted.xml' => 'base.xml',
    'base-appliances-washer-imef.xml' => 'base.xml',
    'base-atticroof-cathedral.xml' => 'base.xml',
    'base-atticroof-conditioned.xml' => 'base.xml',
    'base-atticroof-flat.xml' => 'base.xml',
    'base-atticroof-vented.xml' => 'base.xml',
    'base-dhw-combi-tankless.xml' => 'base-dhw-indirect.xml',
    'base-dhw-combi-tankless-outside.xml' => 'base-dhw-combi-tankless.xml',
    'base-dhw-desuperheater.xml' => 'base-hvac-central-ac-only-1-speed.xml',
    'base-dhw-desuperheater-tankless.xml' => 'base-hvac-central-ac-only-1-speed.xml',
    'base-dhw-desuperheater-2-speed.xml' => 'base-hvac-central-ac-only-2-speed.xml',
    'base-dhw-desuperheater-var-speed.xml' => 'base-hvac-central-ac-only-var-speed.xml',
    'base-dhw-desuperheater-gshp.xml' => 'base-hvac-ground-to-air-heat-pump.xml',
    'base-dhw-dwhr.xml' => 'base.xml',
    'base-dhw-indirect.xml' => 'base-hvac-boiler-gas-only.xml',
    'base-dhw-indirect-dse.xml' => 'base-dhw-indirect.xml',
    'base-dhw-indirect-outside.xml' => 'base-dhw-indirect.xml',
    'base-dhw-low-flow-fixtures.xml' => 'base.xml',
    'base-dhw-multiple.xml' => 'base-hvac-boiler-gas-only.xml',
    'base-dhw-none.xml' => 'base.xml',
    'base-dhw-recirc-demand.xml' => 'base.xml',
    'base-dhw-recirc-manual.xml' => 'base.xml',
    'base-dhw-recirc-nocontrol.xml' => 'base.xml',
    'base-dhw-recirc-temperature.xml' => 'base.xml',
    'base-dhw-recirc-timer.xml' => 'base.xml',
    'base-dhw-tank-gas.xml' => 'base.xml',
    'base-dhw-tank-gas-outside.xml' => 'base-dhw-tank-gas.xml',
    'base-dhw-tank-heat-pump.xml' => 'base.xml',
    'base-dhw-tank-heat-pump-outside.xml' => 'base-dhw-tank-heat-pump.xml',
    'base-dhw-tank-oil.xml' => 'base.xml',
    'base-dhw-tank-propane.xml' => 'base.xml',
    'base-dhw-tank-wood.xml' => 'base.xml',
    'base-dhw-tankless-electric.xml' => 'base.xml',
    'base-dhw-tankless-electric-outside.xml' => 'base-dhw-tankless-electric.xml',
    'base-dhw-tankless-gas.xml' => 'base.xml',
    'base-dhw-tankless-oil.xml' => 'base.xml',
    'base-dhw-tankless-propane.xml' => 'base.xml',
    'base-dhw-tankless-wood.xml' => 'base.xml',
    'base-dhw-uef.xml' => 'base.xml',
    'base-dhw-jacket-electric.xml' => 'base.xml',
    'base-dhw-jacket-gas.xml' => 'base-dhw-tank-gas.xml',
    'base-dhw-jacket-indirect.xml' => 'base-dhw-indirect.xml',
    'base-dhw-jacket-hpwh.xml' => 'base-dhw-tank-heat-pump.xml',
    'base-enclosure-2stories.xml' => 'base.xml',
    'base-enclosure-2stories-garage.xml' => 'base-enclosure-2stories.xml',
    'base-enclosure-adiabatic-surfaces.xml' => 'base-foundation-ambient.xml',
    'base-enclosure-garage.xml' => 'base.xml',
    'base-enclosure-infil-cfm50.xml' => 'base.xml',
    'base-enclosure-no-natural-ventilation.xml' => 'base.xml',
    'base-enclosure-overhangs.xml' => 'base.xml',
    'base-enclosure-skylights.xml' => 'base.xml',
    'base-enclosure-walltype-cmu.xml' => 'base.xml',
    'base-enclosure-walltype-doublestud.xml' => 'base.xml',
    'base-enclosure-walltype-icf.xml' => 'base.xml',
    'base-enclosure-walltype-log.xml' => 'base.xml',
    'base-enclosure-walltype-sip.xml' => 'base.xml',
    'base-enclosure-walltype-solidconcrete.xml' => 'base.xml',
    'base-enclosure-walltype-steelstud.xml' => 'base.xml',
    'base-enclosure-walltype-stone.xml' => 'base.xml',
    'base-enclosure-walltype-strawbale.xml' => 'base.xml',
    'base-enclosure-walltype-structuralbrick.xml' => 'base.xml',
    'base-enclosure-windows-interior-shading.xml' => 'base.xml',
    'base-foundation-multiple.xml' => 'base-foundation-unconditioned-basement.xml',
    'base-foundation-ambient.xml' => 'base.xml',
    'base-foundation-slab.xml' => 'base.xml',
    'base-foundation-unconditioned-basement.xml' => 'base.xml',
    'base-foundation-unconditioned-basement-assembly-r.xml' => 'base-foundation-unconditioned-basement.xml',
    'base-foundation-unconditioned-basement-above-grade.xml' => 'base-foundation-unconditioned-basement.xml',
    'base-foundation-unvented-crawlspace.xml' => 'base.xml',
    'base-foundation-vented-crawlspace.xml' => 'base.xml',
    'base-foundation-walkout-basement.xml' => 'base.xml',
    'base-foundation-complex.xml' => 'base.xml',
    'base-hvac-air-to-air-heat-pump-1-speed.xml' => 'base.xml',
    'base-hvac-air-to-air-heat-pump-1-speed-fixed-htg.xml' => 'base.xml',
    'base-hvac-air-to-air-heat-pump-1-speed-fixed-htg-17F.xml' => 'base.xml',
    'base-hvac-air-to-air-heat-pump-2-speed.xml' => 'base.xml',
    'base-hvac-air-to-air-heat-pump-2-speed-fixed-htg.xml' => 'base.xml',
    'base-hvac-air-to-air-heat-pump-2-speed-fixed-htg-17F.xml' => 'base.xml',
    'base-hvac-air-to-air-heat-pump-var-speed.xml' => 'base.xml',
    'base-hvac-air-to-air-heat-pump-var-speed-fixed-htg.xml' => 'base.xml',
    'base-hvac-air-to-air-heat-pump-var-speed-fixed-htg-17F.xml' => 'base.xml',
    'base-hvac-boiler-elec-only.xml' => 'base.xml',
    'base-hvac-boiler-gas-central-ac-1-speed.xml' => 'base.xml',
    'base-hvac-boiler-gas-only.xml' => 'base.xml',
    'base-hvac-boiler-gas-only-no-eae.xml' => 'base-hvac-boiler-gas-only.xml',
    'base-hvac-boiler-oil-only.xml' => 'base.xml',
    'base-hvac-boiler-propane-only.xml' => 'base.xml',
    'base-hvac-boiler-wood-only.xml' => 'base.xml',
    'base-hvac-central-ac-only-1-speed.xml' => 'base.xml',
    'base-hvac-central-ac-only-2-speed.xml' => 'base.xml',
    'base-hvac-central-ac-only-var-speed.xml' => 'base.xml',
    'base-hvac-central-ac-plus-air-to-air-heat-pump-heating.xml' => 'base-hvac-central-ac-only-1-speed.xml',
    'base-hvac-dse.xml' => 'base.xml',
    'base-hvac-ducts-in-conditioned-space.xml' => 'base.xml',
    'base-hvac-ducts-outside.xml' => 'base.xml',
    'base-hvac-elec-resistance-only.xml' => 'base.xml',
    'base-hvac-furnace-elec-only.xml' => 'base.xml',
    'base-hvac-furnace-gas-central-ac-2-speed.xml' => 'base.xml',
    'base-hvac-furnace-gas-central-ac-var-speed.xml' => 'base.xml',
    'base-hvac-furnace-gas-only.xml' => 'base.xml',
    'base-hvac-furnace-gas-only-no-eae.xml' => 'base-hvac-furnace-gas-only.xml',
    'base-hvac-furnace-gas-room-ac.xml' => 'base.xml',
    'base-hvac-furnace-oil-only.xml' => 'base.xml',
    'base-hvac-furnace-propane-only.xml' => 'base.xml',
    'base-hvac-furnace-wood-only.xml' => 'base.xml',
    'base-hvac-furnace-x3-dse.xml' => 'base.xml',
    'base-hvac-ground-to-air-heat-pump.xml' => 'base.xml',
    'base-hvac-ideal-air.xml' => 'base.xml',
    'base-hvac-mini-split-heat-pump-ducted.xml' => 'base.xml',
    'base-hvac-mini-split-heat-pump-ducted-17F.xml' => 'base.xml',
    'base-hvac-mini-split-heat-pump-ductless.xml' => 'base-hvac-mini-split-heat-pump-ducted.xml',
    'base-hvac-mini-split-heat-pump-ductless-no-backup.xml' => 'base-hvac-mini-split-heat-pump-ductless.xml',
    'base-hvac-multiple.xml' => 'base.xml',
    'base-hvac-ducts-multiple.xml' => 'base.xml',
    'base-hvac-none.xml' => 'base.xml',
    'base-hvac-none-no-fuel-access.xml' => 'base-hvac-none.xml',
    'base-hvac-portable-heater-electric-only.xml' => 'base.xml',
    'base-hvac-programmable-thermostat.xml' => 'base.xml',
    'base-hvac-room-ac-furnace-gas.xml' => 'base.xml',
    'base-hvac-room-ac-only.xml' => 'base.xml',
    'base-hvac-setpoints.xml' => 'base.xml',
    'base-hvac-stove-oil-only.xml' => 'base.xml',
    'base-hvac-stove-oil-only-no-eae.xml' => 'base-hvac-stove-oil-only.xml',
    'base-hvac-stove-wood-only.xml' => 'base.xml',
    'base-hvac-wall-furnace-elec-only.xml' => 'base.xml',
    'base-hvac-wall-furnace-propane-only.xml' => 'base.xml',
    'base-hvac-wall-furnace-propane-only-no-eae.xml' => 'base-hvac-wall-furnace-propane-only.xml',
    'base-hvac-wall-furnace-wood-only.xml' => 'base.xml',
    'base-infiltration-ach-natural.xml' => 'base.xml',
    'base-mechvent-balanced.xml' => 'base.xml',
    'base-mechvent-cfis.xml' => 'base.xml',
    'base-mechvent-erv.xml' => 'base.xml',
    'base-mechvent-erv-atre.xml' => 'base.xml',
    'base-mechvent-erv-asre.xml' => 'base.xml',
    'base-mechvent-erv-atre-asre.xml' => 'base.xml',
    'base-mechvent-exhaust.xml' => 'base.xml',
    'base-mechvent-exhaust-rated-flow-rate.xml' => 'base.xml',
    'base-mechvent-hrv.xml' => 'base.xml',
    'base-mechvent-hrv-asre.xml' => 'base.xml',
    'base-mechvent-supply.xml' => 'base.xml',
    'base-misc-ceiling-fans.xml' => 'base.xml',
    'base-misc-lighting-none.xml' => 'base.xml',
    'base-misc-loads-detailed.xml' => 'base.xml',
    'base-misc-number-of-occupants.xml' => 'base.xml',
    'base-pv-array-1axis.xml' => 'base.xml',
    'base-pv-array-1axis-backtracked.xml' => 'base.xml',
    'base-pv-array-2axis.xml' => 'base.xml',
    'base-pv-array-fixed-open-rack.xml' => 'base.xml',
    'base-pv-module-premium.xml' => 'base.xml',
    'base-pv-module-standard.xml' => 'base.xml',
    'base-pv-module-thinfilm.xml' => 'base.xml',
    'base-pv-multiple.xml' => 'base.xml',
    'base-site-neighbors.xml' => 'base.xml',

    'cfis/base-cfis.xml' => 'base.xml',
    'cfis/base-hvac-air-to-air-heat-pump-1-speed-cfis.xml' => 'base-hvac-air-to-air-heat-pump-1-speed.xml',
    'cfis/base-hvac-air-to-air-heat-pump-2-speed-cfis.xml' => 'base-hvac-air-to-air-heat-pump-2-speed.xml',
    'cfis/base-hvac-air-to-air-heat-pump-var-speed-cfis.xml' => 'base-hvac-air-to-air-heat-pump-var-speed.xml',
    'cfis/base-hvac-boiler-gas-central-ac-1-speed-cfis.xml' => 'base-hvac-boiler-gas-central-ac-1-speed.xml',
    'cfis/base-hvac-central-ac-only-1-speed-cfis.xml' => 'base-hvac-central-ac-only-1-speed.xml',
    'cfis/base-hvac-central-ac-only-2-speed-cfis.xml' => 'base-hvac-central-ac-only-2-speed.xml',
    'cfis/base-hvac-central-ac-only-var-speed-cfis.xml' => 'base-hvac-central-ac-only-var-speed.xml',
    'cfis/base-hvac-ducts-in-conditioned-space-cfis.xml' => 'base-hvac-ducts-in-conditioned-space.xml',
    'cfis/base-hvac-furnace-elec-only-cfis.xml' => 'base-hvac-furnace-elec-only.xml',
    'cfis/base-hvac-furnace-gas-central-ac-2-speed-cfis.xml' => 'base-hvac-furnace-gas-central-ac-2-speed.xml',
    'cfis/base-hvac-furnace-gas-central-ac-var-speed-cfis.xml' => 'base-hvac-furnace-gas-central-ac-var-speed.xml',
    'cfis/base-hvac-furnace-gas-only-cfis.xml' => 'base-hvac-furnace-gas-only.xml',
    'cfis/base-hvac-furnace-gas-room-ac-cfis.xml' => 'base-hvac-furnace-gas-room-ac.xml',
    'cfis/base-hvac-ground-to-air-heat-pump-cfis.xml' => 'base-hvac-ground-to-air-heat-pump.xml',
    'cfis/base-hvac-room-ac-furnace-gas-cfis.xml' => 'base-hvac-room-ac-furnace-gas.xml',

    'hvac_autosizing/base-autosize.xml' => 'base.xml',
    'hvac_autosizing/base-atticroof-cathedral-autosize.xml' => 'base-atticroof-cathedral.xml',
    'hvac_autosizing/base-atticroof-conditioned-autosize.xml' => 'base-atticroof-conditioned.xml',
    'hvac_autosizing/base-atticroof-flat-autosize.xml' => 'base-atticroof-flat.xml',
    'hvac_autosizing/base-atticroof-vented-autosize.xml' => 'base-atticroof-vented.xml',
    'hvac_autosizing/base-enclosure-garage-autosize.xml' => 'base-enclosure-garage.xml',
    'hvac_autosizing/base-enclosure-overhangs-autosize.xml' => 'base-enclosure-overhangs.xml',
    'hvac_autosizing/base-enclosure-skylights-autosize.xml' => 'base-enclosure-skylights.xml',
    'hvac_autosizing/base-enclosure-walltype-cmu-autosize.xml' => 'base-enclosure-walltype-cmu.xml',
    'hvac_autosizing/base-enclosure-walltype-doublestud-autosize.xml' => 'base-enclosure-walltype-doublestud.xml',
    'hvac_autosizing/base-enclosure-walltype-icf-autosize.xml' => 'base-enclosure-walltype-icf.xml',
    'hvac_autosizing/base-enclosure-walltype-sip-autosize.xml' => 'base-enclosure-walltype-sip.xml',
    'hvac_autosizing/base-enclosure-walltype-structuralbrick-autosize.xml' => 'base-enclosure-walltype-structuralbrick.xml',
    'hvac_autosizing/base-foundation-ambient-autosize.xml' => 'base-foundation-ambient.xml',
    'hvac_autosizing/base-foundation-slab-autosize.xml' => 'base-foundation-slab.xml',
    'hvac_autosizing/base-foundation-unconditioned-basement-autosize.xml' => 'base-foundation-unconditioned-basement.xml',
    'hvac_autosizing/base-foundation-unvented-crawlspace-autosize.xml' => 'base-foundation-unvented-crawlspace.xml',
    'hvac_autosizing/base-foundation-vented-crawlspace-autosize.xml' => 'base-foundation-vented-crawlspace.xml',
    'hvac_autosizing/base-hvac-air-to-air-heat-pump-1-speed-autosize.xml' => 'base-hvac-air-to-air-heat-pump-1-speed.xml',
    'hvac_autosizing/base-hvac-air-to-air-heat-pump-2-speed-autosize.xml' => 'base-hvac-air-to-air-heat-pump-2-speed.xml',
    'hvac_autosizing/base-hvac-air-to-air-heat-pump-var-speed-autosize.xml' => 'base-hvac-air-to-air-heat-pump-var-speed.xml',
    'hvac_autosizing/base-hvac-boiler-elec-only-autosize.xml' => 'base-hvac-boiler-elec-only.xml',
    'hvac_autosizing/base-hvac-boiler-gas-central-ac-1-speed-autosize.xml' => 'base-hvac-boiler-gas-central-ac-1-speed.xml',
    'hvac_autosizing/base-hvac-boiler-gas-only-autosize.xml' => 'base-hvac-boiler-gas-only.xml',
    'hvac_autosizing/base-hvac-central-ac-only-1-speed-autosize.xml' => 'base-hvac-central-ac-only-1-speed.xml',
    'hvac_autosizing/base-hvac-central-ac-only-2-speed-autosize.xml' => 'base-hvac-central-ac-only-2-speed.xml',
    'hvac_autosizing/base-hvac-central-ac-only-var-speed-autosize.xml' => 'base-hvac-central-ac-only-var-speed.xml',
    'hvac_autosizing/base-hvac-central-ac-plus-air-to-air-heat-pump-heating-autosize.xml' => 'base-hvac-central-ac-plus-air-to-air-heat-pump-heating.xml',
    'hvac_autosizing/base-hvac-ducts-outside-autosize.xml' => 'base-hvac-ducts-outside.xml',
    'hvac_autosizing/base-hvac-elec-resistance-only-autosize.xml' => 'base-hvac-elec-resistance-only.xml',
    'hvac_autosizing/base-hvac-furnace-elec-only-autosize.xml' => 'base-hvac-furnace-elec-only.xml',
    'hvac_autosizing/base-hvac-furnace-gas-central-ac-2-speed-autosize.xml' => 'base-hvac-furnace-gas-central-ac-2-speed.xml',
    'hvac_autosizing/base-hvac-furnace-gas-central-ac-var-speed-autosize.xml' => 'base-hvac-furnace-gas-central-ac-var-speed.xml',
    'hvac_autosizing/base-hvac-furnace-gas-only-autosize.xml' => 'base-hvac-furnace-gas-only.xml',
    'hvac_autosizing/base-hvac-furnace-gas-room-ac-autosize.xml' => 'base-hvac-furnace-gas-room-ac.xml',
    'hvac_autosizing/base-hvac-ground-to-air-heat-pump-autosize.xml' => 'base-hvac-ground-to-air-heat-pump.xml',
    'hvac_autosizing/base-hvac-mini-split-heat-pump-ducted-autosize.xml' => 'base-hvac-mini-split-heat-pump-ducted.xml',
    'hvac_autosizing/base-hvac-mini-split-heat-pump-ductless-autosize.xml' => 'base-hvac-mini-split-heat-pump-ductless.xml',
    'hvac_autosizing/base-hvac-room-ac-furnace-gas-autosize.xml' => 'base-hvac-room-ac-furnace-gas.xml',
    'hvac_autosizing/base-hvac-room-ac-only-autosize.xml' => 'base-hvac-room-ac-only.xml',
    'hvac_autosizing/base-hvac-stove-oil-only-autosize.xml' => 'base-hvac-stove-oil-only.xml',
    'hvac_autosizing/base-hvac-wall-furnace-elec-only-autosize.xml' => 'base-hvac-wall-furnace-elec-only.xml',
    'hvac_autosizing/base-hvac-wall-furnace-propane-only-autosize.xml' => 'base-hvac-wall-furnace-propane-only.xml',
    'hvac_autosizing/base-mechvent-erv-autosize.xml' => 'base-mechvent-erv.xml',
    'hvac_autosizing/base-mechvent-exhaust-autosize.xml' => 'base-mechvent-exhaust.xml',
    'hvac_autosizing/base-mechvent-supply-autosize.xml' => 'base-mechvent-supply.xml',

    'hvac_base/base-base.xml' => 'base.xml',
    'hvac_base/base-hvac-air-to-air-heat-pump-1-speed-base.xml' => 'base-hvac-air-to-air-heat-pump-1-speed.xml',
    'hvac_base/base-hvac-air-to-air-heat-pump-2-speed-base.xml' => 'base-hvac-air-to-air-heat-pump-2-speed.xml',
    'hvac_base/base-hvac-air-to-air-heat-pump-var-speed-base.xml' => 'base-hvac-air-to-air-heat-pump-var-speed.xml',
    'hvac_base/base-hvac-boiler-elec-only-base.xml' => 'base-hvac-boiler-elec-only.xml',
    'hvac_base/base-hvac-boiler-gas-only-base.xml' => 'base-hvac-boiler-gas-only.xml',
    'hvac_base/base-hvac-central-ac-only-1-speed-base.xml' => 'base-hvac-central-ac-only-1-speed.xml',
    'hvac_base/base-hvac-central-ac-only-2-speed-base.xml' => 'base-hvac-central-ac-only-2-speed.xml',
    'hvac_base/base-hvac-central-ac-only-var-speed-base.xml' => 'base-hvac-central-ac-only-var-speed.xml',
    'hvac_base/base-hvac-elec-resistance-only-base.xml' => 'base-hvac-elec-resistance-only.xml',
    'hvac_base/base-hvac-furnace-elec-only-base.xml' => 'base-hvac-furnace-elec-only.xml',
    'hvac_base/base-hvac-furnace-gas-central-ac-2-speed-base.xml' => 'base-hvac-furnace-gas-central-ac-2-speed.xml',
    'hvac_base/base-hvac-furnace-gas-central-ac-var-speed-base.xml' => 'base-hvac-furnace-gas-central-ac-var-speed.xml',
    'hvac_base/base-hvac-furnace-gas-only-base.xml' => 'base-hvac-furnace-gas-only.xml',
    'hvac_base/base-hvac-furnace-gas-room-ac-base.xml' => 'base-hvac-furnace-gas-room-ac.xml',
    'hvac_base/base-hvac-ground-to-air-heat-pump-base.xml' => 'base-hvac-ground-to-air-heat-pump.xml',
    'hvac_base/base-hvac-ideal-air-base.xml' => 'base-hvac-ideal-air.xml',
    'hvac_base/base-hvac-mini-split-heat-pump-ducted-base.xml' => 'base-hvac-mini-split-heat-pump-ducted.xml',
    'hvac_base/base-hvac-mini-split-heat-pump-ductless-base.xml' => 'base-hvac-mini-split-heat-pump-ductless.xml',
    'hvac_base/base-hvac-room-ac-only-base.xml' => 'base-hvac-room-ac-only.xml',
    'hvac_base/base-hvac-stove-oil-only-base.xml' => 'base-hvac-stove-oil-only.xml',
    'hvac_base/base-hvac-wall-furnace-elec-only-base.xml' => 'base-hvac-wall-furnace-elec-only.xml',
    'hvac_base/base-hvac-wall-furnace-propane-only-base.xml' => 'base-hvac-wall-furnace-propane-only.xml',

    'hvac_load_fracs/base-hvac-air-to-air-heat-pump-1-speed-zero-cool.xml' => 'base-hvac-air-to-air-heat-pump-1-speed.xml',
    'hvac_load_fracs/base-hvac-air-to-air-heat-pump-1-speed-zero-heat.xml' => 'base-hvac-air-to-air-heat-pump-1-speed.xml',
    'hvac_load_fracs/base-hvac-air-to-air-heat-pump-1-speed-zero-heat-cool.xml' => 'base-hvac-air-to-air-heat-pump-1-speed.xml',
    'hvac_load_fracs/base-hvac-air-to-air-heat-pump-2-speed-zero-cool.xml' => 'base-hvac-air-to-air-heat-pump-2-speed.xml',
    'hvac_load_fracs/base-hvac-air-to-air-heat-pump-2-speed-zero-heat.xml' => 'base-hvac-air-to-air-heat-pump-2-speed.xml',
    'hvac_load_fracs/base-hvac-air-to-air-heat-pump-2-speed-zero-heat-cool.xml' => 'base-hvac-air-to-air-heat-pump-2-speed.xml',
    'hvac_load_fracs/base-hvac-air-to-air-heat-pump-var-speed-zero-cool.xml' => 'base-hvac-air-to-air-heat-pump-var-speed.xml',
    'hvac_load_fracs/base-hvac-air-to-air-heat-pump-var-speed-zero-heat.xml' => 'base-hvac-air-to-air-heat-pump-var-speed.xml',
    'hvac_load_fracs/base-hvac-air-to-air-heat-pump-var-speed-zero-heat-cool.xml' => 'base-hvac-air-to-air-heat-pump-var-speed.xml',
    'hvac_load_fracs/base-hvac-ground-to-air-heat-pump-zero-cool.xml' => 'base-hvac-ground-to-air-heat-pump.xml',
    'hvac_load_fracs/base-hvac-ground-to-air-heat-pump-zero-heat.xml' => 'base-hvac-ground-to-air-heat-pump.xml',
    'hvac_load_fracs/base-hvac-ground-to-air-heat-pump-zero-heat-cool.xml' => 'base-hvac-ground-to-air-heat-pump.xml',
    'hvac_load_fracs/base-hvac-mini-split-heat-pump-ducted-zero-cool.xml' => 'base-hvac-mini-split-heat-pump-ducted.xml',
    'hvac_load_fracs/base-hvac-mini-split-heat-pump-ducted-zero-heat.xml' => 'base-hvac-mini-split-heat-pump-ducted.xml',
    'hvac_load_fracs/base-hvac-mini-split-heat-pump-ducted-zero-heat-cool.xml' => 'base-hvac-mini-split-heat-pump-ducted.xml',
    'hvac_load_fracs/base-hvac-mini-split-heat-pump-ductless-zero-cool.xml' => 'base-hvac-mini-split-heat-pump-ductless.xml',
    'hvac_load_fracs/base-hvac-mini-split-heat-pump-ductless-zero-heat.xml' => 'base-hvac-mini-split-heat-pump-ductless.xml',
    'hvac_load_fracs/base-hvac-mini-split-heat-pump-ductless-zero-heat-cool.xml' => 'base-hvac-mini-split-heat-pump-ductless.xml',

    'hvac_multiple/base-hvac-air-to-air-heat-pump-1-speed-x3.xml' => 'base-hvac-air-to-air-heat-pump-1-speed.xml',
    'hvac_multiple/base-hvac-air-to-air-heat-pump-2-speed-x3.xml' => 'base-hvac-air-to-air-heat-pump-2-speed.xml',
    'hvac_multiple/base-hvac-air-to-air-heat-pump-var-speed-x3.xml' => 'base-hvac-air-to-air-heat-pump-var-speed.xml',
    'hvac_multiple/base-hvac-boiler-elec-only-x3.xml' => 'base-hvac-boiler-elec-only.xml',
    'hvac_multiple/base-hvac-boiler-gas-only-x3.xml' => 'base-hvac-boiler-gas-only.xml',
    'hvac_multiple/base-hvac-central-ac-only-1-speed-x3.xml' => 'base-hvac-central-ac-only-1-speed.xml',
    'hvac_multiple/base-hvac-central-ac-only-2-speed-x3.xml' => 'base-hvac-central-ac-only-2-speed.xml',
    'hvac_multiple/base-hvac-central-ac-only-var-speed-x3.xml' => 'base-hvac-central-ac-only-var-speed.xml',
    'hvac_multiple/base-hvac-elec-resistance-only-x3.xml' => 'base-hvac-elec-resistance-only.xml',
    'hvac_multiple/base-hvac-furnace-elec-only-x3.xml' => 'base-hvac-furnace-elec-only.xml',
    'hvac_multiple/base-hvac-furnace-gas-only-x3.xml' => 'base-hvac-furnace-gas-only.xml',
    'hvac_multiple/base-hvac-ground-to-air-heat-pump-x3.xml' => 'base-hvac-ground-to-air-heat-pump.xml',
    'hvac_multiple/base-hvac-mini-split-heat-pump-ducted-x3.xml' => 'base-hvac-mini-split-heat-pump-ducted.xml',
    'hvac_multiple/base-hvac-mini-split-heat-pump-ductless-x3.xml' => 'base-hvac-mini-split-heat-pump-ductless.xml',
    'hvac_multiple/base-hvac-room-ac-only-x3.xml' => 'base-hvac-room-ac-only.xml',
    'hvac_multiple/base-hvac-stove-oil-only-x3.xml' => 'base-hvac-stove-oil-only.xml',
    'hvac_multiple/base-hvac-wall-furnace-elec-only-x3.xml' => 'base-hvac-wall-furnace-elec-only.xml',
    'hvac_multiple/base-hvac-wall-furnace-propane-only-x3.xml' => 'base-hvac-wall-furnace-propane-only.xml',

    'hvac_partial/base-33percent.xml' => 'base.xml',
    'hvac_partial/base-hvac-air-to-air-heat-pump-1-speed-33percent.xml' => 'base-hvac-air-to-air-heat-pump-1-speed.xml',
    'hvac_partial/base-hvac-air-to-air-heat-pump-2-speed-33percent.xml' => 'base-hvac-air-to-air-heat-pump-2-speed.xml',
    'hvac_partial/base-hvac-air-to-air-heat-pump-var-speed-33percent.xml' => 'base-hvac-air-to-air-heat-pump-var-speed.xml',
    'hvac_partial/base-hvac-boiler-elec-only-33percent.xml' => 'base-hvac-boiler-elec-only.xml',
    'hvac_partial/base-hvac-boiler-gas-only-33percent.xml' => 'base-hvac-boiler-gas-only.xml',
    'hvac_partial/base-hvac-central-ac-only-1-speed-33percent.xml' => 'base-hvac-central-ac-only-1-speed.xml',
    'hvac_partial/base-hvac-central-ac-only-2-speed-33percent.xml' => 'base-hvac-central-ac-only-2-speed.xml',
    'hvac_partial/base-hvac-central-ac-only-var-speed-33percent.xml' => 'base-hvac-central-ac-only-var-speed.xml',
    'hvac_partial/base-hvac-elec-resistance-only-33percent.xml' => 'base-hvac-elec-resistance-only.xml',
    'hvac_partial/base-hvac-furnace-elec-only-33percent.xml' => 'base-hvac-furnace-elec-only.xml',
    'hvac_partial/base-hvac-furnace-gas-central-ac-2-speed-33percent.xml' => 'base-hvac-furnace-gas-central-ac-2-speed.xml',
    'hvac_partial/base-hvac-furnace-gas-central-ac-var-speed-33percent.xml' => 'base-hvac-furnace-gas-central-ac-var-speed.xml',
    'hvac_partial/base-hvac-furnace-gas-only-33percent.xml' => 'base-hvac-furnace-gas-only.xml',
    'hvac_partial/base-hvac-furnace-gas-room-ac-33percent.xml' => 'base-hvac-furnace-gas-room-ac.xml',
    'hvac_partial/base-hvac-ground-to-air-heat-pump-33percent.xml' => 'base-hvac-ground-to-air-heat-pump.xml',
    'hvac_partial/base-hvac-mini-split-heat-pump-ducted-33percent.xml' => 'base-hvac-mini-split-heat-pump-ducted.xml',
    'hvac_partial/base-hvac-mini-split-heat-pump-ductless-33percent.xml' => 'base-hvac-mini-split-heat-pump-ductless.xml',
    'hvac_partial/base-hvac-room-ac-only-33percent.xml' => 'base-hvac-room-ac-only.xml',
    'hvac_partial/base-hvac-stove-oil-only-33percent.xml' => 'base-hvac-stove-oil-only.xml',
    'hvac_partial/base-hvac-wall-furnace-elec-only-33percent.xml' => 'base-hvac-wall-furnace-elec-only.xml',
    'hvac_partial/base-hvac-wall-furnace-propane-only-33percent.xml' => 'base-hvac-wall-furnace-propane-only.xml',

    'hvac_shr/base-hvac-air-to-air-heat-pump-1-speed-shr.xml' => 'base-hvac-air-to-air-heat-pump-1-speed.xml',
    'hvac_shr/base-hvac-air-to-air-heat-pump-2-speed-shr.xml' => 'base-hvac-air-to-air-heat-pump-2-speed.xml',
    'hvac_shr/base-hvac-air-to-air-heat-pump-var-speed-shr.xml' => 'base-hvac-air-to-air-heat-pump-var-speed.xml',
    'hvac_shr/base-hvac-central-ac-only-1-speed-shr.xml' => 'base-hvac-central-ac-only-1-speed.xml',
    'hvac_shr/base-hvac-central-ac-only-2-speed-shr.xml' => 'base-hvac-central-ac-only-2-speed.xml',
    'hvac_shr/base-hvac-central-ac-only-var-speed-shr.xml' => 'base-hvac-central-ac-only-var-speed.xml',
    'hvac_shr/base-hvac-ground-to-air-heat-pump-shr.xml' => 'base-hvac-ground-to-air-heat-pump.xml',
    'hvac_shr/base-hvac-mini-split-heat-pump-ducted-shr.xml' => 'base-hvac-mini-split-heat-pump-ducted.xml',
    'hvac_shr/base-hvac-room-ac-only-shr.xml' => 'base-hvac-room-ac-only.xml',

    'water_heating_multiple/base-dhw-tankless-electric-x3.xml' => 'base-dhw-tankless-electric.xml',
    'water_heating_multiple/base-dhw-tankless-gas-x3.xml' => 'base-dhw-tankless-gas.xml',
    'water_heating_multiple/base-dhw-tankless-oil-x3.xml' => 'base-dhw-tankless-oil.xml',
    'water_heating_multiple/base-dhw-tankless-propane-x3.xml' => 'base-dhw-tankless-propane.xml'
  }

  puts "Generating #{hpxmls_files.size} HPXML files..."

  hpxmls_files.each do |derivative, parent|
    print "."

    begin
      hpxml_files = [derivative]
      unless parent.nil?
        hpxml_files.unshift(parent)
      end
      while not parent.nil?
        if hpxmls_files.keys.include? parent
          unless hpxmls_files[parent].nil?
            hpxml_files.unshift(hpxmls_files[parent])
          end
          parent = hpxmls_files[parent]
        end
      end

      hpxml_values = {}
      site_values = {}
      site_neighbors_values = []
      building_occupancy_values = {}
      building_construction_values = {}
      climate_and_risk_zones_values = {}
      air_infiltration_measurement_values = {}
      attic_values = {}
      foundation_values = {}
      roofs_values = []
      rim_joists_values = []
      walls_values = []
      foundation_walls_values = []
      framefloors_values = []
      slabs_values = []
      windows_values = []
      skylights_values = []
      doors_values = []
      heating_systems_values = []
      cooling_systems_values = []
      heat_pumps_values = []
      hvac_control_values = {}
      hvac_distributions_values = []
      duct_leakage_measurements_values = []
      ducts_values = []
      ventilation_fans_values = []
      water_heating_systems_values = []
      hot_water_distribution_values = {}
      water_fixtures_values = []
      pv_systems_values = []
      clothes_washer_values = {}
      clothes_dryer_values = {}
      dishwasher_values = {}
      refrigerator_values = {}
      cooking_range_values = {}
      oven_values = {}
      lighting_values = {}
      ceiling_fans_values = []
      plug_loads_values = []
      misc_load_schedule_values = {}
      hpxml_files.each do |hpxml_file|
        hpxml_values = get_hpxml_file_hpxml_values(hpxml_file, hpxml_values)
        site_values = get_hpxml_file_site_values(hpxml_file, site_values)
        site_neighbors_values = get_hpxml_file_site_neighbor_values(hpxml_file, site_neighbors_values)
        building_occupancy_values = get_hpxml_file_building_occupancy_values(hpxml_file, building_occupancy_values)
        building_construction_values = get_hpxml_file_building_construction_values(hpxml_file, building_construction_values)
        climate_and_risk_zones_values = get_hpxml_file_climate_and_risk_zones_values(hpxml_file, climate_and_risk_zones_values)
        attic_values = get_hpxml_file_attic_values(hpxml_file, attic_values)
        foundation_values = get_hpxml_file_foundation_values(hpxml_file, foundation_values)
        air_infiltration_measurement_values = get_hpxml_file_air_infiltration_measurement_values(hpxml_file, air_infiltration_measurement_values, building_construction_values)
        roofs_values = get_hpxml_file_roofs_values(hpxml_file, roofs_values)
        rim_joists_values = get_hpxml_file_rim_joists_values(hpxml_file, rim_joists_values)
        walls_values = get_hpxml_file_walls_values(hpxml_file, walls_values)
        foundation_walls_values = get_hpxml_file_foundation_walls_values(hpxml_file, foundation_walls_values)
        framefloors_values = get_hpxml_file_framefloors_values(hpxml_file, framefloors_values)
        slabs_values = get_hpxml_file_slabs_values(hpxml_file, slabs_values)
        windows_values = get_hpxml_file_windows_values(hpxml_file, windows_values)
        skylights_values = get_hpxml_file_skylights_values(hpxml_file, skylights_values)
        doors_values = get_hpxml_file_doors_values(hpxml_file, doors_values)
        heating_systems_values = get_hpxml_file_heating_systems_values(hpxml_file, heating_systems_values)
        cooling_systems_values = get_hpxml_file_cooling_systems_values(hpxml_file, cooling_systems_values)
        heat_pumps_values = get_hpxml_file_heat_pumps_values(hpxml_file, heat_pumps_values)
        hvac_control_values = get_hpxml_file_hvac_control_values(hpxml_file, hvac_control_values)
        hvac_distributions_values = get_hpxml_file_hvac_distributions_values(hpxml_file, hvac_distributions_values)
        duct_leakage_measurements_values = get_hpxml_file_duct_leakage_measurements_values(hpxml_file, duct_leakage_measurements_values)
        ducts_values = get_hpxml_file_ducts_values(hpxml_file, ducts_values)
        ventilation_fans_values = get_hpxml_file_ventilation_fan_values(hpxml_file, ventilation_fans_values)
        water_heating_systems_values = get_hpxml_file_water_heating_system_values(hpxml_file, water_heating_systems_values)
        hot_water_distribution_values = get_hpxml_file_hot_water_distribution_values(hpxml_file, hot_water_distribution_values)
        water_fixtures_values = get_hpxml_file_water_fixtures_values(hpxml_file, water_fixtures_values)
        pv_systems_values = get_hpxml_file_pv_system_values(hpxml_file, pv_systems_values)
        clothes_washer_values = get_hpxml_file_clothes_washer_values(hpxml_file, clothes_washer_values)
        clothes_dryer_values = get_hpxml_file_clothes_dryer_values(hpxml_file, clothes_dryer_values)
        dishwasher_values = get_hpxml_file_dishwasher_values(hpxml_file, dishwasher_values)
        refrigerator_values = get_hpxml_file_refrigerator_values(hpxml_file, refrigerator_values)
        cooking_range_values = get_hpxml_file_cooking_range_values(hpxml_file, cooking_range_values)
        oven_values = get_hpxml_file_oven_values(hpxml_file, oven_values)
        lighting_values = get_hpxml_file_lighting_values(hpxml_file, lighting_values)
        ceiling_fans_values = get_hpxml_file_ceiling_fan_values(hpxml_file, ceiling_fans_values)
        plug_loads_values = get_hpxml_file_plug_loads_values(hpxml_file, plug_loads_values)
        misc_load_schedule_values = get_hpxml_file_misc_load_schedule_values(hpxml_file, misc_load_schedule_values)
      end

      hpxml_doc = HPXML.create_hpxml(**hpxml_values)
      hpxml = hpxml_doc.elements["HPXML"]

      if File.exists? File.join(tests_dir, derivative)
        old_hpxml_doc = XMLHelper.parse_file(File.join(tests_dir, derivative))
        created_date_and_time = HPXML.get_hpxml_values(hpxml: old_hpxml_doc.elements["HPXML"])[:created_date_and_time]
        hpxml.elements["XMLTransactionHeaderInformation/CreatedDateAndTime"].text = created_date_and_time
      end

      HPXML.add_site(hpxml: hpxml, **site_values) unless site_values.nil?
      site_neighbors_values.each do |site_neighbor_values|
        HPXML.add_site_neighbor(hpxml: hpxml, **site_neighbor_values)
      end
      HPXML.add_building_occupancy(hpxml: hpxml, **building_occupancy_values) unless building_occupancy_values.empty?
      HPXML.add_building_construction(hpxml: hpxml, **building_construction_values)
      HPXML.add_climate_and_risk_zones(hpxml: hpxml, **climate_and_risk_zones_values)
      HPXML.add_air_infiltration_measurement(hpxml: hpxml, **air_infiltration_measurement_values)
      HPXML.add_attic(hpxml: hpxml, **attic_values) unless attic_values.empty?
      HPXML.add_foundation(hpxml: hpxml, **foundation_values) unless foundation_values.empty?
      roofs_values.each do |roof_values|
        HPXML.add_roof(hpxml: hpxml, **roof_values)
      end
      rim_joists_values.each do |rim_joist_values|
        HPXML.add_rim_joist(hpxml: hpxml, **rim_joist_values)
      end
      walls_values.each do |wall_values|
        HPXML.add_wall(hpxml: hpxml, **wall_values)
      end
      foundation_walls_values.each do |foundation_wall_values|
        HPXML.add_foundation_wall(hpxml: hpxml, **foundation_wall_values)
      end
      framefloors_values.each do |framefloor_values|
        HPXML.add_framefloor(hpxml: hpxml, **framefloor_values)
      end
      slabs_values.each do |slab_values|
        HPXML.add_slab(hpxml: hpxml, **slab_values)
      end
      windows_values.each do |window_values|
        HPXML.add_window(hpxml: hpxml, **window_values)
      end
      skylights_values.each do |skylight_values|
        HPXML.add_skylight(hpxml: hpxml, **skylight_values)
      end
      doors_values.each do |door_values|
        HPXML.add_door(hpxml: hpxml, **door_values)
      end
      heating_systems_values.each do |heating_system_values|
        HPXML.add_heating_system(hpxml: hpxml, **heating_system_values)
      end
      cooling_systems_values.each do |cooling_system_values|
        HPXML.add_cooling_system(hpxml: hpxml, **cooling_system_values)
      end
      heat_pumps_values.each do |heat_pump_values|
        HPXML.add_heat_pump(hpxml: hpxml, **heat_pump_values)
      end
      HPXML.add_hvac_control(hpxml: hpxml, **hvac_control_values) unless hvac_control_values.empty?
      hvac_distributions_values.each_with_index do |hvac_distribution_values, i|
        hvac_distribution = HPXML.add_hvac_distribution(hpxml: hpxml, **hvac_distribution_values)
        air_distribution = hvac_distribution.elements["DistributionSystemType/AirDistribution"]
        next if air_distribution.nil?

        duct_leakage_measurements_values[i].each do |duct_leakage_measurement_values|
          HPXML.add_duct_leakage_measurement(air_distribution: air_distribution, **duct_leakage_measurement_values)
        end
        ducts_values[i].each do |duct_values|
          HPXML.add_ducts(air_distribution: air_distribution, **duct_values)
        end
      end
      ventilation_fans_values.each do |ventilation_fan_values|
        HPXML.add_ventilation_fan(hpxml: hpxml, **ventilation_fan_values)
      end
      water_heating_systems_values.each do |water_heating_system_values|
        HPXML.add_water_heating_system(hpxml: hpxml, **water_heating_system_values)
      end
      HPXML.add_hot_water_distribution(hpxml: hpxml, **hot_water_distribution_values) unless hot_water_distribution_values.empty?
      water_fixtures_values.each do |water_fixture_values|
        HPXML.add_water_fixture(hpxml: hpxml, **water_fixture_values)
      end
      pv_systems_values.each do |pv_system_values|
        HPXML.add_pv_system(hpxml: hpxml, **pv_system_values)
      end
      HPXML.add_clothes_washer(hpxml: hpxml, **clothes_washer_values) unless clothes_washer_values.empty?
      HPXML.add_clothes_dryer(hpxml: hpxml, **clothes_dryer_values) unless clothes_dryer_values.empty?
      HPXML.add_dishwasher(hpxml: hpxml, **dishwasher_values) unless dishwasher_values.empty?
      HPXML.add_refrigerator(hpxml: hpxml, **refrigerator_values) unless refrigerator_values.empty?
      HPXML.add_cooking_range(hpxml: hpxml, **cooking_range_values) unless cooking_range_values.empty?
      HPXML.add_oven(hpxml: hpxml, **oven_values) unless oven_values.empty?
      HPXML.add_lighting(hpxml: hpxml, **lighting_values) unless lighting_values.empty?
      ceiling_fans_values.each do |ceiling_fan_values|
        HPXML.add_ceiling_fan(hpxml: hpxml, **ceiling_fan_values)
      end
      plug_loads_values.each do |plug_load_values|
        HPXML.add_plug_load(hpxml: hpxml, **plug_load_values)
      end
      HPXML.add_misc_loads_schedule(hpxml: hpxml, **misc_load_schedule_values) unless misc_load_schedule_values.empty?

      if ['invalid_files/missing-elements.xml'].include? derivative
        hpxml.elements["Building/BuildingDetails/BuildingSummary/BuildingConstruction"].elements.delete("NumberofConditionedFloors")
        hpxml.elements["Building/BuildingDetails/BuildingSummary/BuildingConstruction"].elements.delete("ConditionedFloorArea")
      end

      hpxml_path = File.join(tests_dir, derivative)

      # Validate file against HPXML schema
      schemas_dir = File.absolute_path(File.join(File.dirname(__FILE__), "hpxml_schemas"))
      errors = XMLHelper.validate(hpxml_doc.to_s, File.join(schemas_dir, "HPXML.xsd"), nil)
      if errors.size > 0
        fail errors.to_s
      end

      XMLHelper.write_file(hpxml_doc, hpxml_path)
    rescue Exception => e
      puts "\n#{e}\n#{e.backtrace.join('\n')}"
      puts "\nError: Did not successfully generate #{derivative}."
      exit!
    end
  end

  puts "\n"

  # Print warnings about extra files
  abs_hpxml_files = []
  dirs = [nil]
  hpxmls_files.keys.each do |hpxml_file|
    abs_hpxml_files << File.join(tests_dir, hpxml_file)
    next unless hpxml_file.include? '/'

    dirs << hpxml_file.split('/')[0] + '/'
  end
  dirs.uniq.each do |dir|
    Dir["#{tests_dir}/#{dir}*.xml"].each do |xml|
      next if abs_hpxml_files.include? File.absolute_path(xml)

      puts "Warning: Extra HPXML file found at #{File.absolute_path(xml)}"
    end
  end
end

def get_hpxml_file_hpxml_values(hpxml_file, hpxml_values)
  if ['base.xml'].include? hpxml_file
    hpxml_values = { :xml_type => "HPXML",
                     :xml_generated_by => "Rakefile",
                     :transaction => "create",
                     :software_program_used => nil,
                     :software_program_version => nil,
                     :eri_calculation_version => "2014AEG",
                     :building_id => "MyBuilding",
                     :event_type => "proposed workscope" }
  elsif ['base-addenda-exclude-g.xml'].include? hpxml_file
    hpxml_values[:eri_calculation_version] = "2014AE"
  elsif ['base-addenda-exclude-g-e.xml'].include? hpxml_file
    hpxml_values[:eri_calculation_version] = "2014A"
  elsif ['base-addenda-exclude-g-e-a.xml'].include? hpxml_file
    hpxml_values[:eri_calculation_version] = "2014"
  end
  return hpxml_values
end

def get_hpxml_file_site_values(hpxml_file, site_values)
  if ['base.xml'].include? hpxml_file
    site_values = { :fuels => ["electricity", "natural gas"] }
  elsif ['base-hvac-none-no-fuel-access.xml'].include? hpxml_file
    site_values[:fuels] = ["electricity"]
  elsif ['base-enclosure-no-natural-ventilation.xml'].include? hpxml_file
    site_values[:disable_natural_ventilation] = true
  end
  return site_values
end

def get_hpxml_file_site_neighbor_values(hpxml_file, site_neighbors_values)
  if ['base-site-neighbors.xml'].include? hpxml_file
    site_neighbors_values << { :azimuth => 0,
                               :distance => 10 }
    site_neighbors_values << { :azimuth => 180,
                               :distance => 15,
                               :height => 12 }
  elsif ['invalid_files/bad-site-neighbor-azimuth.xml'].include? hpxml_file
    site_neighbors_values[0][:azimuth] = 145
  end
  return site_neighbors_values
end

def get_hpxml_file_building_occupancy_values(hpxml_file, building_occupancy_values)
  if ['base-misc-number-of-occupants.xml'].include? hpxml_file
    building_occupancy_values = { :number_of_residents => 5 }
  end
  return building_occupancy_values
end

def get_hpxml_file_building_construction_values(hpxml_file, building_construction_values)
  if ['base.xml'].include? hpxml_file
    building_construction_values = { :number_of_conditioned_floors => 2,
                                     :number_of_conditioned_floors_above_grade => 1,
                                     :number_of_bedrooms => 3,
                                     :conditioned_floor_area => 2700,
                                     :conditioned_building_volume => 2700 * 8 }
  elsif ['base-foundation-ambient.xml',
         'base-foundation-slab.xml',
         'base-foundation-unconditioned-basement.xml',
         'base-foundation-unvented-crawlspace.xml',
         'base-foundation-vented-crawlspace.xml'].include? hpxml_file
    building_construction_values[:number_of_conditioned_floors] -= 1
    building_construction_values[:conditioned_floor_area] -= 1350
    building_construction_values[:conditioned_building_volume] -= 1350 * 8
  elsif ['base-hvac-ideal-air.xml'].include? hpxml_file
    building_construction_values[:use_only_ideal_air_system] = true
  elsif ['base-atticroof-conditioned.xml'].include? hpxml_file
    building_construction_values[:number_of_conditioned_floors] += 1
    building_construction_values[:number_of_conditioned_floors_above_grade] += 1
    building_construction_values[:conditioned_floor_area] += 900
    building_construction_values[:conditioned_building_volume] += 2250
  elsif ['base-atticroof-cathedral.xml'].include? hpxml_file
    building_construction_values[:conditioned_building_volume] += 10800
  elsif ['base-enclosure-2stories.xml'].include? hpxml_file
    building_construction_values[:number_of_conditioned_floors] += 1
    building_construction_values[:number_of_conditioned_floors_above_grade] += 1
    building_construction_values[:conditioned_floor_area] += 1350
    building_construction_values[:conditioned_building_volume] += 1350 * 8
  end
  return building_construction_values
end

def get_hpxml_file_climate_and_risk_zones_values(hpxml_file, climate_and_risk_zones_values)
  if ['base.xml'].include? hpxml_file
    climate_and_risk_zones_values = { :iecc2006 => "5B",
                                      :weather_station_id => "WeatherStation",
                                      :weather_station_name => "Denver, CO",
                                      :weather_station_wmo => "725650" }
  elsif ['invalid_files/bad-wmo.xml'].include? hpxml_file
    climate_and_risk_zones_values[:weather_station_wmo] = "999999"
  end
  return climate_and_risk_zones_values
end

def get_hpxml_file_air_infiltration_measurement_values(hpxml_file, air_infiltration_measurement_values, building_construction_values)
  infil_volume = building_construction_values[:conditioned_building_volume]
  if ['base.xml'].include? hpxml_file
    air_infiltration_measurement_values = { :id => "InfiltrationMeasurement",
                                            :house_pressure => 50,
                                            :unit_of_measure => "ACH",
                                            :air_leakage => 3.0 }
  elsif ['base-infiltration-ach-natural.xml'].include? hpxml_file
    air_infiltration_measurement_values = { :id => "InfiltrationMeasurement",
                                            :constant_ach_natural => 0.67 }
  elsif ['base-enclosure-infil-cfm50.xml'].include? hpxml_file
    air_infiltration_measurement_values = { :id => "InfiltrationMeasurement",
                                            :house_pressure => 50,
                                            :unit_of_measure => "CFM",
                                            :air_leakage => 3.0 / 60.0 * infil_volume }
  end
  air_infiltration_measurement_values[:infiltration_volume] = infil_volume
  return air_infiltration_measurement_values
end

def get_hpxml_file_attic_values(hpxml_file, attic_values)
  if ['base.xml'].include? hpxml_file
    attic_values = {}
  elsif ['base-atticroof-vented.xml'].include? hpxml_file
    attic_values = { :id => "VentedAttic",
                     :attic_type => "VentedAttic",
                     :vented_attic_sla => 0.003 }
  end
  return attic_values
end

def get_hpxml_file_foundation_values(hpxml_file, foundation_values)
  if ['base.xml'].include? hpxml_file
    foundation_values = {}
  elsif ['base-foundation-vented-crawlspace.xml'].include? hpxml_file
    foundation_values = { :id => "VentedCrawlspace",
                          :foundation_type => "VentedCrawlspace",
                          :vented_crawlspace_sla => 0.00667 }
  end
  return foundation_values
end

def get_hpxml_file_roofs_values(hpxml_file, roofs_values)
  if ['base.xml'].include? hpxml_file
    roofs_values = [{ :id => "Roof",
                      :interior_adjacent_to => "attic - unvented",
                      :area => 1510,
                      :solar_absorptance => 0.7,
                      :emittance => 0.92,
                      :pitch => 6,
                      :radiant_barrier => false,
                      :insulation_assembly_r_value => 2.3 }]
  elsif ['base-atticroof-flat.xml'].include? hpxml_file
    roofs_values = [{ :id => "Roof",
                      :interior_adjacent_to => "living space",
                      :area => 1350,
                      :solar_absorptance => 0.7,
                      :emittance => 0.92,
                      :pitch => 0,
                      :radiant_barrier => false,
                      :insulation_assembly_r_value => 25.8 }]
  elsif ['base-atticroof-conditioned.xml'].include? hpxml_file
    roofs_values = [{ :id => "RoofCond",
                      :interior_adjacent_to => "living space",
                      :area => 1006,
                      :solar_absorptance => 0.7,
                      :emittance => 0.92,
                      :pitch => 6,
                      :radiant_barrier => false,
                      :insulation_assembly_r_value => 25.8 },
                    { :id => "RoofUncond",
                      :interior_adjacent_to => "attic - unvented",
                      :area => 504,
                      :solar_absorptance => 0.7,
                      :emittance => 0.92,
                      :pitch => 6,
                      :radiant_barrier => false,
                      :insulation_assembly_r_value => 2.3 }]
  elsif ['base-atticroof-vented.xml'].include? hpxml_file
    roofs_values[0][:interior_adjacent_to] = "attic - vented"
  elsif ['base-atticroof-cathedral.xml'].include? hpxml_file
    roofs_values[0][:interior_adjacent_to] = "living space"
    roofs_values[0][:insulation_assembly_r_value] = 25.8
  elsif ['base-enclosure-garage.xml'].include? hpxml_file
    roofs_values << { :id => "RoofGarage",
                      :interior_adjacent_to => "garage",
                      :area => 670,
                      :solar_absorptance => 0.7,
                      :emittance => 0.92,
                      :pitch => 6,
                      :radiant_barrier => false,
                      :insulation_assembly_r_value => 2.3 }
  elsif ['base-enclosure-adiabatic-surfaces.xml'].include? hpxml_file
    roofs_values = []
  end
  return roofs_values
end

def get_hpxml_file_rim_joists_values(hpxml_file, rim_joists_values)
  if ['base.xml'].include? hpxml_file
    # TODO: Other geometry values (e.g., building volume) assume
    # no rim joists.
    rim_joists_values = [{ :id => "RimJoistFoundation",
                           :exterior_adjacent_to => "outside",
                           :interior_adjacent_to => "basement - conditioned",
                           :area => 116,
                           :solar_absorptance => 0.7,
                           :emittance => 0.92,
                           :insulation_assembly_r_value => 23.0 }]
  elsif ['base-foundation-ambient.xml',
         'base-foundation-slab.xml'].include? hpxml_file
    rim_joists_values = []
  elsif ['base-foundation-unconditioned-basement.xml'].include? hpxml_file
    for i in 0..rim_joists_values.size - 1
      rim_joists_values[i][:interior_adjacent_to] = "basement - unconditioned"
    end
  elsif ['base-foundation-unvented-crawlspace.xml'].include? hpxml_file
    for i in 0..rim_joists_values.size - 1
      rim_joists_values[i][:interior_adjacent_to] = "crawlspace - unvented"
    end
  elsif ['base-foundation-vented-crawlspace.xml'].include? hpxml_file
    for i in 0..rim_joists_values.size - 1
      rim_joists_values[i][:interior_adjacent_to] = "crawlspace - vented"
    end
  elsif ['base-foundation-multiple.xml'].include? hpxml_file
    rim_joists_values[0][:exterior_adjacent_to] = "crawlspace - unvented"
    rim_joists_values << { :id => "RimJoistCrawlspace",
                           :exterior_adjacent_to => "outside",
                           :interior_adjacent_to => "crawlspace - unvented",
                           :area => 81,
                           :solar_absorptance => 0.7,
                           :emittance => 0.92,
                           :insulation_assembly_r_value => 23.0 }
  elsif ['base-enclosure-2stories.xml'].include? hpxml_file
    rim_joists_values << { :id => "RimJoist2ndStory",
                           :exterior_adjacent_to => "outside",
                           :interior_adjacent_to => "living space",
                           :area => 116,
                           :solar_absorptance => 0.7,
                           :emittance => 0.92,
                           :insulation_assembly_r_value => 23.0 }
  end
  return rim_joists_values
end

def get_hpxml_file_walls_values(hpxml_file, walls_values)
  if ['base.xml'].include? hpxml_file
    walls_values = [{ :id => "Wall",
                      :exterior_adjacent_to => "outside",
                      :interior_adjacent_to => "living space",
                      :wall_type => "WoodStud",
                      :area => 1200,
                      :solar_absorptance => 0.7,
                      :emittance => 0.92,
                      :insulation_assembly_r_value => 23 },
                    { :id => "WallAtticGable",
                      :exterior_adjacent_to => "outside",
                      :interior_adjacent_to => "attic - unvented",
                      :wall_type => "WoodStud",
                      :area => 290,
                      :solar_absorptance => 0.7,
                      :emittance => 0.92,
                      :insulation_assembly_r_value => 4.0 }]
  elsif ['base-atticroof-flat.xml'].include? hpxml_file
    walls_values.delete_at(1)
  elsif ['base-atticroof-vented.xml'].include? hpxml_file
    walls_values[1][:interior_adjacent_to] = "attic - vented"
  elsif ['base-atticroof-cathedral.xml'].include? hpxml_file
    walls_values[1][:interior_adjacent_to] = "living space"
    walls_values[1][:insulation_assembly_r_value] = 23.0
  elsif ['base-atticroof-conditioned.xml'].include? hpxml_file
    walls_values.delete_at(1)
    walls_values << { :id => "WallAtticKneeWall",
                      :exterior_adjacent_to => "attic - unvented",
                      :interior_adjacent_to => "living space",
                      :wall_type => "WoodStud",
                      :area => 316,
                      :solar_absorptance => 0.7,
                      :emittance => 0.92,
                      :insulation_assembly_r_value => 23.0 }
    walls_values << { :id => "WallAtticGableCond",
                      :exterior_adjacent_to => "outside",
                      :interior_adjacent_to => "living space",
                      :wall_type => "WoodStud",
                      :area => 240,
                      :solar_absorptance => 0.7,
                      :emittance => 0.92,
                      :insulation_assembly_r_value => 23.0 }
    walls_values << { :id => "WallAtticGableUncond",
                      :exterior_adjacent_to => "outside",
                      :interior_adjacent_to => "attic - unvented",
                      :wall_type => "WoodStud",
                      :area => 50,
                      :solar_absorptance => 0.7,
                      :emittance => 0.92,
                      :insulation_assembly_r_value => 4.0 }
  elsif ['base-enclosure-walltype-cmu.xml'].include? hpxml_file
    walls_values[0][:wall_type] = "ConcreteMasonryUnit"
    walls_values[0][:insulation_assembly_r_value] = 12
  elsif ['base-enclosure-walltype-doublestud.xml'].include? hpxml_file
    walls_values[0][:wall_type] = "DoubleWoodStud"
    walls_values[0][:insulation_assembly_r_value] = 28.7
  elsif ['base-enclosure-walltype-icf.xml'].include? hpxml_file
    walls_values[0][:wall_type] = "InsulatedConcreteForms"
    walls_values[0][:insulation_assembly_r_value] = 21
  elsif ['base-enclosure-walltype-log.xml'].include? hpxml_file
    walls_values[0][:wall_type] = "LogWall"
    walls_values[0][:insulation_assembly_r_value] = 7.1
  elsif ['base-enclosure-walltype-sip.xml'].include? hpxml_file
    walls_values[0][:wall_type] = "StructurallyInsulatedPanel"
    walls_values[0][:insulation_assembly_r_value] = 16.1
  elsif ['base-enclosure-walltype-solidconcrete.xml'].include? hpxml_file
    walls_values[0][:wall_type] = "SolidConcrete"
    walls_values[0][:insulation_assembly_r_value] = 1.35
  elsif ['base-enclosure-walltype-steelstud.xml'].include? hpxml_file
    walls_values[0][:wall_type] = "SteelFrame"
    walls_values[0][:insulation_assembly_r_value] = 8.1
  elsif ['base-enclosure-walltype-stone.xml'].include? hpxml_file
    walls_values[0][:wall_type] = "Stone"
    walls_values[0][:insulation_assembly_r_value] = 5.4
  elsif ['base-enclosure-walltype-strawbale.xml'].include? hpxml_file
    walls_values[0][:wall_type] = "StrawBale"
    walls_values[0][:insulation_assembly_r_value] = 58.8
  elsif ['base-enclosure-walltype-structuralbrick.xml'].include? hpxml_file
    walls_values[0][:wall_type] = "StructuralBrick"
    walls_values[0][:insulation_assembly_r_value] = 7.9
  elsif ['invalid_files/missing-surfaces.xml'].include? hpxml_file
    walls_values << { :id => "WallGarage",
                      :exterior_adjacent_to => "garage",
                      :interior_adjacent_to => "living space",
                      :wall_type => "WoodStud",
                      :area => 100,
                      :solar_absorptance => 0.7,
                      :emittance => 0.92,
                      :insulation_assembly_r_value => 4 }
  elsif ['base-enclosure-2stories.xml'].include? hpxml_file
    walls_values[0][:area] *= 2.0
  elsif ['base-enclosure-2stories-garage.xml'].include? hpxml_file
    walls_values = [{ :id => "Wall",
                      :exterior_adjacent_to => "outside",
                      :interior_adjacent_to => "living space",
                      :wall_type => "WoodStud",
                      :area => 880,
                      :solar_absorptance => 0.7,
                      :emittance => 0.92,
                      :insulation_assembly_r_value => 23 },
                    { :id => "WallGarageInterior",
                      :exterior_adjacent_to => "garage",
                      :interior_adjacent_to => "living space",
                      :wall_type => "WoodStud",
                      :area => 320,
                      :solar_absorptance => 0.7,
                      :emittance => 0.92,
                      :insulation_assembly_r_value => 23 },
                    { :id => "WallGarageExterior",
                      :exterior_adjacent_to => "outside",
                      :interior_adjacent_to => "garage",
                      :wall_type => "WoodStud",
                      :area => 800,
                      :solar_absorptance => 0.7,
                      :emittance => 0.92,
                      :insulation_assembly_r_value => 4 }]
  elsif ['base-enclosure-garage.xml'].include? hpxml_file
    walls_values = [{ :id => "Wall",
                      :exterior_adjacent_to => "outside",
                      :interior_adjacent_to => "living space",
                      :wall_type => "WoodStud",
                      :area => 960,
                      :solar_absorptance => 0.7,
                      :emittance => 0.92,
                      :insulation_assembly_r_value => 23 },
                    { :id => "WallGarageInterior",
                      :exterior_adjacent_to => "garage",
                      :interior_adjacent_to => "living space",
                      :wall_type => "WoodStud",
                      :area => 240,
                      :solar_absorptance => 0.7,
                      :emittance => 0.92,
                      :insulation_assembly_r_value => 23 },
                    { :id => "WallGarageExterior",
                      :exterior_adjacent_to => "outside",
                      :interior_adjacent_to => "garage",
                      :wall_type => "WoodStud",
                      :area => 560,
                      :solar_absorptance => 0.7,
                      :emittance => 0.92,
                      :insulation_assembly_r_value => 4 }]
  elsif ['base-enclosure-adiabatic-surfaces.xml'].include? hpxml_file
    walls_values.delete_at(1)
    walls_values << walls_values[0].dup
    walls_values[0][:area] *= 0.25
    walls_values[-1][:area] *= 0.75
    walls_values[-1][:id] += "Adiabatic"
    walls_values[-1][:exterior_adjacent_to] = "other housing unit"
  end
  return walls_values
end

def get_hpxml_file_foundation_walls_values(hpxml_file, foundation_walls_values)
  if ['base.xml'].include? hpxml_file
    foundation_walls_values = [{ :id => "FoundationWall",
                                 :exterior_adjacent_to => "ground",
                                 :interior_adjacent_to => "basement - conditioned",
                                 :height => 8,
                                 :area => 1200,
                                 :thickness => 8,
                                 :depth_below_grade => 7,
                                 :insulation_distance_to_bottom => 8,
                                 :insulation_r_value => 8.9 }]
  elsif ['base-foundation-unconditioned-basement.xml'].include? hpxml_file
    foundation_walls_values[0][:interior_adjacent_to] = "basement - unconditioned"
    foundation_walls_values[0][:insulation_distance_to_bottom] = 4
  elsif ['base-foundation-unconditioned-basement-assembly-r.xml'].include? hpxml_file
    foundation_walls_values[0][:insulation_distance_to_bottom] = nil
    foundation_walls_values[0][:insulation_r_value] = nil
    foundation_walls_values[0][:insulation_assembly_r_value] = 10.69
  elsif ['base-foundation-unconditioned-basement-above-grade.xml'].include? hpxml_file
    foundation_walls_values[0][:depth_below_grade] = 4
  elsif ['base-foundation-unvented-crawlspace.xml',
         'base-foundation-vented-crawlspace.xml'].include? hpxml_file
    if ['base-foundation-unvented-crawlspace.xml'].include? hpxml_file
      foundation_walls_values[0][:interior_adjacent_to] = "crawlspace - unvented"
    else
      foundation_walls_values[0][:interior_adjacent_to] = "crawlspace - vented"
    end
    foundation_walls_values[0][:height] /= 2.0
    foundation_walls_values[0][:area] /= 2.0
    foundation_walls_values[0][:depth_below_grade] = 3
    foundation_walls_values[0][:insulation_distance_to_bottom] /= 2.0
  elsif ['base-foundation-multiple.xml'].include? hpxml_file
    foundation_walls_values[0][:area] = 600
    foundation_walls_values << { :id => "FoundationWallInterior",
                                 :exterior_adjacent_to => "crawlspace - unvented",
                                 :interior_adjacent_to => "basement - unconditioned",
                                 :height => 8,
                                 :area => 360,
                                 :thickness => 8,
                                 :depth_below_grade => 4,
                                 :insulation_distance_to_bottom => 0,
                                 :insulation_r_value => 0 }
    foundation_walls_values << { :id => "FoundationWallCrawlspace",
                                 :exterior_adjacent_to => "ground",
                                 :interior_adjacent_to => "crawlspace - unvented",
                                 :height => 4,
                                 :area => 600,
                                 :thickness => 8,
                                 :depth_below_grade => 3,
                                 :insulation_distance_to_bottom => 4,
                                 :insulation_r_value => 8.9 }
  elsif ['base-foundation-ambient.xml',
         'base-foundation-slab.xml'].include? hpxml_file
    foundation_walls_values = []
  elsif ['base-foundation-walkout-basement.xml'].include? hpxml_file
    foundation_walls_values = [{ :id => "FoundationWall1",
                                 :exterior_adjacent_to => "ground",
                                 :interior_adjacent_to => "basement - conditioned",
                                 :height => 8,
                                 :area => 480,
                                 :thickness => 8,
                                 :depth_below_grade => 7,
                                 :insulation_distance_to_bottom => 8,
                                 :insulation_r_value => 8.9 },
                               { :id => "FoundationWall2",
                                 :exterior_adjacent_to => "ground",
                                 :interior_adjacent_to => "basement - conditioned",
                                 :height => 4,
                                 :area => 120,
                                 :thickness => 8,
                                 :depth_below_grade => 3,
                                 :insulation_distance_to_bottom => 4,
                                 :insulation_r_value => 8.9 },
                               { :id => "FoundationWall3",
                                 :exterior_adjacent_to => "ground",
                                 :interior_adjacent_to => "basement - conditioned",
                                 :height => 2,
                                 :area => 60,
                                 :thickness => 8,
                                 :depth_below_grade => 1,
                                 :insulation_distance_to_bottom => 2,
                                 :insulation_r_value => 8.9 }]
  elsif ['base-foundation-complex.xml'].include? hpxml_file
    foundation_walls_values = [{ :id => "FoundationWall1",
                                 :exterior_adjacent_to => "ground",
                                 :interior_adjacent_to => "basement - conditioned",
                                 :height => 8,
                                 :area => 160,
                                 :thickness => 8,
                                 :depth_below_grade => 7,
                                 :insulation_distance_to_bottom => 0,
                                 :insulation_r_value => 0.0 },
                               { :id => "FoundationWall2",
                                 :exterior_adjacent_to => "ground",
                                 :interior_adjacent_to => "basement - conditioned",
                                 :height => 8,
                                 :area => 240,
                                 :thickness => 8,
                                 :depth_below_grade => 7,
                                 :insulation_distance_to_bottom => 8,
                                 :insulation_r_value => 8.9 },
                               { :id => "FoundationWall3",
                                 :exterior_adjacent_to => "ground",
                                 :interior_adjacent_to => "basement - conditioned",
                                 :height => 4,
                                 :area => 160,
                                 :thickness => 8,
                                 :depth_below_grade => 3,
                                 :insulation_distance_to_bottom => 0,
                                 :insulation_r_value => 0.0 },
                               { :id => "FoundationWall4",
                                 :exterior_adjacent_to => "ground",
                                 :interior_adjacent_to => "basement - conditioned",
                                 :height => 4,
                                 :area => 120,
                                 :thickness => 8,
                                 :depth_below_grade => 3,
                                 :insulation_distance_to_bottom => 4,
                                 :insulation_r_value => 8.9 },
                               { :id => "FoundationWall5",
                                 :exterior_adjacent_to => "ground",
                                 :interior_adjacent_to => "basement - conditioned",
                                 :height => 4,
                                 :area => 80,
                                 :thickness => 8,
                                 :depth_below_grade => 3,
                                 :insulation_distance_to_bottom => 4,
                                 :insulation_r_value => 8.9 }]
  end
  return foundation_walls_values
end

def get_hpxml_file_framefloors_values(hpxml_file, framefloors_values)
  if ['base.xml'].include? hpxml_file
    framefloors_values = [{ :id => "FloorBelowAttic",
                            :exterior_adjacent_to => "attic - unvented",
                            :interior_adjacent_to => "living space",
                            :area => 1350,
                            :insulation_assembly_r_value => 39.3 }]
  elsif ['base-atticroof-flat.xml',
         'base-atticroof-cathedral.xml'].include? hpxml_file
    framefloors_values.delete_at(0)
  elsif ['base-atticroof-vented.xml'].include? hpxml_file
    framefloors_values[0][:exterior_adjacent_to] = "attic - vented"
  elsif ['base-atticroof-conditioned.xml'].include? hpxml_file
    framefloors_values[0][:area] = 450
  elsif ['base-enclosure-garage.xml'].include? hpxml_file
    framefloors_values << { :id => "FloorBetweenAtticGarage",
                            :exterior_adjacent_to => "attic - unvented",
                            :interior_adjacent_to => "garage",
                            :area => 600,
                            :insulation_assembly_r_value => 2.1 }
  elsif ['base-foundation-ambient.xml'].include? hpxml_file
    framefloors_values << { :id => "FloorAboveAmbient",
                            :exterior_adjacent_to => "outside",
                            :interior_adjacent_to => "living space",
                            :area => 1350,
                            :insulation_assembly_r_value => 18.7 }
  elsif ['base-foundation-unconditioned-basement.xml'].include? hpxml_file
    framefloors_values << { :id => "FloorAboveUncondBasement",
                            :exterior_adjacent_to => "basement - unconditioned",
                            :interior_adjacent_to => "living space",
                            :area => 1350,
                            :insulation_assembly_r_value => 18.7 }
  elsif ['base-foundation-unvented-crawlspace.xml'].include? hpxml_file
    framefloors_values << { :id => "FloorAboveUnventedCrawl",
                            :exterior_adjacent_to => "crawlspace - unvented",
                            :interior_adjacent_to => "living space",
                            :area => 1350,
                            :insulation_assembly_r_value => 18.7 }
  elsif ['base-foundation-vented-crawlspace.xml'].include? hpxml_file
    framefloors_values << { :id => "FloorAboveVentedCrawl",
                            :exterior_adjacent_to => "crawlspace - vented",
                            :interior_adjacent_to => "living space",
                            :area => 1350,
                            :insulation_assembly_r_value => 18.7 }
  elsif ['base-foundation-multiple.xml'].include? hpxml_file
    framefloors_values[1][:area] = 675
    framefloors_values << { :id => "FloorAboveUnventedCrawlspace",
                            :exterior_adjacent_to => "crawlspace - unvented",
                            :interior_adjacent_to => "living space",
                            :area => 675,
                            :insulation_assembly_r_value => 18.7 }
  elsif ['base-enclosure-2stories-garage.xml'].include? hpxml_file
    framefloors_values << { :id => "FloorAboveGarage",
                            :exterior_adjacent_to => "garage",
                            :interior_adjacent_to => "living space",
                            :area => 400,
                            :insulation_assembly_r_value => 18.7 }
  elsif ['base-enclosure-adiabatic-surfaces.xml'].include? hpxml_file
    framefloors_values = [{ :id => "FloorAboveAdiabatic",
                            :exterior_adjacent_to => "other housing unit",
                            :interior_adjacent_to => "living space",
                            :area => 1350,
                            :insulation_assembly_r_value => 2.1 },
                          { :id => "FloorBelowAdiabatic",
                            :exterior_adjacent_to => "other housing unit",
                            :interior_adjacent_to => "living space",
                            :area => 1350,
                            :insulation_assembly_r_value => 2.1 }]
  end
  return framefloors_values
end

def get_hpxml_file_slabs_values(hpxml_file, slabs_values)
  if ['base.xml'].include? hpxml_file
    slabs_values = [{ :id => "Slab",
                      :interior_adjacent_to => "basement - conditioned",
                      :area => 1350,
                      :thickness => 4,
                      :exposed_perimeter => 150,
                      :perimeter_insulation_depth => 0,
                      :under_slab_insulation_width => 0,
                      :perimeter_insulation_r_value => 0,
                      :under_slab_insulation_r_value => 0,
                      :carpet_fraction => 0,
                      :carpet_r_value => 0 }]
  elsif ['base-foundation-unconditioned-basement.xml'].include? hpxml_file
    slabs_values[0][:interior_adjacent_to] = "basement - unconditioned"
  elsif ['base-foundation-slab.xml'].include? hpxml_file
    slabs_values[0][:interior_adjacent_to] = "living space"
    slabs_values[0][:under_slab_insulation_width] = nil
    slabs_values[0][:under_slab_insulation_spans_entire_slab] = true
    slabs_values[0][:depth_below_grade] = 0
    slabs_values[0][:under_slab_insulation_r_value] = 5
    slabs_values[0][:carpet_fraction] = 1
    slabs_values[0][:carpet_r_value] = 2.5
  elsif ['base-foundation-unvented-crawlspace.xml',
         'base-foundation-vented-crawlspace.xml'].include? hpxml_file
    if ['base-foundation-unvented-crawlspace.xml'].include? hpxml_file
      slabs_values[0][:interior_adjacent_to] = "crawlspace - unvented"
    else
      slabs_values[0][:interior_adjacent_to] = "crawlspace - vented"
    end
    slabs_values[0][:thickness] = 0
    slabs_values[0][:carpet_r_value] = 2.5
  elsif ['base-foundation-multiple.xml'].include? hpxml_file
    slabs_values[0][:area] = 675
    slabs_values[0][:exposed_perimeter] = 75
    slabs_values << { :id => "SlabUnderCrawlspace",
                      :interior_adjacent_to => "crawlspace - unvented",
                      :area => 675,
                      :thickness => 0,
                      :exposed_perimeter => 75,
                      :perimeter_insulation_depth => 0,
                      :under_slab_insulation_width => 0,
                      :perimeter_insulation_r_value => 0,
                      :under_slab_insulation_r_value => 0,
                      :carpet_fraction => 0,
                      :carpet_r_value => 0 }
  elsif ['base-foundation-ambient.xml'].include? hpxml_file
    slabs_values = []
  elsif ['base-enclosure-2stories-garage.xml'].include? hpxml_file
    slabs_values[0][:area] -= 400
    slabs_values[0][:exposed_perimeter] -= 40
    slabs_values << { :id => "SlabUnderGarage",
                      :interior_adjacent_to => "garage",
                      :area => 400,
                      :thickness => 4,
                      :exposed_perimeter => 40,
                      :perimeter_insulation_depth => 0,
                      :under_slab_insulation_width => 0,
                      :depth_below_grade => 0,
                      :perimeter_insulation_r_value => 0,
                      :under_slab_insulation_r_value => 0,
                      :carpet_fraction => 0,
                      :carpet_r_value => 0 }
  elsif ['base-enclosure-garage.xml'].include? hpxml_file
    slabs_values[0][:exposed_perimeter] -= 30
    slabs_values << { :id => "SlabUnderGarage",
                      :interior_adjacent_to => "garage",
                      :area => 600,
                      :thickness => 4,
                      :exposed_perimeter => 70,
                      :perimeter_insulation_depth => 0,
                      :under_slab_insulation_width => 0,
                      :depth_below_grade => 0,
                      :perimeter_insulation_r_value => 0,
                      :under_slab_insulation_r_value => 0,
                      :carpet_fraction => 0,
                      :carpet_r_value => 0 }
  elsif ['base-foundation-complex.xml'].include? hpxml_file
    slabs_values = [{ :id => "Slab1",
                      :interior_adjacent_to => "basement - conditioned",
                      :area => 675,
                      :thickness => 4,
                      :exposed_perimeter => 75,
                      :perimeter_insulation_depth => 0,
                      :under_slab_insulation_width => 0,
                      :perimeter_insulation_r_value => 0,
                      :under_slab_insulation_r_value => 0,
                      :carpet_fraction => 0,
                      :carpet_r_value => 0 },
                    { :id => "Slab2",
                      :interior_adjacent_to => "basement - conditioned",
                      :area => 405,
                      :thickness => 4,
                      :exposed_perimeter => 45,
                      :perimeter_insulation_depth => 1,
                      :under_slab_insulation_width => 0,
                      :perimeter_insulation_r_value => 5,
                      :under_slab_insulation_r_value => 0,
                      :carpet_fraction => 0,
                      :carpet_r_value => 0 },
                    { :id => "Slab3",
                      :interior_adjacent_to => "basement - conditioned",
                      :area => 270,
                      :thickness => 4,
                      :exposed_perimeter => 30,
                      :perimeter_insulation_depth => 1,
                      :under_slab_insulation_width => 0,
                      :perimeter_insulation_r_value => 5,
                      :under_slab_insulation_r_value => 0,
                      :carpet_fraction => 0,
                      :carpet_r_value => 0 }]
  end
  return slabs_values
end

def get_hpxml_file_windows_values(hpxml_file, windows_values)
  if ['base.xml'].include? hpxml_file
    windows_values = [{ :id => "WindowNorth",
                        :area => 54,
                        :azimuth => 0,
                        :ufactor => 0.33,
                        :shgc => 0.45,
                        :wall_idref => "Wall" },
                      { :id => "WindowSouth",
                        :area => 54,
                        :azimuth => 180,
                        :ufactor => 0.33,
                        :shgc => 0.45,
                        :wall_idref => "Wall" },
                      { :id => "WindowEast",
                        :area => 36,
                        :azimuth => 90,
                        :ufactor => 0.33,
                        :shgc => 0.45,
                        :wall_idref => "Wall" },
                      { :id => "WindowWest",
                        :area => 36,
                        :azimuth => 270,
                        :ufactor => 0.33,
                        :shgc => 0.45,
                        :wall_idref => "Wall" }]
  elsif ['base-enclosure-overhangs.xml'].include? hpxml_file
    windows_values[0][:overhangs_depth] = 2.5
    windows_values[0][:overhangs_distance_to_top_of_window] = 0
    windows_values[0][:overhangs_distance_to_bottom_of_window] = 4
    windows_values[2][:overhangs_depth] = 1.5
    windows_values[2][:overhangs_distance_to_top_of_window] = 2
    windows_values[2][:overhangs_distance_to_bottom_of_window] = 6
    windows_values[3][:overhangs_depth] = 1.5
    windows_values[3][:overhangs_distance_to_top_of_window] = 2
    windows_values[3][:overhangs_distance_to_bottom_of_window] = 7
  elsif ['base-enclosure-windows-interior-shading.xml'].include? hpxml_file
    windows_values[0][:interior_shading_factor_summer] = 0.7
    windows_values[0][:interior_shading_factor_winter] = 0.85
    windows_values[1][:interior_shading_factor_summer] = 0.01
    windows_values[1][:interior_shading_factor_winter] = 0.99
    windows_values[2][:interior_shading_factor_summer] = 0.99
    windows_values[2][:interior_shading_factor_winter] = 0.01
    windows_values[3][:interior_shading_factor_summer] = 0.85
    windows_values[3][:interior_shading_factor_winter] = 0.7
  elsif ['invalid_files/net-area-negative-wall.xml'].include? hpxml_file
    windows_values[0][:area] = 1000
  elsif ['base-atticroof-conditioned.xml'].include? hpxml_file
    windows_values[0][:area] = 54
    windows_values[1][:area] = 54
    windows_values[2][:area] = 54
    windows_values[3][:area] = 54
    windows_values << { :id => "AtticGableWindowEast",
                        :area => 12,
                        :azimuth => 90,
                        :ufactor => 0.33,
                        :shgc => 0.45,
                        :wall_idref => "WallAtticGableCond" }
    windows_values << { :id => "AtticGableWindowWest",
                        :area => 12,
                        :azimuth => 270,
                        :ufactor => 0.33,
                        :shgc => 0.45,
                        :wall_idref => "WallAtticGableCond" }
  elsif ['base-atticroof-cathedral.xml'].include? hpxml_file
    windows_values[0][:area] = 54
    windows_values[1][:area] = 54
    windows_values[2][:area] = 54
    windows_values[3][:area] = 54
    windows_values << { :id => "AtticGableWindowEast",
                        :area => 12,
                        :azimuth => 90,
                        :ufactor => 0.33,
                        :shgc => 0.45,
                        :wall_idref => "WallAtticGable" }
    windows_values << { :id => "AtticGableWindowWest",
                        :area => 12,
                        :azimuth => 270,
                        :ufactor => 0.33,
                        :shgc => 0.45,
                        :wall_idref => "WallAtticGable" }
  elsif ['base-enclosure-garage.xml'].include? hpxml_file
    windows_values.delete_at(2)
    windows_values << { :id => "GarageWindowEast",
                        :area => 12,
                        :azimuth => 90,
                        :ufactor => 0.33,
                        :shgc => 0.45,
                        :wall_idref => "WallGarageExterior" }
  elsif ['base-enclosure-2stories.xml'].include? hpxml_file
    windows_values[0][:area] = 108
    windows_values[1][:area] = 108
    windows_values[2][:area] = 72
    windows_values[3][:area] = 72
  elsif ['base-enclosure-2stories-garage'].include? hpxml_file
    windows_values[0][:area] = 84
    windows_values[1][:area] = 108
    windows_values[2][:area] = 72
    windows_values[3][:area] = 48
  elsif ['base-foundation-unconditioned-basement-above-grade.xml'].include? hpxml_file
    windows_values << { :id => "FoundationWindowNorth",
                        :area => 20,
                        :azimuth => 0,
                        :ufactor => 0.33,
                        :shgc => 0.45,
                        :wall_idref => "FoundationWall" }
    windows_values << { :id => "FoundationWindowSouth",
                        :area => 20,
                        :azimuth => 180,
                        :ufactor => 0.33,
                        :shgc => 0.45,
                        :wall_idref => "FoundationWall" }
    windows_values << { :id => "FoundationWindowEast",
                        :area => 10,
                        :azimuth => 90,
                        :ufactor => 0.33,
                        :shgc => 0.45,
                        :wall_idref => "FoundationWall" }
    windows_values << { :id => "FoundationWindowWest",
                        :area => 10,
                        :azimuth => 270,
                        :ufactor => 0.33,
                        :shgc => 0.45,
                        :wall_idref => "FoundationWall" }
  elsif ['invalid_files/unattached-window.xml'].include? hpxml_file
    windows_values[0][:wall_idref] = "foobar"
  end
  return windows_values
end

def get_hpxml_file_skylights_values(hpxml_file, skylights_values)
  if ['base-enclosure-skylights.xml'].include? hpxml_file
    skylights_values << { :id => "SkylightNorth",
                          :area => 15,
                          :azimuth => 0,
                          :ufactor => 0.33,
                          :shgc => 0.45,
                          :roof_idref => "Roof" }
    skylights_values << { :id => "SkylightSouth",
                          :area => 15,
                          :azimuth => 180,
                          :ufactor => 0.35,
                          :shgc => 0.47,
                          :roof_idref => "Roof" }
  elsif ['invalid_files/net-area-negative-roof.xml'].include? hpxml_file
    skylights_values[0][:area] = 4000
  elsif ['invalid_files/unattached-skylight.xml'].include? hpxml_file
    skylights_values[0][:roof_idref] = "foobar"
  end
  return skylights_values
end

def get_hpxml_file_doors_values(hpxml_file, doors_values)
  if ['base.xml'].include? hpxml_file
    doors_values = [{ :id => "DoorNorth",
                      :wall_idref => "Wall",
                      :area => 40,
                      :azimuth => 0,
                      :r_value => 4.4 },
                    { :id => "DoorSouth",
                      :wall_idref => "Wall",
                      :area => 40,
                      :azimuth => 180,
                      :r_value => 4.4 }]
  elsif ['base-enclosure-garage.xml',
         'base-enclosure-2stories-garage.xml'].include? hpxml_file
    doors_values << { :id => "GarageDoorSouth",
                      :wall_idref => "WallGarageExterior",
                      :area => 70,
                      :azimuth => 180,
                      :r_value => 4.4 }
  elsif ['invalid_files/unattached-door.xml'].include? hpxml_file
    doors_values[0][:wall_idref] = "foobar"
  end
  return doors_values
end

def get_hpxml_file_heating_systems_values(hpxml_file, heating_systems_values)
  if ['base.xml'].include? hpxml_file
    heating_systems_values = [{ :id => "HeatingSystem",
                                :distribution_system_idref => "HVACDistribution",
                                :heating_system_type => "Furnace",
                                :heating_system_fuel => "natural gas",
                                :heating_capacity => 64000,
                                :heating_efficiency_afue => 0.92,
                                :fraction_heat_load_served => 1 }]
  elsif ['base-hvac-air-to-air-heat-pump-1-speed.xml',
         'base-hvac-air-to-air-heat-pump-1-speed-fixed-htg.xml',
         'base-hvac-air-to-air-heat-pump-1-speed-fixed-htg-17F.xml',
         'base-hvac-air-to-air-heat-pump-2-speed.xml',
         'base-hvac-air-to-air-heat-pump-2-speed-fixed-htg.xml',
         'base-hvac-air-to-air-heat-pump-2-speed-fixed-htg-17F.xml',
         'base-hvac-air-to-air-heat-pump-var-speed.xml',
         'base-hvac-air-to-air-heat-pump-var-speed-fixed-htg.xml',
         'base-hvac-air-to-air-heat-pump-var-speed-fixed-htg-17F.xml',
         'base-hvac-central-ac-only-1-speed.xml',
         'base-hvac-central-ac-only-2-speed.xml',
         'base-hvac-central-ac-only-var-speed.xml',
         'base-hvac-ground-to-air-heat-pump.xml',
         'base-hvac-mini-split-heat-pump-ducted.xml',
         'base-hvac-mini-split-heat-pump-ducted-17F.xml',
         'base-hvac-mini-split-heat-pump-ductless-no-backup.xml',
         'base-hvac-ideal-air.xml',
         'base-hvac-none.xml',
         'base-hvac-room-ac-only.xml'].include? hpxml_file
    heating_systems_values = []
  elsif ['base-hvac-boiler-elec-only.xml'].include? hpxml_file
    heating_systems_values[0][:heating_system_type] = "Boiler"
    heating_systems_values[0][:heating_system_fuel] = "electricity"
    heating_systems_values[0][:heating_efficiency_afue] = 1
  elsif ['base-hvac-boiler-gas-central-ac-1-speed.xml',
         'base-hvac-boiler-gas-only.xml'].include? hpxml_file
    heating_systems_values[0][:heating_system_type] = "Boiler"
    heating_systems_values[0][:electric_auxiliary_energy] = 200
  elsif ['base-hvac-boiler-oil-only.xml'].include? hpxml_file
    heating_systems_values[0][:heating_system_type] = "Boiler"
    heating_systems_values[0][:heating_system_fuel] = "fuel oil"
  elsif ['base-hvac-boiler-propane-only.xml'].include? hpxml_file
    heating_systems_values[0][:heating_system_type] = "Boiler"
    heating_systems_values[0][:heating_system_fuel] = "propane"
  elsif ['base-hvac-boiler-wood-only.xml'].include? hpxml_file
    heating_systems_values[0][:heating_system_type] = "Boiler"
    heating_systems_values[0][:heating_system_fuel] = "wood"
  elsif ['base-hvac-elec-resistance-only.xml'].include? hpxml_file
    heating_systems_values[0][:distribution_system_idref] = nil
    heating_systems_values[0][:heating_system_type] = "ElectricResistance"
    heating_systems_values[0][:heating_system_fuel] = "electricity"
    heating_systems_values[0][:heating_efficiency_afue] = nil
    heating_systems_values[0][:heating_efficiency_percent] = 1
  elsif ['base-hvac-furnace-elec-only.xml'].include? hpxml_file
    heating_systems_values[0][:heating_system_fuel] = "electricity"
    heating_systems_values[0][:heating_efficiency_afue] = 1
  elsif ['base-hvac-furnace-gas-only.xml',
         'base-hvac-room-ac-furnace-gas.xml'].include? hpxml_file
    heating_systems_values[0][:electric_auxiliary_energy] = 700
  elsif ['base-hvac-furnace-gas-only-no-eae.xml',
         'base-hvac-boiler-gas-only-no-eae.xml',
         'base-hvac-stove-oil-only-no-eae.xml',
         'base-hvac-wall-furnace-propane-only-no-eae.xml'].include? hpxml_file
    heating_systems_values[0][:electric_auxiliary_energy] = nil
  elsif ['base-hvac-furnace-oil-only.xml'].include? hpxml_file
    heating_systems_values[0][:heating_system_fuel] = "fuel oil"
  elsif ['base-hvac-furnace-propane-only.xml'].include? hpxml_file
    heating_systems_values[0][:heating_system_fuel] = "propane"
  elsif ['base-hvac-furnace-wood-only.xml'].include? hpxml_file
    heating_systems_values[0][:heating_system_fuel] = "wood"
  elsif ['base-hvac-multiple.xml'].include? hpxml_file
    heating_systems_values[0][:heating_system_type] = "Boiler"
    heating_systems_values[0][:heating_system_fuel] = "electricity"
    heating_systems_values[0][:heating_efficiency_afue] = 1
    heating_systems_values[0][:fraction_heat_load_served] = 0.1
    heating_systems_values[0][:heating_capacity] *= 0.1
    heating_systems_values << { :id => "HeatingSystem2",
                                :distribution_system_idref => "HVACDistribution2",
                                :heating_system_type => "Boiler",
                                :heating_system_fuel => "natural gas",
                                :heating_capacity => 6400,
                                :heating_efficiency_afue => 0.92,
                                :fraction_heat_load_served => 0.1,
                                :electric_auxiliary_energy => 200 }
    heating_systems_values << { :id => "HeatingSystem3",
                                :heating_system_type => "ElectricResistance",
                                :heating_system_fuel => "electricity",
                                :heating_capacity => 6400,
                                :heating_efficiency_percent => 1,
                                :fraction_heat_load_served => 0.1 }
    heating_systems_values << { :id => "HeatingSystem4",
                                :distribution_system_idref => "HVACDistribution3",
                                :heating_system_type => "Furnace",
                                :heating_system_fuel => "electricity",
                                :heating_capacity => 6400,
                                :heating_efficiency_afue => 1,
                                :fraction_heat_load_served => 0.1 }
    heating_systems_values << { :id => "HeatingSystem5",
                                :distribution_system_idref => "HVACDistribution4",
                                :heating_system_type => "Furnace",
                                :heating_system_fuel => "natural gas",
                                :heating_capacity => 6400,
                                :heating_efficiency_afue => 0.92,
                                :fraction_heat_load_served => 0.1,
                                :electric_auxiliary_energy => 700 }
    heating_systems_values << { :id => "HeatingSystem6",
                                :heating_system_type => "Stove",
                                :heating_system_fuel => "fuel oil",
                                :heating_capacity => 6400,
                                :heating_efficiency_percent => 0.8,
                                :fraction_heat_load_served => 0.1,
                                :electric_auxiliary_energy => 200 }
    heating_systems_values << { :id => "HeatingSystem7",
                                :heating_system_type => "WallFurnace",
                                :heating_system_fuel => "propane",
                                :heating_capacity => 6400,
                                :heating_efficiency_afue => 0.8,
                                :fraction_heat_load_served => 0.1,
                                :electric_auxiliary_energy => 200 }
  elsif ['invalid_files/hvac-frac-load-served.xml'].include? hpxml_file
    heating_systems_values[0][:fraction_heat_load_served] += 0.1
  elsif ['base-hvac-portable-heater-electric-only.xml'].include? hpxml_file
    heating_systems_values[0][:distribution_system_idref] = nil
    heating_systems_values[0][:heating_system_type] = "PortableHeater"
    heating_systems_values[0][:heating_system_fuel] = "electricity"
    heating_systems_values[0][:heating_efficiency_afue] = nil
    heating_systems_values[0][:heating_efficiency_percent] = 1.0
  elsif ['base-hvac-stove-oil-only.xml'].include? hpxml_file
    heating_systems_values[0][:distribution_system_idref] = nil
    heating_systems_values[0][:heating_system_type] = "Stove"
    heating_systems_values[0][:heating_system_fuel] = "fuel oil"
    heating_systems_values[0][:heating_efficiency_afue] = nil
    heating_systems_values[0][:heating_efficiency_percent] = 0.8
    heating_systems_values[0][:electric_auxiliary_energy] = 200
  elsif ['base-hvac-stove-wood-only.xml'].include? hpxml_file
    heating_systems_values[0][:distribution_system_idref] = nil
    heating_systems_values[0][:heating_system_type] = "Stove"
    heating_systems_values[0][:heating_system_fuel] = "wood"
    heating_systems_values[0][:heating_efficiency_afue] = nil
    heating_systems_values[0][:heating_efficiency_percent] = 0.8
    heating_systems_values[0][:electric_auxiliary_energy] = 200
  elsif ['base-hvac-wall-furnace-elec-only.xml'].include? hpxml_file
    heating_systems_values[0][:distribution_system_idref] = nil
    heating_systems_values[0][:heating_system_type] = "WallFurnace"
    heating_systems_values[0][:heating_system_fuel] = "electricity"
    heating_systems_values[0][:heating_efficiency_afue] = 1.0
    heating_systems_values[0][:electric_auxiliary_energy] = 200
  elsif ['base-hvac-wall-furnace-propane-only.xml'].include? hpxml_file
    heating_systems_values[0][:distribution_system_idref] = nil
    heating_systems_values[0][:heating_system_type] = "WallFurnace"
    heating_systems_values[0][:heating_system_fuel] = "propane"
    heating_systems_values[0][:heating_efficiency_afue] = 0.8
    heating_systems_values[0][:electric_auxiliary_energy] = 200
  elsif ['base-hvac-wall-furnace-wood-only.xml'].include? hpxml_file
    heating_systems_values[0][:distribution_system_idref] = nil
    heating_systems_values[0][:heating_system_type] = "WallFurnace"
    heating_systems_values[0][:heating_system_fuel] = "wood"
    heating_systems_values[0][:heating_efficiency_afue] = 0.8
    heating_systems_values[0][:electric_auxiliary_energy] = 200
  elsif ['base-hvac-furnace-x3-dse.xml'].include? hpxml_file
    heating_systems_values << heating_systems_values[0].dup
    heating_systems_values << heating_systems_values[1].dup
    heating_systems_values[1][:id] = "HeatingSystem2"
    heating_systems_values[2][:id] = "HeatingSystem3"
    for i in 0..2
      heating_systems_values[i][:heating_capacity] /= 3.0
      heating_systems_values[i][:fraction_heat_load_served] = 0.333
    end
  elsif ['invalid_files/unattached-hvac-distribution.xml'].include? hpxml_file
    heating_systems_values[0][:distribution_system_idref] = "foobar"
  elsif hpxml_file.include? 'hvac_autosizing' and not heating_systems_values.nil? and heating_systems_values.size > 0
    heating_systems_values[0][:heating_capacity] = -1
  elsif hpxml_file.include? '-zero-heat.xml' and not heating_systems_values.nil? and heating_systems_values.size > 0
    heating_systems_values[0][:fraction_heat_load_served] = 0
  elsif hpxml_file.include? 'hvac_multiple' and not heating_systems_values.nil? and heating_systems_values.size > 0
    heating_systems_values[0][:heating_capacity] /= 3.0
    heating_systems_values[0][:fraction_heat_load_served] = 0.333
    heating_systems_values[0][:electric_auxiliary_energy] /= 3.0 unless heating_systems_values[0][:electric_auxiliary_energy].nil?
    heating_systems_values << heating_systems_values[0].dup
    heating_systems_values[1][:id] = "SpaceHeat_ID2"
    heating_systems_values[1][:distribution_system_idref] = "HVACDistribution2" unless heating_systems_values[1][:distribution_system_idref].nil?
    heating_systems_values << heating_systems_values[0].dup
    heating_systems_values[2][:id] = "SpaceHeat_ID3"
    heating_systems_values[2][:distribution_system_idref] = "HVACDistribution3" unless heating_systems_values[2][:distribution_system_idref].nil?
  elsif hpxml_file.include? 'hvac_partial' and not heating_systems_values.nil? and heating_systems_values.size > 0
    heating_systems_values[0][:heating_capacity] /= 3.0
    heating_systems_values[0][:fraction_heat_load_served] = 0.333
    heating_systems_values[0][:electric_auxiliary_energy] /= 3.0 unless heating_systems_values[0][:electric_auxiliary_energy].nil?
  end
  return heating_systems_values
end

def get_hpxml_file_cooling_systems_values(hpxml_file, cooling_systems_values)
  if ['base.xml'].include? hpxml_file
    cooling_systems_values = [{ :id => "CoolingSystem",
                                :distribution_system_idref => "HVACDistribution",
                                :cooling_system_type => "central air conditioner",
                                :cooling_system_fuel => "electricity",
                                :cooling_capacity => 48000,
                                :fraction_cool_load_served => 1,
                                :cooling_efficiency_seer => 13 }]
  elsif ['base-hvac-air-to-air-heat-pump-1-speed.xml',
         'base-hvac-air-to-air-heat-pump-1-speed-fixed-htg.xml',
         'base-hvac-air-to-air-heat-pump-1-speed-fixed-htg-17F.xml',
         'base-hvac-air-to-air-heat-pump-2-speed.xml',
         'base-hvac-air-to-air-heat-pump-2-speed-fixed-htg.xml',
         'base-hvac-air-to-air-heat-pump-2-speed-fixed-htg-17F.xml',
         'base-hvac-air-to-air-heat-pump-var-speed.xml',
         'base-hvac-air-to-air-heat-pump-var-speed-fixed-htg.xml',
         'base-hvac-air-to-air-heat-pump-var-speed-fixed-htg-17F.xml',
         'base-hvac-boiler-elec-only.xml',
         'base-hvac-boiler-gas-only.xml',
         'base-hvac-boiler-oil-only.xml',
         'base-hvac-boiler-propane-only.xml',
         'base-hvac-boiler-wood-only.xml',
         'base-hvac-elec-resistance-only.xml',
         'base-hvac-furnace-elec-only.xml',
         'base-hvac-furnace-gas-only.xml',
         'base-hvac-furnace-oil-only.xml',
         'base-hvac-furnace-propane-only.xml',
         'base-hvac-furnace-wood-only.xml',
         'base-hvac-ground-to-air-heat-pump.xml',
         'base-hvac-mini-split-heat-pump-ducted.xml',
         'base-hvac-mini-split-heat-pump-ducted-17F.xml',
         'base-hvac-mini-split-heat-pump-ductless-no-backup.xml',
         'base-hvac-ideal-air.xml',
         'base-hvac-none.xml',
         'base-hvac-stove-oil-only.xml',
         'base-hvac-stove-wood-only.xml',
         'base-hvac-wall-furnace-elec-only.xml',
         'base-hvac-wall-furnace-propane-only.xml',
         'base-hvac-wall-furnace-wood-only.xml'].include? hpxml_file
    cooling_systems_values = []
  elsif ['hvac_shr/base-hvac-central-ac-only-1-speed-shr.xml',
         'hvac_shr/base-hvac-central-ac-only-2-speed-shr.xml'].include? hpxml_file
    cooling_systems_values[0][:cooling_shr] = 0.73
  elsif ['base-hvac-boiler-gas-central-ac-1-speed.xml'].include? hpxml_file
    cooling_systems_values[0][:distribution_system_idref] = "HVACDistribution2"
  elsif ['base-hvac-furnace-gas-central-ac-2-speed.xml',
         'base-hvac-central-ac-only-2-speed.xml'].include? hpxml_file
    cooling_systems_values[0][:cooling_efficiency_seer] = 18
  elsif ['base-hvac-furnace-gas-central-ac-var-speed.xml',
         'base-hvac-central-ac-only-var-speed.xml'].include? hpxml_file
    cooling_systems_values[0][:cooling_efficiency_seer] = 24
  elsif ['hvac_shr/base-hvac-central-ac-only-var-speed-shr.xml'].include? hpxml_file
    cooling_systems_values[0][:cooling_shr] = 0.78
  elsif ['base-hvac-furnace-gas-room-ac.xml',
         'base-hvac-room-ac-furnace-gas.xml',
         'base-hvac-room-ac-only.xml'].include? hpxml_file
    cooling_systems_values[0][:distribution_system_idref] = nil
    cooling_systems_values[0][:cooling_system_type] = "room air conditioner"
    cooling_systems_values[0][:cooling_efficiency_seer] = nil
    cooling_systems_values[0][:cooling_efficiency_eer] = 8.5
  elsif hpxml_file == 'hvac_shr/base-hvac-room-ac-only-shr.xml'
    cooling_systems_values[0][:cooling_shr] = 0.65
  elsif ['base-hvac-multiple.xml'].include? hpxml_file
    cooling_systems_values[0][:distribution_system_idref] = "HVACDistribution4"
    cooling_systems_values[0][:fraction_cool_load_served] = 0.2
    cooling_systems_values[0][:cooling_capacity] *= 0.2
    cooling_systems_values << { :id => "CoolingSystem2",
                                :cooling_system_type => "room air conditioner",
                                :cooling_system_fuel => "electricity",
                                :cooling_capacity => 9600,
                                :fraction_cool_load_served => 0.2,
                                :cooling_efficiency_eer => 8.5 }
  elsif ['invalid_files/hvac-frac-load-served.xml'].include? hpxml_file
    cooling_systems_values[0][:fraction_cool_load_served] += 0.2
  elsif hpxml_file.include? 'hvac_autosizing' and not cooling_systems_values.nil? and cooling_systems_values.size > 0
    cooling_systems_values[0][:cooling_capacity] = -1
  elsif hpxml_file.include? '-zero-cool.xml' and not cooling_systems_values.nil? and cooling_systems_values.size > 0
    cooling_systems_values[0][:fraction_cool_load_served] = 0
  elsif hpxml_file.include? 'hvac_multiple' and not cooling_systems_values.nil? and cooling_systems_values.size > 0
    cooling_systems_values[0][:cooling_capacity] /= 3.0
    cooling_systems_values[0][:fraction_cool_load_served] = 0.333
    cooling_systems_values << cooling_systems_values[0].dup
    cooling_systems_values[1][:id] = "SpaceCool_ID2"
    cooling_systems_values[1][:distribution_system_idref] = "HVACDistribution2" unless cooling_systems_values[1][:distribution_system_idref].nil?
    cooling_systems_values << cooling_systems_values[0].dup
    cooling_systems_values[2][:id] = "SpaceCool_ID3"
    cooling_systems_values[2][:distribution_system_idref] = "HVACDistribution3" unless cooling_systems_values[2][:distribution_system_idref].nil?
  elsif hpxml_file.include? 'hvac_partial' and not cooling_systems_values.nil? and cooling_systems_values.size > 0
    cooling_systems_values[0][:cooling_capacity] /= 3.0
    cooling_systems_values[0][:fraction_cool_load_served] = 0.333
  end
  return cooling_systems_values
end

def get_hpxml_file_heat_pumps_values(hpxml_file, heat_pumps_values)
  if ['base-hvac-air-to-air-heat-pump-1-speed.xml',
      'base-hvac-air-to-air-heat-pump-1-speed-fixed-htg.xml',
      'base-hvac-air-to-air-heat-pump-1-speed-fixed-htg-17F.xml',
      'base-hvac-central-ac-plus-air-to-air-heat-pump-heating.xml'].include? hpxml_file
    heat_pumps_values << { :id => "HeatPump",
                           :distribution_system_idref => "HVACDistribution",
                           :heat_pump_type => "air-to-air",
                           :heat_pump_fuel => "electricity",
                           :cooling_capacity => 48000,
                           :heating_capacity => 48000,
                           :backup_heating_fuel => "electricity",
                           :backup_heating_capacity => 120000,
                           :backup_heating_efficiency_percent => 1.0,
                           :fraction_heat_load_served => 1,
                           :fraction_cool_load_served => 1,
                           :heating_efficiency_hspf => 7.7,
                           :cooling_efficiency_seer => 13 }

    if hpxml_file == 'base-hvac-central-ac-plus-air-to-air-heat-pump-heating.xml'
      heat_pumps_values[0][:fraction_cool_load_served] = 0
    elsif hpxml_file == 'base-hvac-air-to-air-heat-pump-1-speed-fixed-htg.xml'
      heat_pumps_values[0][:heating_capacity] = 42000 # Something different than the cooling capacity
    elsif hpxml_file == 'base-hvac-air-to-air-heat-pump-1-speed-fixed-htg-17F.xml'
      heat_pumps_values[0][:heating_capacity] = 42000 # Something different than the cooling capacity
      heat_pumps_values[0][:heating_capacity_17F] = heat_pumps_values[0][:heating_capacity] * 0.630 # Based on OAT slope of default curves
    end
  elsif ['base-hvac-air-to-air-heat-pump-2-speed.xml',
         'base-hvac-air-to-air-heat-pump-2-speed-fixed-htg.xml',
         'base-hvac-air-to-air-heat-pump-2-speed-fixed-htg-17F.xml'].include? hpxml_file
    heat_pumps_values << { :id => "HeatPump",
                           :distribution_system_idref => "HVACDistribution",
                           :heat_pump_type => "air-to-air",
                           :heat_pump_fuel => "electricity",
                           :cooling_capacity => 48000,
                           :heating_capacity => 48000,
                           :backup_heating_fuel => "electricity",
                           :backup_heating_capacity => 120000,
                           :backup_heating_efficiency_percent => 1.0,
                           :fraction_heat_load_served => 1,
                           :fraction_cool_load_served => 1,
                           :heating_efficiency_hspf => 9.3,
                           :cooling_efficiency_seer => 18 }

    if hpxml_file == 'base-hvac-air-to-air-heat-pump-2-speed-fixed-htg.xml'
      heat_pumps_values[0][:heating_capacity] = 42000 # Something different than the cooling capacity
    elsif hpxml_file == 'base-hvac-air-to-air-heat-pump-2-speed-fixed-htg-17F.xml'
      heat_pumps_values[0][:heating_capacity] = 42000 # Something different than the cooling capacity
      heat_pumps_values[0][:heating_capacity_17F] = heat_pumps_values[0][:heating_capacity] * 0.590 # Based on OAT slope of default curves
    end

  elsif ['base-hvac-air-to-air-heat-pump-var-speed.xml',
         'base-hvac-air-to-air-heat-pump-var-speed-fixed-htg.xml',
         'base-hvac-air-to-air-heat-pump-var-speed-fixed-htg-17F.xml'].include? hpxml_file
    heat_pumps_values << { :id => "HeatPump",
                           :distribution_system_idref => "HVACDistribution",
                           :heat_pump_type => "air-to-air",
                           :heat_pump_fuel => "electricity",
                           :cooling_capacity => 48000,
                           :heating_capacity => 48000,
                           :backup_heating_fuel => "electricity",
                           :backup_heating_capacity => 120000,
                           :backup_heating_efficiency_percent => 1.0,
                           :fraction_heat_load_served => 1,
                           :fraction_cool_load_served => 1,
                           :heating_efficiency_hspf => 10,
                           :cooling_efficiency_seer => 22 }

    if hpxml_file == 'base-hvac-air-to-air-heat-pump-var-speed-fixed-htg.xml'
      heat_pumps_values[0][:heating_capacity] = 42000 # Something different than the cooling capacity
    elsif hpxml_file == 'base-hvac-air-to-air-heat-pump-var-speed-fixed-htg-17F.xml'
      heat_pumps_values[0][:heating_capacity] = 42000 # Something different than the cooling capacity
      heat_pumps_values[0][:heating_capacity_17F] = heat_pumps_values[0][:heating_capacity] * 0.640 # Based on OAT slope of default curves
    end

  elsif ['base-hvac-ground-to-air-heat-pump.xml'].include? hpxml_file
    heat_pumps_values << { :id => "HeatPump",
                           :distribution_system_idref => "HVACDistribution",
                           :heat_pump_type => "ground-to-air",
                           :heat_pump_fuel => "electricity",
                           :cooling_capacity => 48000,
                           :heating_capacity => 48000,
                           :backup_heating_fuel => "electricity",
                           :backup_heating_capacity => 120000,
                           :backup_heating_efficiency_percent => 1.0,
                           :fraction_heat_load_served => 1,
                           :fraction_cool_load_served => 1,
                           :heating_efficiency_cop => 3.6,
                           :cooling_efficiency_eer => 16.6 }
  elsif hpxml_file == 'hvac_shr/base-hvac-ground-to-air-heat-pump-shr.xml'
    heat_pumps_values[0][:cooling_shr] = 0.732
  elsif ['base-hvac-mini-split-heat-pump-ducted.xml',
         'base-hvac-mini-split-heat-pump-ducted-17F.xml'].include? hpxml_file
    heat_pumps_values << { :id => "HeatPump",
                           :distribution_system_idref => "HVACDistribution",
                           :heat_pump_type => "mini-split",
                           :heat_pump_fuel => "electricity",
                           :cooling_capacity => 48000,
                           :heating_capacity => 50300,
                           :backup_heating_fuel => "electricity",
                           :backup_heating_capacity => 120000,
                           :backup_heating_efficiency_percent => 1.0,
                           :fraction_heat_load_served => 1,
                           :fraction_cool_load_served => 1,
                           :heating_efficiency_hspf => 10,
                           :cooling_efficiency_seer => 19 }
    if hpxml_file == 'base-hvac-mini-split-heat-pump-ducted-17F.xml'
      f = 1.0 - (1.0 - 0.25) / (47.0 + 5.0) * (47.0 - 17.0)
      heat_pumps_values[0][:heating_capacity_17F] = heat_pumps_values[0][:heating_capacity] * f
    end
  elsif hpxml_file == 'hvac_shr/base-hvac-mini-split-heat-pump-ducted-shr.xml'
    heat_pumps_values[0][:cooling_shr] = 0.73
  elsif ['base-hvac-mini-split-heat-pump-ductless.xml'].include? hpxml_file
    heat_pumps_values[0][:distribution_system_idref] = nil
  elsif ['base-hvac-mini-split-heat-pump-ductless-no-backup.xml'].include? hpxml_file
    heat_pumps_values[0][:backup_heating_fuel] = nil
  elsif ['base-hvac-multiple.xml'].include? hpxml_file
    heat_pumps_values << { :id => "HeatPump",
                           :distribution_system_idref => "HVACDistribution5",
                           :heat_pump_type => "air-to-air",
                           :heat_pump_fuel => "electricity",
                           :cooling_capacity => 4800,
                           :heating_capacity => 4800,
                           :backup_heating_fuel => "electricity",
                           :backup_heating_capacity => 12000,
                           :backup_heating_efficiency_percent => 1.0,
                           :fraction_heat_load_served => 0.1,
                           :fraction_cool_load_served => 0.2,
                           :heating_efficiency_hspf => 7.7,
                           :cooling_efficiency_seer => 13 }
    heat_pumps_values << { :id => "HeatPump2",
                           :distribution_system_idref => "HVACDistribution6",
                           :heat_pump_type => "ground-to-air",
                           :heat_pump_fuel => "electricity",
                           :cooling_capacity => 4800,
                           :heating_capacity => 4800,
                           :backup_heating_fuel => "electricity",
                           :backup_heating_capacity => 12000,
                           :backup_heating_efficiency_percent => 1.0,
                           :fraction_heat_load_served => 0.1,
                           :fraction_cool_load_served => 0.2,
                           :heating_efficiency_cop => 3.6,
                           :cooling_efficiency_eer => 16.6 }
    heat_pumps_values << { :id => "HeatPump3",
                           :heat_pump_type => "mini-split",
                           :heat_pump_fuel => "electricity",
                           :cooling_capacity => 4800,
                           :heating_capacity => 4800,
                           :backup_heating_fuel => "electricity",
                           :backup_heating_capacity => 12000,
                           :backup_heating_efficiency_percent => 1.0,
                           :fraction_heat_load_served => 0.1,
                           :fraction_cool_load_served => 0.2,
                           :heating_efficiency_hspf => 10,
                           :cooling_efficiency_seer => 19 }
  elsif ['invalid_files/hvac-distribution-multiple-attached-heating.xml'].include? hpxml_file
    heat_pumps_values[0][:distribution_system_idref] = "HVACDistribution3"
  elsif ['invalid_files/hvac-distribution-multiple-attached-cooling.xml'].include? hpxml_file
    heat_pumps_values[0][:distribution_system_idref] = "HVACDistribution4"
  elsif hpxml_file.include? 'hvac_autosizing' and not heat_pumps_values.nil? and heat_pumps_values.size > 0
    heat_pumps_values[0][:cooling_capacity] = -1
    heat_pumps_values[0][:heating_capacity] = -1
    heat_pumps_values[0][:backup_heating_capacity] = -1
  elsif hpxml_file.include? '-zero-heat-cool.xml' and not heat_pumps_values.nil? and heat_pumps_values.size > 0
    heat_pumps_values[0][:fraction_heat_load_served] = 0
    heat_pumps_values[0][:fraction_cool_load_served] = 0
  elsif hpxml_file.include? '-zero-heat.xml' and not heat_pumps_values.nil? and heat_pumps_values.size > 0
    heat_pumps_values[0][:fraction_heat_load_served] = 0
  elsif hpxml_file.include? '-zero-cool.xml' and not heat_pumps_values.nil? and heat_pumps_values.size > 0
    heat_pumps_values[0][:fraction_cool_load_served] = 0
  elsif hpxml_file.include? 'hvac_multiple' and not heat_pumps_values.nil? and heat_pumps_values.size > 0
    heat_pumps_values[0][:cooling_capacity] /= 3.0
    heat_pumps_values[0][:heating_capacity] /= 3.0
    heat_pumps_values[0][:backup_heating_capacity] /= 3.0
    heat_pumps_values[0][:fraction_heat_load_served] = 0.333
    heat_pumps_values[0][:fraction_cool_load_served] = 0.333
    heat_pumps_values << heat_pumps_values[0].dup
    heat_pumps_values[1][:id] = "SpaceHeatPump_ID2"
    heat_pumps_values[1][:distribution_system_idref] = "HVACDistribution2" unless heat_pumps_values[1][:distribution_system_idref].nil?
    heat_pumps_values << heat_pumps_values[0].dup
    heat_pumps_values[2][:id] = "SpaceHeatPump_ID3"
    heat_pumps_values[2][:distribution_system_idref] = "HVACDistribution3" unless heat_pumps_values[2][:distribution_system_idref].nil?
  elsif hpxml_file.include? 'hvac_partial' and not heat_pumps_values.nil? and heat_pumps_values.size > 0
    heat_pumps_values[0][:cooling_capacity] /= 3.0
    heat_pumps_values[0][:heating_capacity] /= 3.0
    heat_pumps_values[0][:backup_heating_capacity] /= 3.0
    heat_pumps_values[0][:fraction_heat_load_served] = 0.333
    heat_pumps_values[0][:fraction_cool_load_served] = 0.333
<<<<<<< HEAD
  elsif hpxml_file.include? 'hvac_dse' and not heat_pumps_values.nil? and heat_pumps_values.size > 0
    heat_pumps_values[0][:cooling_capacity] /= 0.8
    heat_pumps_values[0][:heating_capacity] /= 0.8
    heat_pumps_values[0][:backup_heating_capacity] /= 0.8
=======
>>>>>>> 598dbc05
  end

  if hpxml_file == 'hvac_shr/base-hvac-air-to-air-heat-pump-1-speed-shr.xml'
    heat_pumps_values[0][:cooling_shr] = 0.73
  elsif hpxml_file == 'hvac_shr/base-hvac-air-to-air-heat-pump-2-speed-shr.xml'
    heat_pumps_values[0][:cooling_shr] = 0.724
  elsif hpxml_file == 'hvac_shr/base-hvac-air-to-air-heat-pump-var-speed-shr.xml'
    heat_pumps_values[0][:cooling_shr] = 0.78
  end

  return heat_pumps_values
end

def get_hpxml_file_hvac_control_values(hpxml_file, hvac_control_values)
  if ['base.xml'].include? hpxml_file
    hvac_control_values = { :id => "HVACControl",
                            :control_type => "manual thermostat" }
  elsif ['base-hvac-none.xml'].include? hpxml_file
    hvac_control_values = {}
  elsif ['base-hvac-programmable-thermostat.xml'].include? hpxml_file
    hvac_control_values[:control_type] = "programmable thermostat"
  elsif ['base-hvac-setpoints.xml'].include? hpxml_file
    hvac_control_values[:setpoint_temp_heating_season] = 60
    hvac_control_values[:setpoint_temp_cooling_season] = 80
  end
  return hvac_control_values
end

def get_hpxml_file_hvac_distributions_values(hpxml_file, hvac_distributions_values)
  if ['base.xml'].include? hpxml_file
    hvac_distributions_values = [{ :id => "HVACDistribution",
                                   :distribution_system_type => "AirDistribution" }]
  elsif ['base-hvac-boiler-elec-only.xml',
         'base-hvac-boiler-gas-only.xml',
         'base-hvac-boiler-oil-only.xml',
         'base-hvac-boiler-propane-only.xml',
         'base-hvac-boiler-wood-only.xml'].include? hpxml_file
    hvac_distributions_values[0][:distribution_system_type] = "HydronicDistribution"
  elsif ['base-hvac-boiler-gas-central-ac-1-speed.xml'].include? hpxml_file
    hvac_distributions_values[0][:distribution_system_type] = "HydronicDistribution"
    hvac_distributions_values << { :id => "HVACDistribution2",
                                   :distribution_system_type => "AirDistribution" }
  elsif ['base-hvac-none.xml',
         'base-hvac-elec-resistance-only.xml',
         'base-hvac-ideal-air.xml',
         'base-hvac-mini-split-heat-pump-ductless.xml',
         'base-hvac-room-ac-only.xml',
         'base-hvac-stove-oil-only.xml',
         'base-hvac-stove-wood-only.xml',
         'base-hvac-wall-furnace-elec-only.xml',
         'base-hvac-wall-furnace-propane-only.xml',
         'base-hvac-wall-furnace-wood-only.xml'].include? hpxml_file
    hvac_distributions_values = []
  elsif ['base-hvac-multiple.xml'].include? hpxml_file
    hvac_distributions_values[0][:distribution_system_type] = "HydronicDistribution"
    hvac_distributions_values << { :id => "HVACDistribution2",
                                   :distribution_system_type => "HydronicDistribution" }
    hvac_distributions_values << { :id => "HVACDistribution3",
                                   :distribution_system_type => "AirDistribution" }
    hvac_distributions_values << { :id => "HVACDistribution4",
                                   :distribution_system_type => "AirDistribution" }
    hvac_distributions_values << { :id => "HVACDistribution5",
                                   :distribution_system_type => "AirDistribution" }
    hvac_distributions_values << { :id => "HVACDistribution6",
                                   :distribution_system_type => "AirDistribution" }
  elsif ['base-hvac-dse.xml',
         'base-hvac-furnace-x3-dse.xml',
         'base-dhw-indirect-dse.xml'].include? hpxml_file
    hvac_distributions_values[0][:distribution_system_type] = "DSE"
    hvac_distributions_values[0][:annual_heating_dse] = 0.8
    hvac_distributions_values[0][:annual_cooling_dse] = 0.7
  elsif hpxml_file.include? 'hvac_multiple' and not hvac_distributions_values.empty?
    hvac_distributions_values << hvac_distributions_values[0].dup
    hvac_distributions_values[1][:id] = "HVACDistribution2"
    hvac_distributions_values << hvac_distributions_values[0].dup
    hvac_distributions_values[2][:id] = "HVACDistribution3"
  end
  return hvac_distributions_values
end

def get_hpxml_file_duct_leakage_measurements_values(hpxml_file, duct_leakage_measurements_values)
  if ['base.xml'].include? hpxml_file
    duct_leakage_measurements_values = [[{ :duct_type => "supply",
                                           :duct_leakage_value => 75 },
                                         { :duct_type => "return",
                                           :duct_leakage_value => 25 }]]
  elsif ['base-hvac-boiler-gas-central-ac-1-speed.xml'].include? hpxml_file
    duct_leakage_measurements_values[0] = []
    duct_leakage_measurements_values << [{ :duct_type => "supply",
                                           :duct_leakage_value => 75 },
                                         { :duct_type => "return",
                                           :duct_leakage_value => 25 }]
  elsif ['base-hvac-mini-split-heat-pump-ducted.xml',
         'base-hvac-mini-split-heat-pump-ducted-shr.xml',
         'base-hvac-mini-split-heat-pump-ducted-17F.xml'].include? hpxml_file
    duct_leakage_measurements_values[0][0][:duct_leakage_value] = 15
    duct_leakage_measurements_values[0][1][:duct_leakage_value] = 5
  elsif ['base-hvac-multiple.xml'].include? hpxml_file
    duct_leakage_measurements_values[0] = []
    duct_leakage_measurements_values[1] = []
    duct_leakage_measurements_values << [{ :duct_type => "supply",
                                           :duct_leakage_value => 75 },
                                         { :duct_type => "return",
                                           :duct_leakage_value => 25 }]
    duct_leakage_measurements_values << [{ :duct_type => "supply",
                                           :duct_leakage_value => 75 },
                                         { :duct_type => "return",
                                           :duct_leakage_value => 25 }]
    duct_leakage_measurements_values << [{ :duct_type => "supply",
                                           :duct_leakage_value => 75 },
                                         { :duct_type => "return",
                                           :duct_leakage_value => 25 }]
    duct_leakage_measurements_values << [{ :duct_type => "supply",
                                           :duct_leakage_value => 75 },
                                         { :duct_type => "return",
                                           :duct_leakage_value => 25 }]
  elsif ['hvac_multiple/base-hvac-air-to-air-heat-pump-1-speed-x3.xml',
         'hvac_multiple/base-hvac-air-to-air-heat-pump-2-speed-x3.xml',
         'hvac_multiple/base-hvac-air-to-air-heat-pump-var-speed-x3.xml',
         'hvac_multiple/base-hvac-central-ac-only-1-speed-x3.xml',
         'hvac_multiple/base-hvac-central-ac-only-2-speed-x3.xml',
         'hvac_multiple/base-hvac-central-ac-only-var-speed-x3.xml',
         'hvac_multiple/base-hvac-furnace-elec-only-x3.xml',
         'hvac_multiple/base-hvac-furnace-gas-only-x3.xml',
         'hvac_multiple/base-hvac-ground-to-air-heat-pump-x3.xml',
         'hvac_multiple/base-hvac-mini-split-heat-pump-ducted-x3.xml'].include? hpxml_file
    duct_leakage_measurements_values[0][0][:duct_leakage_value] = 0.0
    duct_leakage_measurements_values[0][1][:duct_leakage_value] = 0.0
    duct_leakage_measurements_values << [{ :duct_type => "supply",
                                           :duct_leakage_value => duct_leakage_measurements_values[0][0][:duct_leakage_value] },
                                         { :duct_type => "return",
                                           :duct_leakage_value => duct_leakage_measurements_values[0][1][:duct_leakage_value] }]
    duct_leakage_measurements_values << [{ :duct_type => "supply",
                                           :duct_leakage_value => duct_leakage_measurements_values[0][0][:duct_leakage_value] },
                                         { :duct_type => "return",
                                           :duct_leakage_value => duct_leakage_measurements_values[0][1][:duct_leakage_value] }]
  elsif (hpxml_file.include? 'hvac_partial' and not duct_leakage_measurements_values.empty?) or
        (hpxml_file.include? 'hvac_base' and not duct_leakage_measurements_values.empty?)
    duct_leakage_measurements_values[0][0][:duct_leakage_value] = 0.0
    duct_leakage_measurements_values[0][1][:duct_leakage_value] = 0.0
  end
  return duct_leakage_measurements_values
end

def get_hpxml_file_ducts_values(hpxml_file, ducts_values)
  if ['base.xml'].include? hpxml_file
    ducts_values = [[{ :duct_type => "supply",
                       :duct_insulation_r_value => 4,
                       :duct_location => "attic - unvented",
                       :duct_surface_area => 150 },
                     { :duct_type => "return",
                       :duct_insulation_r_value => 0,
                       :duct_location => "attic - unvented",
                       :duct_surface_area => 50 }]]
  elsif ['base-foundation-unconditioned-basement.xml'].include? hpxml_file
    ducts_values[0][0][:duct_location] = "basement - unconditioned"
    ducts_values[0][1][:duct_location] = "basement - unconditioned"
  elsif ['base-foundation-unvented-crawlspace.xml'].include? hpxml_file
    ducts_values[0][0][:duct_location] = "crawlspace - unvented"
    ducts_values[0][1][:duct_location] = "crawlspace - unvented"
  elsif ['base-foundation-vented-crawlspace.xml'].include? hpxml_file
    ducts_values[0][0][:duct_location] = "crawlspace - vented"
    ducts_values[0][1][:duct_location] = "crawlspace - vented"
  elsif ['base-atticroof-flat.xml'].include? hpxml_file
    ducts_values[0][0][:duct_location] = "basement - conditioned"
    ducts_values[0][1][:duct_location] = "basement - conditioned"
  elsif ['base-atticroof-vented.xml'].include? hpxml_file
    ducts_values[0][0][:duct_location] = "attic - vented"
    ducts_values[0][1][:duct_location] = "attic - vented"
  elsif ['base-atticroof-conditioned.xml',
         'base-enclosure-adiabatic-surfaces.xml'].include? hpxml_file
    ducts_values[0][0][:duct_location] = "living space"
    ducts_values[0][1][:duct_location] = "living space"
  elsif ['base-enclosure-garage.xml',
         'invalid_files/duct-location.xml'].include? hpxml_file
    ducts_values[0][0][:duct_location] = "garage"
    ducts_values[0][1][:duct_location] = "garage"
  elsif ['invalid_files/duct-location-other.xml'].include? hpxml_file
    ducts_values[0][0][:duct_location] = "unconditioned space"
    ducts_values[0][1][:duct_location] = "unconditioned space"
  elsif ['base-hvac-ducts-in-conditioned-space.xml',
         'base-atticroof-cathedral.xml',
         'base-atticroof-conditioned.xml'].include? hpxml_file
    ducts_values[0][0][:duct_location] = "living space"
    ducts_values[0][1][:duct_location] = "living space"
  elsif ['base-hvac-ducts-outside.xml'].include? hpxml_file
    ducts_values[0][0][:duct_location] = "outside"
    ducts_values[0][1][:duct_location] = "outside"
  elsif ['base-hvac-boiler-gas-central-ac-1-speed.xml'].include? hpxml_file
    ducts_values[0] = []
    ducts_values << [{ :duct_type => "supply",
                       :duct_insulation_r_value => 4,
                       :duct_location => "attic - unvented",
                       :duct_surface_area => 150 },
                     { :duct_type => "return",
                       :duct_insulation_r_value => 0,
                       :duct_location => "attic - unvented",
                       :duct_surface_area => 50 }]
  elsif ['base-hvac-mini-split-heat-pump-ducted.xml',
         'base-hvac-mini-split-heat-pump-ducted-shr.xml',
         'base-hvac-mini-split-heat-pump-ducted-17F.xml'].include? hpxml_file
    ducts_values[0][0][:duct_insulation_r_value] = 0
    ducts_values[0][0][:duct_surface_area] = 30
    ducts_values[0][1][:duct_surface_area] = 10
  elsif ['base-hvac-multiple.xml'].include? hpxml_file
    ducts_values[0] = []
    ducts_values[1] = []
    ducts_values << [{ :duct_type => "supply",
                       :duct_insulation_r_value => 4,
                       :duct_location => "attic - unvented",
                       :duct_surface_area => 150 },
                     { :duct_type => "return",
                       :duct_insulation_r_value => 0,
                       :duct_location => "attic - unvented",
                       :duct_surface_area => 50 }]
    ducts_values << [{ :duct_type => "supply",
                       :duct_insulation_r_value => 4,
                       :duct_location => "attic - unvented",
                       :duct_surface_area => 150 },
                     { :duct_type => "return",
                       :duct_insulation_r_value => 0,
                       :duct_location => "attic - unvented",
                       :duct_surface_area => 50 }]
    ducts_values << [{ :duct_type => "supply",
                       :duct_insulation_r_value => 4,
                       :duct_location => "attic - unvented",
                       :duct_surface_area => 150 },
                     { :duct_type => "return",
                       :duct_insulation_r_value => 0,
                       :duct_location => "attic - unvented",
                       :duct_surface_area => 50 }]
    ducts_values << [{ :duct_type => "supply",
                       :duct_insulation_r_value => 4,
                       :duct_location => "attic - unvented",
                       :duct_surface_area => 150 },
                     { :duct_type => "return",
                       :duct_insulation_r_value => 0,
                       :duct_location => "attic - unvented",
                       :duct_surface_area => 50 }]
  elsif ['base-hvac-ducts-multiple.xml'].include? hpxml_file
    ducts_values[0] << { :duct_type => "supply",
                         :duct_insulation_r_value => 8,
                         :duct_location => "attic - unvented",
                         :duct_surface_area => 300 }
    ducts_values[0] << { :duct_type => "supply",
                         :duct_insulation_r_value => 8,
                         :duct_location => "outside",
                         :duct_surface_area => 300 }
    ducts_values[0] << { :duct_type => "return",
                         :duct_insulation_r_value => 4,
                         :duct_location => "attic - unvented",
                         :duct_surface_area => 100 }
    ducts_values[0] << { :duct_type => "return",
                         :duct_insulation_r_value => 4,
                         :duct_location => "outside",
                         :duct_surface_area => 100 }
  elsif ['hvac_multiple/base-hvac-air-to-air-heat-pump-1-speed-x3.xml',
         'hvac_multiple/base-hvac-air-to-air-heat-pump-2-speed-x3.xml',
         'hvac_multiple/base-hvac-air-to-air-heat-pump-var-speed-x3.xml',
         'hvac_multiple/base-hvac-central-ac-only-1-speed-x3.xml',
         'hvac_multiple/base-hvac-central-ac-only-2-speed-x3.xml',
         'hvac_multiple/base-hvac-central-ac-only-var-speed-x3.xml',
         'hvac_multiple/base-hvac-furnace-elec-only-x3.xml',
         'hvac_multiple/base-hvac-furnace-gas-only-x3.xml',
         'hvac_multiple/base-hvac-ground-to-air-heat-pump-x3.xml',
         'hvac_multiple/base-hvac-mini-split-heat-pump-ducted-x3.xml'].include? hpxml_file
    ducts_values[0][0][:duct_surface_area] = 0.0001
    ducts_values[0][1][:duct_surface_area] = 0.0001
    ducts_values << [{ :duct_type => "supply",
                       :duct_insulation_r_value => ducts_values[0][0][:duct_insulation_r_value],
                       :duct_location => ducts_values[0][0][:duct_location],
                       :duct_surface_area => ducts_values[0][0][:duct_surface_area] },
                     { :duct_type => "return",
                       :duct_insulation_r_value => ducts_values[0][1][:duct_insulation_r_value],
                       :duct_location => ducts_values[0][1][:duct_location],
                       :duct_surface_area => ducts_values[0][1][:duct_surface_area] }]
    ducts_values << [{ :duct_type => "supply",
                       :duct_insulation_r_value => ducts_values[0][0][:duct_insulation_r_value],
                       :duct_location => ducts_values[0][0][:duct_location],
                       :duct_surface_area => ducts_values[0][0][:duct_surface_area] },
                     { :duct_type => "return",
                       :duct_insulation_r_value => ducts_values[0][1][:duct_insulation_r_value],
                       :duct_location => ducts_values[0][1][:duct_location],
                       :duct_surface_area => ducts_values[0][1][:duct_surface_area] }]
  elsif (hpxml_file.include? 'hvac_partial' and not ducts_values.empty?) or
        (hpxml_file.include? 'hvac_base' and not ducts_values.empty?)
    ducts_values[0][0][:duct_surface_area] = 0.0001
    ducts_values[0][1][:duct_surface_area] = 0.0001
  end
  return ducts_values
end

def get_hpxml_file_ventilation_fan_values(hpxml_file, ventilation_fans_values)
  if ['base-mechvent-balanced.xml'].include? hpxml_file
    ventilation_fans_values << { :id => "MechanicalVentilation",
                                 :fan_type => "balanced",
                                 :tested_flow_rate => 110,
                                 :hours_in_operation => 24,
                                 :fan_power => 60 }
  elsif ['invalid_files/unattached-cfis.xml',
         'invalid_files/cfis-with-hydronic-distribution.xml',
         'base-mechvent-cfis.xml',
         'cfis/base-cfis.xml',
         'cfis/base-hvac-air-to-air-heat-pump-1-speed-cfis.xml',
         'cfis/base-hvac-air-to-air-heat-pump-2-speed-cfis.xml',
         'cfis/base-hvac-air-to-air-heat-pump-var-speed-cfis.xml',
         'cfis/base-hvac-central-ac-only-1-speed-cfis.xml',
         'cfis/base-hvac-central-ac-only-2-speed-cfis.xml',
         'cfis/base-hvac-central-ac-only-var-speed-cfis.xml',
         'cfis/base-hvac-ducts-in-conditioned-space-cfis.xml',
         'cfis/base-hvac-furnace-elec-only-cfis.xml',
         'cfis/base-hvac-furnace-gas-central-ac-2-speed-cfis.xml',
         'cfis/base-hvac-furnace-gas-central-ac-var-speed-cfis.xml',
         'cfis/base-hvac-furnace-gas-only-cfis.xml',
         'cfis/base-hvac-furnace-gas-room-ac-cfis.xml',
         'cfis/base-hvac-ground-to-air-heat-pump-cfis.xml',
         'cfis/base-hvac-room-ac-furnace-gas-cfis.xml'].include? hpxml_file
    ventilation_fans_values << { :id => "MechanicalVentilation",
                                 :fan_type => "central fan integrated supply",
                                 :tested_flow_rate => 330,
                                 :hours_in_operation => 8,
                                 :fan_power => 300,
                                 :distribution_system_idref => "HVACDistribution" }
    if ['invalid_files/unattached-cfis.xml'].include? hpxml_file
      ventilation_fans_values[0][:distribution_system_idref] = "foobar"
    end
  elsif ['base-mechvent-erv.xml'].include? hpxml_file
    ventilation_fans_values << { :id => "MechanicalVentilation",
                                 :fan_type => "energy recovery ventilator",
                                 :tested_flow_rate => 110,
                                 :hours_in_operation => 24,
                                 :total_recovery_efficiency => 0.48,
                                 :sensible_recovery_efficiency => 0.72,
                                 :fan_power => 60 }
  elsif ['base-mechvent-erv-atre.xml'].include? hpxml_file
    ventilation_fans_values << { :id => "MechanicalVentilation",
                                 :fan_type => "energy recovery ventilator",
                                 :tested_flow_rate => 110,
                                 :hours_in_operation => 24,
                                 :total_recovery_efficiency_adjusted => 0.526,
                                 :sensible_recovery_efficiency => 0.72,
                                 :fan_power => 60 }
  elsif ['base-mechvent-erv-asre.xml'].include? hpxml_file
    ventilation_fans_values << { :id => "MechanicalVentilation",
                                 :fan_type => "energy recovery ventilator",
                                 :tested_flow_rate => 110,
                                 :hours_in_operation => 24,
                                 :total_recovery_efficiency => 0.48,
                                 :sensible_recovery_efficiency_adjusted => 0.79,
                                 :fan_power => 60 }
  elsif ['base-mechvent-erv-atre-asre.xml'].include? hpxml_file
    ventilation_fans_values << { :id => "MechanicalVentilation",
                                 :fan_type => "energy recovery ventilator",
                                 :tested_flow_rate => 110,
                                 :hours_in_operation => 24,
                                 :total_recovery_efficiency_adjusted => 0.526,
                                 :sensible_recovery_efficiency_adjusted => 0.79,
                                 :fan_power => 60 }
  elsif ['base-mechvent-exhaust.xml'].include? hpxml_file
    ventilation_fans_values << { :id => "MechanicalVentilation",
                                 :fan_type => "exhaust only",
                                 :tested_flow_rate => 110,
                                 :hours_in_operation => 24,
                                 :fan_power => 30 }
  elsif ['base-mechvent-exhaust-rated-flow-rate.xml'].include? hpxml_file
    ventilation_fans_values << { :id => "MechanicalVentilation",
                                 :fan_type => "exhaust only",
                                 :rated_flow_rate => 110,
                                 :hours_in_operation => 24,
                                 :fan_power => 30 }
  elsif ['base-mechvent-hrv.xml'].include? hpxml_file
    ventilation_fans_values << { :id => "MechanicalVentilation",
                                 :fan_type => "heat recovery ventilator",
                                 :tested_flow_rate => 110,
                                 :hours_in_operation => 24,
                                 :sensible_recovery_efficiency => 0.72,
                                 :fan_power => 60 }
  elsif ['base-mechvent-hrv-asre.xml'].include? hpxml_file
    ventilation_fans_values << { :id => "MechanicalVentilation",
                                 :fan_type => "heat recovery ventilator",
                                 :tested_flow_rate => 110,
                                 :hours_in_operation => 24,
                                 :sensible_recovery_efficiency_adjusted => 0.790,
                                 :fan_power => 60 }
  elsif ['base-mechvent-supply.xml'].include? hpxml_file
    ventilation_fans_values << { :id => "MechanicalVentilation",
                                 :fan_type => "supply only",
                                 :tested_flow_rate => 110,
                                 :hours_in_operation => 24,
                                 :fan_power => 30 }
  elsif ['cfis/base-hvac-boiler-gas-central-ac-1-speed-cfis.xml'].include? hpxml_file
    ventilation_fans_values << { :id => "MechanicalVentilation",
                                 :fan_type => "central fan integrated supply",
                                 :tested_flow_rate => 330,
                                 :hours_in_operation => 8,
                                 :fan_power => 300,
                                 :distribution_system_idref => "HVACDistribution2" }
  end
  return ventilation_fans_values
end

def get_hpxml_file_water_heating_system_values(hpxml_file, water_heating_systems_values)
  if ['base.xml'].include? hpxml_file
    water_heating_systems_values = [{ :id => "WaterHeater",
                                      :fuel_type => "electricity",
                                      :water_heater_type => "storage water heater",
                                      :location => "living space",
                                      :tank_volume => 40,
                                      :fraction_dhw_load_served => 1,
                                      :heating_capacity => 18767,
                                      :energy_factor => 0.95 }]
  elsif ['base-dhw-multiple.xml'].include? hpxml_file
    water_heating_systems_values[0][:fraction_dhw_load_served] = 0.2
    water_heating_systems_values << { :id => "WaterHeater2",
                                      :fuel_type => "natural gas",
                                      :water_heater_type => "storage water heater",
                                      :location => "living space",
                                      :tank_volume => 50,
                                      :fraction_dhw_load_served => 0.2,
                                      :heating_capacity => 40000,
                                      :energy_factor => 0.59,
                                      :recovery_efficiency => 0.76 }
    water_heating_systems_values << { :id => "WaterHeater3",
                                      :fuel_type => "electricity",
                                      :water_heater_type => "heat pump water heater",
                                      :location => "living space",
                                      :tank_volume => 80,
                                      :fraction_dhw_load_served => 0.2,
                                      :energy_factor => 2.3 }
    water_heating_systems_values << { :id => "WaterHeater4",
                                      :fuel_type => "electricity",
                                      :water_heater_type => "instantaneous water heater",
                                      :location => "living space",
                                      :fraction_dhw_load_served => 0.2,
                                      :energy_factor => 0.99 }
    water_heating_systems_values << { :id => "WaterHeater5",
                                      :fuel_type => "natural gas",
                                      :water_heater_type => "instantaneous water heater",
                                      :location => "living space",
                                      :fraction_dhw_load_served => 0.1,
                                      :energy_factor => 0.82 }
    water_heating_systems_values << { :id => "WaterHeater6",
                                      :water_heater_type => "space-heating boiler with storage tank",
                                      :location => "living space",
                                      :tank_volume => 50,
                                      :fraction_dhw_load_served => 0.1,
                                      :related_hvac => "HeatingSystem" }
  elsif ['invalid_files/dhw-frac-load-served.xml'].include? hpxml_file
    water_heating_systems_values[0][:fraction_dhw_load_served] += 0.15
  elsif ['base-dhw-tank-gas.xml',
         'base-dhw-tank-gas-outside.xml'].include? hpxml_file
    water_heating_systems_values[0][:fuel_type] = "natural gas"
    water_heating_systems_values[0][:tank_volume] = 50
    water_heating_systems_values[0][:heating_capacity] = 40000
    water_heating_systems_values[0][:energy_factor] = 0.59
    water_heating_systems_values[0][:recovery_efficiency] = 0.76
    if hpxml_file == 'base-dhw-tank-gas-outside.xml'
      water_heating_systems_values[0][:location] = "other exterior"
    end
  elsif ['base-dhw-tank-wood.xml'].include? hpxml_file
    water_heating_systems_values[0][:fuel_type] = "wood"
    water_heating_systems_values[0][:tank_volume] = 50
    water_heating_systems_values[0][:heating_capacity] = 40000
    water_heating_systems_values[0][:energy_factor] = 0.59
    water_heating_systems_values[0][:recovery_efficiency] = 0.76
  elsif ['base-dhw-tank-heat-pump.xml',
         'base-dhw-tank-heat-pump-outside.xml'].include? hpxml_file
    water_heating_systems_values[0][:water_heater_type] = "heat pump water heater"
    water_heating_systems_values[0][:tank_volume] = 80
    water_heating_systems_values[0][:heating_capacity] = nil
    water_heating_systems_values[0][:energy_factor] = 2.3
    if hpxml_file == 'base-dhw-tank-heat-pump-outside.xml'
      water_heating_systems_values[0][:location] = "other exterior"
    end
  elsif ['base-dhw-tankless-electric.xml',
         'base-dhw-tankless-electric-outside.xml'].include? hpxml_file
    water_heating_systems_values[0][:water_heater_type] = "instantaneous water heater"
    water_heating_systems_values[0][:tank_volume] = nil
    water_heating_systems_values[0][:heating_capacity] = nil
    water_heating_systems_values[0][:energy_factor] = 0.99
    if hpxml_file == 'base-dhw-tankless-electric-outside.xml'
      water_heating_systems_values[0][:location] = "other exterior"
    end
  elsif ['base-dhw-tankless-gas.xml'].include? hpxml_file
    water_heating_systems_values[0][:fuel_type] = "natural gas"
    water_heating_systems_values[0][:water_heater_type] = "instantaneous water heater"
    water_heating_systems_values[0][:tank_volume] = nil
    water_heating_systems_values[0][:heating_capacity] = nil
    water_heating_systems_values[0][:energy_factor] = 0.82
  elsif ['base-dhw-tankless-oil.xml'].include? hpxml_file
    water_heating_systems_values[0][:fuel_type] = "fuel oil"
    water_heating_systems_values[0][:water_heater_type] = "instantaneous water heater"
    water_heating_systems_values[0][:tank_volume] = nil
    water_heating_systems_values[0][:heating_capacity] = nil
    water_heating_systems_values[0][:energy_factor] = 0.82
  elsif ['base-dhw-tankless-propane.xml'].include? hpxml_file
    water_heating_systems_values[0][:fuel_type] = "propane"
    water_heating_systems_values[0][:water_heater_type] = "instantaneous water heater"
    water_heating_systems_values[0][:tank_volume] = nil
    water_heating_systems_values[0][:heating_capacity] = nil
    water_heating_systems_values[0][:energy_factor] = 0.82
  elsif ['base-dhw-tankless-wood.xml'].include? hpxml_file
    water_heating_systems_values[0][:fuel_type] = "wood"
    water_heating_systems_values[0][:water_heater_type] = "instantaneous water heater"
    water_heating_systems_values[0][:tank_volume] = nil
    water_heating_systems_values[0][:heating_capacity] = nil
    water_heating_systems_values[0][:energy_factor] = 0.82
  elsif ['base-dhw-tank-oil.xml'].include? hpxml_file
    water_heating_systems_values[0][:fuel_type] = "fuel oil"
    water_heating_systems_values[0][:tank_volume] = 50
    water_heating_systems_values[0][:heating_capacity] = 40000
    water_heating_systems_values[0][:energy_factor] = 0.59
    water_heating_systems_values[0][:recovery_efficiency] = 0.76
  elsif ['base-dhw-tank-propane.xml'].include? hpxml_file
    water_heating_systems_values[0][:fuel_type] = "propane"
    water_heating_systems_values[0][:tank_volume] = 50
    water_heating_systems_values[0][:heating_capacity] = 40000
    water_heating_systems_values[0][:energy_factor] = 0.59
    water_heating_systems_values[0][:recovery_efficiency] = 0.76
  elsif ['base-dhw-uef.xml'].include? hpxml_file
    water_heating_systems_values[0][:energy_factor] = nil
    water_heating_systems_values[0][:uniform_energy_factor] = 0.93
  elsif ['base-dhw-desuperheater.xml'].include? hpxml_file
    water_heating_systems_values[0][:uses_desuperheater] = true
    water_heating_systems_values[0][:related_hvac] = "CoolingSystem"
  elsif ['base-dhw-desuperheater-tankless.xml'].include? hpxml_file
    water_heating_systems_values[0][:water_heater_type] = "instantaneous water heater"
    water_heating_systems_values[0][:tank_volume] = nil
    water_heating_systems_values[0][:heating_capacity] = nil
    water_heating_systems_values[0][:energy_factor] = 0.99
    water_heating_systems_values[0][:uses_desuperheater] = true
    water_heating_systems_values[0][:related_hvac] = "CoolingSystem"
  elsif ['base-dhw-desuperheater-2-speed.xml'].include? hpxml_file
    water_heating_systems_values[0][:uses_desuperheater] = true
    water_heating_systems_values[0][:related_hvac] = "CoolingSystem"
  elsif ['base-dhw-desuperheater-var-speed.xml'].include? hpxml_file
    water_heating_systems_values[0][:uses_desuperheater] = true
    water_heating_systems_values[0][:related_hvac] = "CoolingSystem"
  elsif ['base-dhw-desuperheater-gshp.xml'].include? hpxml_file
    water_heating_systems_values[0][:uses_desuperheater] = true
    water_heating_systems_values[0][:related_hvac] = "HeatPump"
  elsif ['base-dhw-jacket-electric.xml',
         'base-dhw-jacket-indirect.xml',
         'base-dhw-jacket-gas.xml',
         'base-dhw-jacket-hpwh.xml'].include? hpxml_file
    water_heating_systems_values[0][:jacket_r_value] = 10.0
  elsif ['base-dhw-indirect.xml',
         'base-dhw-indirect-outside.xml'].include? hpxml_file
    water_heating_systems_values[0][:water_heater_type] = "space-heating boiler with storage tank"
    water_heating_systems_values[0][:tank_volume] = 50
    water_heating_systems_values[0][:heating_capacity] = nil
    water_heating_systems_values[0][:energy_factor] = nil
    water_heating_systems_values[0][:fuel_type] = nil
    water_heating_systems_values[0][:related_hvac] = "HeatingSystem"
    if hpxml_file == 'base-dhw-indirect-outside.xml'
      water_heating_systems_values[0][:location] = "other exterior"
    end
  elsif ['base-dhw-combi-tankless.xml',
         'base-dhw-combi-tankless-outside.xml'].include? hpxml_file
    water_heating_systems_values[0][:water_heater_type] = "space-heating boiler with tankless coil"
    water_heating_systems_values[0][:tank_volume] = nil
    if hpxml_file == 'base-dhw-combi-tankless-outside.xml'
      water_heating_systems_values[0][:location] = "other exterior"
    end
  elsif ['base-foundation-unconditioned-basement.xml'].include? hpxml_file
    water_heating_systems_values[0][:location] = "basement - unconditioned"
  elsif ['base-foundation-unvented-crawlspace.xml'].include? hpxml_file
    water_heating_systems_values[0][:location] = "crawlspace - unvented"
  elsif ['base-foundation-vented-crawlspace.xml'].include? hpxml_file
    water_heating_systems_values[0][:location] = "crawlspace - vented"
  elsif ['base-foundation-slab.xml'].include? hpxml_file
    water_heating_systems_values[0][:location] = "living space"
  elsif ['base-atticroof-vented.xml'].include? hpxml_file
    water_heating_systems_values[0][:location] = "attic - vented"
  elsif ['base-atticroof-conditioned.xml'].include? hpxml_file
    water_heating_systems_values[0][:location] = "basement - conditioned"
  elsif ['invalid_files/water-heater-location.xml'].include? hpxml_file
    water_heating_systems_values[0][:location] = "crawlspace - vented"
  elsif ['invalid_files/water-heater-location-other.xml'].include? hpxml_file
    water_heating_systems_values[0][:location] = "unconditioned space"
  elsif ['invalid_files/invalid-relatedhvac-desuperheater.xml'].include? hpxml_file
    water_heating_systems_values[0][:uses_desuperheater] = true
    water_heating_systems_values[0][:related_hvac] = "CoolingSystem_bad"
  elsif ['invalid_files/repeated-relatedhvac-desuperheater.xml'].include? hpxml_file
    water_heating_systems_values[0][:fraction_dhw_load_served] = 0.5
    water_heating_systems_values[0][:uses_desuperheater] = true
    water_heating_systems_values[0][:related_hvac] = "CoolingSystem"
    water_heating_systems_values << water_heating_systems_values[0].dup
    water_heating_systems_values[1][:id] = "WaterHeater2"
  elsif ['invalid_files/invalid-relatedhvac-dhw-indirect.xml'].include? hpxml_file
    water_heating_systems_values[0][:related_hvac] = "HeatingSystem_bad"
  elsif ['invalid_files/repeated-relatedhvac-dhw-indirect.xml'].include? hpxml_file
    water_heating_systems_values[0][:fraction_dhw_load_served] = 0.5
    water_heating_systems_values << water_heating_systems_values[0].dup
    water_heating_systems_values[1][:id] = "WaterHeater2"
  elsif ['base-enclosure-garage.xml'].include? hpxml_file
    water_heating_systems_values[0][:location] = "garage"
  elsif ['base-dhw-none.xml'].include? hpxml_file
    water_heating_systems_values = []
  elsif hpxml_file.include? 'water_heating_multiple' and not water_heating_systems_values.nil? and water_heating_systems_values.size > 0
    water_heating_systems_values[0][:fraction_dhw_load_served] = 0.333
    water_heating_systems_values << water_heating_systems_values[0].dup
    water_heating_systems_values[1][:id] = "WaterHeater2"
    water_heating_systems_values << water_heating_systems_values[0].dup
    water_heating_systems_values[2][:id] = "WaterHeater3"
  end
  return water_heating_systems_values
end

def get_hpxml_file_hot_water_distribution_values(hpxml_file, hot_water_distribution_values)
  if ['base.xml'].include? hpxml_file
    hot_water_distribution_values = { :id => "HotWaterDstribution",
                                      :system_type => "Standard",
                                      :standard_piping_length => 50, # Chosen to test a negative EC_adj
                                      :pipe_r_value => 0.0 }
  elsif ['base-dhw-dwhr.xml'].include? hpxml_file
    hot_water_distribution_values[:dwhr_facilities_connected] = "all"
    hot_water_distribution_values[:dwhr_equal_flow] = true
    hot_water_distribution_values[:dwhr_efficiency] = 0.55
  elsif ['base-dhw-recirc-demand.xml'].include? hpxml_file
    hot_water_distribution_values[:system_type] = "Recirculation"
    hot_water_distribution_values[:recirculation_control_type] = "presence sensor demand control"
    hot_water_distribution_values[:recirculation_piping_length] = 50
    hot_water_distribution_values[:recirculation_branch_piping_length] = 50
    hot_water_distribution_values[:recirculation_pump_power] = 50
    hot_water_distribution_values[:pipe_r_value] = 3
  elsif ['base-dhw-recirc-manual.xml'].include? hpxml_file
    hot_water_distribution_values[:system_type] = "Recirculation"
    hot_water_distribution_values[:recirculation_control_type] = "manual demand control"
    hot_water_distribution_values[:recirculation_piping_length] = 50
    hot_water_distribution_values[:recirculation_branch_piping_length] = 50
    hot_water_distribution_values[:recirculation_pump_power] = 50
    hot_water_distribution_values[:pipe_r_value] = 3
  elsif ['base-dhw-recirc-nocontrol.xml'].include? hpxml_file
    hot_water_distribution_values[:system_type] = "Recirculation"
    hot_water_distribution_values[:recirculation_control_type] = "no control"
    hot_water_distribution_values[:recirculation_piping_length] = 50
    hot_water_distribution_values[:recirculation_branch_piping_length] = 50
    hot_water_distribution_values[:recirculation_pump_power] = 50
  elsif ['base-dhw-recirc-temperature.xml'].include? hpxml_file
    hot_water_distribution_values[:system_type] = "Recirculation"
    hot_water_distribution_values[:recirculation_control_type] = "temperature"
    hot_water_distribution_values[:recirculation_piping_length] = 50
    hot_water_distribution_values[:recirculation_branch_piping_length] = 50
    hot_water_distribution_values[:recirculation_pump_power] = 50
  elsif ['base-dhw-recirc-timer.xml'].include? hpxml_file
    hot_water_distribution_values[:system_type] = "Recirculation"
    hot_water_distribution_values[:recirculation_control_type] = "timer"
    hot_water_distribution_values[:recirculation_piping_length] = 50
    hot_water_distribution_values[:recirculation_branch_piping_length] = 50
    hot_water_distribution_values[:recirculation_pump_power] = 50
  elsif ['base-dhw-none.xml'].include? hpxml_file
    hot_water_distribution_values = {}
  end
  return hot_water_distribution_values
end

def get_hpxml_file_water_fixtures_values(hpxml_file, water_fixtures_values)
  if ['base.xml'].include? hpxml_file
    water_fixtures_values = [{ :id => "WaterFixture",
                               :water_fixture_type => "shower head",
                               :low_flow => true },
                             { :id => "WaterFixture2",
                               :water_fixture_type => "faucet",
                               :low_flow => false }]
  elsif ['base-dhw-low-flow-fixtures.xml'].include? hpxml_file
    water_fixtures_values[1][:low_flow] = true
  elsif ['base-dhw-none.xml'].include? hpxml_file
    water_fixtures_values = []
  end
  return water_fixtures_values
end

def get_hpxml_file_pv_system_values(hpxml_file, pv_systems_values)
  if ['base-pv-array-1axis.xml'].include? hpxml_file
    pv_systems_values << { :id => "PVSystem",
                           :module_type => "standard",
                           :location => "ground",
                           :tracking => "1-axis",
                           :array_azimuth => 180,
                           :array_tilt => 20,
                           :max_power_output => 4000,
                           :inverter_efficiency => 0.96,
                           :system_losses_fraction => 0.14 }
  elsif ['base-pv-array-1axis-backtracked.xml'].include? hpxml_file
    pv_systems_values << { :id => "PVSystem",
                           :module_type => "standard",
                           :location => "ground",
                           :tracking => "1-axis backtracked",
                           :array_azimuth => 180,
                           :array_tilt => 20,
                           :max_power_output => 4000,
                           :inverter_efficiency => 0.96,
                           :system_losses_fraction => 0.14 }
  elsif ['base-pv-array-2axis.xml'].include? hpxml_file
    pv_systems_values << { :id => "PVSystem",
                           :module_type => "standard",
                           :location => "ground",
                           :tracking => "2-axis",
                           :array_azimuth => 180,
                           :array_tilt => 20,
                           :max_power_output => 4000,
                           :inverter_efficiency => 0.96,
                           :system_losses_fraction => 0.14 }
  elsif ['base-pv-array-fixed-open-rack.xml'].include? hpxml_file
    pv_systems_values << { :id => "PVSystem",
                           :module_type => "standard",
                           :location => "ground",
                           :tracking => "fixed",
                           :array_azimuth => 180,
                           :array_tilt => 20,
                           :max_power_output => 4000,
                           :inverter_efficiency => 0.96,
                           :system_losses_fraction => 0.14 }
  elsif ['base-pv-module-premium.xml'].include? hpxml_file
    pv_systems_values << { :id => "PVSystem",
                           :module_type => "premium",
                           :location => "roof",
                           :tracking => "fixed",
                           :array_azimuth => 180,
                           :array_tilt => 20,
                           :max_power_output => 4000,
                           :inverter_efficiency => 0.96,
                           :system_losses_fraction => 0.14 }
  elsif ['base-pv-module-standard.xml'].include? hpxml_file
    pv_systems_values << { :id => "PVSystem",
                           :module_type => "standard",
                           :location => "roof",
                           :tracking => "fixed",
                           :array_azimuth => 180,
                           :array_tilt => 20,
                           :max_power_output => 4000,
                           :inverter_efficiency => 0.96,
                           :system_losses_fraction => 0.14 }
  elsif ['base-pv-module-thinfilm.xml'].include? hpxml_file
    pv_systems_values << { :id => "PVSystem",
                           :module_type => "thin film",
                           :location => "roof",
                           :tracking => "fixed",
                           :array_azimuth => 180,
                           :array_tilt => 20,
                           :max_power_output => 4000,
                           :inverter_efficiency => 0.96,
                           :system_losses_fraction => 0.14 }
  elsif ['base-pv-multiple.xml'].include? hpxml_file
    pv_systems_values << { :id => "PVSystem",
                           :module_type => "standard",
                           :location => "roof",
                           :tracking => "fixed",
                           :array_azimuth => 180,
                           :array_tilt => 20,
                           :max_power_output => 4000,
                           :inverter_efficiency => 0.96,
                           :system_losses_fraction => 0.14 }
    pv_systems_values << { :id => "PVSystem2",
                           :module_type => "standard",
                           :location => "roof",
                           :tracking => "fixed",
                           :array_azimuth => 90,
                           :array_tilt => 20,
                           :max_power_output => 1500,
                           :inverter_efficiency => 0.96,
                           :system_losses_fraction => 0.14 }
  end
  return pv_systems_values
end

def get_hpxml_file_clothes_washer_values(hpxml_file, clothes_washer_values)
  if ['base.xml'].include? hpxml_file
    clothes_washer_values = { :id => "ClothesWasher",
                              :location => "living space",
                              :modified_energy_factor => 0.8,
                              :rated_annual_kwh => 700.0,
                              :label_electric_rate => 0.10,
                              :label_gas_rate => 0.60,
                              :label_annual_gas_cost => 25.0,
                              :capacity => 3.0 }
  elsif ['base-appliances-none.xml'].include? hpxml_file
    clothes_washer_values = {}
  elsif ['base-appliances-washer-imef.xml'].include? hpxml_file
    clothes_washer_values[:modified_energy_factor] = nil
    clothes_washer_values[:integrated_modified_energy_factor] = 0.73
  elsif ['base-foundation-unconditioned-basement.xml'].include? hpxml_file
    clothes_washer_values[:location] = "basement - unconditioned"
  elsif ['base-atticroof-conditioned.xml'].include? hpxml_file
    clothes_washer_values[:location] = "basement - conditioned"
  elsif ['base-enclosure-garage.xml',
         'invalid_files/clothes-washer-location.xml'].include? hpxml_file
    clothes_washer_values[:location] = "garage"
  elsif ['invalid_files/clothes-washer-location-other.xml'].include? hpxml_file
    clothes_washer_values[:location] = "other"
  end
  return clothes_washer_values
end

def get_hpxml_file_clothes_dryer_values(hpxml_file, clothes_dryer_values)
  if ['base.xml'].include? hpxml_file
    clothes_dryer_values = { :id => "ClothesDryer",
                             :location => "living space",
                             :fuel_type => "electricity",
                             :energy_factor => 2.95,
                             :control_type => "timer" }
  elsif ['base-appliances-none.xml'].include? hpxml_file
    clothes_dryer_values = {}
  elsif ['base-appliances-dryer-cef.xml'].include? hpxml_file
    clothes_dryer_values = { :id => "ClothesDryer",
                             :location => "living space",
                             :fuel_type => "electricity",
                             :combined_energy_factor => 2.62,
                             :control_type => "moisture" }
  elsif ['base-appliances-gas.xml'].include? hpxml_file
    clothes_dryer_values = { :id => "ClothesDryer",
                             :location => "living space",
                             :fuel_type => "natural gas",
                             :energy_factor => 2.67,
                             :control_type => "moisture" }
  elsif ['base-appliances-wood.xml'].include? hpxml_file
    clothes_dryer_values = { :id => "ClothesDryer",
                             :location => "living space",
                             :fuel_type => "wood",
                             :energy_factor => 2.67,
                             :control_type => "moisture" }
  elsif ['base-foundation-unconditioned-basement.xml'].include? hpxml_file
    clothes_dryer_values[:location] = "basement - unconditioned"
  elsif ['base-atticroof-conditioned.xml'].include? hpxml_file
    clothes_dryer_values[:location] = "basement - conditioned"
  elsif ['base-enclosure-garage.xml',
         'invalid_files/clothes-dryer-location.xml'].include? hpxml_file
    clothes_dryer_values[:location] = "garage"
  elsif ['invalid_files/clothes-dryer-location-other.xml'].include? hpxml_file
    clothes_dryer_values[:location] = "other"
  end
  return clothes_dryer_values
end

def get_hpxml_file_dishwasher_values(hpxml_file, dishwasher_values)
  if ['base.xml'].include? hpxml_file
    dishwasher_values = { :id => "Dishwasher",
                          :rated_annual_kwh => 450,
                          :place_setting_capacity => 12 }
  elsif ['base-appliances-none.xml'].include? hpxml_file
    dishwasher_values = {}
  elsif ['base-appliances-dishwasher-ef.xml'].include? hpxml_file
    dishwasher_values = { :id => "Dishwasher",
                          :energy_factor => 0.5,
                          :place_setting_capacity => 12 }
  end
  return dishwasher_values
end

def get_hpxml_file_refrigerator_values(hpxml_file, refrigerator_values)
  if ['base.xml'].include? hpxml_file
    refrigerator_values = { :id => "Refrigerator",
                            :location => "living space",
                            :rated_annual_kwh => 650 }
  elsif ['base-appliances-refrigerator-adjusted.xml'].include? hpxml_file
    refrigerator_values[:adjusted_annual_kwh] = 600
  elsif ['base-appliances-none.xml'].include? hpxml_file
    refrigerator_values = {}
  elsif ['base-foundation-unconditioned-basement.xml'].include? hpxml_file
    refrigerator_values[:location] = "basement - unconditioned"
  elsif ['base-atticroof-conditioned.xml'].include? hpxml_file
    refrigerator_values[:location] = "basement - conditioned"
  elsif ['base-enclosure-garage.xml',
         'invalid_files/refrigerator-location.xml'].include? hpxml_file
    refrigerator_values[:location] = "garage"
  elsif ['invalid_files/refrigerator-location-other.xml'].include? hpxml_file
    refrigerator_values[:location] = "other"
  end
  return refrigerator_values
end

def get_hpxml_file_cooking_range_values(hpxml_file, cooking_range_values)
  if ['base.xml'].include? hpxml_file
    cooking_range_values = { :id => "Range",
                             :fuel_type => "electricity",
                             :is_induction => false }
  elsif ['base-appliances-none.xml'].include? hpxml_file
    cooking_range_values = {}
  elsif ['base-appliances-gas.xml'].include? hpxml_file
    cooking_range_values[:fuel_type] = "natural gas"
    cooking_range_values[:is_induction] = false
  elsif ['base-appliances-wood.xml'].include? hpxml_file
    cooking_range_values[:fuel_type] = "wood"
    cooking_range_values[:is_induction] = false
  end
  return cooking_range_values
end

def get_hpxml_file_oven_values(hpxml_file, oven_values)
  if ['base.xml'].include? hpxml_file
    oven_values = { :id => "Oven",
                    :is_convection => false }
  elsif ['base-appliances-none.xml'].include? hpxml_file
    oven_values = {}
  end
  return oven_values
end

def get_hpxml_file_lighting_values(hpxml_file, lighting_values)
  if ['base.xml'].include? hpxml_file
    lighting_values = { :fraction_tier_i_interior => 0.5,
                        :fraction_tier_i_exterior => 0.5,
                        :fraction_tier_i_garage => 0.5,
                        :fraction_tier_ii_interior => 0.25,
                        :fraction_tier_ii_exterior => 0.25,
                        :fraction_tier_ii_garage => 0.25 }
  elsif ['base-misc-lighting-none.xml'].include? hpxml_file
    lighting_values = {}
  end
  return lighting_values
end

def get_hpxml_file_ceiling_fan_values(hpxml_file, ceiling_fans_values)
  if ['base-misc-ceiling-fans.xml'].include? hpxml_file
    ceiling_fans_values << { :id => "CeilingFan",
                             :efficiency => 100,
                             :quantity => 2 }
  end
  return ceiling_fans_values
end

def get_hpxml_file_plug_loads_values(hpxml_file, plug_loads_values)
  if ['base-misc-loads-detailed.xml'].include? hpxml_file
    plug_loads_values = [{ :id => "PlugLoadMisc",
                           :plug_load_type => "other",
                           :kWh_per_year => 7302,
                           :frac_sensible => 0.82,
                           :frac_latent => 0.18 },
                         { :id => "PlugLoadMisc2",
                           :plug_load_type => "TV other",
                           :kWh_per_year => 400 }]
  else
    plug_loads_values = [{ :id => "PlugLoadMisc",
                           :plug_load_type => "other" },
                         { :id => "PlugLoadMisc2",
                           :plug_load_type => "TV other" }]
  end
  return plug_loads_values
end

def get_hpxml_file_misc_load_schedule_values(hpxml_file, misc_load_schedule_values)
  if ['base-misc-loads-detailed.xml'].include? hpxml_file
    misc_load_schedule_values = { :weekday_fractions => "0.020, 0.020, 0.020, 0.020, 0.020, 0.034, 0.043, 0.085, 0.050, 0.030, 0.030, 0.041, 0.030, 0.025, 0.026, 0.026, 0.039, 0.042, 0.045, 0.070, 0.070, 0.073, 0.073, 0.066",
                                  :weekend_fractions => "0.020, 0.020, 0.020, 0.020, 0.020, 0.034, 0.043, 0.085, 0.050, 0.030, 0.030, 0.041, 0.030, 0.025, 0.026, 0.026, 0.039, 0.042, 0.045, 0.070, 0.070, 0.073, 0.073, 0.066",
                                  :monthly_multipliers => "1.0, 1.0, 1.0, 1.0, 1.0, 1.0, 1.0, 1.0, 1.0, 1.0, 1.0, 1.0" }
  end
  return misc_load_schedule_values
end<|MERGE_RESOLUTION|>--- conflicted
+++ resolved
@@ -1989,13 +1989,6 @@
     heat_pumps_values[0][:backup_heating_capacity] /= 3.0
     heat_pumps_values[0][:fraction_heat_load_served] = 0.333
     heat_pumps_values[0][:fraction_cool_load_served] = 0.333
-<<<<<<< HEAD
-  elsif hpxml_file.include? 'hvac_dse' and not heat_pumps_values.nil? and heat_pumps_values.size > 0
-    heat_pumps_values[0][:cooling_capacity] /= 0.8
-    heat_pumps_values[0][:heating_capacity] /= 0.8
-    heat_pumps_values[0][:backup_heating_capacity] /= 0.8
-=======
->>>>>>> 598dbc05
   end
 
   if hpxml_file == 'hvac_shr/base-hvac-air-to-air-heat-pump-1-speed-shr.xml'
