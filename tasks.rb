--- conflicted
+++ resolved
@@ -780,16 +780,11 @@
                     insulation_assembly_r_value: 2.3)
   elsif ['base-atticroof-unvented-insulated-roof.xml'].include? hpxml_file
     hpxml.roofs[0].insulation_assembly_r_value = 25.8
-<<<<<<< HEAD
   elsif ['base-enclosure-other-housing-unit.xml',
          'base-enclosure-other-heated-space.xml',
          'base-enclosure-other-non-freezing-space.xml',
          'base-enclosure-other-multifamily-buffer-space.xml'].include? hpxml_file
-    hpxml.roofs.clear()
-=======
-  elsif ['base-enclosure-adiabatic-surfaces.xml'].include? hpxml_file
     hpxml.roofs.clear
->>>>>>> 2f21345e
   elsif ['base-enclosure-split-surfaces.xml'].include? hpxml_file
     for n in 1..hpxml.roofs.size
       hpxml.roofs[n - 1].area /= 9.0
@@ -860,13 +855,9 @@
                          insulation_assembly_r_value: 23.0)
   elsif ['base-foundation-ambient.xml',
          'base-foundation-slab.xml'].include? hpxml_file
-<<<<<<< HEAD
-    hpxml.rim_joists.clear()
+    hpxml.rim_joists.clear
   elsif ['base-enclosure-attached-multifamily.xml'].include? hpxml_file
     hpxml.rim_joists[0].exterior_adjacent_to = HPXML::LocationOtherNonFreezingSpace
-=======
-    hpxml.rim_joists.clear
->>>>>>> 2f21345e
   elsif ['base-foundation-unconditioned-basement.xml'].include? hpxml_file
     for i in 0..hpxml.rim_joists.size - 1
       hpxml.rim_joists[i].interior_adjacent_to = HPXML::LocationBasementUnconditioned
@@ -1591,20 +1582,13 @@
                            insulation_assembly_r_value: 18.7)
   elsif ['base-atticroof-unvented-insulated-roof.xml'].include? hpxml_file
     hpxml.frame_floors[0].insulation_assembly_r_value = 2.1
-<<<<<<< HEAD
   elsif ['base-enclosure-other-housing-unit.xml',
          'base-enclosure-other-heated-space.xml',
          'base-enclosure-other-non-freezing-space.xml',
          'base-enclosure-other-multifamily-buffer-space.xml'].include? hpxml_file
-    hpxml.frame_floors.clear()
+    hpxml.frame_floors.clear
     hpxml.frame_floors.add(id: 'FloorBelowOtherHousingUnit',
                            exterior_adjacent_to: HPXML::LocationOtherHousingUnitAbove,
-=======
-  elsif ['base-enclosure-adiabatic-surfaces.xml'].include? hpxml_file
-    hpxml.frame_floors.clear
-    hpxml.frame_floors.add(id: 'FloorAboveAdiabatic',
-                           exterior_adjacent_to: HPXML::LocationOtherHousingUnitBelow,
->>>>>>> 2f21345e
                            interior_adjacent_to: HPXML::LocationLivingSpace,
                            area: 1350,
                            insulation_assembly_r_value: 2.1)
@@ -3587,8 +3571,7 @@
                               capacity: 3.2,
                               label_usage: 6)
   elsif ['base-appliances-none.xml'].include? hpxml_file
-<<<<<<< HEAD
-    hpxml.clothes_washers.clear()
+    hpxml.clothes_washers.clear
   elsif ['base-enclosure-attached-multifamily.xml',
          'base-enclosure-other-housing-unit.xml',
          'base-enclosure-other-heated-space.xml',
@@ -3596,9 +3579,6 @@
          'base-enclosure-other-multifamily-buffer-space.xml',
          'base-misc-locations-other.xml'].include? hpxml_file
     hpxml.clothes_washers[0].location = HPXML::LocationOther
-=======
-    hpxml.clothes_washers.clear
->>>>>>> 2f21345e
   elsif ['base-appliances-modified.xml'].include? hpxml_file
     imef = hpxml.clothes_washers[0].integrated_modified_energy_factor
     hpxml.clothes_washers[0].integrated_modified_energy_factor = nil
@@ -3635,8 +3615,7 @@
                              combined_energy_factor: 3.73,
                              control_type: HPXML::ClothesDryerControlTypeTimer)
   elsif ['base-appliances-none.xml'].include? hpxml_file
-<<<<<<< HEAD
-    hpxml.clothes_dryers.clear()
+    hpxml.clothes_dryers.clear
   elsif ['base-enclosure-attached-multifamily.xml',
          'base-enclosure-other-housing-unit.xml',
          'base-enclosure-other-heated-space.xml',
@@ -3644,9 +3623,6 @@
          'base-enclosure-other-multifamily-buffer-space.xml',
          'base-misc-locations-other.xml'].include? hpxml_file
     hpxml.clothes_dryers[0].location = HPXML::LocationOther
-=======
-    hpxml.clothes_dryers.clear
->>>>>>> 2f21345e
   elsif ['base-appliances-modified.xml'].include? hpxml_file
     cef = hpxml.clothes_dryers[-1].combined_energy_factor
     hpxml.clothes_dryers.clear
@@ -3718,13 +3694,9 @@
          'base-misc-locations-other.xml'].include? hpxml_file
     hpxml.dishwashers[0].location = HPXML::LocationOther
   elsif ['base-appliances-none.xml'].include? hpxml_file
-<<<<<<< HEAD
-    hpxml.dishwashers.clear()
+    hpxml.dishwashers.clear
   elsif ['invalid_files/appliances-location-unconditioned-space.xml'].include? hpxml_file
     hpxml.dishwashers[0].location = 'unconditioned space'
-=======
-    hpxml.dishwashers.clear
->>>>>>> 2f21345e
   elsif ['base-misc-defaults.xml'].include? hpxml_file
     hpxml.dishwashers[0].rated_annual_kwh = nil
     hpxml.dishwashers[0].label_electric_rate = nil
@@ -3745,8 +3717,7 @@
   elsif ['base-appliances-modified.xml'].include? hpxml_file
     hpxml.refrigerators[0].adjusted_annual_kwh = 600
   elsif ['base-appliances-none.xml'].include? hpxml_file
-<<<<<<< HEAD
-    hpxml.refrigerators.clear()
+    hpxml.refrigerators.clear
   elsif ['base-enclosure-attached-multifamily.xml',
          'base-enclosure-other-housing-unit.xml',
          'base-enclosure-other-heated-space.xml',
@@ -3754,9 +3725,6 @@
          'base-enclosure-other-multifamily-buffer-space.xml',
          'base-misc-locations-other.xml'].include? hpxml_file
     hpxml.refrigerators[0].location = HPXML::LocationOther
-=======
-    hpxml.refrigerators.clear
->>>>>>> 2f21345e
   elsif ['base-foundation-unconditioned-basement.xml'].include? hpxml_file
     hpxml.refrigerators[0].location = HPXML::LocationBasementUnconditioned
   elsif ['base-atticroof-conditioned.xml'].include? hpxml_file
@@ -3797,8 +3765,7 @@
                              fuel_type: HPXML::FuelTypeElectricity,
                              is_induction: false)
   elsif ['base-appliances-none.xml'].include? hpxml_file
-<<<<<<< HEAD
-    hpxml.cooking_ranges.clear()
+    hpxml.cooking_ranges.clear
   elsif ['base-enclosure-attached-multifamily.xml',
          'base-enclosure-other-housing-unit.xml',
          'base-enclosure-other-heated-space.xml',
@@ -3806,9 +3773,6 @@
          'base-enclosure-other-multifamily-buffer-space.xml',
          'base-misc-locations-other.xml'].include? hpxml_file
     hpxml.cooking_ranges[0].location = HPXML::LocationOther
-=======
-    hpxml.cooking_ranges.clear
->>>>>>> 2f21345e
   elsif ['base-appliances-gas.xml'].include? hpxml_file
     hpxml.cooking_ranges[0].fuel_type = HPXML::FuelTypeNaturalGas
     hpxml.cooking_ranges[0].is_induction = false
