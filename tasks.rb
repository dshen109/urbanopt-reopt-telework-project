def create_hpxmls
  this_dir = File.dirname(__FILE__)
  sample_files_dir = File.join(this_dir, 'workflow/sample_files')

  # Hash of HPXML -> Parent HPXML
  hpxmls_files = {
    'base.xml' => nil,

    'invalid_files/bad-wmo.xml' => 'base.xml',
    'invalid_files/bad-site-neighbor-azimuth.xml' => 'base-site-neighbors.xml',
    'invalid_files/cfis-with-hydronic-distribution.xml' => 'base-hvac-boiler-gas-only.xml',
    'invalid_files/clothes-washer-location.xml' => 'base.xml',
    'invalid_files/clothes-washer-location-other.xml' => 'base.xml',
    'invalid_files/clothes-dryer-location.xml' => 'base.xml',
    'invalid_files/clothes-dryer-location-other.xml' => 'base.xml',
    'invalid_files/dhw-frac-load-served.xml' => 'base-dhw-multiple.xml',
    'invalid_files/duct-location.xml' => 'base.xml',
    'invalid_files/duct-location-other.xml' => 'base.xml',
    'invalid_files/duplicate-id.xml' => 'base.xml',
    'invalid_files/heat-pump-mixed-fixed-and-autosize-capacities.xml' => 'base-hvac-air-to-air-heat-pump-1-speed.xml',
    'invalid_files/heat-pump-mixed-fixed-and-autosize-capacities2.xml' => 'base-hvac-air-to-air-heat-pump-1-speed.xml',
    'invalid_files/heat-pump-mixed-fixed-and-autosize-capacities3.xml' => 'base-hvac-air-to-air-heat-pump-1-speed.xml',
    'invalid_files/heat-pump-mixed-fixed-and-autosize-capacities4.xml' => 'base-hvac-air-to-air-heat-pump-1-speed.xml',
    'invalid_files/hvac-invalid-distribution-system-type.xml' => 'base.xml',
    'invalid_files/hvac-distribution-multiple-attached-cooling.xml' => 'base-hvac-multiple.xml',
    'invalid_files/hvac-distribution-multiple-attached-heating.xml' => 'base-hvac-multiple.xml',
    'invalid_files/hvac-distribution-return-duct-leakage-missing.xml' => 'base-hvac-evap-cooler-only-ducted.xml',
    'invalid_files/hvac-dse-multiple-attached-cooling.xml' => 'base-hvac-dse.xml',
    'invalid_files/hvac-dse-multiple-attached-heating.xml' => 'base-hvac-dse.xml',
    'invalid_files/hvac-frac-load-served.xml' => 'base-hvac-multiple.xml',
    'invalid_files/invalid-relatedhvac-dhw-indirect.xml' => 'base-dhw-indirect.xml',
    'invalid_files/invalid-relatedhvac-desuperheater.xml' => 'base-hvac-central-ac-only-1-speed.xml',
    'invalid_files/invalid-timestep.xml' => 'base.xml',
    'invalid_files/invalid-runperiod.xml' => 'base.xml',
    'invalid_files/invalid-window-height.xml' => 'base-enclosure-overhangs.xml',
    'invalid_files/invalid-window-interior-shading.xml' => 'base.xml',
    'invalid_files/lighting-fractions.xml' => 'base.xml',
    'invalid_files/mismatched-slab-and-foundation-wall.xml' => 'base.xml',
    'invalid_files/missing-elements.xml' => 'base.xml',
    'invalid_files/missing-surfaces.xml' => 'base.xml',
    'invalid_files/net-area-negative-roof.xml' => 'base-enclosure-skylights.xml',
    'invalid_files/net-area-negative-wall.xml' => 'base.xml',
    'invalid_files/orphaned-hvac-distribution.xml' => 'base-hvac-furnace-gas-room-ac.xml',
    'invalid_files/refrigerator-location.xml' => 'base.xml',
    'invalid_files/refrigerator-location-other.xml' => 'base.xml',
    'invalid_files/repeated-relatedhvac-dhw-indirect.xml' => 'base-dhw-indirect.xml',
    'invalid_files/repeated-relatedhvac-desuperheater.xml' => 'base-hvac-central-ac-only-1-speed.xml',
    'invalid_files/solar-thermal-system-with-combi-tankless.xml' => 'base-dhw-combi-tankless.xml',
    'invalid_files/solar-thermal-system-with-desuperheater.xml' => 'base-dhw-desuperheater.xml',
    'invalid_files/solar-thermal-system-with-dhw-indirect.xml' => 'base-dhw-combi-tankless.xml',
    'invalid_files/unattached-cfis.xml' => 'base.xml',
    'invalid_files/unattached-door.xml' => 'base.xml',
    'invalid_files/unattached-hvac-distribution.xml' => 'base.xml',
    'invalid_files/unattached-skylight.xml' => 'base-enclosure-skylights.xml',
    'invalid_files/unattached-solar-thermal-system.xml' => 'base-dhw-solar-indirect-flat-plate.xml',
    'invalid_files/unattached-window.xml' => 'base.xml',
    'invalid_files/water-heater-location.xml' => 'base.xml',
    'invalid_files/water-heater-location-other.xml' => 'base.xml',
    'invalid_files/slab-zero-exposed-perimeter.xml' => 'base.xml',

    'base-appliances-gas.xml' => 'base.xml',
    'base-appliances-wood.xml' => 'base.xml',
    'base-appliances-modified.xml' => 'base.xml',
    'base-appliances-none.xml' => 'base.xml',
    'base-appliances-oil.xml' => 'base.xml',
    'base-appliances-propane.xml' => 'base.xml',
    'base-atticroof-cathedral.xml' => 'base.xml',
    'base-atticroof-conditioned.xml' => 'base.xml',
    'base-atticroof-flat.xml' => 'base.xml',
    'base-atticroof-radiant-barrier.xml' => 'base-location-dallas-tx.xml',
    'base-atticroof-vented.xml' => 'base.xml',
    'base-atticroof-unvented-insulated-roof.xml' => 'base.xml',
    'base-dhw-combi-tankless.xml' => 'base-dhw-indirect.xml',
    'base-dhw-combi-tankless-outside.xml' => 'base-dhw-combi-tankless.xml',
    'base-dhw-desuperheater.xml' => 'base-hvac-central-ac-only-1-speed.xml',
    'base-dhw-desuperheater-tankless.xml' => 'base-hvac-central-ac-only-1-speed.xml',
    'base-dhw-desuperheater-2-speed.xml' => 'base-hvac-central-ac-only-2-speed.xml',
    'base-dhw-desuperheater-var-speed.xml' => 'base-hvac-central-ac-only-var-speed.xml',
    'base-dhw-desuperheater-gshp.xml' => 'base-hvac-ground-to-air-heat-pump.xml',
    'base-dhw-dwhr.xml' => 'base.xml',
    'base-dhw-indirect.xml' => 'base-hvac-boiler-gas-only.xml',
    'base-dhw-indirect-dse.xml' => 'base-dhw-indirect.xml',
    'base-dhw-indirect-outside.xml' => 'base-dhw-indirect.xml',
    'base-dhw-indirect-standbyloss.xml' => 'base-dhw-indirect.xml',
    'base-dhw-low-flow-fixtures.xml' => 'base.xml',
    'base-dhw-multiple.xml' => 'base-hvac-boiler-gas-only.xml',
    'base-dhw-none.xml' => 'base.xml',
    'base-dhw-recirc-demand.xml' => 'base.xml',
    'base-dhw-recirc-manual.xml' => 'base.xml',
    'base-dhw-recirc-nocontrol.xml' => 'base.xml',
    'base-dhw-recirc-temperature.xml' => 'base.xml',
    'base-dhw-recirc-timer.xml' => 'base.xml',
    'base-dhw-solar-direct-evacuated-tube.xml' => 'base.xml',
    'base-dhw-solar-direct-flat-plate.xml' => 'base.xml',
    'base-dhw-solar-direct-ics.xml' => 'base.xml',
    'base-dhw-solar-fraction.xml' => 'base.xml',
    'base-dhw-solar-indirect-evacuated-tube.xml' => 'base.xml',
    'base-dhw-solar-indirect-flat-plate.xml' => 'base.xml',
    'base-dhw-solar-thermosyphon-evacuated-tube.xml' => 'base.xml',
    'base-dhw-solar-thermosyphon-flat-plate.xml' => 'base.xml',
    'base-dhw-solar-thermosyphon-ics.xml' => 'base.xml',
    'base-dhw-tank-gas.xml' => 'base.xml',
    'base-dhw-tank-gas-outside.xml' => 'base-dhw-tank-gas.xml',
    'base-dhw-tank-heat-pump.xml' => 'base.xml',
    'base-dhw-tank-heat-pump-outside.xml' => 'base-dhw-tank-heat-pump.xml',
    'base-dhw-tank-heat-pump-with-solar.xml' => 'base-dhw-tank-heat-pump.xml',
    'base-dhw-tank-heat-pump-with-solar-fraction.xml' => 'base-dhw-tank-heat-pump.xml',
    'base-dhw-tank-oil.xml' => 'base.xml',
    'base-dhw-tank-propane.xml' => 'base.xml',
    'base-dhw-tank-wood.xml' => 'base.xml',
    'base-dhw-tankless-electric.xml' => 'base.xml',
    'base-dhw-tankless-electric-outside.xml' => 'base-dhw-tankless-electric.xml',
    'base-dhw-tankless-gas.xml' => 'base.xml',
    'base-dhw-tankless-gas-with-solar.xml' => 'base-dhw-tankless-gas.xml',
    'base-dhw-tankless-gas-with-solar-fraction.xml' => 'base-dhw-tankless-gas.xml',
    'base-dhw-tankless-oil.xml' => 'base.xml',
    'base-dhw-tankless-propane.xml' => 'base.xml',
    'base-dhw-tankless-wood.xml' => 'base.xml',
    'base-dhw-uef.xml' => 'base.xml',
    'base-dhw-jacket-electric.xml' => 'base.xml',
    'base-dhw-jacket-gas.xml' => 'base-dhw-tank-gas.xml',
    'base-dhw-jacket-indirect.xml' => 'base-dhw-indirect.xml',
    'base-dhw-jacket-hpwh.xml' => 'base-dhw-tank-heat-pump.xml',
    'base-enclosure-2stories.xml' => 'base.xml',
    'base-enclosure-2stories-garage.xml' => 'base-enclosure-2stories.xml',
    'base-enclosure-adiabatic-surfaces.xml' => 'base-foundation-ambient.xml',
    'base-enclosure-beds-1.xml' => 'base.xml',
    'base-enclosure-beds-2.xml' => 'base.xml',
    'base-enclosure-beds-4.xml' => 'base.xml',
    'base-enclosure-beds-5.xml' => 'base.xml',
    'base-enclosure-garage.xml' => 'base.xml',
    'base-enclosure-infil-cfm50.xml' => 'base.xml',
    'base-enclosure-overhangs.xml' => 'base.xml',
    'base-enclosure-skylights.xml' => 'base.xml',
    'base-enclosure-split-surfaces.xml' => 'base-enclosure-skylights.xml',
    'base-enclosure-walltypes.xml' => 'base.xml',
    'base-enclosure-windows-interior-shading.xml' => 'base.xml',
    'base-enclosure-windows-none.xml' => 'base.xml',
    'base-foundation-multiple.xml' => 'base-foundation-unconditioned-basement.xml',
    'base-foundation-ambient.xml' => 'base.xml',
    'base-foundation-conditioned-basement-slab-insulation.xml' => 'base.xml',
    'base-foundation-conditioned-basement-wall-interior-insulation.xml' => 'base.xml',
    'base-foundation-slab.xml' => 'base.xml',
    'base-foundation-unconditioned-basement.xml' => 'base.xml',
    'base-foundation-unconditioned-basement-assembly-r.xml' => 'base-foundation-unconditioned-basement.xml',
    'base-foundation-unconditioned-basement-above-grade.xml' => 'base-foundation-unconditioned-basement.xml',
    'base-foundation-unconditioned-basement-wall-insulation.xml' => 'base-foundation-unconditioned-basement.xml',
    'base-foundation-unvented-crawlspace.xml' => 'base.xml',
    'base-foundation-vented-crawlspace.xml' => 'base.xml',
    'base-foundation-walkout-basement.xml' => 'base.xml',
    'base-foundation-complex.xml' => 'base.xml',
    'base-hvac-air-to-air-heat-pump-1-speed.xml' => 'base.xml',
    'base-hvac-air-to-air-heat-pump-2-speed.xml' => 'base.xml',
    'base-hvac-air-to-air-heat-pump-var-speed.xml' => 'base.xml',
    'base-hvac-boiler-elec-only.xml' => 'base.xml',
    'base-hvac-boiler-gas-central-ac-1-speed.xml' => 'base.xml',
    'base-hvac-boiler-gas-only.xml' => 'base.xml',
    'base-hvac-boiler-gas-only-no-eae.xml' => 'base-hvac-boiler-gas-only.xml',
    'base-hvac-boiler-oil-only.xml' => 'base.xml',
    'base-hvac-boiler-propane-only.xml' => 'base.xml',
    'base-hvac-boiler-wood-only.xml' => 'base.xml',
    'base-hvac-central-ac-only-1-speed.xml' => 'base.xml',
    'base-hvac-central-ac-only-2-speed.xml' => 'base.xml',
    'base-hvac-central-ac-only-var-speed.xml' => 'base.xml',
    'base-hvac-central-ac-plus-air-to-air-heat-pump-heating.xml' => 'base-hvac-central-ac-only-1-speed.xml',
    'base-hvac-dse.xml' => 'base.xml',
    'base-hvac-dual-fuel-air-to-air-heat-pump-1-speed.xml' => 'base-hvac-air-to-air-heat-pump-1-speed.xml',
    'base-hvac-dual-fuel-air-to-air-heat-pump-1-speed-electric.xml' => 'base-hvac-dual-fuel-air-to-air-heat-pump-1-speed.xml',
    'base-hvac-dual-fuel-air-to-air-heat-pump-2-speed.xml' => 'base-hvac-air-to-air-heat-pump-2-speed.xml',
    'base-hvac-dual-fuel-air-to-air-heat-pump-var-speed.xml' => 'base-hvac-air-to-air-heat-pump-var-speed.xml',
    'base-hvac-dual-fuel-mini-split-heat-pump-ducted.xml' => 'base-hvac-mini-split-heat-pump-ducted.xml',
    'base-hvac-ducts-in-conditioned-space.xml' => 'base.xml',
    'base-hvac-ducts-leakage-percent.xml' => 'base.xml',
    'base-hvac-ducts-locations.xml' => 'base-foundation-vented-crawlspace.xml',
    'base-hvac-ducts-multiple.xml' => 'base.xml',
    'base-hvac-ducts-outside.xml' => 'base.xml',
    'base-hvac-elec-resistance-only.xml' => 'base.xml',
    'base-hvac-evap-cooler-furnace-gas.xml' => 'base.xml',
    'base-hvac-evap-cooler-only.xml' => 'base.xml',
    'base-hvac-evap-cooler-only-ducted.xml' => 'base.xml',
    'base-hvac-flowrate.xml' => 'base.xml',
    'base-hvac-furnace-elec-only.xml' => 'base.xml',
    'base-hvac-furnace-gas-central-ac-2-speed.xml' => 'base.xml',
    'base-hvac-furnace-gas-central-ac-var-speed.xml' => 'base.xml',
    'base-hvac-furnace-gas-only.xml' => 'base.xml',
    'base-hvac-furnace-gas-only-no-eae.xml' => 'base-hvac-furnace-gas-only.xml',
    'base-hvac-furnace-gas-room-ac.xml' => 'base.xml',
    'base-hvac-furnace-oil-only.xml' => 'base.xml',
    'base-hvac-furnace-propane-only.xml' => 'base.xml',
    'base-hvac-furnace-wood-only.xml' => 'base.xml',
    'base-hvac-furnace-x3-dse.xml' => 'base.xml',
    'base-hvac-ground-to-air-heat-pump.xml' => 'base.xml',
    'base-hvac-ideal-air.xml' => 'base.xml',
    'base-hvac-mini-split-heat-pump-ducted.xml' => 'base.xml',
    'base-hvac-mini-split-heat-pump-ductless.xml' => 'base-hvac-mini-split-heat-pump-ducted.xml',
    'base-hvac-mini-split-heat-pump-ductless-no-backup.xml' => 'base-hvac-mini-split-heat-pump-ductless.xml',
    'base-hvac-multiple.xml' => 'base.xml',
    'base-hvac-none.xml' => 'base.xml',
    'base-hvac-none-no-fuel-access.xml' => 'base-hvac-none.xml',
    'base-hvac-portable-heater-electric-only.xml' => 'base.xml',
    'base-hvac-programmable-thermostat.xml' => 'base.xml',
    'base-hvac-room-ac-only.xml' => 'base.xml',
    'base-hvac-setpoints.xml' => 'base.xml',
    'base-hvac-stove-oil-only.xml' => 'base.xml',
    'base-hvac-stove-oil-only-no-eae.xml' => 'base-hvac-stove-oil-only.xml',
    'base-hvac-stove-wood-only.xml' => 'base.xml',
    'base-hvac-stove-wood-pellets-only.xml' => 'base-hvac-stove-wood-only.xml',
    'base-hvac-undersized.xml' => 'base.xml',
    'base-hvac-wall-furnace-elec-only.xml' => 'base.xml',
    'base-hvac-wall-furnace-propane-only.xml' => 'base.xml',
    'base-hvac-wall-furnace-propane-only-no-eae.xml' => 'base-hvac-wall-furnace-propane-only.xml',
    'base-hvac-wall-furnace-wood-only.xml' => 'base.xml',
    'base-infiltration-ach-natural.xml' => 'base.xml',
    'base-location-baltimore-md.xml' => 'base.xml',
    'base-location-dallas-tx.xml' => 'base.xml',
    'base-location-duluth-mn.xml' => 'base.xml',
    'base-location-miami-fl.xml' => 'base.xml',
    'base-location-epw-filename.xml' => 'base.xml',
    'base-mechvent-balanced.xml' => 'base.xml',
    'base-mechvent-cfis.xml' => 'base.xml',
    'base-mechvent-cfis-evap-cooler-only-ducted.xml' => 'base-hvac-evap-cooler-only-ducted.xml',
    'base-mechvent-erv.xml' => 'base.xml',
    'base-mechvent-erv-atre-asre.xml' => 'base.xml',
    'base-mechvent-exhaust.xml' => 'base.xml',
    'base-mechvent-exhaust-rated-flow-rate.xml' => 'base.xml',
    'base-mechvent-hrv.xml' => 'base.xml',
    'base-mechvent-hrv-asre.xml' => 'base.xml',
    'base-mechvent-supply.xml' => 'base.xml',
    'base-misc-ceiling-fans.xml' => 'base.xml',
    'base-misc-defaults.xml' => 'base.xml',
    'base-misc-lighting-none.xml' => 'base.xml',
    'base-misc-timestep-10-mins.xml' => 'base.xml',
    'base-misc-runperiod-1-month.xml' => 'base.xml',
    'base-misc-whole-house-fan.xml' => 'base.xml',
    'base-pv.xml' => 'base.xml',
    'base-site-neighbors.xml' => 'base.xml',

    'hvac_autosizing/base-autosize.xml' => 'base.xml',
    'hvac_autosizing/base-hvac-air-to-air-heat-pump-1-speed-autosize.xml' => 'base-hvac-air-to-air-heat-pump-1-speed.xml',
    'hvac_autosizing/base-hvac-air-to-air-heat-pump-2-speed-autosize.xml' => 'base-hvac-air-to-air-heat-pump-2-speed.xml',
    'hvac_autosizing/base-hvac-air-to-air-heat-pump-var-speed-autosize.xml' => 'base-hvac-air-to-air-heat-pump-var-speed.xml',
    'hvac_autosizing/base-hvac-boiler-elec-only-autosize.xml' => 'base-hvac-boiler-elec-only.xml',
    'hvac_autosizing/base-hvac-boiler-gas-central-ac-1-speed-autosize.xml' => 'base-hvac-boiler-gas-central-ac-1-speed.xml',
    'hvac_autosizing/base-hvac-boiler-gas-only-autosize.xml' => 'base-hvac-boiler-gas-only.xml',
    'hvac_autosizing/base-hvac-central-ac-only-1-speed-autosize.xml' => 'base-hvac-central-ac-only-1-speed.xml',
    'hvac_autosizing/base-hvac-central-ac-only-2-speed-autosize.xml' => 'base-hvac-central-ac-only-2-speed.xml',
    'hvac_autosizing/base-hvac-central-ac-only-var-speed-autosize.xml' => 'base-hvac-central-ac-only-var-speed.xml',
    'hvac_autosizing/base-hvac-central-ac-plus-air-to-air-heat-pump-heating-autosize.xml' => 'base-hvac-central-ac-plus-air-to-air-heat-pump-heating.xml',
    'hvac_autosizing/base-hvac-dual-fuel-air-to-air-heat-pump-1-speed-autosize.xml' => 'base-hvac-dual-fuel-air-to-air-heat-pump-1-speed.xml',
    'hvac_autosizing/base-hvac-dual-fuel-mini-split-heat-pump-ducted-autosize.xml' => 'base-hvac-dual-fuel-mini-split-heat-pump-ducted.xml',
    'hvac_autosizing/base-hvac-elec-resistance-only-autosize.xml' => 'base-hvac-elec-resistance-only.xml',
    'hvac_autosizing/base-hvac-evap-cooler-furnace-gas-autosize.xml' => 'base-hvac-evap-cooler-furnace-gas.xml',
    'hvac_autosizing/base-hvac-furnace-elec-only-autosize.xml' => 'base-hvac-furnace-elec-only.xml',
    'hvac_autosizing/base-hvac-furnace-gas-central-ac-2-speed-autosize.xml' => 'base-hvac-furnace-gas-central-ac-2-speed.xml',
    'hvac_autosizing/base-hvac-furnace-gas-central-ac-var-speed-autosize.xml' => 'base-hvac-furnace-gas-central-ac-var-speed.xml',
    'hvac_autosizing/base-hvac-furnace-gas-only-autosize.xml' => 'base-hvac-furnace-gas-only.xml',
    'hvac_autosizing/base-hvac-furnace-gas-room-ac-autosize.xml' => 'base-hvac-furnace-gas-room-ac.xml',
    'hvac_autosizing/base-hvac-ground-to-air-heat-pump-autosize.xml' => 'base-hvac-ground-to-air-heat-pump.xml',
    'hvac_autosizing/base-hvac-mini-split-heat-pump-ducted-autosize.xml' => 'base-hvac-mini-split-heat-pump-ducted.xml',
    'hvac_autosizing/base-hvac-room-ac-only-autosize.xml' => 'base-hvac-room-ac-only.xml',
    'hvac_autosizing/base-hvac-stove-oil-only-autosize.xml' => 'base-hvac-stove-oil-only.xml',
    'hvac_autosizing/base-hvac-wall-furnace-elec-only-autosize.xml' => 'base-hvac-wall-furnace-elec-only.xml',
    'hvac_autosizing/base-hvac-wall-furnace-propane-only-autosize.xml' => 'base-hvac-wall-furnace-propane-only.xml',

    'hvac_base/base-base.xml' => 'base.xml',
    'hvac_base/base-hvac-air-to-air-heat-pump-1-speed-base.xml' => 'base-hvac-air-to-air-heat-pump-1-speed.xml',
    'hvac_base/base-hvac-air-to-air-heat-pump-2-speed-base.xml' => 'base-hvac-air-to-air-heat-pump-2-speed.xml',
    'hvac_base/base-hvac-air-to-air-heat-pump-var-speed-base.xml' => 'base-hvac-air-to-air-heat-pump-var-speed.xml',
    'hvac_base/base-hvac-boiler-gas-only-base.xml' => 'base-hvac-boiler-gas-only.xml',
    'hvac_base/base-hvac-central-ac-only-1-speed-base.xml' => 'base-hvac-central-ac-only-1-speed.xml',
    'hvac_base/base-hvac-central-ac-only-2-speed-base.xml' => 'base-hvac-central-ac-only-2-speed.xml',
    'hvac_base/base-hvac-central-ac-only-var-speed-base.xml' => 'base-hvac-central-ac-only-var-speed.xml',
    'hvac_base/base-hvac-dual-fuel-air-to-air-heat-pump-1-speed-base.xml' => 'base-hvac-dual-fuel-air-to-air-heat-pump-1-speed.xml',
    'hvac_base/base-hvac-elec-resistance-only-base.xml' => 'base-hvac-elec-resistance-only.xml',
    'hvac_base/base-hvac-evap-cooler-only-base.xml' => 'base-hvac-evap-cooler-only.xml',
    'hvac_base/base-hvac-furnace-gas-central-ac-2-speed-base.xml' => 'base-hvac-furnace-gas-central-ac-2-speed.xml',
    'hvac_base/base-hvac-furnace-gas-central-ac-var-speed-base.xml' => 'base-hvac-furnace-gas-central-ac-var-speed.xml',
    'hvac_base/base-hvac-furnace-gas-only-base.xml' => 'base-hvac-furnace-gas-only.xml',
    'hvac_base/base-hvac-furnace-gas-room-ac-base.xml' => 'base-hvac-furnace-gas-room-ac.xml',
    'hvac_base/base-hvac-ground-to-air-heat-pump-base.xml' => 'base-hvac-ground-to-air-heat-pump.xml',
    'hvac_base/base-hvac-ideal-air-base.xml' => 'base-hvac-ideal-air.xml',
    'hvac_base/base-hvac-mini-split-heat-pump-ducted-base.xml' => 'base-hvac-mini-split-heat-pump-ducted.xml',
    'hvac_base/base-hvac-room-ac-only-base.xml' => 'base-hvac-room-ac-only.xml',
    'hvac_base/base-hvac-stove-oil-only-base.xml' => 'base-hvac-stove-oil-only.xml',
    'hvac_base/base-hvac-wall-furnace-propane-only-base.xml' => 'base-hvac-wall-furnace-propane-only.xml',

    'hvac_load_fracs/base-hvac-air-to-air-heat-pump-1-speed-zero-cool.xml' => 'base-hvac-air-to-air-heat-pump-1-speed.xml',
    'hvac_load_fracs/base-hvac-air-to-air-heat-pump-1-speed-zero-heat.xml' => 'base-hvac-air-to-air-heat-pump-1-speed.xml',
    'hvac_load_fracs/base-hvac-air-to-air-heat-pump-2-speed-zero-cool.xml' => 'base-hvac-air-to-air-heat-pump-2-speed.xml',
    'hvac_load_fracs/base-hvac-air-to-air-heat-pump-2-speed-zero-heat.xml' => 'base-hvac-air-to-air-heat-pump-2-speed.xml',
    'hvac_load_fracs/base-hvac-air-to-air-heat-pump-var-speed-zero-cool.xml' => 'base-hvac-air-to-air-heat-pump-var-speed.xml',
    'hvac_load_fracs/base-hvac-air-to-air-heat-pump-var-speed-zero-heat.xml' => 'base-hvac-air-to-air-heat-pump-var-speed.xml',
    'hvac_load_fracs/base-hvac-ground-to-air-heat-pump-zero-cool.xml' => 'base-hvac-ground-to-air-heat-pump.xml',
    'hvac_load_fracs/base-hvac-ground-to-air-heat-pump-zero-heat.xml' => 'base-hvac-ground-to-air-heat-pump.xml',
    'hvac_load_fracs/base-hvac-mini-split-heat-pump-ducted-zero-cool.xml' => 'base-hvac-mini-split-heat-pump-ducted.xml',
    'hvac_load_fracs/base-hvac-mini-split-heat-pump-ducted-zero-heat.xml' => 'base-hvac-mini-split-heat-pump-ducted.xml',

    'hvac_multiple/base-hvac-air-to-air-heat-pump-1-speed-x3.xml' => 'base-hvac-air-to-air-heat-pump-1-speed.xml',
    'hvac_multiple/base-hvac-air-to-air-heat-pump-2-speed-x3.xml' => 'base-hvac-air-to-air-heat-pump-2-speed.xml',
    'hvac_multiple/base-hvac-air-to-air-heat-pump-var-speed-x3.xml' => 'base-hvac-air-to-air-heat-pump-var-speed.xml',
    'hvac_multiple/base-hvac-boiler-gas-only-x3.xml' => 'base-hvac-boiler-gas-only.xml',
    'hvac_multiple/base-hvac-central-ac-only-1-speed-x3.xml' => 'base-hvac-central-ac-only-1-speed.xml',
    'hvac_multiple/base-hvac-central-ac-only-2-speed-x3.xml' => 'base-hvac-central-ac-only-2-speed.xml',
    'hvac_multiple/base-hvac-central-ac-only-var-speed-x3.xml' => 'base-hvac-central-ac-only-var-speed.xml',
    'hvac_multiple/base-hvac-dual-fuel-air-to-air-heat-pump-1-speed-x3.xml' => 'base-hvac-dual-fuel-air-to-air-heat-pump-1-speed.xml',
    'hvac_multiple/base-hvac-elec-resistance-only-x3.xml' => 'base-hvac-elec-resistance-only.xml',
    'hvac_multiple/base-hvac-evap-cooler-only-x3.xml' => 'base-hvac-evap-cooler-only.xml',
    'hvac_multiple/base-hvac-furnace-gas-only-x3.xml' => 'base-hvac-furnace-gas-only.xml',
    'hvac_multiple/base-hvac-ground-to-air-heat-pump-x3.xml' => 'base-hvac-ground-to-air-heat-pump.xml',
    'hvac_multiple/base-hvac-mini-split-heat-pump-ducted-x3.xml' => 'base-hvac-mini-split-heat-pump-ducted.xml',
    'hvac_multiple/base-hvac-room-ac-only-x3.xml' => 'base-hvac-room-ac-only.xml',
    'hvac_multiple/base-hvac-stove-oil-only-x3.xml' => 'base-hvac-stove-oil-only.xml',
    'hvac_multiple/base-hvac-wall-furnace-propane-only-x3.xml' => 'base-hvac-wall-furnace-propane-only.xml',

    'hvac_partial/base-33percent.xml' => 'base.xml',
    'hvac_partial/base-hvac-air-to-air-heat-pump-1-speed-33percent.xml' => 'base-hvac-air-to-air-heat-pump-1-speed.xml',
    'hvac_partial/base-hvac-air-to-air-heat-pump-2-speed-33percent.xml' => 'base-hvac-air-to-air-heat-pump-2-speed.xml',
    'hvac_partial/base-hvac-air-to-air-heat-pump-var-speed-33percent.xml' => 'base-hvac-air-to-air-heat-pump-var-speed.xml',
    'hvac_partial/base-hvac-boiler-gas-only-33percent.xml' => 'base-hvac-boiler-gas-only.xml',
    'hvac_partial/base-hvac-central-ac-only-1-speed-33percent.xml' => 'base-hvac-central-ac-only-1-speed.xml',
    'hvac_partial/base-hvac-central-ac-only-2-speed-33percent.xml' => 'base-hvac-central-ac-only-2-speed.xml',
    'hvac_partial/base-hvac-central-ac-only-var-speed-33percent.xml' => 'base-hvac-central-ac-only-var-speed.xml',
    'hvac_partial/base-hvac-dual-fuel-air-to-air-heat-pump-1-speed-33percent.xml' => 'base-hvac-dual-fuel-air-to-air-heat-pump-1-speed.xml',
    'hvac_partial/base-hvac-elec-resistance-only-33percent.xml' => 'base-hvac-elec-resistance-only.xml',
    'hvac_partial/base-hvac-evap-cooler-only-33percent.xml' => 'base-hvac-evap-cooler-only.xml',
    'hvac_partial/base-hvac-furnace-gas-central-ac-2-speed-33percent.xml' => 'base-hvac-furnace-gas-central-ac-2-speed.xml',
    'hvac_partial/base-hvac-furnace-gas-central-ac-var-speed-33percent.xml' => 'base-hvac-furnace-gas-central-ac-var-speed.xml',
    'hvac_partial/base-hvac-furnace-gas-only-33percent.xml' => 'base-hvac-furnace-gas-only.xml',
    'hvac_partial/base-hvac-furnace-gas-room-ac-33percent.xml' => 'base-hvac-furnace-gas-room-ac.xml',
    'hvac_partial/base-hvac-ground-to-air-heat-pump-33percent.xml' => 'base-hvac-ground-to-air-heat-pump.xml',
    'hvac_partial/base-hvac-mini-split-heat-pump-ducted-33percent.xml' => 'base-hvac-mini-split-heat-pump-ducted.xml',
    'hvac_partial/base-hvac-room-ac-only-33percent.xml' => 'base-hvac-room-ac-only.xml',
    'hvac_partial/base-hvac-stove-oil-only-33percent.xml' => 'base-hvac-stove-oil-only.xml',
    'hvac_partial/base-hvac-wall-furnace-propane-only-33percent.xml' => 'base-hvac-wall-furnace-propane-only.xml',
  }

  puts "Generating #{hpxmls_files.size} HPXML files..."

  hpxmls_files.each do |derivative, parent|
    print '.'

    begin
      hpxml_files = [derivative]
      unless parent.nil?
        hpxml_files.unshift(parent)
      end
      while not parent.nil?
        next unless hpxmls_files.keys.include? parent

        unless hpxmls_files[parent].nil?
          hpxml_files.unshift(hpxmls_files[parent])
        end
        parent = hpxmls_files[parent]
      end

      hpxml = HPXML.new
      hpxml_files.each do |hpxml_file|
        set_hpxml_header(hpxml_file, hpxml)
        set_hpxml_site(hpxml_file, hpxml)
        set_hpxml_neighbor_buildings(hpxml_file, hpxml)
        set_hpxml_building_construction(hpxml_file, hpxml)
        set_hpxml_building_occupancy(hpxml_file, hpxml)
        set_hpxml_climate_and_risk_zones(hpxml_file, hpxml)
        set_hpxml_air_infiltration_measurements(hpxml_file, hpxml)
        set_hpxml_attics(hpxml_file, hpxml)
        set_hpxml_foundations(hpxml_file, hpxml)
        set_hpxml_roofs(hpxml_file, hpxml)
        set_hpxml_rim_joists(hpxml_file, hpxml)
        set_hpxml_walls(hpxml_file, hpxml)
        set_hpxml_foundation_walls(hpxml_file, hpxml)
        set_hpxml_frame_floors(hpxml_file, hpxml)
        set_hpxml_slabs(hpxml_file, hpxml)
        set_hpxml_windows(hpxml_file, hpxml)
        set_hpxml_skylights(hpxml_file, hpxml)
        set_hpxml_doors(hpxml_file, hpxml)
        set_hpxml_heating_systems(hpxml_file, hpxml)
        set_hpxml_cooling_systems(hpxml_file, hpxml)
        set_hpxml_heat_pumps(hpxml_file, hpxml)
        set_hpxml_hvac_control(hpxml_file, hpxml)
        set_hpxml_hvac_distributions(hpxml_file, hpxml)
        set_hpxml_ventilation_fans(hpxml_file, hpxml)
        set_hpxml_water_heating_systems(hpxml_file, hpxml)
        set_hpxml_hot_water_distribution(hpxml_file, hpxml)
        set_hpxml_water_fixtures(hpxml_file, hpxml)
        set_hpxml_solar_thermal_system(hpxml_file, hpxml)
        set_hpxml_pv_systems(hpxml_file, hpxml)
        set_hpxml_clothes_washer(hpxml_file, hpxml)
        set_hpxml_clothes_dryer(hpxml_file, hpxml)
        set_hpxml_dishwasher(hpxml_file, hpxml)
        set_hpxml_refrigerator(hpxml_file, hpxml)
        set_hpxml_cooking_range(hpxml_file, hpxml)
        set_hpxml_oven(hpxml_file, hpxml)
        set_hpxml_lighting(hpxml_file, hpxml)
        set_hpxml_ceiling_fans(hpxml_file, hpxml)
        set_hpxml_plug_loads(hpxml_file, hpxml)
        set_hpxml_misc_load_schedule(hpxml_file, hpxml)
      end

      hpxml_doc = hpxml.to_rexml()

      if ['invalid_files/missing-elements.xml'].include? derivative
        hpxml_doc.elements['/HPXML/Building/BuildingDetails/BuildingSummary/BuildingConstruction'].elements.delete('NumberofConditionedFloors')
        hpxml_doc.elements['/HPXML/Building/BuildingDetails/BuildingSummary/BuildingConstruction'].elements.delete('ConditionedFloorArea')
      end

      hpxml_path = File.join(sample_files_dir, derivative)

      if not hpxml_path.include? 'invalid_files'
        # Validate file against HPXML schema
        schemas_dir = File.absolute_path(File.join(File.dirname(__FILE__), 'HPXMLtoOpenStudio/resources'))
        errors = XMLHelper.validate(hpxml_doc.to_s, File.join(schemas_dir, 'HPXML.xsd'), nil)
        if errors.size > 0
          fail "ERRORS: #{errors}"
        end

        # Check for additional errors
        errors = hpxml.check_for_errors()
        if errors.size > 0
          fail "ERRORS: #{errors}"
        end
      end

      XMLHelper.write_file(hpxml_doc, hpxml_path)
    rescue Exception => e
      puts "\n#{e}\n#{e.backtrace.join('\n')}"
      puts "\nError: Did not successfully generate #{derivative}."
      exit!
    end
  end

  puts "\n"

  # Print warnings about extra files
  abs_hpxml_files = []
  dirs = [nil]
  hpxmls_files.keys.each do |hpxml_file|
    abs_hpxml_files << File.absolute_path(File.join(sample_files_dir, hpxml_file))
    next unless hpxml_file.include? '/'

    dirs << hpxml_file.split('/')[0] + '/'
  end
  dirs.uniq.each do |dir|
    Dir["#{sample_files_dir}/#{dir}*.xml"].each do |xml|
      next if abs_hpxml_files.include? File.absolute_path(xml)

      puts "Warning: Extra HPXML file found at #{File.absolute_path(xml)}"
    end
  end
end

def set_hpxml_header(hpxml_file, hpxml)
  if ['base.xml'].include? hpxml_file
    hpxml.header.xml_type = 'HPXML'
    hpxml.header.xml_generated_by = 'Rakefile'
    hpxml.header.transaction = 'create'
    hpxml.header.building_id = 'MyBuilding'
    hpxml.header.event_type = 'proposed workscope'
    hpxml.header.created_date_and_time = Time.new(2000, 1, 1).strftime('%Y-%m-%dT%H:%M:%S%:z') # Hard-code to prevent diffs
    hpxml.header.timestep = 60
  elsif ['base-misc-timestep-10-mins.xml'].include? hpxml_file
    hpxml.header.timestep = 10
  elsif ['base-misc-runperiod-1-month.xml'].include? hpxml_file
    hpxml.header.end_month = 1
    hpxml.header.end_day_of_month = 31
  elsif ['invalid_files/invalid-timestep.xml'].include? hpxml_file
    hpxml.header.timestep = 45
  elsif ['invalid_files/invalid-runperiod.xml'].include? hpxml_file
    hpxml.header.end_month = 4
    hpxml.header.end_day_of_month = 31
  elsif ['base-misc-defaults.xml'].include? hpxml_file
    hpxml.header.timestep = nil
  end
end

def set_hpxml_site(hpxml_file, hpxml)
  if ['base.xml'].include? hpxml_file
    hpxml.site.fuels = [HPXML::FuelTypeElectricity, HPXML::FuelTypeNaturalGas]
  elsif ['base-hvac-none-no-fuel-access.xml'].include? hpxml_file
    hpxml.site.fuels = [HPXML::FuelTypeElectricity]
  end
end

def set_hpxml_neighbor_buildings(hpxml_file, hpxml)
  if ['base-site-neighbors.xml'].include? hpxml_file
    hpxml.neighbor_buildings.add(azimuth: 0,
                                 distance: 10)
    hpxml.neighbor_buildings.add(azimuth: 180,
                                 distance: 15,
                                 height: 12)
  elsif ['invalid_files/bad-site-neighbor-azimuth.xml'].include? hpxml_file
    hpxml.neighbor_buildings[0].azimuth = 145
  end
end

def set_hpxml_building_construction(hpxml_file, hpxml)
  if ['base.xml'].include? hpxml_file
    hpxml.building_construction.residential_facility_type = HPXML::ResidentialTypeSFD
    hpxml.building_construction.number_of_conditioned_floors = 2
    hpxml.building_construction.number_of_conditioned_floors_above_grade = 1
    hpxml.building_construction.number_of_bedrooms = 3
    hpxml.building_construction.conditioned_floor_area = 2700
    hpxml.building_construction.conditioned_building_volume = 2700 * 8
  elsif ['base-enclosure-beds-1.xml'].include? hpxml_file
    hpxml.building_construction.number_of_bedrooms = 1
  elsif ['base-enclosure-beds-2.xml'].include? hpxml_file
    hpxml.building_construction.number_of_bedrooms = 2
  elsif ['base-enclosure-beds-4.xml'].include? hpxml_file
    hpxml.building_construction.number_of_bedrooms = 4
  elsif ['base-enclosure-beds-5.xml'].include? hpxml_file
    hpxml.building_construction.number_of_bedrooms = 5
  elsif ['base-foundation-ambient.xml',
         'base-foundation-slab.xml',
         'base-foundation-unconditioned-basement.xml',
         'base-foundation-unvented-crawlspace.xml',
         'base-foundation-vented-crawlspace.xml'].include? hpxml_file
    hpxml.building_construction.number_of_conditioned_floors -= 1
    hpxml.building_construction.conditioned_floor_area -= 1350
    hpxml.building_construction.conditioned_building_volume -= 1350 * 8
  elsif ['base-hvac-ideal-air.xml'].include? hpxml_file
    hpxml.building_construction.use_only_ideal_air_system = true
  elsif ['base-atticroof-conditioned.xml'].include? hpxml_file
    hpxml.building_construction.number_of_conditioned_floors += 1
    hpxml.building_construction.number_of_conditioned_floors_above_grade += 1
    hpxml.building_construction.conditioned_floor_area += 900
    hpxml.building_construction.conditioned_building_volume += 2250
  elsif ['base-atticroof-cathedral.xml'].include? hpxml_file
    hpxml.building_construction.conditioned_building_volume += 10800
  elsif ['base-enclosure-2stories.xml'].include? hpxml_file
    hpxml.building_construction.number_of_conditioned_floors += 1
    hpxml.building_construction.number_of_conditioned_floors_above_grade += 1
    hpxml.building_construction.conditioned_floor_area += 1350
    hpxml.building_construction.conditioned_building_volume += 1350 * 8
  elsif ['base-misc-defaults.xml'].include? hpxml_file
    hpxml.building_construction.conditioned_building_volume = nil
    hpxml.building_construction.average_ceiling_height = 8
  elsif ['base-enclosure-adiabatic-surfaces.xml'].include? hpxml_file
    hpxml.building_construction.residential_facility_type = HPXML::ResidentialTypeApartment
  end
end

def set_hpxml_building_occupancy(hpxml_file, hpxml)
  if ['base-misc-defaults.xml'].include? hpxml_file
    hpxml.building_occupancy.number_of_residents = nil
  else
    hpxml.building_occupancy.number_of_residents = hpxml.building_construction.number_of_bedrooms
  end
end

def set_hpxml_climate_and_risk_zones(hpxml_file, hpxml)
  if ['base.xml'].include? hpxml_file
    hpxml.climate_and_risk_zones.iecc2006 = '5B'
    hpxml.climate_and_risk_zones.weather_station_id = 'WeatherStation'
    hpxml.climate_and_risk_zones.weather_station_name = 'Denver, CO'
    hpxml.climate_and_risk_zones.weather_station_wmo = '725650'
  elsif ['base-location-baltimore-md.xml'].include? hpxml_file
    hpxml.climate_and_risk_zones.iecc2006 = '4A'
    hpxml.climate_and_risk_zones.weather_station_id = 'WeatherStation'
    hpxml.climate_and_risk_zones.weather_station_name = 'Baltimore, MD'
    hpxml.climate_and_risk_zones.weather_station_wmo = '724060'
  elsif ['base-location-dallas-tx.xml'].include? hpxml_file
    hpxml.climate_and_risk_zones.iecc2006 = '3A'
    hpxml.climate_and_risk_zones.weather_station_id = 'WeatherStation'
    hpxml.climate_and_risk_zones.weather_station_name = 'Dallas, TX'
    hpxml.climate_and_risk_zones.weather_station_wmo = '722590'
  elsif ['base-location-duluth-mn.xml'].include? hpxml_file
    hpxml.climate_and_risk_zones.iecc2006 = '7'
    hpxml.climate_and_risk_zones.weather_station_id = 'WeatherStation'
    hpxml.climate_and_risk_zones.weather_station_name = 'Duluth, MN'
    hpxml.climate_and_risk_zones.weather_station_wmo = '727450'
  elsif ['base-location-miami-fl.xml'].include? hpxml_file
    hpxml.climate_and_risk_zones.iecc2006 = '1A'
    hpxml.climate_and_risk_zones.weather_station_id = 'WeatherStation'
    hpxml.climate_and_risk_zones.weather_station_name = 'Miami, FL'
    hpxml.climate_and_risk_zones.weather_station_wmo = '722020'
  elsif ['base-location-epw-filename.xml'].include? hpxml_file
    hpxml.climate_and_risk_zones.weather_station_wmo = nil
    hpxml.climate_and_risk_zones.weather_station_epw_filename = 'USA_CO_Denver.Intl.AP.725650_TMY3.epw'
  elsif ['invalid_files/bad-wmo.xml'].include? hpxml_file
    hpxml.climate_and_risk_zones.weather_station_wmo = '999999'
  end
end

def set_hpxml_air_infiltration_measurements(hpxml_file, hpxml)
  infil_volume = hpxml.building_construction.conditioned_building_volume
  if ['base.xml'].include? hpxml_file
    hpxml.air_infiltration_measurements.add(id: 'InfiltrationMeasurement',
                                            house_pressure: 50,
                                            unit_of_measure: HPXML::UnitsACH,
                                            air_leakage: 3.0)
  elsif ['base-infiltration-ach-natural.xml'].include? hpxml_file
    hpxml.air_infiltration_measurements.clear()
    hpxml.air_infiltration_measurements.add(id: 'InfiltrationMeasurement',
                                            constant_ach_natural: 0.67)
  elsif ['base-enclosure-infil-cfm50.xml'].include? hpxml_file
    hpxml.air_infiltration_measurements.clear()
    hpxml.air_infiltration_measurements.add(id: 'InfiltrationMeasurement',
                                            house_pressure: 50,
                                            unit_of_measure: HPXML::UnitsCFM,
                                            air_leakage: 3.0 / 60.0 * infil_volume)
  end
  if ['base-misc-defaults.xml'].include? hpxml_file
    hpxml.air_infiltration_measurements[0].infiltration_volume = nil
  else
    hpxml.air_infiltration_measurements[0].infiltration_volume = infil_volume
  end
end

def set_hpxml_attics(hpxml_file, hpxml)
  if ['base.xml'].include? hpxml_file
    hpxml.attics.add(id: 'UnventedAttic',
                     attic_type: HPXML::AtticTypeUnvented,
                     within_infiltration_volume: false)
  elsif ['base-atticroof-cathedral.xml'].include? hpxml_file
    hpxml.attics.clear
    hpxml.attics.add(id: 'CathedralCeiling',
                     attic_type: HPXML::AtticTypeCathedral)
  elsif ['base-atticroof-conditioned.xml'].include? hpxml_file
    hpxml.attics.add(id: 'ConditionedAttic',
                     attic_type: HPXML::AtticTypeConditioned)
  elsif ['base-atticroof-flat.xml'].include? hpxml_file
    hpxml.attics.clear
    hpxml.attics.add(id: 'FlatRoof',
                     attic_type: HPXML::AtticTypeFlatRoof)
  elsif ['base-enclosure-adiabatic-surfaces.xml'].include? hpxml_file
    hpxml.attics.clear
  elsif ['base-atticroof-vented.xml'].include? hpxml_file
    hpxml.attics.clear
    hpxml.attics.add(id: 'VentedAttic',
                     attic_type: HPXML::AtticTypeVented,
                     vented_attic_sla: 0.003)
  end
end

def set_hpxml_foundations(hpxml_file, hpxml)
  if ['base.xml'].include? hpxml_file
    hpxml.foundations.add(id: 'ConditionedBasement',
                          foundation_type: HPXML::FoundationTypeBasementConditioned)
  elsif ['base-foundation-vented-crawlspace.xml'].include? hpxml_file
    hpxml.foundations.clear
    hpxml.foundations.add(id: 'VentedCrawlspace',
                          foundation_type: HPXML::FoundationTypeCrawlspaceVented,
                          vented_crawlspace_sla: 0.00667)
  elsif ['base-foundation-unvented-crawlspace.xml'].include? hpxml_file
    hpxml.foundations.clear
    hpxml.foundations.add(id: 'UnventedCrawlspace',
                          foundation_type: HPXML::FoundationTypeCrawlspaceUnvented,
                          within_infiltration_volume: false)
  elsif ['base-foundation-unconditioned-basement.xml'].include? hpxml_file
    hpxml.foundations.clear
    hpxml.foundations.add(id: 'UnconditionedBasement',
                          foundation_type: HPXML::FoundationTypeBasementUnconditioned,
                          unconditioned_basement_thermal_boundary: HPXML::FoundationThermalBoundaryFloor,
                          within_infiltration_volume: false)
  elsif ['base-foundation-unconditioned-basement-wall-insulation.xml'].include? hpxml_file
    hpxml.foundations[0].unconditioned_basement_thermal_boundary = HPXML::FoundationThermalBoundaryWall
  elsif ['base-foundation-multiple.xml'].include? hpxml_file
    hpxml.foundations.add(id: 'UnventedCrawlspace',
                          foundation_type: HPXML::FoundationTypeCrawlspaceUnvented,
                          within_infiltration_volume: false)
  elsif ['base-foundation-ambient.xml'].include? hpxml_file
    hpxml.foundations.clear
    hpxml.foundations.add(id: 'AmbientFoundation',
                          foundation_type: HPXML::FoundationTypeAmbient)
  elsif ['base-foundation-slab.xml'].include? hpxml_file
    hpxml.foundations.clear
    hpxml.foundations.add(id: 'SlabFoundation',
                          foundation_type: HPXML::FoundationTypeSlab)
  end
end

def set_hpxml_roofs(hpxml_file, hpxml)
  if ['base.xml'].include? hpxml_file
    hpxml.roofs.add(id: 'Roof',
                    interior_adjacent_to: HPXML::LocationAtticUnvented,
                    area: 1510,
                    solar_absorptance: 0.7,
                    emittance: 0.92,
                    pitch: 6,
                    radiant_barrier: false,
                    insulation_assembly_r_value: 2.3)
  elsif ['base-atticroof-flat.xml'].include? hpxml_file
    hpxml.roofs.clear()
    hpxml.roofs.add(id: 'Roof',
                    interior_adjacent_to: HPXML::LocationLivingSpace,
                    area: 1350,
                    solar_absorptance: 0.7,
                    emittance: 0.92,
                    pitch: 0,
                    radiant_barrier: false,
                    insulation_assembly_r_value: 25.8)
  elsif ['base-atticroof-conditioned.xml'].include? hpxml_file
    hpxml.roofs.clear()
    hpxml.roofs.add(id: 'RoofCond',
                    interior_adjacent_to: HPXML::LocationLivingSpace,
                    area: 1006,
                    solar_absorptance: 0.7,
                    emittance: 0.92,
                    pitch: 6,
                    radiant_barrier: false,
                    insulation_assembly_r_value: 25.8)
    hpxml.roofs.add(id: 'RoofUncond',
                    interior_adjacent_to: HPXML::LocationAtticUnvented,
                    area: 504,
                    solar_absorptance: 0.7,
                    emittance: 0.92,
                    pitch: 6,
                    radiant_barrier: false,
                    insulation_assembly_r_value: 2.3)
  elsif ['base-atticroof-vented.xml'].include? hpxml_file
    hpxml.roofs[0].interior_adjacent_to = HPXML::LocationAtticVented
  elsif ['base-atticroof-cathedral.xml'].include? hpxml_file
    hpxml.roofs[0].interior_adjacent_to = HPXML::LocationLivingSpace
    hpxml.roofs[0].insulation_assembly_r_value = 25.8
  elsif ['base-enclosure-garage.xml'].include? hpxml_file
    hpxml.roofs.add(id: 'RoofGarage',
                    interior_adjacent_to: HPXML::LocationGarage,
                    area: 670,
                    solar_absorptance: 0.7,
                    emittance: 0.92,
                    pitch: 6,
                    radiant_barrier: false,
                    insulation_assembly_r_value: 2.3)
  elsif ['base-atticroof-unvented-insulated-roof.xml'].include? hpxml_file
    hpxml.roofs[0].insulation_assembly_r_value = 25.8
  elsif ['base-enclosure-adiabatic-surfaces.xml'].include? hpxml_file
    hpxml.roofs.clear()
  elsif ['base-enclosure-split-surfaces.xml'].include? hpxml_file
    for n in 1..hpxml.roofs.size
      hpxml.roofs[n - 1].area /= 10.0
      for i in 2..10
        hpxml.roofs << hpxml.roofs[n - 1].dup
        hpxml.roofs[-1].id += i.to_s
      end
    end
  elsif ['base-atticroof-radiant-barrier.xml'].include? hpxml_file
    hpxml.roofs[0].radiant_barrier = true
  end
end

def set_hpxml_rim_joists(hpxml_file, hpxml)
  if ['base.xml'].include? hpxml_file
    # TODO: Other geometry values (e.g., building volume) assume
    # no rim joists.
    hpxml.rim_joists.add(id: 'RimJoistFoundation',
                         exterior_adjacent_to: HPXML::LocationOutside,
                         interior_adjacent_to: HPXML::LocationBasementConditioned,
                         area: 116,
                         solar_absorptance: 0.7,
                         emittance: 0.92,
                         insulation_assembly_r_value: 23.0)
  elsif ['base-foundation-ambient.xml',
         'base-foundation-slab.xml'].include? hpxml_file
    hpxml.rim_joists.clear()
  elsif ['base-foundation-unconditioned-basement.xml'].include? hpxml_file
    for i in 0..hpxml.rim_joists.size - 1
      hpxml.rim_joists[i].interior_adjacent_to = HPXML::LocationBasementUnconditioned
      hpxml.rim_joists[i].insulation_assembly_r_value = 2.3
    end
  elsif ['base-foundation-unconditioned-basement-wall-insulation.xml'].include? hpxml_file
    for i in 0..hpxml.rim_joists.size - 1
      hpxml.rim_joists[i].insulation_assembly_r_value = 23.0
    end
  elsif ['base-foundation-unvented-crawlspace.xml'].include? hpxml_file
    for i in 0..hpxml.rim_joists.size - 1
      hpxml.rim_joists[i].interior_adjacent_to = HPXML::LocationCrawlspaceUnvented
    end
  elsif ['base-foundation-vented-crawlspace.xml'].include? hpxml_file
    for i in 0..hpxml.rim_joists.size - 1
      hpxml.rim_joists[i].interior_adjacent_to = HPXML::LocationCrawlspaceVented
    end
  elsif ['base-foundation-multiple.xml'].include? hpxml_file
    hpxml.rim_joists[0].exterior_adjacent_to = HPXML::LocationCrawlspaceUnvented
    hpxml.rim_joists.add(id: 'RimJoistCrawlspace',
                         exterior_adjacent_to: HPXML::LocationOutside,
                         interior_adjacent_to: HPXML::LocationCrawlspaceUnvented,
                         area: 81,
                         solar_absorptance: 0.7,
                         emittance: 0.92,
                         insulation_assembly_r_value: 2.3)
  elsif ['base-enclosure-2stories.xml'].include? hpxml_file
    hpxml.rim_joists.add(id: 'RimJoist2ndStory',
                         exterior_adjacent_to: HPXML::LocationOutside,
                         interior_adjacent_to: HPXML::LocationLivingSpace,
                         area: 116,
                         solar_absorptance: 0.7,
                         emittance: 0.92,
                         insulation_assembly_r_value: 23.0)
  elsif ['base-enclosure-split-surfaces.xml'].include? hpxml_file
    for n in 1..hpxml.rim_joists.size
      hpxml.rim_joists[n - 1].area /= 10.0
      for i in 2..10
        hpxml.rim_joists << hpxml.rim_joists[n - 1].dup
        hpxml.rim_joists[-1].id += i.to_s
      end
    end
  end
end

def set_hpxml_walls(hpxml_file, hpxml)
  if ['base.xml'].include? hpxml_file
    hpxml.walls.add(id: 'Wall',
                    exterior_adjacent_to: HPXML::LocationOutside,
                    interior_adjacent_to: HPXML::LocationLivingSpace,
                    wall_type: HPXML::WallTypeWoodStud,
                    area: 1200,
                    solar_absorptance: 0.7,
                    emittance: 0.92,
                    insulation_assembly_r_value: 23)
    hpxml.walls.add(id: 'WallAtticGable',
                    exterior_adjacent_to: HPXML::LocationOutside,
                    interior_adjacent_to: HPXML::LocationAtticUnvented,
                    wall_type: HPXML::WallTypeWoodStud,
                    area: 290,
                    solar_absorptance: 0.7,
                    emittance: 0.92,
                    insulation_assembly_r_value: 4.0)
  elsif ['base-atticroof-flat.xml'].include? hpxml_file
    hpxml.walls.delete_at(1)
  elsif ['base-atticroof-vented.xml'].include? hpxml_file
    hpxml.walls[1].interior_adjacent_to = HPXML::LocationAtticVented
  elsif ['base-atticroof-cathedral.xml'].include? hpxml_file
    hpxml.walls[1].interior_adjacent_to = HPXML::LocationLivingSpace
    hpxml.walls[1].insulation_assembly_r_value = 23.0
  elsif ['base-atticroof-conditioned.xml'].include? hpxml_file
    hpxml.walls.delete_at(1)
    hpxml.walls.add(id: 'WallAtticKneeWall',
                    exterior_adjacent_to: HPXML::LocationAtticUnvented,
                    interior_adjacent_to: HPXML::LocationLivingSpace,
                    wall_type: HPXML::WallTypeWoodStud,
                    area: 316,
                    solar_absorptance: 0.7,
                    emittance: 0.92,
                    insulation_assembly_r_value: 23.0)
    hpxml.walls.add(id: 'WallAtticGableCond',
                    exterior_adjacent_to: HPXML::LocationOutside,
                    interior_adjacent_to: HPXML::LocationLivingSpace,
                    wall_type: HPXML::WallTypeWoodStud,
                    area: 240,
                    solar_absorptance: 0.7,
                    emittance: 0.92,
                    insulation_assembly_r_value: 22.3)
    hpxml.walls.add(id: 'WallAtticGableUncond',
                    exterior_adjacent_to: HPXML::LocationOutside,
                    interior_adjacent_to: HPXML::LocationAtticUnvented,
                    wall_type: HPXML::WallTypeWoodStud,
                    area: 50,
                    solar_absorptance: 0.7,
                    emittance: 0.92,
                    insulation_assembly_r_value: 4.0)
  elsif ['base-enclosure-walltypes.xml'].include? hpxml_file
    walls_map = { HPXML::WallTypeCMU => 12,
                  HPXML::WallTypeDoubleWoodStud => 28.7,
                  HPXML::WallTypeICF => 21,
                  HPXML::WallTypeLog => 7.1,
                  HPXML::WallTypeSIP => 16.1,
                  HPXML::WallTypeConcrete => 1.35,
                  HPXML::WallTypeSteelStud => 8.1,
                  HPXML::WallTypeStone => 5.4,
                  HPXML::WallTypeStrawBale => 58.8,
                  HPXML::WallTypeBrick => 7.9 }
    last_wall = hpxml.walls[-1]
    hpxml.walls.clear
    walls_map.each_with_index do |(wall_type, assembly_r), i|
      hpxml.walls.add(id: "Wall#{i + 1}",
                      exterior_adjacent_to: HPXML::LocationOutside,
                      interior_adjacent_to: HPXML::LocationLivingSpace,
                      wall_type: wall_type,
                      area: 1200 / walls_map.size,
                      solar_absorptance: 0.7,
                      emittance: 0.92,
                      insulation_assembly_r_value: assembly_r)
    end
    hpxml.walls << last_wall
  elsif ['invalid_files/missing-surfaces.xml'].include? hpxml_file
    hpxml.walls.add(id: 'WallGarage',
                    exterior_adjacent_to: HPXML::LocationGarage,
                    interior_adjacent_to: HPXML::LocationLivingSpace,
                    wall_type: HPXML::WallTypeWoodStud,
                    area: 100,
                    solar_absorptance: 0.7,
                    emittance: 0.92,
                    insulation_assembly_r_value: 4)
  elsif ['base-enclosure-2stories.xml'].include? hpxml_file
    hpxml.walls[0].area *= 2.0
  elsif ['base-enclosure-2stories-garage.xml'].include? hpxml_file
    hpxml.walls.clear()
    hpxml.walls.add(id: 'Wall',
                    exterior_adjacent_to: HPXML::LocationOutside,
                    interior_adjacent_to: HPXML::LocationLivingSpace,
                    wall_type: HPXML::WallTypeWoodStud,
                    area: 880,
                    solar_absorptance: 0.7,
                    emittance: 0.92,
                    insulation_assembly_r_value: 23)
    hpxml.walls.add(id: 'WallGarageInterior',
                    exterior_adjacent_to: HPXML::LocationGarage,
                    interior_adjacent_to: HPXML::LocationLivingSpace,
                    wall_type: HPXML::WallTypeWoodStud,
                    area: 320,
                    solar_absorptance: 0.7,
                    emittance: 0.92,
                    insulation_assembly_r_value: 23)
    hpxml.walls.add(id: 'WallGarageExterior',
                    exterior_adjacent_to: HPXML::LocationOutside,
                    interior_adjacent_to: HPXML::LocationGarage,
                    wall_type: HPXML::WallTypeWoodStud,
                    area: 800,
                    solar_absorptance: 0.7,
                    emittance: 0.92,
                    insulation_assembly_r_value: 4)
  elsif ['base-enclosure-garage.xml'].include? hpxml_file
    hpxml.walls.clear()
    hpxml.walls.add(id: 'Wall',
                    exterior_adjacent_to: HPXML::LocationOutside,
                    interior_adjacent_to: HPXML::LocationLivingSpace,
                    wall_type: HPXML::WallTypeWoodStud,
                    area: 960,
                    solar_absorptance: 0.7,
                    emittance: 0.92,
                    insulation_assembly_r_value: 23)
    hpxml.walls.add(id: 'WallGarageInterior',
                    exterior_adjacent_to: HPXML::LocationGarage,
                    interior_adjacent_to: HPXML::LocationLivingSpace,
                    wall_type: HPXML::WallTypeWoodStud,
                    area: 240,
                    solar_absorptance: 0.7,
                    emittance: 0.92,
                    insulation_assembly_r_value: 23)
    hpxml.walls.add(id: 'WallGarageExterior',
                    exterior_adjacent_to: HPXML::LocationOutside,
                    interior_adjacent_to: HPXML::LocationGarage,
                    wall_type: HPXML::WallTypeWoodStud,
                    area: 560,
                    solar_absorptance: 0.7,
                    emittance: 0.92,
                    insulation_assembly_r_value: 4)
  elsif ['base-atticroof-unvented-insulated-roof.xml'].include? hpxml_file
    hpxml.walls[1].insulation_assembly_r_value = 23
  elsif ['base-enclosure-adiabatic-surfaces.xml'].include? hpxml_file
    hpxml.walls.delete_at(1)
    hpxml.walls << hpxml.walls[0].dup
    hpxml.walls[0].area *= 0.35
    hpxml.walls[-1].area *= 0.65
    hpxml.walls[-1].id += 'Adiabatic'
    hpxml.walls[-1].exterior_adjacent_to = HPXML::LocationOtherHousingUnit
    hpxml.walls[-1].insulation_assembly_r_value = 4
  elsif ['base-enclosure-split-surfaces.xml'].include? hpxml_file
    for n in 1..hpxml.walls.size
      hpxml.walls[n - 1].area /= 10.0
      for i in 2..10
        hpxml.walls << hpxml.walls[n - 1].dup
        hpxml.walls[-1].id += i.to_s
      end
    end
  elsif ['invalid_files/duplicate-id.xml'].include? hpxml_file
    hpxml.walls[-1].id = hpxml.walls[0].id
  end
end

def set_hpxml_foundation_walls(hpxml_file, hpxml)
  if ['base.xml'].include? hpxml_file
    hpxml. foundation_walls.add(id: 'FoundationWall',
                                exterior_adjacent_to: HPXML::LocationGround,
                                interior_adjacent_to: HPXML::LocationBasementConditioned,
                                height: 8,
                                area: 1200,
                                thickness: 8,
                                depth_below_grade: 7,
                                insulation_interior_r_value: 0,
                                insulation_interior_distance_to_top: 0,
                                insulation_interior_distance_to_bottom: 0,
                                insulation_exterior_distance_to_top: 0,
                                insulation_exterior_distance_to_bottom: 8,
                                insulation_exterior_r_value: 8.9)
  elsif ['base-foundation-conditioned-basement-wall-interior-insulation.xml'].include? hpxml_file
    hpxml.foundation_walls[0].insulation_interior_distance_to_top = 0
    hpxml.foundation_walls[0].insulation_interior_distance_to_bottom = 8
    hpxml.foundation_walls[0].insulation_interior_r_value = 10
    hpxml.foundation_walls[0].insulation_exterior_distance_to_top = 1
    hpxml.foundation_walls[0].insulation_exterior_distance_to_bottom = 8
  elsif ['base-foundation-unconditioned-basement.xml'].include? hpxml_file
    hpxml.foundation_walls[0].interior_adjacent_to = HPXML::LocationBasementUnconditioned
    hpxml.foundation_walls[0].insulation_exterior_distance_to_bottom = 0
    hpxml.foundation_walls[0].insulation_exterior_r_value = 0
  elsif ['base-foundation-unconditioned-basement-wall-insulation.xml'].include? hpxml_file
    hpxml.foundation_walls[0].insulation_exterior_distance_to_bottom = 4
    hpxml.foundation_walls[0].insulation_exterior_r_value = 8.9
  elsif ['base-foundation-unconditioned-basement-assembly-r.xml'].include? hpxml_file
    hpxml.foundation_walls[0].insulation_exterior_distance_to_top = nil
    hpxml.foundation_walls[0].insulation_exterior_distance_to_bottom = nil
    hpxml.foundation_walls[0].insulation_exterior_r_value = nil
    hpxml.foundation_walls[0].insulation_interior_distance_to_top = nil
    hpxml.foundation_walls[0].insulation_interior_distance_to_bottom = nil
    hpxml.foundation_walls[0].insulation_interior_r_value = nil
    hpxml.foundation_walls[0].insulation_assembly_r_value = 10.69
  elsif ['base-foundation-unconditioned-basement-above-grade.xml'].include? hpxml_file
    hpxml.foundation_walls[0].depth_below_grade = 4
  elsif ['base-foundation-unvented-crawlspace.xml',
         'base-foundation-vented-crawlspace.xml'].include? hpxml_file
    if ['base-foundation-unvented-crawlspace.xml'].include? hpxml_file
      hpxml.foundation_walls[0].interior_adjacent_to = HPXML::LocationCrawlspaceUnvented
    else
      hpxml.foundation_walls[0].interior_adjacent_to = HPXML::LocationCrawlspaceVented
    end
    hpxml.foundation_walls[0].height -= 4
    hpxml.foundation_walls[0].area /= 2.0
    hpxml.foundation_walls[0].depth_below_grade -= 4
    hpxml.foundation_walls[0].insulation_exterior_distance_to_bottom -= 4
  elsif ['base-foundation-multiple.xml'].include? hpxml_file
    hpxml.foundation_walls[0].area = 600
    hpxml.foundation_walls.add(id: 'FoundationWallInterior',
                               exterior_adjacent_to: HPXML::LocationCrawlspaceUnvented,
                               interior_adjacent_to: HPXML::LocationBasementUnconditioned,
                               height: 8,
                               area: 360,
                               thickness: 8,
                               depth_below_grade: 4,
                               insulation_interior_r_value: 0,
                               insulation_interior_distance_to_top: 0,
                               insulation_interior_distance_to_bottom: 0,
                               insulation_exterior_distance_to_top: 0,
                               insulation_exterior_distance_to_bottom: 0,
                               insulation_exterior_r_value: 0)
    hpxml.foundation_walls.add(id: 'FoundationWallCrawlspace',
                               exterior_adjacent_to: HPXML::LocationGround,
                               interior_adjacent_to: HPXML::LocationCrawlspaceUnvented,
                               height: 4,
                               area: 600,
                               thickness: 8,
                               depth_below_grade: 3,
                               insulation_interior_r_value: 0,
                               insulation_interior_distance_to_top: 0,
                               insulation_interior_distance_to_bottom: 0,
                               insulation_exterior_distance_to_top: 0,
                               insulation_exterior_distance_to_bottom: 0,
                               insulation_exterior_r_value: 0)
  elsif ['base-foundation-ambient.xml',
         'base-foundation-slab.xml'].include? hpxml_file
    hpxml.foundation_walls.clear()
  elsif ['base-foundation-walkout-basement.xml'].include? hpxml_file
    hpxml.foundation_walls.clear()
    hpxml.foundation_walls.add(id: 'FoundationWall1',
                               exterior_adjacent_to: HPXML::LocationGround,
                               interior_adjacent_to: HPXML::LocationBasementConditioned,
                               height: 8,
                               area: 480,
                               thickness: 8,
                               depth_below_grade: 7,
                               insulation_interior_r_value: 0,
                               insulation_interior_distance_to_top: 0,
                               insulation_interior_distance_to_bottom: 0,
                               insulation_exterior_distance_to_top: 0,
                               insulation_exterior_distance_to_bottom: 8,
                               insulation_exterior_r_value: 8.9)
    hpxml.foundation_walls.add(id: 'FoundationWall2',
                               exterior_adjacent_to: HPXML::LocationGround,
                               interior_adjacent_to: HPXML::LocationBasementConditioned,
                               height: 4,
                               area: 120,
                               thickness: 8,
                               depth_below_grade: 3,
                               insulation_interior_r_value: 0,
                               insulation_interior_distance_to_top: 0,
                               insulation_interior_distance_to_bottom: 0,
                               insulation_exterior_distance_to_top: 0,
                               insulation_exterior_distance_to_bottom: 4,
                               insulation_exterior_r_value: 8.9)
    hpxml.foundation_walls.add(id: 'FoundationWall3',
                               exterior_adjacent_to: HPXML::LocationGround,
                               interior_adjacent_to: HPXML::LocationBasementConditioned,
                               height: 2,
                               area: 60,
                               thickness: 8,
                               depth_below_grade: 1,
                               insulation_interior_r_value: 0,
                               insulation_interior_distance_to_top: 0,
                               insulation_interior_distance_to_bottom: 0,
                               insulation_exterior_distance_to_top: 0,
                               insulation_exterior_distance_to_bottom: 2,
                               insulation_exterior_r_value: 8.9)
  elsif ['base-foundation-complex.xml'].include? hpxml_file
    hpxml.foundation_walls.clear()
    hpxml.foundation_walls.add(id: 'FoundationWall1',
                               exterior_adjacent_to: HPXML::LocationGround,
                               interior_adjacent_to: HPXML::LocationBasementConditioned,
                               height: 8,
                               area: 160,
                               thickness: 8,
                               depth_below_grade: 7,
                               insulation_interior_r_value: 0,
                               insulation_interior_distance_to_top: 0,
                               insulation_interior_distance_to_bottom: 0,
                               insulation_exterior_distance_to_top: 0,
                               insulation_exterior_distance_to_bottom: 0,
                               insulation_exterior_r_value: 0.0)
    hpxml.foundation_walls.add(id: 'FoundationWall2',
                               exterior_adjacent_to: HPXML::LocationGround,
                               interior_adjacent_to: HPXML::LocationBasementConditioned,
                               height: 8,
                               area: 240,
                               thickness: 8,
                               depth_below_grade: 7,
                               insulation_interior_r_value: 0,
                               insulation_interior_distance_to_top: 0,
                               insulation_interior_distance_to_bottom: 0,
                               insulation_exterior_distance_to_top: 0,
                               insulation_exterior_distance_to_bottom: 8,
                               insulation_exterior_r_value: 8.9)
    hpxml.foundation_walls.add(id: 'FoundationWall3',
                               exterior_adjacent_to: HPXML::LocationGround,
                               interior_adjacent_to: HPXML::LocationBasementConditioned,
                               height: 4,
                               area: 160,
                               thickness: 8,
                               depth_below_grade: 3,
                               insulation_interior_r_value: 0,
                               insulation_interior_distance_to_top: 0,
                               insulation_interior_distance_to_bottom: 0,
                               insulation_exterior_distance_to_top: 0,
                               insulation_exterior_distance_to_bottom: 0,
                               insulation_exterior_r_value: 0.0)
    hpxml.foundation_walls.add(id: 'FoundationWall4',
                               exterior_adjacent_to: HPXML::LocationGround,
                               interior_adjacent_to: HPXML::LocationBasementConditioned,
                               height: 4,
                               area: 120,
                               thickness: 8,
                               depth_below_grade: 3,
                               insulation_interior_r_value: 0,
                               insulation_interior_distance_to_top: 0,
                               insulation_interior_distance_to_bottom: 0,
                               insulation_exterior_distance_to_top: 0,
                               insulation_exterior_distance_to_bottom: 4,
                               insulation_exterior_r_value: 8.9)
    hpxml.foundation_walls.add(id: 'FoundationWall5',
                               exterior_adjacent_to: HPXML::LocationGround,
                               interior_adjacent_to: HPXML::LocationBasementConditioned,
                               height: 4,
                               area: 80,
                               thickness: 8,
                               depth_below_grade: 3,
                               insulation_interior_r_value: 0,
                               insulation_interior_distance_to_top: 0,
                               insulation_interior_distance_to_bottom: 0,
                               insulation_exterior_distance_to_top: 0,
                               insulation_exterior_distance_to_bottom: 4,
                               insulation_exterior_r_value: 8.9)
  elsif ['base-enclosure-split-surfaces.xml'].include? hpxml_file
    for n in 1..hpxml.foundation_walls.size
      hpxml.foundation_walls[n - 1].area /= 10.0
      for i in 2..10
        hpxml.foundation_walls << hpxml.foundation_walls[n - 1].dup
        hpxml.foundation_walls[-1].id += i.to_s
      end
    end
  elsif ['invalid_files/mismatched-slab-and-foundation-wall.xml'].include? hpxml_file
    hpxml.foundation_walls << hpxml.foundation_walls[0].dup
    hpxml.foundation_walls[1].id = 'FoundationWall2'
    hpxml.foundation_walls[1].interior_adjacent_to = HPXML::LocationGarage
  end
end

def set_hpxml_frame_floors(hpxml_file, hpxml)
  if ['base.xml'].include? hpxml_file
    hpxml.frame_floors.add(id: 'FloorBelowAttic',
                           exterior_adjacent_to: HPXML::LocationAtticUnvented,
                           interior_adjacent_to: HPXML::LocationLivingSpace,
                           area: 1350,
                           insulation_assembly_r_value: 39.3)
  elsif ['base-atticroof-flat.xml',
         'base-atticroof-cathedral.xml'].include? hpxml_file
    hpxml.frame_floors.delete_at(0)
  elsif ['base-atticroof-vented.xml'].include? hpxml_file
    hpxml.frame_floors[0].exterior_adjacent_to = HPXML::LocationAtticVented
  elsif ['base-atticroof-conditioned.xml'].include? hpxml_file
    hpxml.frame_floors[0].area = 450
  elsif ['base-enclosure-garage.xml'].include? hpxml_file
    hpxml.frame_floors.add(id: 'FloorBetweenAtticGarage',
                           exterior_adjacent_to: HPXML::LocationAtticUnvented,
                           interior_adjacent_to: HPXML::LocationGarage,
                           area: 600,
                           insulation_assembly_r_value: 2.1)
  elsif ['base-foundation-ambient.xml'].include? hpxml_file
    hpxml.frame_floors.add(id: 'FloorAboveAmbient',
                           exterior_adjacent_to: HPXML::LocationOutside,
                           interior_adjacent_to: HPXML::LocationLivingSpace,
                           area: 1350,
                           insulation_assembly_r_value: 18.7)
  elsif ['base-foundation-unconditioned-basement.xml'].include? hpxml_file
    hpxml.frame_floors.add(id: 'FloorAboveUncondBasement',
                           exterior_adjacent_to: HPXML::LocationBasementUnconditioned,
                           interior_adjacent_to: HPXML::LocationLivingSpace,
                           area: 1350,
                           insulation_assembly_r_value: 18.7)
  elsif ['base-foundation-unconditioned-basement-wall-insulation.xml'].include? hpxml_file
    hpxml.frame_floors[1].insulation_assembly_r_value = 2.1
  elsif ['base-foundation-unvented-crawlspace.xml'].include? hpxml_file
    hpxml.frame_floors.add(id: 'FloorAboveUnventedCrawl',
                           exterior_adjacent_to: HPXML::LocationCrawlspaceUnvented,
                           interior_adjacent_to: HPXML::LocationLivingSpace,
                           area: 1350,
                           insulation_assembly_r_value: 18.7)
  elsif ['base-foundation-vented-crawlspace.xml'].include? hpxml_file
    hpxml.frame_floors.add(id: 'FloorAboveVentedCrawl',
                           exterior_adjacent_to: HPXML::LocationCrawlspaceVented,
                           interior_adjacent_to: HPXML::LocationLivingSpace,
                           area: 1350,
                           insulation_assembly_r_value: 18.7)
  elsif ['base-foundation-multiple.xml'].include? hpxml_file
    hpxml.frame_floors[1].area = 675
    hpxml.frame_floors.add(id: 'FloorAboveUnventedCrawlspace',
                           exterior_adjacent_to: HPXML::LocationCrawlspaceUnvented,
                           interior_adjacent_to: HPXML::LocationLivingSpace,
                           area: 675,
                           insulation_assembly_r_value: 18.7)
  elsif ['base-enclosure-2stories-garage.xml'].include? hpxml_file
    hpxml.frame_floors.add(id: 'FloorAboveGarage',
                           exterior_adjacent_to: HPXML::LocationGarage,
                           interior_adjacent_to: HPXML::LocationLivingSpace,
                           area: 400,
                           insulation_assembly_r_value: 18.7)
  elsif ['base-atticroof-unvented-insulated-roof.xml'].include? hpxml_file
    hpxml.frame_floors[0].insulation_assembly_r_value = 2.1
  elsif ['base-enclosure-adiabatic-surfaces.xml'].include? hpxml_file
    hpxml.frame_floors.clear()
    hpxml.frame_floors.add(id: 'FloorAboveAdiabatic',
                           exterior_adjacent_to: HPXML::LocationOtherHousingUnitBelow,
                           interior_adjacent_to: HPXML::LocationLivingSpace,
                           area: 1350,
                           insulation_assembly_r_value: 2.1)
    hpxml.frame_floors.add(id: 'FloorBelowAdiabatic',
                           exterior_adjacent_to: HPXML::LocationOtherHousingUnitAbove,
                           interior_adjacent_to: HPXML::LocationLivingSpace,
                           area: 1350,
                           insulation_assembly_r_value: 2.1)
  elsif ['base-enclosure-split-surfaces.xml'].include? hpxml_file
    for n in 1..hpxml.frame_floors.size
      hpxml.frame_floors[n - 1].area /= 10.0
      for i in 2..10
        hpxml.frame_floors << hpxml.frame_floors[n - 1].dup
        hpxml.frame_floors[-1].id += i.to_s
      end
    end
  end
end

def set_hpxml_slabs(hpxml_file, hpxml)
  if ['base.xml'].include? hpxml_file
    hpxml.slabs.add(id: 'Slab',
                    interior_adjacent_to: HPXML::LocationBasementConditioned,
                    area: 1350,
                    thickness: 4,
                    exposed_perimeter: 150,
                    perimeter_insulation_depth: 0,
                    under_slab_insulation_width: 0,
                    perimeter_insulation_r_value: 0,
                    under_slab_insulation_r_value: 0,
                    carpet_fraction: 0,
                    carpet_r_value: 0)
  elsif ['base-foundation-unconditioned-basement.xml'].include? hpxml_file
    hpxml.slabs[0].interior_adjacent_to = HPXML::LocationBasementUnconditioned
  elsif ['base-foundation-conditioned-basement-slab-insulation.xml'].include? hpxml_file
    hpxml.slabs[0].under_slab_insulation_width = 4
    hpxml.slabs[0].under_slab_insulation_r_value = 10
  elsif ['base-foundation-slab.xml'].include? hpxml_file
    hpxml.slabs[0].interior_adjacent_to = HPXML::LocationLivingSpace
    hpxml.slabs[0].under_slab_insulation_width = nil
    hpxml.slabs[0].under_slab_insulation_spans_entire_slab = true
    hpxml.slabs[0].depth_below_grade = 0
    hpxml.slabs[0].under_slab_insulation_r_value = 5
    hpxml.slabs[0].carpet_fraction = 1
    hpxml.slabs[0].carpet_r_value = 2.5
  elsif ['base-foundation-unvented-crawlspace.xml',
         'base-foundation-vented-crawlspace.xml'].include? hpxml_file
    if ['base-foundation-unvented-crawlspace.xml'].include? hpxml_file
      hpxml.slabs[0].interior_adjacent_to = HPXML::LocationCrawlspaceUnvented
    else
      hpxml.slabs[0].interior_adjacent_to = HPXML::LocationCrawlspaceVented
    end
    hpxml.slabs[0].thickness = 0
    hpxml.slabs[0].carpet_r_value = 2.5
  elsif ['base-foundation-multiple.xml'].include? hpxml_file
    hpxml.slabs[0].area = 675
    hpxml.slabs[0].exposed_perimeter = 75
    hpxml.slabs.add(id: 'SlabUnderCrawlspace',
                    interior_adjacent_to: HPXML::LocationCrawlspaceUnvented,
                    area: 675,
                    thickness: 0,
                    exposed_perimeter: 75,
                    perimeter_insulation_depth: 0,
                    under_slab_insulation_width: 0,
                    perimeter_insulation_r_value: 0,
                    under_slab_insulation_r_value: 0,
                    carpet_fraction: 0,
                    carpet_r_value: 0)
  elsif ['base-foundation-ambient.xml'].include? hpxml_file
    hpxml.slabs.clear()
  elsif ['base-enclosure-2stories-garage.xml'].include? hpxml_file
    hpxml.slabs[0].area -= 400
    hpxml.slabs[0].exposed_perimeter -= 40
    hpxml.slabs.add(id: 'SlabUnderGarage',
                    interior_adjacent_to: HPXML::LocationGarage,
                    area: 400,
                    thickness: 4,
                    exposed_perimeter: 40,
                    perimeter_insulation_depth: 0,
                    under_slab_insulation_width: 0,
                    depth_below_grade: 0,
                    perimeter_insulation_r_value: 0,
                    under_slab_insulation_r_value: 0,
                    carpet_fraction: 0,
                    carpet_r_value: 0)
  elsif ['base-enclosure-garage.xml'].include? hpxml_file
    hpxml.slabs[0].exposed_perimeter -= 30
    hpxml.slabs.add(id: 'SlabUnderGarage',
                    interior_adjacent_to: HPXML::LocationGarage,
                    area: 600,
                    thickness: 4,
                    exposed_perimeter: 70,
                    perimeter_insulation_depth: 0,
                    under_slab_insulation_width: 0,
                    depth_below_grade: 0,
                    perimeter_insulation_r_value: 0,
                    under_slab_insulation_r_value: 0,
                    carpet_fraction: 0,
                    carpet_r_value: 0)
  elsif ['base-foundation-complex.xml'].include? hpxml_file
    hpxml.slabs.clear()
    hpxml.slabs.add(id: 'Slab1',
                    interior_adjacent_to: HPXML::LocationBasementConditioned,
                    area: 675,
                    thickness: 4,
                    exposed_perimeter: 75,
                    perimeter_insulation_depth: 0,
                    under_slab_insulation_width: 0,
                    perimeter_insulation_r_value: 0,
                    under_slab_insulation_r_value: 0,
                    carpet_fraction: 0,
                    carpet_r_value: 0)
    hpxml.slabs.add(id: 'Slab2',
                    interior_adjacent_to: HPXML::LocationBasementConditioned,
                    area: 405,
                    thickness: 4,
                    exposed_perimeter: 45,
                    perimeter_insulation_depth: 1,
                    under_slab_insulation_width: 0,
                    perimeter_insulation_r_value: 5,
                    under_slab_insulation_r_value: 0,
                    carpet_fraction: 0,
                    carpet_r_value: 0)
    hpxml.slabs.add(id: 'Slab3',
                    interior_adjacent_to: HPXML::LocationBasementConditioned,
                    area: 270,
                    thickness: 4,
                    exposed_perimeter: 30,
                    perimeter_insulation_depth: 1,
                    under_slab_insulation_width: 0,
                    perimeter_insulation_r_value: 5,
                    under_slab_insulation_r_value: 0,
                    carpet_fraction: 0,
                    carpet_r_value: 0)
  elsif ['base-enclosure-split-surfaces.xml'].include? hpxml_file
    for n in 1..hpxml.slabs.size
      hpxml.slabs[n - 1].area /= 10.0
      hpxml.slabs[n - 1].exposed_perimeter /= 10.0
      for i in 2..10
        hpxml.slabs << hpxml.slabs[n - 1].dup
        hpxml.slabs[-1].id += i.to_s
      end
    end
  elsif ['invalid_files/mismatched-slab-and-foundation-wall.xml'].include? hpxml_file
    hpxml.slabs[0].interior_adjacent_to = HPXML::LocationBasementUnconditioned
    hpxml.slabs[0].depth_below_grade = 7.0
  elsif ['invalid_files/slab-zero-exposed-perimeter.xml'].include? hpxml_file
    hpxml.slabs[0].exposed_perimeter = 0
  end
end

def set_hpxml_windows(hpxml_file, hpxml)
  if ['base.xml'].include? hpxml_file
    hpxml.windows.add(id: 'WindowNorth',
                      area: 108,
                      azimuth: 0,
                      ufactor: 0.33,
                      shgc: 0.45,
                      fraction_operable: 0.33,
                      interior_shading_factor_summer: 0.7,
                      interior_shading_factor_winter: 0.85,
                      wall_idref: 'Wall')
    hpxml.windows.add(id: 'WindowSouth',
                      area: 108,
                      azimuth: 180,
                      ufactor: 0.33,
                      shgc: 0.45,
                      fraction_operable: 0.33,
                      interior_shading_factor_summer: 0.7,
                      interior_shading_factor_winter: 0.85,
                      wall_idref: 'Wall')
    hpxml.windows.add(id: 'WindowEast',
                      area: 72,
                      azimuth: 90,
                      ufactor: 0.33,
                      shgc: 0.45,
                      fraction_operable: 0.33,
                      interior_shading_factor_summer: 0.7,
                      interior_shading_factor_winter: 0.85,
                      wall_idref: 'Wall')
    hpxml.windows.add(id: 'WindowWest',
                      area: 72,
                      azimuth: 270,
                      ufactor: 0.33,
                      shgc: 0.45,
                      fraction_operable: 0.33,
                      interior_shading_factor_summer: 0.7,
                      interior_shading_factor_winter: 0.85,
                      wall_idref: 'Wall')
  elsif ['base-enclosure-overhangs.xml'].include? hpxml_file
    hpxml.windows[0].overhangs_depth = 2.5
    hpxml.windows[0].overhangs_distance_to_top_of_window = 0
    hpxml.windows[0].overhangs_distance_to_bottom_of_window = 4
    hpxml.windows[2].overhangs_depth = 1.5
    hpxml.windows[2].overhangs_distance_to_top_of_window = 2
    hpxml.windows[2].overhangs_distance_to_bottom_of_window = 6
    hpxml.windows[3].overhangs_depth = 1.5
    hpxml.windows[3].overhangs_distance_to_top_of_window = 2
    hpxml.windows[3].overhangs_distance_to_bottom_of_window = 7
  elsif ['base-enclosure-windows-interior-shading.xml'].include? hpxml_file
    hpxml.windows[1].interior_shading_factor_summer = 0.01
    hpxml.windows[1].interior_shading_factor_winter = 0.99
    hpxml.windows[2].interior_shading_factor_summer = 0.0
    hpxml.windows[2].interior_shading_factor_winter = 0.5
    hpxml.windows[3].interior_shading_factor_summer = 1.0
    hpxml.windows[3].interior_shading_factor_winter = 1.0
  elsif ['invalid_files/invalid-window-interior-shading.xml'].include? hpxml_file
    hpxml.windows[0].interior_shading_factor_summer = 0.85
    hpxml.windows[0].interior_shading_factor_winter = 0.7
  elsif ['base-enclosure-windows-none.xml'].include? hpxml_file
    hpxml.windows.clear()
  elsif ['invalid_files/net-area-negative-wall.xml'].include? hpxml_file
    hpxml.windows[0].area = 1000
  elsif ['base-atticroof-conditioned.xml'].include? hpxml_file
    hpxml.windows[0].area = 108
    hpxml.windows[1].area = 108
    hpxml.windows[2].area = 108
    hpxml.windows[3].area = 108
    hpxml.windows.add(id: 'AtticGableWindowEast',
                      area: 12,
                      azimuth: 90,
                      ufactor: 0.33,
                      shgc: 0.45,
                      fraction_operable: 0.0,
                      wall_idref: 'WallAtticGableCond')
    hpxml.windows.add(id: 'AtticGableWindowWest',
                      area: 62,
                      azimuth: 270,
                      ufactor: 0.3,
                      shgc: 0.45,
                      fraction_operable: 0.0,
                      wall_idref: 'WallAtticGableCond')
  elsif ['base-atticroof-cathedral.xml'].include? hpxml_file
    hpxml.windows[0].area = 108
    hpxml.windows[1].area = 108
    hpxml.windows[2].area = 108
    hpxml.windows[3].area = 108
    hpxml.windows.add(id: 'AtticGableWindowEast',
                      area: 12,
                      azimuth: 90,
                      ufactor: 0.33,
                      shgc: 0.45,
                      fraction_operable: 0.0,
                      wall_idref: 'WallAtticGable')
    hpxml.windows.add(id: 'AtticGableWindowWest',
                      area: 12,
                      azimuth: 270,
                      ufactor: 0.33,
                      shgc: 0.45,
                      fraction_operable: 0.0,
                      wall_idref: 'WallAtticGable')
  elsif ['base-enclosure-garage.xml'].include? hpxml_file
    hpxml.windows.delete_at(2)
    hpxml.windows.add(id: 'GarageWindowEast',
                      area: 12,
                      azimuth: 90,
                      ufactor: 0.33,
                      shgc: 0.45,
                      fraction_operable: 0.0,
                      wall_idref: 'WallGarageExterior')
  elsif ['base-enclosure-2stories.xml'].include? hpxml_file
    hpxml.windows[0].area = 216
    hpxml.windows[1].area = 216
    hpxml.windows[2].area = 144
    hpxml.windows[3].area = 144
  elsif ['base-enclosure-2stories-garage'].include? hpxml_file
    hpxml.windows[0].area = 168
    hpxml.windows[1].area = 216
    hpxml.windows[2].area = 144
    hpxml.windows[3].area = 96
  elsif ['base-foundation-unconditioned-basement-above-grade.xml'].include? hpxml_file
    hpxml.windows.add(id: 'FoundationWindowNorth',
                      area: 20,
                      azimuth: 0,
                      ufactor: 0.33,
                      shgc: 0.45,
                      fraction_operable: 0.0,
                      wall_idref: 'FoundationWall')
    hpxml.windows.add(id: 'FoundationWindowSouth',
                      area: 20,
                      azimuth: 180,
                      ufactor: 0.33,
                      shgc: 0.45,
                      fraction_operable: 0.0,
                      wall_idref: 'FoundationWall')
    hpxml.windows.add(id: 'FoundationWindowEast',
                      area: 10,
                      azimuth: 90,
                      ufactor: 0.33,
                      shgc: 0.45,
                      fraction_operable: 0.0,
                      wall_idref: 'FoundationWall')
    hpxml.windows.add(id: 'FoundationWindowWest',
                      area: 10,
                      azimuth: 270,
                      ufactor: 0.33,
                      shgc: 0.45,
                      fraction_operable: 0.0,
                      wall_idref: 'FoundationWall')
  elsif ['base-enclosure-adiabatic-surfaces.xml'].include? hpxml_file
    hpxml.windows.each do |window|
      window.area *= 0.35
    end
  elsif ['invalid_files/unattached-window.xml'].include? hpxml_file
    hpxml.windows[0].wall_idref = 'foobar'
  elsif ['base-enclosure-split-surfaces.xml'].include? hpxml_file
    area_adjustments = []
    for n in 1..hpxml.windows.size
      hpxml.windows[n - 1].area /= 10.0
      for i in 2..10
        hpxml.windows << hpxml.windows[n - 1].dup
        hpxml.windows[-1].id += i.to_s
        hpxml.windows[-1].wall_idref += i.to_s
      end
    end
  elsif ['base-foundation-walkout-basement.xml'].include? hpxml_file
    hpxml.windows.add(id: 'FoundationWindow',
                      area: 20,
                      azimuth: 0,
                      ufactor: 0.33,
                      shgc: 0.45,
                      fraction_operable: 0.0,
                      wall_idref: 'FoundationWall3')
  elsif ['invalid_files/invalid-window-height.xml'].include? hpxml_file
    hpxml.windows[2].overhangs_distance_to_bottom_of_window = hpxml.windows[2].overhangs_distance_to_top_of_window
  elsif ['base-enclosure-walltypes.xml'].include? hpxml_file
    hpxml.windows.clear
    hpxml.windows.add(id: 'WindowNorth',
                      area: 108 / 8,
                      azimuth: 0,
                      ufactor: 0.33,
                      shgc: 0.45,
                      fraction_operable: 0.33,
                      wall_idref: 'Wall1')
    hpxml.windows.add(id: 'WindowSouth',
                      area: 108 / 8,
                      azimuth: 180,
                      ufactor: 0.33,
                      shgc: 0.45,
                      fraction_operable: 0.33,
                      wall_idref: 'Wall2')
    hpxml.windows.add(id: 'WindowEast',
                      area: 72 / 8,
                      azimuth: 90,
                      ufactor: 0.33,
                      shgc: 0.45,
                      fraction_operable: 0.33,
                      wall_idref: 'Wall3')
    hpxml.windows.add(id: 'WindowWest',
                      area: 72 / 8,
                      azimuth: 270,
                      ufactor: 0.33,
                      shgc: 0.45,
                      fraction_operable: 0.33,
                      wall_idref: 'Wall4')
  elsif ['base-misc-defaults.xml'].include? hpxml_file
    hpxml.windows.each do |window|
      window.interior_shading_factor_summer = nil
      window.interior_shading_factor_winter = nil
      window.fraction_operable = nil
    end
  end
end

def set_hpxml_skylights(hpxml_file, hpxml)
  if ['base-enclosure-skylights.xml'].include? hpxml_file
    hpxml.skylights.add(id: 'SkylightNorth',
                        area: 45,
                        azimuth: 0,
                        ufactor: 0.33,
                        shgc: 0.45,
                        roof_idref: 'Roof')
    hpxml.skylights.add(id: 'SkylightSouth',
                        area: 45,
                        azimuth: 180,
                        ufactor: 0.35,
                        shgc: 0.47,
                        roof_idref: 'Roof')
  elsif ['invalid_files/net-area-negative-roof.xml'].include? hpxml_file
    hpxml.skylights[0].area = 4000
  elsif ['invalid_files/unattached-skylight.xml'].include? hpxml_file
    hpxml.skylights[0].roof_idref = 'foobar'
  elsif ['base-enclosure-split-surfaces.xml'].include? hpxml_file
    for n in 1..hpxml.skylights.size
      hpxml.skylights[n - 1].area /= 10.0
      for i in 2..10
        hpxml.skylights << hpxml.skylights[n - 1].dup
        hpxml.skylights[-1].id += i.to_s
        hpxml.skylights[-1].roof_idref += i.to_s if i % 2 == 0
      end
    end
  end
end

def set_hpxml_doors(hpxml_file, hpxml)
  if ['base.xml'].include? hpxml_file
    hpxml.doors.add(id: 'DoorNorth',
                    wall_idref: 'Wall',
                    area: 40,
                    azimuth: 0,
                    r_value: 4.4)
    hpxml.doors.add(id: 'DoorSouth',
                    wall_idref: 'Wall',
                    area: 40,
                    azimuth: 180,
                    r_value: 4.4)
  elsif ['base-enclosure-garage.xml',
         'base-enclosure-2stories-garage.xml'].include? hpxml_file
    hpxml.doors.add(id: 'GarageDoorSouth',
                    wall_idref: 'WallGarageExterior',
                    area: 70,
                    azimuth: 180,
                    r_value: 4.4)
  elsif ['invalid_files/unattached-door.xml'].include? hpxml_file
    hpxml.doors[0].wall_idref = 'foobar'
  elsif ['base-enclosure-split-surfaces.xml'].include? hpxml_file
    area_adjustments = []
    for n in 1..hpxml.doors.size
      hpxml.doors[n - 1].area /= 10.0
      for i in 2..10
        hpxml.doors << hpxml.doors[n - 1].dup
        hpxml.doors[-1].id += i.to_s
        hpxml.doors[-1].wall_idref += i.to_s
      end
    end
  elsif ['base-enclosure-walltypes.xml'].include? hpxml_file
    hpxml.doors.clear
    hpxml.doors.add(id: 'DoorNorth',
                    wall_idref: 'Wall9',
                    area: 40,
                    azimuth: 0,
                    r_value: 4.4)
    hpxml.doors.add(id: 'DoorSouth',
                    wall_idref: 'Wall10',
                    area: 40,
                    azimuth: 180,
                    r_value: 4.4)
  end
end

def set_hpxml_heating_systems(hpxml_file, hpxml)
  if ['base.xml'].include? hpxml_file
    hpxml.heating_systems.add(id: 'HeatingSystem',
                              distribution_system_idref: 'HVACDistribution',
                              heating_system_type: HPXML::HVACTypeFurnace,
                              heating_system_fuel: HPXML::FuelTypeNaturalGas,
                              heating_capacity: 64000,
                              heating_efficiency_afue: 0.92,
                              fraction_heat_load_served: 1)
  elsif ['base-hvac-air-to-air-heat-pump-1-speed.xml',
         'base-hvac-air-to-air-heat-pump-2-speed.xml',
         'base-hvac-air-to-air-heat-pump-var-speed.xml',
         'base-hvac-central-ac-only-1-speed.xml',
         'base-hvac-central-ac-only-2-speed.xml',
         'base-hvac-central-ac-only-var-speed.xml',
         'base-hvac-evap-cooler-only.xml',
         'base-hvac-evap-cooler-only-ducted.xml',
         'base-hvac-ground-to-air-heat-pump.xml',
         'base-hvac-mini-split-heat-pump-ducted.xml',
         'base-hvac-mini-split-heat-pump-ductless-no-backup.xml',
         'base-hvac-ideal-air.xml',
         'base-hvac-none.xml',
         'base-hvac-room-ac-only.xml',
         'invalid_files/orphaned-hvac-distribution.xml'].include? hpxml_file
    hpxml.heating_systems.clear()
  elsif ['base-hvac-boiler-elec-only.xml'].include? hpxml_file
    hpxml.heating_systems[0].heating_system_type = HPXML::HVACTypeBoiler
    hpxml.heating_systems[0].heating_system_fuel = HPXML::FuelTypeElectricity
    hpxml.heating_systems[0].heating_efficiency_afue = 1
  elsif ['base-hvac-boiler-gas-central-ac-1-speed.xml',
         'base-hvac-boiler-gas-only.xml'].include? hpxml_file
    hpxml.heating_systems[0].heating_system_type = HPXML::HVACTypeBoiler
    hpxml.heating_systems[0].electric_auxiliary_energy = 200
  elsif ['base-hvac-boiler-oil-only.xml'].include? hpxml_file
    hpxml.heating_systems[0].heating_system_type = HPXML::HVACTypeBoiler
    hpxml.heating_systems[0].heating_system_fuel = HPXML::FuelTypeOil
  elsif ['base-hvac-boiler-propane-only.xml'].include? hpxml_file
    hpxml.heating_systems[0].heating_system_type = HPXML::HVACTypeBoiler
    hpxml.heating_systems[0].heating_system_fuel = HPXML::FuelTypePropane
  elsif ['base-hvac-boiler-wood-only.xml'].include? hpxml_file
    hpxml.heating_systems[0].heating_system_type = HPXML::HVACTypeBoiler
    hpxml.heating_systems[0].heating_system_fuel = HPXML::FuelTypeWood
  elsif ['base-hvac-elec-resistance-only.xml'].include? hpxml_file
    hpxml.heating_systems[0].distribution_system_idref = nil
    hpxml.heating_systems[0].heating_system_type = HPXML::HVACTypeElectricResistance
    hpxml.heating_systems[0].heating_system_fuel = HPXML::FuelTypeElectricity
    hpxml.heating_systems[0].heating_efficiency_afue = nil
    hpxml.heating_systems[0].heating_efficiency_percent = 1
  elsif ['base-hvac-furnace-elec-only.xml'].include? hpxml_file
    hpxml.heating_systems[0].heating_system_fuel = HPXML::FuelTypeElectricity
    hpxml.heating_systems[0].heating_efficiency_afue = 1
  elsif ['base-hvac-furnace-gas-only.xml'].include? hpxml_file
    hpxml.heating_systems[0].electric_auxiliary_energy = 700
  elsif ['base-hvac-furnace-gas-only-no-eae.xml',
         'base-hvac-boiler-gas-only-no-eae.xml',
         'base-hvac-stove-oil-only-no-eae.xml',
         'base-hvac-wall-furnace-propane-only-no-eae.xml'].include? hpxml_file
    hpxml.heating_systems[0].electric_auxiliary_energy = nil
  elsif ['base-hvac-furnace-oil-only.xml'].include? hpxml_file
    hpxml.heating_systems[0].heating_system_fuel = HPXML::FuelTypeOil
  elsif ['base-hvac-furnace-propane-only.xml'].include? hpxml_file
    hpxml.heating_systems[0].heating_system_fuel = HPXML::FuelTypePropane
  elsif ['base-hvac-furnace-wood-only.xml'].include? hpxml_file
    hpxml.heating_systems[0].heating_system_fuel = HPXML::FuelTypeWood
  elsif ['base-hvac-multiple.xml'].include? hpxml_file
    hpxml.heating_systems[0].heating_system_type = HPXML::HVACTypeBoiler
    hpxml.heating_systems[0].heating_system_fuel = HPXML::FuelTypeElectricity
    hpxml.heating_systems[0].heating_efficiency_afue = 1
    hpxml.heating_systems[0].fraction_heat_load_served = 0.1
    hpxml.heating_systems[0].heating_capacity *= 0.1
    hpxml.heating_systems.add(id: 'HeatingSystem2',
                              distribution_system_idref: 'HVACDistribution2',
                              heating_system_type: HPXML::HVACTypeBoiler,
                              heating_system_fuel: HPXML::FuelTypeNaturalGas,
                              heating_capacity: 6400,
                              heating_efficiency_afue: 0.92,
                              fraction_heat_load_served: 0.1,
                              electric_auxiliary_energy: 200)
    hpxml.heating_systems.add(id: 'HeatingSystem3',
                              heating_system_type: HPXML::HVACTypeElectricResistance,
                              heating_system_fuel: HPXML::FuelTypeElectricity,
                              heating_capacity: 6400,
                              heating_efficiency_percent: 1,
                              fraction_heat_load_served: 0.1)
    hpxml.heating_systems.add(id: 'HeatingSystem4',
                              distribution_system_idref: 'HVACDistribution3',
                              heating_system_type: HPXML::HVACTypeFurnace,
                              heating_system_fuel: HPXML::FuelTypeElectricity,
                              heating_capacity: 6400,
                              heating_efficiency_afue: 1,
                              fraction_heat_load_served: 0.1)
    hpxml.heating_systems.add(id: 'HeatingSystem5',
                              distribution_system_idref: 'HVACDistribution4',
                              heating_system_type: HPXML::HVACTypeFurnace,
                              heating_system_fuel: HPXML::FuelTypeNaturalGas,
                              heating_capacity: 6400,
                              heating_efficiency_afue: 0.92,
                              fraction_heat_load_served: 0.1,
                              electric_auxiliary_energy: 700)
    hpxml.heating_systems.add(id: 'HeatingSystem6',
                              heating_system_type: HPXML::HVACTypeStove,
                              heating_system_fuel: HPXML::FuelTypeOil,
                              heating_capacity: 6400,
                              heating_efficiency_percent: 0.8,
                              fraction_heat_load_served: 0.1,
                              electric_auxiliary_energy: 200)
    hpxml.heating_systems.add(id: 'HeatingSystem7',
                              heating_system_type: HPXML::HVACTypeWallFurnace,
                              heating_system_fuel: HPXML::FuelTypePropane,
                              heating_capacity: 6400,
                              heating_efficiency_afue: 0.8,
                              fraction_heat_load_served: 0.1,
                              electric_auxiliary_energy: 200)
  elsif ['invalid_files/hvac-frac-load-served.xml'].include? hpxml_file
    hpxml.heating_systems[0].fraction_heat_load_served += 0.1
  elsif ['base-hvac-portable-heater-electric-only.xml'].include? hpxml_file
    hpxml.heating_systems[0].distribution_system_idref = nil
    hpxml.heating_systems[0].heating_system_type = HPXML::HVACTypePortableHeater
    hpxml.heating_systems[0].heating_system_fuel = HPXML::FuelTypeElectricity
    hpxml.heating_systems[0].heating_efficiency_afue = nil
    hpxml.heating_systems[0].heating_efficiency_percent = 1.0
  elsif ['base-hvac-stove-oil-only.xml'].include? hpxml_file
    hpxml.heating_systems[0].distribution_system_idref = nil
    hpxml.heating_systems[0].heating_system_type = HPXML::HVACTypeStove
    hpxml.heating_systems[0].heating_system_fuel = HPXML::FuelTypeOil
    hpxml.heating_systems[0].heating_efficiency_afue = nil
    hpxml.heating_systems[0].heating_efficiency_percent = 0.8
    hpxml.heating_systems[0].electric_auxiliary_energy = 200
  elsif ['base-hvac-stove-wood-only.xml'].include? hpxml_file
    hpxml.heating_systems[0].distribution_system_idref = nil
    hpxml.heating_systems[0].heating_system_type = HPXML::HVACTypeStove
    hpxml.heating_systems[0].heating_system_fuel = HPXML::FuelTypeWood
    hpxml.heating_systems[0].heating_efficiency_afue = nil
    hpxml.heating_systems[0].heating_efficiency_percent = 0.8
    hpxml.heating_systems[0].electric_auxiliary_energy = 200
  elsif ['base-hvac-stove-wood-pellets-only.xml'].include? hpxml_file
    hpxml.heating_systems[0].heating_system_fuel = HPXML::FuelTypeWoodPellets
  elsif ['base-hvac-wall-furnace-elec-only.xml'].include? hpxml_file
    hpxml.heating_systems[0].distribution_system_idref = nil
    hpxml.heating_systems[0].heating_system_type = HPXML::HVACTypeWallFurnace
    hpxml.heating_systems[0].heating_system_fuel = HPXML::FuelTypeElectricity
    hpxml.heating_systems[0].heating_efficiency_afue = 1.0
    hpxml.heating_systems[0].electric_auxiliary_energy = 200
  elsif ['base-hvac-wall-furnace-propane-only.xml'].include? hpxml_file
    hpxml.heating_systems[0].distribution_system_idref = nil
    hpxml.heating_systems[0].heating_system_type = HPXML::HVACTypeWallFurnace
    hpxml.heating_systems[0].heating_system_fuel = HPXML::FuelTypePropane
    hpxml.heating_systems[0].heating_efficiency_afue = 0.8
    hpxml.heating_systems[0].electric_auxiliary_energy = 200
  elsif ['base-hvac-wall-furnace-wood-only.xml'].include? hpxml_file
    hpxml.heating_systems[0].distribution_system_idref = nil
    hpxml.heating_systems[0].heating_system_type = HPXML::HVACTypeWallFurnace
    hpxml.heating_systems[0].heating_system_fuel = HPXML::FuelTypeWood
    hpxml.heating_systems[0].heating_efficiency_afue = 0.8
    hpxml.heating_systems[0].electric_auxiliary_energy = 200
  elsif ['base-hvac-furnace-x3-dse.xml'].include? hpxml_file
    hpxml.heating_systems << hpxml.heating_systems[0].dup
    hpxml.heating_systems << hpxml.heating_systems[1].dup
    hpxml.heating_systems[1].id = 'HeatingSystem2'
    hpxml.heating_systems[1].distribution_system_idref = 'HVACDistribution2'
    hpxml.heating_systems[2].id = 'HeatingSystem3'
    hpxml.heating_systems[2].distribution_system_idref = 'HVACDistribution3'
    for i in 0..2
      hpxml.heating_systems[i].heating_capacity /= 3.0
      hpxml.heating_systems[i].fraction_heat_load_served = 0.333
    end
  elsif ['invalid_files/unattached-hvac-distribution.xml'].include? hpxml_file
    hpxml.heating_systems[0].distribution_system_idref = 'foobar'
  elsif ['invalid_files/hvac-invalid-distribution-system-type.xml'].include? hpxml_file
    hpxml.heating_systems[0].distribution_system_idref = 'HVACDistribution2'
  elsif ['invalid_files/hvac-dse-multiple-attached-heating.xml'].include? hpxml_file
    hpxml.heating_systems[0].fraction_heat_load_served = 0.5
    hpxml.heating_systems << hpxml.heating_systems[0].dup
    hpxml.heating_systems[1].id += '2'
  elsif ['base-hvac-undersized.xml'].include? hpxml_file
    hpxml.heating_systems[0].heating_capacity /= 10.0
  elsif ['base-hvac-flowrate.xml'].include? hpxml_file
    hpxml.heating_systems[0].heating_cfm = hpxml.heating_systems[0].heating_capacity * 360.0 / 12000.0
  elsif hpxml_file.include?('hvac_autosizing') && (not hpxml.heating_systems.nil?) && (hpxml.heating_systems.size > 0)
    hpxml.heating_systems[0].heating_capacity = -1
  elsif hpxml_file.include?('-zero-heat.xml') && (not hpxml.heating_systems.nil?) && (hpxml.heating_systems.size > 0)
    hpxml.heating_systems[0].fraction_heat_load_served = 0
    hpxml.heating_systems[0].heating_capacity = 0
  elsif hpxml_file.include?('hvac_multiple') && (not hpxml.heating_systems.nil?) && (hpxml.heating_systems.size > 0)
    hpxml.heating_systems[0].heating_capacity /= 3.0
    hpxml.heating_systems[0].fraction_heat_load_served = 0.333
    hpxml.heating_systems[0].electric_auxiliary_energy /= 3.0 unless hpxml.heating_systems[0].electric_auxiliary_energy.nil?
    hpxml.heating_systems << hpxml.heating_systems[0].dup
    hpxml.heating_systems[1].id = 'HeatingSystem2'
    hpxml.heating_systems[1].distribution_system_idref = 'HVACDistribution2' unless hpxml.heating_systems[1].distribution_system_idref.nil?
    hpxml.heating_systems << hpxml.heating_systems[0].dup
    hpxml.heating_systems[2].id = 'HeatingSystem3'
    hpxml.heating_systems[2].distribution_system_idref = 'HVACDistribution3' unless hpxml.heating_systems[2].distribution_system_idref.nil?
    if ['hvac_multiple/base-hvac-boiler-gas-only-x3.xml'].include? hpxml_file
      # Test a file where sum is slightly greater than 1
      hpxml.heating_systems[0].fraction_heat_load_served = 0.33
      hpxml.heating_systems[1].fraction_heat_load_served = 0.33
      hpxml.heating_systems[2].fraction_heat_load_served = 0.35
    end
  elsif hpxml_file.include?('hvac_partial') && (not hpxml.heating_systems.nil?) && (hpxml.heating_systems.size > 0)
    hpxml.heating_systems[0].heating_capacity /= 3.0
    hpxml.heating_systems[0].fraction_heat_load_served = 0.333
    hpxml.heating_systems[0].electric_auxiliary_energy /= 3.0 unless hpxml.heating_systems[0].electric_auxiliary_energy.nil?
  end
end

def set_hpxml_cooling_systems(hpxml_file, hpxml)
  if ['base.xml'].include? hpxml_file
    hpxml.cooling_systems.add(id: 'CoolingSystem',
                              distribution_system_idref: 'HVACDistribution',
                              cooling_system_type: HPXML::HVACTypeCentralAirConditioner,
                              cooling_system_fuel: HPXML::FuelTypeElectricity,
                              cooling_capacity: 48000,
                              fraction_cool_load_served: 1,
                              cooling_efficiency_seer: 13,
                              cooling_shr: 0.73,
                              compressor_type: HPXML::HVACCompressorTypeSingleStage)
  elsif ['base-hvac-air-to-air-heat-pump-1-speed.xml',
         'base-hvac-air-to-air-heat-pump-2-speed.xml',
         'base-hvac-air-to-air-heat-pump-var-speed.xml',
         'base-hvac-boiler-elec-only.xml',
         'base-hvac-boiler-gas-only.xml',
         'base-hvac-boiler-oil-only.xml',
         'base-hvac-boiler-propane-only.xml',
         'base-hvac-boiler-wood-only.xml',
         'base-hvac-elec-resistance-only.xml',
         'base-hvac-furnace-elec-only.xml',
         'base-hvac-furnace-gas-only.xml',
         'base-hvac-furnace-oil-only.xml',
         'base-hvac-furnace-propane-only.xml',
         'base-hvac-furnace-wood-only.xml',
         'base-hvac-ground-to-air-heat-pump.xml',
         'base-hvac-mini-split-heat-pump-ducted.xml',
         'base-hvac-mini-split-heat-pump-ductless-no-backup.xml',
         'base-hvac-ideal-air.xml',
         'base-hvac-none.xml',
         'base-hvac-stove-oil-only.xml',
         'base-hvac-stove-wood-only.xml',
         'base-hvac-wall-furnace-elec-only.xml',
         'base-hvac-wall-furnace-propane-only.xml',
         'base-hvac-wall-furnace-wood-only.xml'].include? hpxml_file
    hpxml.cooling_systems.clear()
  elsif ['base-hvac-boiler-gas-central-ac-1-speed.xml'].include? hpxml_file
    hpxml.cooling_systems[0].distribution_system_idref = 'HVACDistribution2'
  elsif ['base-hvac-furnace-gas-central-ac-2-speed.xml',
         'base-hvac-central-ac-only-2-speed.xml'].include? hpxml_file
    hpxml.cooling_systems[0].cooling_efficiency_seer = 18
    hpxml.cooling_systems[0].cooling_shr = 0.73
    hpxml.cooling_systems[0].compressor_type = HPXML::HVACCompressorTypeTwoStage
  elsif ['base-hvac-furnace-gas-central-ac-var-speed.xml',
         'base-hvac-central-ac-only-var-speed.xml'].include? hpxml_file
    hpxml.cooling_systems[0].cooling_efficiency_seer = 24
    hpxml.cooling_systems[0].cooling_shr = 0.78
    hpxml.cooling_systems[0].compressor_type = HPXML::HVACCompressorTypeVariableSpeed
  elsif ['base-hvac-furnace-gas-room-ac.xml',
         'base-hvac-room-ac-only.xml'].include? hpxml_file
    hpxml.cooling_systems[0].distribution_system_idref = nil
    hpxml.cooling_systems[0].cooling_system_type = HPXML::HVACTypeRoomAirConditioner
    hpxml.cooling_systems[0].cooling_efficiency_seer = nil
    hpxml.cooling_systems[0].cooling_efficiency_eer = 8.5
    hpxml.cooling_systems[0].cooling_shr = 0.65
    hpxml.cooling_systems[0].compressor_type = nil
  elsif ['base-hvac-evap-cooler-only-ducted.xml',
         'base-hvac-evap-cooler-furnace-gas.xml',
         'base-hvac-evap-cooler-only.xml',
         'hvac_autosizing/base-hvac-evap-cooler-furnace-gas-autosize.xml'].include? hpxml_file
    hpxml.cooling_systems[0].cooling_system_type = HPXML::HVACTypeEvaporativeCooler
    hpxml.cooling_systems[0].cooling_efficiency_seer = nil
    hpxml.cooling_systems[0].cooling_efficiency_eer = nil
    hpxml.cooling_systems[0].cooling_capacity = nil
    hpxml.cooling_systems[0].cooling_shr = nil
    hpxml.cooling_systems[0].compressor_type = nil
    if ['base-hvac-evap-cooler-furnace-gas.xml',
        'hvac_autosizing/base-hvac-evap-cooler-furnace-gas-autosize.xml',
        'base-hvac-evap-cooler-only.xml'].include? hpxml_file
      hpxml.cooling_systems[0].distribution_system_idref = nil
    end
  elsif ['base-hvac-multiple.xml'].include? hpxml_file
    hpxml.cooling_systems[0].distribution_system_idref = 'HVACDistribution4'
    hpxml.cooling_systems[0].fraction_cool_load_served = 0.2
    hpxml.cooling_systems[0].cooling_capacity *= 0.2
    hpxml.cooling_systems.add(id: 'CoolingSystem2',
                              cooling_system_type: HPXML::HVACTypeRoomAirConditioner,
                              cooling_system_fuel: HPXML::FuelTypeElectricity,
                              cooling_capacity: 9600,
                              fraction_cool_load_served: 0.2,
                              cooling_efficiency_eer: 8.5,
                              cooling_shr: 0.65)
  elsif ['invalid_files/hvac-frac-load-served.xml'].include? hpxml_file
    hpxml.cooling_systems[0].fraction_cool_load_served += 0.2
  elsif ['invalid_files/hvac-dse-multiple-attached-cooling.xml'].include? hpxml_file
    hpxml.cooling_systems[0].fraction_cool_load_served = 0.5
    hpxml.cooling_systems << hpxml.cooling_systems[0].dup
    hpxml.cooling_systems[1].id += '2'
  elsif ['base-hvac-undersized.xml'].include? hpxml_file
    hpxml.cooling_systems[0].cooling_capacity /= 10.0
  elsif ['base-hvac-flowrate.xml'].include? hpxml_file
    hpxml.cooling_systems[0].cooling_cfm = hpxml.cooling_systems[0].cooling_capacity * 360.0 / 12000.0
  elsif ['base-misc-defaults.xml'].include? hpxml_file
    hpxml.cooling_systems[0].cooling_shr = nil
    hpxml.cooling_systems[0].compressor_type = nil
  elsif hpxml_file.include?('hvac_autosizing') && (not hpxml.cooling_systems.nil?) && (hpxml.cooling_systems.size > 0)
    hpxml.cooling_systems[0].cooling_capacity = -1
  elsif hpxml_file.include?('-zero-cool.xml') && (not hpxml.cooling_systems.nil?) && (hpxml.cooling_systems.size > 0)
    hpxml.cooling_systems[0].fraction_cool_load_served = 0
    hpxml.cooling_systems[0].cooling_capacity = 0
  elsif hpxml_file.include?('hvac_multiple') && (not hpxml.cooling_systems.nil?) && (hpxml.cooling_systems.size > 0)
    hpxml.cooling_systems[0].cooling_capacity /= 3.0 unless hpxml.cooling_systems[0].cooling_capacity.nil?
    hpxml.cooling_systems[0].fraction_cool_load_served = 0.333
    hpxml.cooling_systems << hpxml.cooling_systems[0].dup
    hpxml.cooling_systems[1].id = 'CoolingSystem2'
    hpxml.cooling_systems[1].distribution_system_idref = 'HVACDistribution2' unless hpxml.cooling_systems[1].distribution_system_idref.nil?
    hpxml.cooling_systems << hpxml.cooling_systems[0].dup
    hpxml.cooling_systems[2].id = 'CoolingSystem3'
    hpxml.cooling_systems[2].distribution_system_idref = 'HVACDistribution3' unless hpxml.cooling_systems[2].distribution_system_idref.nil?
  elsif hpxml_file.include?('hvac_partial') && (not hpxml.cooling_systems.nil?) && (hpxml.cooling_systems.size > 0)
    hpxml.cooling_systems[0].cooling_capacity /= 3.0 unless hpxml.cooling_systems[0].cooling_capacity.nil?
    hpxml.cooling_systems[0].fraction_cool_load_served = 0.333
  end
end

def set_hpxml_heat_pumps(hpxml_file, hpxml)
  if ['base-hvac-air-to-air-heat-pump-1-speed.xml',
      'base-hvac-central-ac-plus-air-to-air-heat-pump-heating.xml'].include? hpxml_file
    hpxml.heat_pumps.add(id: 'HeatPump',
                         distribution_system_idref: 'HVACDistribution',
                         heat_pump_type: HPXML::HVACTypeHeatPumpAirToAir,
                         heat_pump_fuel: HPXML::FuelTypeElectricity,
                         heating_capacity: 42000,
                         cooling_capacity: 48000,
                         backup_heating_fuel: HPXML::FuelTypeElectricity,
                         backup_heating_capacity: 34121,
                         backup_heating_efficiency_percent: 1.0,
                         fraction_heat_load_served: 1,
                         fraction_cool_load_served: 1,
                         heating_efficiency_hspf: 7.7,
                         cooling_efficiency_seer: 13,
                         heating_capacity_17F: 42000 * 0.630, # Based on OAT slope of default curves
                         cooling_shr: 0.73,
                         compressor_type: HPXML::HVACCompressorTypeSingleStage)
    if hpxml_file == 'base-hvac-central-ac-plus-air-to-air-heat-pump-heating.xml'
      hpxml.heat_pumps[0].fraction_cool_load_served = 0
    end
  elsif ['base-hvac-air-to-air-heat-pump-2-speed.xml'].include? hpxml_file
    hpxml.heat_pumps.add(id: 'HeatPump',
                         distribution_system_idref: 'HVACDistribution',
                         heat_pump_type: HPXML::HVACTypeHeatPumpAirToAir,
                         heat_pump_fuel: HPXML::FuelTypeElectricity,
                         heating_capacity: 42000,
                         cooling_capacity: 48000,
                         backup_heating_fuel: HPXML::FuelTypeElectricity,
                         backup_heating_capacity: 34121,
                         backup_heating_efficiency_percent: 1.0,
                         fraction_heat_load_served: 1,
                         fraction_cool_load_served: 1,
                         heating_efficiency_hspf: 9.3,
                         cooling_efficiency_seer: 18,
                         heating_capacity_17F: 42000 * 0.590, # Based on OAT slope of default curves
                         cooling_shr: 0.73,
                         compressor_type: HPXML::HVACCompressorTypeTwoStage)
  elsif ['base-hvac-air-to-air-heat-pump-var-speed.xml'].include? hpxml_file
    hpxml.heat_pumps.add(id: 'HeatPump',
                         distribution_system_idref: 'HVACDistribution',
                         heat_pump_type: HPXML::HVACTypeHeatPumpAirToAir,
                         heat_pump_fuel: HPXML::FuelTypeElectricity,
                         heating_capacity: 42000,
                         cooling_capacity: 48000,
                         backup_heating_fuel: HPXML::FuelTypeElectricity,
                         backup_heating_capacity: 34121,
                         backup_heating_efficiency_percent: 1.0,
                         fraction_heat_load_served: 1,
                         fraction_cool_load_served: 1,
                         heating_efficiency_hspf: 10,
                         cooling_efficiency_seer: 22,
                         heating_capacity_17F: 42000 * 0.640, # Based on OAT slope of default curves
                         cooling_shr: 0.78,
                         compressor_type: HPXML::HVACCompressorTypeVariableSpeed)
  elsif ['base-hvac-ground-to-air-heat-pump.xml'].include? hpxml_file
    hpxml.heat_pumps.add(id: 'HeatPump',
                         distribution_system_idref: 'HVACDistribution',
                         heat_pump_type: HPXML::HVACTypeHeatPumpGroundToAir,
                         heat_pump_fuel: HPXML::FuelTypeElectricity,
                         heating_capacity: 42000,
                         cooling_capacity: 48000,
                         backup_heating_fuel: HPXML::FuelTypeElectricity,
                         backup_heating_capacity: 34121,
                         backup_heating_efficiency_percent: 1.0,
                         fraction_heat_load_served: 1,
                         fraction_cool_load_served: 1,
                         heating_efficiency_cop: 3.6,
                         cooling_efficiency_eer: 16.6,
                         cooling_shr: 0.73)
  elsif ['base-hvac-mini-split-heat-pump-ducted.xml'].include? hpxml_file
    f = 1.0 - (1.0 - 0.25) / (47.0 + 5.0) * (47.0 - 17.0)
    hpxml.heat_pumps.add(id: 'HeatPump',
                         distribution_system_idref: 'HVACDistribution',
                         heat_pump_type: HPXML::HVACTypeHeatPumpMiniSplit,
                         heat_pump_fuel: HPXML::FuelTypeElectricity,
                         heating_capacity: 52000,
                         cooling_capacity: 48000,
                         backup_heating_fuel: HPXML::FuelTypeElectricity,
                         backup_heating_capacity: 34121,
                         backup_heating_efficiency_percent: 1.0,
                         fraction_heat_load_served: 1,
                         fraction_cool_load_served: 1,
                         heating_efficiency_hspf: 10,
                         cooling_efficiency_seer: 19,
                         heating_capacity_17F: 52000 * f,
                         cooling_shr: 0.73)
  elsif ['base-hvac-mini-split-heat-pump-ductless.xml'].include? hpxml_file
    hpxml.heat_pumps[0].distribution_system_idref = nil
  elsif ['base-hvac-mini-split-heat-pump-ductless-no-backup.xml'].include? hpxml_file
    hpxml.heat_pumps[0].backup_heating_fuel = nil
  elsif ['invalid_files/heat-pump-mixed-fixed-and-autosize-capacities.xml'].include? hpxml_file
    hpxml.heat_pumps[0].heating_capacity = -1
  elsif ['invalid_files/heat-pump-mixed-fixed-and-autosize-capacities2.xml'].include? hpxml_file
    hpxml.heat_pumps[0].cooling_capacity = -1
  elsif ['invalid_files/heat-pump-mixed-fixed-and-autosize-capacities3.xml'].include? hpxml_file
    hpxml.heat_pumps[0].cooling_capacity = -1
    hpxml.heat_pumps[0].heating_capacity = -1
    hpxml.heat_pumps[0].heating_capacity_17F = 25000
  elsif ['invalid_files/heat-pump-mixed-fixed-and-autosize-capacities4.xml'].include? hpxml_file
    hpxml.heat_pumps[0].backup_heating_capacity = -1
  elsif ['base-hvac-multiple.xml'].include? hpxml_file
    hpxml.heat_pumps.add(id: 'HeatPump',
                         distribution_system_idref: 'HVACDistribution5',
                         heat_pump_type: HPXML::HVACTypeHeatPumpAirToAir,
                         heat_pump_fuel: HPXML::FuelTypeElectricity,
                         heating_capacity: 4800,
                         cooling_capacity: 4800,
                         backup_heating_fuel: HPXML::FuelTypeElectricity,
                         backup_heating_capacity: 3412,
                         backup_heating_efficiency_percent: 1.0,
                         fraction_heat_load_served: 0.1,
                         fraction_cool_load_served: 0.2,
                         heating_efficiency_hspf: 7.7,
                         cooling_efficiency_seer: 13,
                         heating_capacity_17F: 4800 * 0.630, # Based on OAT slope of default curves
                         cooling_shr: 0.73,
                         compressor_type: HPXML::HVACCompressorTypeSingleStage)
    hpxml.heat_pumps.add(id: 'HeatPump2',
                         distribution_system_idref: 'HVACDistribution6',
                         heat_pump_type: HPXML::HVACTypeHeatPumpGroundToAir,
                         heat_pump_fuel: HPXML::FuelTypeElectricity,
                         heating_capacity: 4800,
                         cooling_capacity: 4800,
                         backup_heating_fuel: HPXML::FuelTypeElectricity,
                         backup_heating_capacity: 3412,
                         backup_heating_efficiency_percent: 1.0,
                         fraction_heat_load_served: 0.1,
                         fraction_cool_load_served: 0.2,
                         heating_efficiency_cop: 3.6,
                         cooling_efficiency_eer: 16.6,
                         cooling_shr: 0.73)
    f = 1.0 - (1.0 - 0.25) / (47.0 + 5.0) * (47.0 - 17.0)
    hpxml.heat_pumps.add(id: 'HeatPump3',
                         heat_pump_type: HPXML::HVACTypeHeatPumpMiniSplit,
                         heat_pump_fuel: HPXML::FuelTypeElectricity,
                         heating_capacity: 4800,
                         cooling_capacity: 4800,
                         backup_heating_fuel: HPXML::FuelTypeElectricity,
                         backup_heating_capacity: 3412,
                         backup_heating_efficiency_percent: 1.0,
                         fraction_heat_load_served: 0.1,
                         fraction_cool_load_served: 0.2,
                         heating_efficiency_hspf: 10,
                         cooling_efficiency_seer: 19,
                         heating_capacity_17F: 4800 * f,
                         cooling_shr: 0.73)
  elsif ['invalid_files/hvac-distribution-multiple-attached-heating.xml'].include? hpxml_file
    hpxml.heat_pumps[0].distribution_system_idref = 'HVACDistribution3'
  elsif ['invalid_files/hvac-distribution-multiple-attached-cooling.xml'].include? hpxml_file
    hpxml.heat_pumps[0].distribution_system_idref = 'HVACDistribution4'
  elsif ['base-hvac-dual-fuel-air-to-air-heat-pump-1-speed.xml',
         'base-hvac-dual-fuel-air-to-air-heat-pump-2-speed.xml',
         'base-hvac-dual-fuel-air-to-air-heat-pump-var-speed.xml',
         'base-hvac-dual-fuel-mini-split-heat-pump-ducted.xml'].include? hpxml_file
    hpxml.heat_pumps[0].backup_heating_fuel = HPXML::FuelTypeNaturalGas
    hpxml.heat_pumps[0].backup_heating_capacity = 36000
    hpxml.heat_pumps[0].backup_heating_efficiency_percent = nil
    hpxml.heat_pumps[0].backup_heating_efficiency_afue = 0.95
    hpxml.heat_pumps[0].backup_heating_switchover_temp = 25
  elsif ['base-hvac-dual-fuel-air-to-air-heat-pump-1-speed-electric.xml'].include? hpxml_file
    hpxml.heat_pumps[0].backup_heating_fuel = HPXML::FuelTypeElectricity
    hpxml.heat_pumps[0].backup_heating_efficiency_afue = 1.0
  elsif hpxml_file.include?('hvac_autosizing') && (not hpxml.heat_pumps.nil?) && (hpxml.heat_pumps.size > 0)
    hpxml.heat_pumps[0].cooling_capacity = -1
    hpxml.heat_pumps[0].heating_capacity = -1
    hpxml.heat_pumps[0].heating_capacity_17F = nil
    hpxml.heat_pumps[0].backup_heating_capacity = -1
  elsif hpxml_file.include?('-zero-heat.xml') && (not hpxml.heat_pumps.nil?) && (hpxml.heat_pumps.size > 0)
    hpxml.heat_pumps[0].fraction_heat_load_served = 0
    hpxml.heat_pumps[0].heating_capacity = 0
    hpxml.heat_pumps[0].heating_capacity_17F = 0
    hpxml.heat_pumps[0].backup_heating_capacity = 0
  elsif hpxml_file.include?('-zero-cool.xml') && (not hpxml.heat_pumps.nil?) && (hpxml.heat_pumps.size > 0)
    hpxml.heat_pumps[0].fraction_cool_load_served = 0
    hpxml.heat_pumps[0].cooling_capacity = 0
  elsif hpxml_file.include?('hvac_multiple') && (not hpxml.heat_pumps.nil?) && (hpxml.heat_pumps.size > 0)
    hpxml.heat_pumps[0].cooling_capacity /= 3.0
    hpxml.heat_pumps[0].heating_capacity /= 3.0
    hpxml.heat_pumps[0].heating_capacity_17F /= 3.0 unless hpxml.heat_pumps[0].heating_capacity_17F.nil?
    hpxml.heat_pumps[0].backup_heating_capacity /= 3.0
    hpxml.heat_pumps[0].fraction_heat_load_served = 0.333
    hpxml.heat_pumps[0].fraction_cool_load_served = 0.333
    hpxml.heat_pumps << hpxml.heat_pumps[0].dup
    hpxml.heat_pumps[1].id = 'HeatPump2'
    hpxml.heat_pumps[1].distribution_system_idref = 'HVACDistribution2' unless hpxml.heat_pumps[1].distribution_system_idref.nil?
    hpxml.heat_pumps << hpxml.heat_pumps[0].dup
    hpxml.heat_pumps[2].id = 'HeatPump3'
    hpxml.heat_pumps[2].distribution_system_idref = 'HVACDistribution3' unless hpxml.heat_pumps[2].distribution_system_idref.nil?
  elsif hpxml_file.include?('hvac_partial') && (not hpxml.heat_pumps.nil?) && (hpxml.heat_pumps.size > 0)
    hpxml.heat_pumps[0].cooling_capacity /= 3.0
    hpxml.heat_pumps[0].heating_capacity /= 3.0
    hpxml.heat_pumps[0].heating_capacity_17F /= 3.0 unless hpxml.heat_pumps[0].heating_capacity_17F.nil?
    hpxml.heat_pumps[0].backup_heating_capacity /= 3.0
    hpxml.heat_pumps[0].fraction_heat_load_served = 0.333
    hpxml.heat_pumps[0].fraction_cool_load_served = 0.333
  end
end

def set_hpxml_hvac_control(hpxml_file, hpxml)
  if ['base.xml'].include? hpxml_file
    hpxml.hvac_controls.add(id: 'HVACControl',
                            control_type: HPXML::HVACControlTypeManual,
                            heating_setpoint_temp: 68,
                            cooling_setpoint_temp: 78)
  elsif ['base-hvac-none.xml'].include? hpxml_file
    hpxml.hvac_controls.clear()
  elsif ['base-hvac-programmable-thermostat.xml'].include? hpxml_file
    hpxml.hvac_controls[0].control_type = HPXML::HVACControlTypeProgrammable
    hpxml.hvac_controls[0].heating_setback_temp = 66
    hpxml.hvac_controls[0].heating_setback_hours_per_week = 7 * 7
    hpxml.hvac_controls[0].heating_setback_start_hour = 23 # 11pm
    hpxml.hvac_controls[0].cooling_setup_temp = 80
    hpxml.hvac_controls[0].cooling_setup_hours_per_week = 6 * 7
    hpxml.hvac_controls[0].cooling_setup_start_hour = 9 # 9am
  elsif ['base-hvac-setpoints.xml'].include? hpxml_file
    hpxml.hvac_controls[0].heating_setpoint_temp = 60
    hpxml.hvac_controls[0].cooling_setpoint_temp = 80
  elsif ['base-misc-ceiling-fans.xml'].include? hpxml_file
    hpxml.hvac_controls[0].ceiling_fan_cooling_setpoint_temp_offset = 0.5
  end
end

def set_hpxml_hvac_distributions(hpxml_file, hpxml)
  if ['base.xml'].include? hpxml_file
    hpxml.hvac_distributions.add(id: 'HVACDistribution',
                                 distribution_system_type: HPXML::HVACDistributionTypeAir)
    hpxml.hvac_distributions[0].duct_leakage_measurements.add(duct_type: HPXML::DuctTypeSupply,
                                                              duct_leakage_units: HPXML::UnitsCFM25,
                                                              duct_leakage_value: 75,
                                                              duct_leakage_total_or_to_outside: HPXML::DuctLeakageToOutside)
    hpxml.hvac_distributions[0].duct_leakage_measurements.add(duct_type: HPXML::DuctTypeReturn,
                                                              duct_leakage_units: HPXML::UnitsCFM25,
                                                              duct_leakage_value: 25,
                                                              duct_leakage_total_or_to_outside: HPXML::DuctLeakageToOutside)
    hpxml.hvac_distributions[0].ducts.add(duct_type: HPXML::DuctTypeSupply,
                                          duct_insulation_r_value: 4,
                                          duct_location: HPXML::LocationAtticUnvented,
                                          duct_surface_area: 150)
    hpxml.hvac_distributions[0].ducts.add(duct_type: HPXML::DuctTypeReturn,
                                          duct_insulation_r_value: 0,
                                          duct_location: HPXML::LocationAtticUnvented,
                                          duct_surface_area: 50)
  elsif ['base-hvac-boiler-elec-only.xml',
         'base-hvac-boiler-gas-only.xml',
         'base-hvac-boiler-oil-only.xml',
         'base-hvac-boiler-propane-only.xml',
         'base-hvac-boiler-wood-only.xml'].include? hpxml_file
    hpxml.hvac_distributions[0].distribution_system_type = HPXML::HVACDistributionTypeHydronic
    hpxml.hvac_distributions[0].duct_leakage_measurements.clear()
    hpxml.hvac_distributions[0].ducts.clear()
  elsif ['base-hvac-boiler-gas-central-ac-1-speed.xml'].include? hpxml_file
    hpxml.hvac_distributions[0].distribution_system_type = HPXML::HVACDistributionTypeHydronic
    hpxml.hvac_distributions[0].duct_leakage_measurements.clear()
    hpxml.hvac_distributions[0].ducts.clear()
    hpxml.hvac_distributions.add(id: 'HVACDistribution2',
                                 distribution_system_type: HPXML::HVACDistributionTypeAir)
    hpxml.hvac_distributions[-1].duct_leakage_measurements.add(duct_type: HPXML::DuctTypeSupply,
                                                               duct_leakage_units: HPXML::UnitsCFM25,
                                                               duct_leakage_value: 75,
                                                               duct_leakage_total_or_to_outside: HPXML::DuctLeakageToOutside)
    hpxml.hvac_distributions[-1].duct_leakage_measurements.add(duct_type: HPXML::DuctTypeReturn,
                                                               duct_leakage_units: HPXML::UnitsCFM25,
                                                               duct_leakage_value: 25,
                                                               duct_leakage_total_or_to_outside: HPXML::DuctLeakageToOutside)
    hpxml.hvac_distributions[-1].ducts.add(duct_type: HPXML::DuctTypeSupply,
                                           duct_insulation_r_value: 4,
                                           duct_location: HPXML::LocationAtticUnvented,
                                           duct_surface_area: 150)
    hpxml.hvac_distributions[-1].ducts.add(duct_type: HPXML::DuctTypeReturn,
                                           duct_insulation_r_value: 0,
                                           duct_location: HPXML::LocationAtticUnvented,
                                           duct_surface_area: 50)
  elsif ['base-hvac-none.xml',
         'base-hvac-elec-resistance-only.xml',
         'base-hvac-evap-cooler-only.xml',
         'base-hvac-ideal-air.xml',
         'base-hvac-mini-split-heat-pump-ductless.xml',
         'base-hvac-room-ac-only.xml',
         'base-hvac-stove-oil-only.xml',
         'base-hvac-stove-wood-only.xml',
         'base-hvac-wall-furnace-elec-only.xml',
         'base-hvac-wall-furnace-propane-only.xml',
         'base-hvac-wall-furnace-wood-only.xml'].include? hpxml_file
    hpxml.hvac_distributions.clear()
  elsif ['base-hvac-multiple.xml'].include? hpxml_file
    hpxml.hvac_distributions[0].distribution_system_type = HPXML::HVACDistributionTypeHydronic
    hpxml.hvac_distributions[0].duct_leakage_measurements.clear()
    hpxml.hvac_distributions[0].ducts.clear()
    hpxml.hvac_distributions.add(id: 'HVACDistribution2',
                                 distribution_system_type: HPXML::HVACDistributionTypeHydronic)
    hpxml.hvac_distributions.add(id: 'HVACDistribution3',
                                 distribution_system_type: HPXML::HVACDistributionTypeAir)
    hpxml.hvac_distributions[-1].duct_leakage_measurements.add(duct_type: HPXML::DuctTypeSupply,
                                                               duct_leakage_units: HPXML::UnitsCFM25,
                                                               duct_leakage_value: 75,
                                                               duct_leakage_total_or_to_outside: HPXML::DuctLeakageToOutside)
    hpxml.hvac_distributions[-1].duct_leakage_measurements.add(duct_type: HPXML::DuctTypeReturn,
                                                               duct_leakage_units: HPXML::UnitsCFM25,
                                                               duct_leakage_value: 25,
                                                               duct_leakage_total_or_to_outside: HPXML::DuctLeakageToOutside)
    hpxml.hvac_distributions[-1].ducts.add(duct_type: HPXML::DuctTypeSupply,
                                           duct_insulation_r_value: 4,
                                           duct_location: HPXML::LocationAtticUnvented,
                                           duct_surface_area: 150)
    hpxml.hvac_distributions[-1].ducts.add(duct_type: HPXML::DuctTypeReturn,
                                           duct_insulation_r_value: 0,
                                           duct_location: HPXML::LocationAtticUnvented,
                                           duct_surface_area: 50)
    hpxml.hvac_distributions.add(id: 'HVACDistribution4',
                                 distribution_system_type: HPXML::HVACDistributionTypeAir)
    hpxml.hvac_distributions[-1].duct_leakage_measurements.add(duct_type: HPXML::DuctTypeSupply,
                                                               duct_leakage_units: HPXML::UnitsCFM25,
                                                               duct_leakage_value: 75,
                                                               duct_leakage_total_or_to_outside: HPXML::DuctLeakageToOutside)
    hpxml.hvac_distributions[-1].duct_leakage_measurements.add(duct_type: HPXML::DuctTypeReturn,
                                                               duct_leakage_units: HPXML::UnitsCFM25,
                                                               duct_leakage_value: 25,
                                                               duct_leakage_total_or_to_outside: HPXML::DuctLeakageToOutside)
    hpxml.hvac_distributions[-1].ducts.add(duct_type: HPXML::DuctTypeSupply,
                                           duct_insulation_r_value: 4,
                                           duct_location: HPXML::LocationAtticUnvented,
                                           duct_surface_area: 150)
    hpxml.hvac_distributions[-1].ducts.add(duct_type: HPXML::DuctTypeReturn,
                                           duct_insulation_r_value: 0,
                                           duct_location: HPXML::LocationAtticUnvented,
                                           duct_surface_area: 50)
    hpxml.hvac_distributions.add(id: 'HVACDistribution5',
                                 distribution_system_type: HPXML::HVACDistributionTypeAir)
    hpxml.hvac_distributions[-1].duct_leakage_measurements.add(duct_type: HPXML::DuctTypeSupply,
                                                               duct_leakage_units: HPXML::UnitsCFM25,
                                                               duct_leakage_value: 75,
                                                               duct_leakage_total_or_to_outside: HPXML::DuctLeakageToOutside)
    hpxml.hvac_distributions[-1].duct_leakage_measurements.add(duct_type: HPXML::DuctTypeReturn,
                                                               duct_leakage_units: HPXML::UnitsCFM25,
                                                               duct_leakage_value: 25,
                                                               duct_leakage_total_or_to_outside: HPXML::DuctLeakageToOutside)
    hpxml.hvac_distributions[-1].ducts.add(duct_type: HPXML::DuctTypeSupply,
                                           duct_insulation_r_value: 4,
                                           duct_location: HPXML::LocationAtticUnvented,
                                           duct_surface_area: 150)
    hpxml.hvac_distributions[-1].ducts.add(duct_type: HPXML::DuctTypeReturn,
                                           duct_insulation_r_value: 0,
                                           duct_location: HPXML::LocationAtticUnvented,
                                           duct_surface_area: 50)
    hpxml.hvac_distributions.add(id: 'HVACDistribution6',
                                 distribution_system_type: HPXML::HVACDistributionTypeAir)
    hpxml.hvac_distributions[-1].duct_leakage_measurements.add(duct_type: HPXML::DuctTypeSupply,
                                                               duct_leakage_units: HPXML::UnitsCFM25,
                                                               duct_leakage_value: 75,
                                                               duct_leakage_total_or_to_outside: HPXML::DuctLeakageToOutside)
    hpxml.hvac_distributions[-1].duct_leakage_measurements.add(duct_type: HPXML::DuctTypeReturn,
                                                               duct_leakage_units: HPXML::UnitsCFM25,
                                                               duct_leakage_value: 25,
                                                               duct_leakage_total_or_to_outside: HPXML::DuctLeakageToOutside)
    hpxml.hvac_distributions[-1].ducts.add(duct_type: HPXML::DuctTypeSupply,
                                           duct_insulation_r_value: 4,
                                           duct_location: HPXML::LocationAtticUnvented,
                                           duct_surface_area: 150)
    hpxml.hvac_distributions[-1].ducts.add(duct_type: HPXML::DuctTypeReturn,
                                           duct_insulation_r_value: 0,
                                           duct_location: HPXML::LocationAtticUnvented,
                                           duct_surface_area: 50)
  elsif ['base-hvac-dse.xml',
         'base-dhw-indirect-dse.xml'].include? hpxml_file
    hpxml.hvac_distributions[0].distribution_system_type = HPXML::HVACDistributionTypeDSE
    hpxml.hvac_distributions[0].annual_heating_dse = 0.8
    hpxml.hvac_distributions[0].annual_cooling_dse = 0.7
  elsif ['base-hvac-furnace-x3-dse.xml'].include? hpxml_file
    hpxml.hvac_distributions[0].distribution_system_type = HPXML::HVACDistributionTypeDSE
    hpxml.hvac_distributions[0].annual_heating_dse = 0.8
    hpxml.hvac_distributions[0].annual_cooling_dse = 0.7
    hpxml.hvac_distributions << hpxml.hvac_distributions[0].dup
    hpxml.hvac_distributions[1].id = 'HVACDistribution2'
    hpxml.hvac_distributions[1].annual_cooling_dse = nil
    hpxml.hvac_distributions << hpxml.hvac_distributions[0].dup
    hpxml.hvac_distributions[2].id = 'HVACDistribution3'
    hpxml.hvac_distributions[2].annual_cooling_dse = nil
  elsif ['base-hvac-mini-split-heat-pump-ducted.xml'].include? hpxml_file
    hpxml.hvac_distributions[0].duct_leakage_measurements[0].duct_leakage_value = 15
    hpxml.hvac_distributions[0].duct_leakage_measurements[1].duct_leakage_value = 5
    hpxml.hvac_distributions[0].ducts[0].duct_insulation_r_value = 0
    hpxml.hvac_distributions[0].ducts[0].duct_surface_area = 30
    hpxml.hvac_distributions[0].ducts[1].duct_surface_area = 10
  elsif ['base-hvac-evap-cooler-only-ducted.xml'].include? hpxml_file
    hpxml.hvac_distributions[0].duct_leakage_measurements.pop
    hpxml.hvac_distributions[0].ducts.pop
  elsif ['base-hvac-ducts-leakage-percent.xml'].include? hpxml_file
    hpxml.hvac_distributions[0].duct_leakage_measurements.clear()
    hpxml.hvac_distributions[0].duct_leakage_measurements.add(duct_type: HPXML::DuctTypeSupply,
                                                              duct_leakage_units: HPXML::UnitsPercent,
                                                              duct_leakage_value: 0.1,
                                                              duct_leakage_total_or_to_outside: HPXML::DuctLeakageToOutside)
    hpxml.hvac_distributions[0].duct_leakage_measurements.add(duct_type: HPXML::DuctTypeReturn,
                                                              duct_leakage_units: HPXML::UnitsPercent,
                                                              duct_leakage_value: 0.05,
                                                              duct_leakage_total_or_to_outside: HPXML::DuctLeakageToOutside)
  elsif ['base-hvac-undersized.xml'].include? hpxml_file
    hpxml.hvac_distributions[0].duct_leakage_measurements[0].duct_leakage_value /= 10.0
    hpxml.hvac_distributions[0].duct_leakage_measurements[1].duct_leakage_value /= 10.0
  elsif ['base-foundation-unconditioned-basement.xml'].include? hpxml_file
    hpxml.hvac_distributions[0].ducts[0].duct_location = HPXML::LocationBasementUnconditioned
    hpxml.hvac_distributions[0].ducts[1].duct_location = HPXML::LocationBasementUnconditioned
  elsif ['base-foundation-unvented-crawlspace.xml'].include? hpxml_file
    hpxml.hvac_distributions[0].ducts[0].duct_location = HPXML::LocationCrawlspaceUnvented
    hpxml.hvac_distributions[0].ducts[1].duct_location = HPXML::LocationCrawlspaceUnvented
  elsif ['base-foundation-vented-crawlspace.xml'].include? hpxml_file
    hpxml.hvac_distributions[0].ducts[0].duct_location = HPXML::LocationCrawlspaceVented
    hpxml.hvac_distributions[0].ducts[1].duct_location = HPXML::LocationCrawlspaceVented
  elsif ['base-atticroof-flat.xml'].include? hpxml_file
    hpxml.hvac_distributions[0].duct_leakage_measurements[0].duct_leakage_value = 0.0
    hpxml.hvac_distributions[0].duct_leakage_measurements[1].duct_leakage_value = 0.0
    hpxml.hvac_distributions[0].ducts[0].duct_location = HPXML::LocationBasementConditioned
    hpxml.hvac_distributions[0].ducts[1].duct_location = HPXML::LocationBasementConditioned
  elsif ['base-atticroof-vented.xml'].include? hpxml_file
    hpxml.hvac_distributions[0].ducts[0].duct_location = HPXML::LocationAtticVented
    hpxml.hvac_distributions[0].ducts[1].duct_location = HPXML::LocationAtticVented
  elsif ['base-enclosure-garage.xml',
         'invalid_files/duct-location.xml'].include? hpxml_file
    hpxml.hvac_distributions[0].ducts[0].duct_location = HPXML::LocationGarage
    hpxml.hvac_distributions[0].ducts[1].duct_location = HPXML::LocationGarage
  elsif ['invalid_files/duct-location-other.xml'].include? hpxml_file
    hpxml.hvac_distributions[0].ducts[0].duct_location = 'unconditioned space'
    hpxml.hvac_distributions[0].ducts[1].duct_location = 'unconditioned space'
  elsif ['base-hvac-ducts-outside.xml'].include? hpxml_file
    hpxml.hvac_distributions[0].ducts[0].duct_location = HPXML::LocationOutside
    hpxml.hvac_distributions[0].ducts[1].duct_location = HPXML::LocationOutside
  elsif ['base-hvac-ducts-locations.xml'].include? hpxml_file
    hpxml.hvac_distributions[0].ducts[1].duct_location = HPXML::LocationAtticUnvented
  elsif ['base-hvac-ducts-multiple.xml'].include? hpxml_file
    hpxml.hvac_distributions[0].ducts.add(duct_type: HPXML::DuctTypeSupply,
                                          duct_insulation_r_value: 8,
                                          duct_location: HPXML::LocationAtticUnvented,
                                          duct_surface_area: 300)
    hpxml.hvac_distributions[0].ducts.add(duct_type: HPXML::DuctTypeSupply,
                                          duct_insulation_r_value: 8,
                                          duct_location: HPXML::LocationOutside,
                                          duct_surface_area: 300)
    hpxml.hvac_distributions[0].ducts.add(duct_type: HPXML::DuctTypeReturn,
                                          duct_insulation_r_value: 4,
                                          duct_location: HPXML::LocationAtticUnvented,
                                          duct_surface_area: 100)
    hpxml.hvac_distributions[0].ducts.add(duct_type: HPXML::DuctTypeReturn,
                                          duct_insulation_r_value: 4,
                                          duct_location: HPXML::LocationOutside,
                                          duct_surface_area: 100)
  elsif ['base-atticroof-conditioned.xml',
         'base-enclosure-adiabatic-surfaces.xml',
         'base-atticroof-cathedral.xml',
         'base-atticroof-conditioned.xml'].include? hpxml_file
    hpxml.hvac_distributions[0].ducts[0].duct_location = HPXML::LocationLivingSpace
    hpxml.hvac_distributions[0].ducts[1].duct_location = HPXML::LocationLivingSpace
    hpxml.hvac_distributions[0].duct_leakage_measurements[0].duct_leakage_value = 0.0
    hpxml.hvac_distributions[0].duct_leakage_measurements[1].duct_leakage_value = 0.0

  elsif ['base-hvac-ducts-in-conditioned-space.xml'].include? hpxml_file
    hpxml.hvac_distributions[0].ducts[0].duct_location = HPXML::LocationLivingSpace
    hpxml.hvac_distributions[0].ducts[1].duct_location = HPXML::LocationLivingSpace
    # Test leakage to outside when all ducts in conditioned space
    # (e.g., ducts may be in floor cavities which have leaky rims)
    hpxml.hvac_distributions[0].duct_leakage_measurements[0].duct_leakage_value = 1.5
    hpxml.hvac_distributions[0].duct_leakage_measurements[1].duct_leakage_value = 1.5
  elsif (hpxml_file.include?('hvac_partial') || hpxml_file.include?('hvac_base')) && (not hpxml.hvac_distributions.empty?)
    if not hpxml.hvac_distributions[0].duct_leakage_measurements.empty?
      hpxml.hvac_distributions[0].duct_leakage_measurements[0].duct_leakage_value = 0.0
      hpxml.hvac_distributions[0].duct_leakage_measurements[1].duct_leakage_value = 0.0
    end
    hpxml.hvac_distributions[0].ducts.clear()
  elsif hpxml_file.include?('hvac_multiple') && (not hpxml.hvac_distributions.empty?)
    hpxml.hvac_distributions[0].ducts.clear()
    if not hpxml.hvac_distributions[0].duct_leakage_measurements.empty?
      hpxml.hvac_distributions[0].duct_leakage_measurements[0].duct_leakage_value = 0.0
      hpxml.hvac_distributions[0].duct_leakage_measurements[1].duct_leakage_value = 0.0
    end
    hpxml.hvac_distributions << hpxml.hvac_distributions[0].dup
    hpxml.hvac_distributions[1].id = 'HVACDistribution2'
    hpxml.hvac_distributions << hpxml.hvac_distributions[0].dup
    hpxml.hvac_distributions[2].id = 'HVACDistribution3'
  elsif ['invalid_files/hvac-invalid-distribution-system-type.xml'].include? hpxml_file
    hpxml.hvac_distributions.add(id: 'HVACDistribution2',
                                 distribution_system_type: HPXML::HVACDistributionTypeHydronic)
  elsif ['invalid_files/hvac-distribution-return-duct-leakage-missing.xml'].include? hpxml_file
    hpxml.hvac_distributions[0].ducts.add(duct_type: HPXML::DuctTypeReturn,
                                          duct_insulation_r_value: 0,
                                          duct_location: HPXML::LocationAtticUnvented,
                                          duct_surface_area: 50)
  end
end

def set_hpxml_ventilation_fans(hpxml_file, hpxml)
  if ['base-mechvent-balanced.xml'].include? hpxml_file
    hpxml.ventilation_fans.add(id: 'MechanicalVentilation',
                               fan_type: HPXML::MechVentTypeBalanced,
                               tested_flow_rate: 110,
                               hours_in_operation: 24,
                               fan_power: 60,
                               used_for_whole_building_ventilation: true)
  elsif ['invalid_files/unattached-cfis.xml',
         'invalid_files/cfis-with-hydronic-distribution.xml',
         'base-mechvent-cfis.xml',
         'base-mechvent-cfis-evap-cooler-only-ducted.xml'].include? hpxml_file
    hpxml.ventilation_fans.add(id: 'MechanicalVentilation',
                               fan_type: HPXML::MechVentTypeCFIS,
                               tested_flow_rate: 330,
                               hours_in_operation: 8,
                               fan_power: 300,
                               used_for_whole_building_ventilation: true,
                               distribution_system_idref: 'HVACDistribution')
    if ['invalid_files/unattached-cfis.xml'].include? hpxml_file
      hpxml.ventilation_fans[0].distribution_system_idref = 'foobar'
    end
  elsif ['base-mechvent-erv.xml'].include? hpxml_file
    hpxml.ventilation_fans.add(id: 'MechanicalVentilation',
                               fan_type: HPXML::MechVentTypeERV,
                               tested_flow_rate: 110,
                               hours_in_operation: 24,
                               total_recovery_efficiency: 0.48,
                               sensible_recovery_efficiency: 0.72,
                               fan_power: 60,
                               used_for_whole_building_ventilation: true)
  elsif ['base-mechvent-erv-atre-asre.xml'].include? hpxml_file
    hpxml.ventilation_fans.add(id: 'MechanicalVentilation',
                               fan_type: HPXML::MechVentTypeERV,
                               tested_flow_rate: 110,
                               hours_in_operation: 24,
                               total_recovery_efficiency_adjusted: 0.526,
                               sensible_recovery_efficiency_adjusted: 0.79,
                               fan_power: 60,
                               used_for_whole_building_ventilation: true)
  elsif ['base-mechvent-exhaust.xml'].include? hpxml_file
    hpxml.ventilation_fans.add(id: 'MechanicalVentilation',
                               fan_type: HPXML::MechVentTypeExhaust,
                               tested_flow_rate: 110,
                               hours_in_operation: 24,
                               fan_power: 30,
                               used_for_whole_building_ventilation: true)
  elsif ['base-mechvent-exhaust-rated-flow-rate.xml'].include? hpxml_file
    hpxml.ventilation_fans.add(id: 'MechanicalVentilation',
                               fan_type: HPXML::MechVentTypeExhaust,
                               rated_flow_rate: 110,
                               hours_in_operation: 24,
                               fan_power: 30,
                               used_for_whole_building_ventilation: true)
  elsif ['base-mechvent-hrv.xml'].include? hpxml_file
    hpxml.ventilation_fans.add(id: 'MechanicalVentilation',
                               fan_type: HPXML::MechVentTypeHRV,
                               tested_flow_rate: 110,
                               hours_in_operation: 24,
                               sensible_recovery_efficiency: 0.72,
                               fan_power: 60,
                               used_for_whole_building_ventilation: true)
  elsif ['base-mechvent-hrv-asre.xml'].include? hpxml_file
    hpxml.ventilation_fans.add(id: 'MechanicalVentilation',
                               fan_type: HPXML::MechVentTypeHRV,
                               tested_flow_rate: 110,
                               hours_in_operation: 24,
                               sensible_recovery_efficiency_adjusted: 0.790,
                               fan_power: 60,
                               used_for_whole_building_ventilation: true)
  elsif ['base-mechvent-supply.xml'].include? hpxml_file
    hpxml.ventilation_fans.add(id: 'MechanicalVentilation',
                               fan_type: HPXML::MechVentTypeSupply,
                               tested_flow_rate: 110,
                               hours_in_operation: 24,
                               fan_power: 30,
                               used_for_whole_building_ventilation: true)
  elsif ['base-misc-whole-house-fan.xml'].include? hpxml_file
    hpxml.ventilation_fans.add(id: 'WholeHouseFan',
                               rated_flow_rate: 4500,
                               fan_power: 300,
                               used_for_seasonal_cooling_load_reduction: true)
  end
end

def set_hpxml_water_heating_systems(hpxml_file, hpxml)
  if ['base.xml'].include? hpxml_file
    hpxml.water_heating_systems.add(id: 'WaterHeater',
                                    fuel_type: HPXML::FuelTypeElectricity,
                                    water_heater_type: HPXML::WaterHeaterTypeStorage,
                                    location: HPXML::LocationLivingSpace,
                                    tank_volume: 40,
                                    fraction_dhw_load_served: 1,
                                    heating_capacity: 18767,
                                    energy_factor: 0.95,
                                    temperature: 125)
  elsif ['base-dhw-multiple.xml'].include? hpxml_file
    hpxml.water_heating_systems[0].fraction_dhw_load_served = 0.2
    hpxml.water_heating_systems.add(id: 'WaterHeater2',
                                    fuel_type: HPXML::FuelTypeNaturalGas,
                                    water_heater_type: HPXML::WaterHeaterTypeStorage,
                                    location: HPXML::LocationLivingSpace,
                                    tank_volume: 50,
                                    fraction_dhw_load_served: 0.2,
                                    heating_capacity: 40000,
                                    energy_factor: 0.59,
                                    recovery_efficiency: 0.76,
                                    temperature: 125)
    hpxml.water_heating_systems.add(id: 'WaterHeater3',
                                    fuel_type: HPXML::FuelTypeElectricity,
                                    water_heater_type: HPXML::WaterHeaterTypeHeatPump,
                                    location: HPXML::LocationLivingSpace,
                                    tank_volume: 80,
                                    fraction_dhw_load_served: 0.2,
                                    energy_factor: 2.3,
                                    temperature: 125)
    hpxml.water_heating_systems.add(id: 'WaterHeater4',
                                    fuel_type: HPXML::FuelTypeElectricity,
                                    water_heater_type: HPXML::WaterHeaterTypeTankless,
                                    location: HPXML::LocationLivingSpace,
                                    fraction_dhw_load_served: 0.2,
                                    energy_factor: 0.99,
                                    temperature: 125)
    hpxml.water_heating_systems.add(id: 'WaterHeater5',
                                    fuel_type: HPXML::FuelTypeNaturalGas,
                                    water_heater_type: HPXML::WaterHeaterTypeTankless,
                                    location: HPXML::LocationLivingSpace,
                                    fraction_dhw_load_served: 0.1,
                                    energy_factor: 0.82,
                                    temperature: 125)
    hpxml.water_heating_systems.add(id: 'WaterHeater6',
                                    water_heater_type: HPXML::WaterHeaterTypeCombiStorage,
                                    location: HPXML::LocationLivingSpace,
                                    tank_volume: 50,
                                    fraction_dhw_load_served: 0.1,
                                    related_hvac_idref: 'HeatingSystem',
                                    temperature: 125)
  elsif ['invalid_files/dhw-frac-load-served.xml'].include? hpxml_file
    hpxml.water_heating_systems[0].fraction_dhw_load_served += 0.15
  elsif ['base-dhw-tank-gas.xml',
         'base-dhw-tank-gas-outside.xml'].include? hpxml_file
    hpxml.water_heating_systems[0].fuel_type = HPXML::FuelTypeNaturalGas
    hpxml.water_heating_systems[0].tank_volume = 50
    hpxml.water_heating_systems[0].heating_capacity = 40000
    hpxml.water_heating_systems[0].energy_factor = 0.59
    hpxml.water_heating_systems[0].recovery_efficiency = 0.76
    if hpxml_file == 'base-dhw-tank-gas-outside.xml'
      hpxml.water_heating_systems[0].location = HPXML::LocationOtherExterior
    end
  elsif ['base-dhw-tank-wood.xml'].include? hpxml_file
    hpxml.water_heating_systems[0].fuel_type = HPXML::FuelTypeWood
    hpxml.water_heating_systems[0].tank_volume = 50
    hpxml.water_heating_systems[0].heating_capacity = 40000
    hpxml.water_heating_systems[0].energy_factor = 0.59
    hpxml.water_heating_systems[0].recovery_efficiency = 0.76
  elsif ['base-dhw-tank-heat-pump.xml',
         'base-dhw-tank-heat-pump-outside.xml'].include? hpxml_file
    hpxml.water_heating_systems[0].water_heater_type = HPXML::WaterHeaterTypeHeatPump
    hpxml.water_heating_systems[0].tank_volume = 80
    hpxml.water_heating_systems[0].heating_capacity = nil
    hpxml.water_heating_systems[0].energy_factor = 2.3
    if hpxml_file == 'base-dhw-tank-heat-pump-outside.xml'
      hpxml.water_heating_systems[0].location = HPXML::LocationOtherExterior
    end
  elsif ['base-dhw-tankless-electric.xml',
         'base-dhw-tankless-electric-outside.xml'].include? hpxml_file
    hpxml.water_heating_systems[0].water_heater_type = HPXML::WaterHeaterTypeTankless
    hpxml.water_heating_systems[0].tank_volume = nil
    hpxml.water_heating_systems[0].heating_capacity = nil
    hpxml.water_heating_systems[0].energy_factor = 0.99
    if hpxml_file == 'base-dhw-tankless-electric-outside.xml'
      hpxml.water_heating_systems[0].location = HPXML::LocationOtherExterior
    end
  elsif ['base-dhw-tankless-gas.xml'].include? hpxml_file
    hpxml.water_heating_systems[0].fuel_type = HPXML::FuelTypeNaturalGas
    hpxml.water_heating_systems[0].water_heater_type = HPXML::WaterHeaterTypeTankless
    hpxml.water_heating_systems[0].tank_volume = nil
    hpxml.water_heating_systems[0].heating_capacity = nil
    hpxml.water_heating_systems[0].energy_factor = 0.82
  elsif ['base-dhw-tankless-oil.xml'].include? hpxml_file
    hpxml.water_heating_systems[0].fuel_type = HPXML::FuelTypeOil
    hpxml.water_heating_systems[0].water_heater_type = HPXML::WaterHeaterTypeTankless
    hpxml.water_heating_systems[0].tank_volume = nil
    hpxml.water_heating_systems[0].heating_capacity = nil
    hpxml.water_heating_systems[0].energy_factor = 0.82
  elsif ['base-dhw-tankless-propane.xml'].include? hpxml_file
    hpxml.water_heating_systems[0].fuel_type = HPXML::FuelTypePropane
    hpxml.water_heating_systems[0].water_heater_type = HPXML::WaterHeaterTypeTankless
    hpxml.water_heating_systems[0].tank_volume = nil
    hpxml.water_heating_systems[0].heating_capacity = nil
    hpxml.water_heating_systems[0].energy_factor = 0.82
  elsif ['base-dhw-tankless-wood.xml'].include? hpxml_file
    hpxml.water_heating_systems[0].fuel_type = HPXML::FuelTypeWood
    hpxml.water_heating_systems[0].water_heater_type = HPXML::WaterHeaterTypeTankless
    hpxml.water_heating_systems[0].tank_volume = nil
    hpxml.water_heating_systems[0].heating_capacity = nil
    hpxml.water_heating_systems[0].energy_factor = 0.82
  elsif ['base-dhw-tank-oil.xml'].include? hpxml_file
    hpxml.water_heating_systems[0].fuel_type = HPXML::FuelTypeOil
    hpxml.water_heating_systems[0].tank_volume = 50
    hpxml.water_heating_systems[0].heating_capacity = 40000
    hpxml.water_heating_systems[0].energy_factor = 0.59
    hpxml.water_heating_systems[0].recovery_efficiency = 0.76
  elsif ['base-dhw-tank-propane.xml'].include? hpxml_file
    hpxml.water_heating_systems[0].fuel_type = HPXML::FuelTypePropane
    hpxml.water_heating_systems[0].tank_volume = 50
    hpxml.water_heating_systems[0].heating_capacity = 40000
    hpxml.water_heating_systems[0].energy_factor = 0.59
    hpxml.water_heating_systems[0].recovery_efficiency = 0.76
  elsif ['base-dhw-uef.xml'].include? hpxml_file
    hpxml.water_heating_systems[0].energy_factor = nil
    hpxml.water_heating_systems[0].uniform_energy_factor = 0.93
  elsif ['base-dhw-desuperheater.xml'].include? hpxml_file
    hpxml.water_heating_systems[0].uses_desuperheater = true
    hpxml.water_heating_systems[0].related_hvac_idref = 'CoolingSystem'
  elsif ['base-dhw-desuperheater-tankless.xml'].include? hpxml_file
    hpxml.water_heating_systems[0].water_heater_type = HPXML::WaterHeaterTypeTankless
    hpxml.water_heating_systems[0].tank_volume = nil
    hpxml.water_heating_systems[0].heating_capacity = nil
    hpxml.water_heating_systems[0].energy_factor = 0.99
    hpxml.water_heating_systems[0].uses_desuperheater = true
    hpxml.water_heating_systems[0].related_hvac_idref = 'CoolingSystem'
  elsif ['base-dhw-desuperheater-2-speed.xml'].include? hpxml_file
    hpxml.water_heating_systems[0].uses_desuperheater = true
    hpxml.water_heating_systems[0].related_hvac_idref = 'CoolingSystem'
  elsif ['base-dhw-desuperheater-var-speed.xml'].include? hpxml_file
    hpxml.water_heating_systems[0].uses_desuperheater = true
    hpxml.water_heating_systems[0].related_hvac_idref = 'CoolingSystem'
  elsif ['base-dhw-desuperheater-gshp.xml'].include? hpxml_file
    hpxml.water_heating_systems[0].uses_desuperheater = true
    hpxml.water_heating_systems[0].related_hvac_idref = 'HeatPump'
  elsif ['base-dhw-jacket-electric.xml',
         'base-dhw-jacket-indirect.xml',
         'base-dhw-jacket-gas.xml',
         'base-dhw-jacket-hpwh.xml'].include? hpxml_file
    hpxml.water_heating_systems[0].jacket_r_value = 10.0
  elsif ['base-dhw-indirect.xml',
         'base-dhw-indirect-outside.xml'].include? hpxml_file
    hpxml.water_heating_systems[0].water_heater_type = HPXML::WaterHeaterTypeCombiStorage
    hpxml.water_heating_systems[0].tank_volume = 50
    hpxml.water_heating_systems[0].heating_capacity = nil
    hpxml.water_heating_systems[0].energy_factor = nil
    hpxml.water_heating_systems[0].fuel_type = nil
    hpxml.water_heating_systems[0].related_hvac_idref = 'HeatingSystem'
    if hpxml_file == 'base-dhw-indirect-outside.xml'
      hpxml.water_heating_systems[0].location = HPXML::LocationOtherExterior
    end
  elsif ['base-dhw-indirect-standbyloss.xml'].include? hpxml_file
    hpxml.water_heating_systems[0].standby_loss = 1.0
  elsif ['base-dhw-combi-tankless.xml',
         'base-dhw-combi-tankless-outside.xml'].include? hpxml_file
    hpxml.water_heating_systems[0].water_heater_type = HPXML::WaterHeaterTypeCombiTankless
    hpxml.water_heating_systems[0].tank_volume = nil
    if hpxml_file == 'base-dhw-combi-tankless-outside.xml'
      hpxml.water_heating_systems[0].location = HPXML::LocationOtherExterior
    end
  elsif ['base-foundation-unconditioned-basement.xml'].include? hpxml_file
    hpxml.water_heating_systems[0].location = HPXML::LocationBasementUnconditioned
  elsif ['base-foundation-unvented-crawlspace.xml'].include? hpxml_file
    hpxml.water_heating_systems[0].location = HPXML::LocationCrawlspaceUnvented
  elsif ['base-foundation-vented-crawlspace.xml'].include? hpxml_file
    hpxml.water_heating_systems[0].location = HPXML::LocationCrawlspaceVented
  elsif ['base-foundation-slab.xml'].include? hpxml_file
    hpxml.water_heating_systems[0].location = HPXML::LocationLivingSpace
  elsif ['base-atticroof-vented.xml'].include? hpxml_file
    hpxml.water_heating_systems[0].location = HPXML::LocationAtticVented
  elsif ['base-atticroof-conditioned.xml'].include? hpxml_file
    hpxml.water_heating_systems[0].location = HPXML::LocationBasementConditioned
  elsif ['invalid_files/water-heater-location.xml'].include? hpxml_file
    hpxml.water_heating_systems[0].location = HPXML::LocationCrawlspaceVented
  elsif ['invalid_files/water-heater-location-other.xml'].include? hpxml_file
    hpxml.water_heating_systems[0].location = 'unconditioned space'
  elsif ['invalid_files/invalid-relatedhvac-desuperheater.xml'].include? hpxml_file
    hpxml.water_heating_systems[0].uses_desuperheater = true
    hpxml.water_heating_systems[0].related_hvac_idref = 'CoolingSystem_bad'
  elsif ['invalid_files/repeated-relatedhvac-desuperheater.xml'].include? hpxml_file
    hpxml.water_heating_systems[0].fraction_dhw_load_served = 0.5
    hpxml.water_heating_systems[0].uses_desuperheater = true
    hpxml.water_heating_systems[0].related_hvac_idref = 'CoolingSystem'
    hpxml.water_heating_systems << hpxml.water_heating_systems[0].dup
    hpxml.water_heating_systems[1].id = 'WaterHeater2'
  elsif ['invalid_files/invalid-relatedhvac-dhw-indirect.xml'].include? hpxml_file
    hpxml.water_heating_systems[0].related_hvac_idref = 'HeatingSystem_bad'
  elsif ['invalid_files/repeated-relatedhvac-dhw-indirect.xml'].include? hpxml_file
    hpxml.water_heating_systems[0].fraction_dhw_load_served = 0.5
    hpxml.water_heating_systems << hpxml.water_heating_systems[0].dup
    hpxml.water_heating_systems[1].id = 'WaterHeater2'
  elsif ['base-enclosure-garage.xml'].include? hpxml_file
    hpxml.water_heating_systems[0].location = HPXML::LocationGarage
  elsif ['base-dhw-none.xml'].include? hpxml_file
    hpxml.water_heating_systems.clear()
  end
  hpxml.water_heating_systems.each do |water_heating_system|
    if ['base-misc-defaults.xml'].include? hpxml_file
      water_heating_system.temperature = nil
      water_heating_system.location = nil
    else
      water_heating_system.temperature = Waterheater.get_default_hot_water_temperature(Constants.ERIVersions[-1])
    end
  end
end

def set_hpxml_hot_water_distribution(hpxml_file, hpxml)
  if ['base.xml'].include? hpxml_file
    hpxml.hot_water_distributions.add(id: 'HotWaterDstribution',
                                      system_type: HPXML::DHWDistTypeStandard,
                                      standard_piping_length: 50, # Chosen to test a negative EC_adj
                                      pipe_r_value: 0.0)
  elsif ['base-dhw-dwhr.xml'].include? hpxml_file
    hpxml.hot_water_distributions[0].dwhr_facilities_connected = HPXML::DWHRFacilitiesConnectedAll
    hpxml.hot_water_distributions[0].dwhr_equal_flow = true
    hpxml.hot_water_distributions[0].dwhr_efficiency = 0.55
  elsif ['base-dhw-recirc-demand.xml'].include? hpxml_file
    hpxml.hot_water_distributions[0].system_type = HPXML::DHWDistTypeRecirc
    hpxml.hot_water_distributions[0].recirculation_control_type = HPXML::DHWRecirControlTypeSensor
    hpxml.hot_water_distributions[0].recirculation_piping_length = 50
    hpxml.hot_water_distributions[0].recirculation_branch_piping_length = 50
    hpxml.hot_water_distributions[0].recirculation_pump_power = 50
    hpxml.hot_water_distributions[0].pipe_r_value = 3
  elsif ['base-dhw-recirc-manual.xml'].include? hpxml_file
    hpxml.hot_water_distributions[0].system_type = HPXML::DHWDistTypeRecirc
    hpxml.hot_water_distributions[0].recirculation_control_type = HPXML::DHWRecirControlTypeManual
    hpxml.hot_water_distributions[0].recirculation_piping_length = 50
    hpxml.hot_water_distributions[0].recirculation_branch_piping_length = 50
    hpxml.hot_water_distributions[0].recirculation_pump_power = 50
    hpxml.hot_water_distributions[0].pipe_r_value = 3
  elsif ['base-dhw-recirc-nocontrol.xml'].include? hpxml_file
    hpxml.hot_water_distributions[0].system_type = HPXML::DHWDistTypeRecirc
    hpxml.hot_water_distributions[0].recirculation_control_type = HPXML::DHWRecirControlTypeNone
    hpxml.hot_water_distributions[0].recirculation_piping_length = 50
    hpxml.hot_water_distributions[0].recirculation_branch_piping_length = 50
    hpxml.hot_water_distributions[0].recirculation_pump_power = 50
  elsif ['base-dhw-recirc-temperature.xml'].include? hpxml_file
    hpxml.hot_water_distributions[0].system_type = HPXML::DHWDistTypeRecirc
    hpxml.hot_water_distributions[0].recirculation_control_type = HPXML::DHWRecirControlTypeTemperature
    hpxml.hot_water_distributions[0].recirculation_piping_length = 50
    hpxml.hot_water_distributions[0].recirculation_branch_piping_length = 50
    hpxml.hot_water_distributions[0].recirculation_pump_power = 50
  elsif ['base-dhw-recirc-timer.xml'].include? hpxml_file
    hpxml.hot_water_distributions[0].system_type = HPXML::DHWDistTypeRecirc
    hpxml.hot_water_distributions[0].recirculation_control_type = HPXML::DHWRecirControlTypeTimer
    hpxml.hot_water_distributions[0].recirculation_piping_length = 50
    hpxml.hot_water_distributions[0].recirculation_branch_piping_length = 50
    hpxml.hot_water_distributions[0].recirculation_pump_power = 50
  elsif ['base-dhw-none.xml'].include? hpxml_file
    hpxml.hot_water_distributions.clear()
  elsif ['base-misc-defaults.xml'].include? hpxml_file
    hpxml.hot_water_distributions[0].standard_piping_length = nil
  end
end

def set_hpxml_water_fixtures(hpxml_file, hpxml)
  if ['base.xml'].include? hpxml_file
    hpxml.water_fixtures.add(id: 'WaterFixture',
                             water_fixture_type: HPXML::WaterFixtureTypeShowerhead,
                             low_flow: true)
    hpxml.water_fixtures.add(id: 'WaterFixture2',
                             water_fixture_type: HPXML::WaterFixtureTypeFaucet,
                             low_flow: false)
  elsif ['base-dhw-low-flow-fixtures.xml'].include? hpxml_file
    hpxml.water_fixtures[1].low_flow = true
  elsif ['base-dhw-none.xml'].include? hpxml_file
    hpxml.water_fixtures.clear()
  end
end

def set_hpxml_solar_thermal_system(hpxml_file, hpxml)
  if ['base-dhw-solar-fraction.xml',
      'base-dhw-multiple.xml',
      'base-dhw-tank-heat-pump-with-solar-fraction.xml',
      'base-dhw-tankless-gas-with-solar-fraction.xml',
      'invalid_files/solar-thermal-system-with-combi-tankless.xml',
      'invalid_files/solar-thermal-system-with-desuperheater.xml',
      'invalid_files/solar-thermal-system-with-dhw-indirect.xml'].include? hpxml_file
    hpxml.solar_thermal_systems.add(id: 'SolarThermalSystem',
                                    system_type: 'hot water',
                                    water_heating_system_idref: 'WaterHeater',
                                    solar_fraction: 0.65)
  elsif ['base-dhw-solar-direct-flat-plate.xml',
         'base-dhw-solar-indirect-flat-plate.xml',
         'base-dhw-solar-thermosyphon-flat-plate.xml',
         'base-dhw-tank-heat-pump-with-solar.xml',
         'base-dhw-tankless-gas-with-solar.xml'].include? hpxml_file
    hpxml.solar_thermal_systems.add(id: 'SolarThermalSystem',
                                    system_type: 'hot water',
                                    collector_area: 40,
                                    collector_type: HPXML::SolarThermalTypeSingleGlazing,
                                    collector_azimuth: 180,
                                    collector_tilt: 20,
                                    collector_frta: 0.77,
                                    collector_frul: 0.793,
                                    storage_volume: 60,
                                    water_heating_system_idref: 'WaterHeater')
    if hpxml_file == 'base-dhw-solar-direct-flat-plate.xml'
      hpxml.solar_thermal_systems[0].collector_loop_type = HPXML::SolarThermalLoopTypeDirect
    elsif hpxml_file == 'base-dhw-solar-thermosyphon-flat-plate.xml'
      hpxml.solar_thermal_systems[0].collector_loop_type = HPXML::SolarThermalLoopTypeThermosyphon
    else
      hpxml.solar_thermal_systems[0].collector_loop_type = HPXML::SolarThermalLoopTypeIndirect
    end
  elsif ['base-dhw-solar-indirect-evacuated-tube.xml',
         'base-dhw-solar-direct-evacuated-tube.xml',
         'base-dhw-solar-thermosyphon-evacuated-tube.xml'].include? hpxml_file
    hpxml.solar_thermal_systems.add(id: 'SolarThermalSystem',
                                    system_type: 'hot water',
                                    collector_area: 40,
                                    collector_type: HPXML::SolarThermalTypeEvacuatedTube,
                                    collector_azimuth: 180,
                                    collector_tilt: 20,
                                    collector_frta: 0.50,
                                    collector_frul: 0.2799,
                                    storage_volume: 60,
                                    water_heating_system_idref: 'WaterHeater')
    if hpxml_file == 'base-dhw-solar-direct-evacuated-tube.xml'
      hpxml.solar_thermal_systems[0].collector_loop_type = HPXML::SolarThermalLoopTypeDirect
    elsif hpxml_file == 'base-dhw-solar-thermosyphon-evacuated-tube.xml'
      hpxml.solar_thermal_systems[0].collector_loop_type = HPXML::SolarThermalLoopTypeThermosyphon
    else
      hpxml.solar_thermal_systems[0].collector_loop_type = HPXML::SolarThermalLoopTypeIndirect
    end
  elsif ['base-dhw-solar-direct-ics.xml',
         'base-dhw-solar-thermosyphon-ics.xml'].include? hpxml_file
    hpxml.solar_thermal_systems.add(id: 'SolarThermalSystem',
                                    system_type: 'hot water',
                                    collector_area: 40,
                                    collector_type: HPXML::SolarThermalTypeICS,
                                    collector_azimuth: 180,
                                    collector_tilt: 20,
                                    collector_frta: 0.77,
                                    collector_frul: 0.793,
                                    storage_volume: 60,
                                    water_heating_system_idref: 'WaterHeater')
    if hpxml_file == 'base-dhw-solar-direct-ics.xml'
      hpxml.solar_thermal_systems[0].collector_loop_type = HPXML::SolarThermalLoopTypeDirect
    elsif hpxml_file == 'base-dhw-solar-thermosyphon-ics.xml'
      hpxml.solar_thermal_systems[0].collector_loop_type = HPXML::SolarThermalLoopTypeThermosyphon
    end
  elsif ['invalid_files/unattached-solar-thermal-system.xml'].include? hpxml_file
    hpxml.solar_thermal_systems[0].water_heating_system_idref = 'foobar'
  end
end

def set_hpxml_pv_systems(hpxml_file, hpxml)
  if ['base-pv.xml'].include? hpxml_file
    hpxml.pv_systems.add(id: 'PVSystem',
                         module_type: HPXML::PVModuleTypeStandard,
                         location: HPXML::LocationRoof,
                         tracking: HPXML::PVTrackingTypeFixed,
                         array_azimuth: 180,
                         array_tilt: 20,
                         max_power_output: 4000,
                         inverter_efficiency: 0.96,
                         system_losses_fraction: 0.14)
    hpxml.pv_systems.add(id: 'PVSystem2',
                         module_type: HPXML::PVModuleTypePremium,
                         location: HPXML::LocationRoof,
                         tracking: HPXML::PVTrackingTypeFixed,
                         array_azimuth: 90,
                         array_tilt: 20,
                         max_power_output: 1500,
                         inverter_efficiency: 0.96,
                         system_losses_fraction: 0.14)
  elsif ['base-misc-defaults.xml'].include? hpxml_file
    hpxml.pv_systems.add(id: 'PVSystem',
                         module_type: HPXML::PVModuleTypeStandard,
                         location: HPXML::LocationRoof,
                         tracking: HPXML::PVTrackingTypeFixed,
                         array_azimuth: 180,
                         array_tilt: 20,
                         max_power_output: 4000,
                         inverter_efficiency: nil,
                         system_losses_fraction: nil,
                         year_modules_manufactured: 2015)
  end
end

def set_hpxml_clothes_washer(hpxml_file, hpxml)
  if ['base.xml'].include? hpxml_file
    hpxml.clothes_washers.add(id: 'ClothesWasher',
                              location: HPXML::LocationLivingSpace,
                              integrated_modified_energy_factor: 1.21,
                              rated_annual_kwh: 380,
                              label_electric_rate: 0.12,
                              label_gas_rate: 1.09,
                              label_annual_gas_cost: 27,
                              capacity: 3.2,
                              usage: 6)
  elsif ['base-appliances-none.xml'].include? hpxml_file
    hpxml.clothes_washers.clear()
  elsif ['base-appliances-modified.xml'].include? hpxml_file
    imef = hpxml.clothes_washers[0].integrated_modified_energy_factor
    hpxml.clothes_washers[0].integrated_modified_energy_factor = nil
    hpxml.clothes_washers[0].modified_energy_factor = HotWaterAndAppliances.calc_clothes_washer_mef_from_imef(imef).round(2)
  elsif ['base-foundation-unconditioned-basement.xml'].include? hpxml_file
    hpxml.clothes_washers[0].location = HPXML::LocationBasementUnconditioned
  elsif ['base-atticroof-conditioned.xml'].include? hpxml_file
    hpxml.clothes_washers[0].location = HPXML::LocationBasementConditioned
  elsif ['base-enclosure-garage.xml',
         'invalid_files/clothes-washer-location.xml'].include? hpxml_file
    hpxml.clothes_washers[0].location = HPXML::LocationGarage
  elsif ['invalid_files/clothes-washer-location-other.xml'].include? hpxml_file
    hpxml.clothes_washers[0].location = 'other'
  elsif ['base-misc-defaults.xml'].include? hpxml_file
    hpxml.clothes_washers[0].location = nil
    hpxml.clothes_washers[0].modified_energy_factor = nil
    hpxml.clothes_washers[0].integrated_modified_energy_factor = nil
    hpxml.clothes_washers[0].rated_annual_kwh = nil
    hpxml.clothes_washers[0].label_electric_rate = nil
    hpxml.clothes_washers[0].label_gas_rate = nil
    hpxml.clothes_washers[0].label_annual_gas_cost = nil
    hpxml.clothes_washers[0].capacity = nil
  end
end

def set_hpxml_clothes_dryer(hpxml_file, hpxml)
  if ['base.xml'].include? hpxml_file
    hpxml.clothes_dryers.add(id: 'ClothesDryer',
                             location: HPXML::LocationLivingSpace,
                             fuel_type: HPXML::FuelTypeElectricity,
                             combined_energy_factor: 3.73,
                             control_type: HPXML::ClothesDryerControlTypeTimer)
  elsif ['base-appliances-none.xml'].include? hpxml_file
    hpxml.clothes_dryers.clear()
  elsif ['base-appliances-modified.xml'].include? hpxml_file
    cef = hpxml.clothes_dryers[-1].combined_energy_factor
    hpxml.clothes_dryers.clear()
    hpxml.clothes_dryers.add(id: 'ClothesDryer',
                             location: HPXML::LocationLivingSpace,
                             fuel_type: HPXML::FuelTypeElectricity,
                             energy_factor: HotWaterAndAppliances.calc_clothes_dryer_ef_from_cef(cef).round(2),
                             control_type: HPXML::ClothesDryerControlTypeMoisture)
  elsif ['base-appliances-gas.xml',
         'base-appliances-propane.xml',
         'base-appliances-oil.xml'].include? hpxml_file
    hpxml.clothes_dryers.clear()
    hpxml.clothes_dryers.add(id: 'ClothesDryer',
                             location: HPXML::LocationLivingSpace,
                             combined_energy_factor: 3.30,
                             control_type: HPXML::ClothesDryerControlTypeMoisture)
    if hpxml_file == 'base-appliances-gas.xml'
      hpxml.clothes_dryers[0].fuel_type = HPXML::FuelTypeNaturalGas
    elsif hpxml_file == 'base-appliances-propane.xml'
      hpxml.clothes_dryers[0].fuel_type = HPXML::FuelTypePropane
    elsif hpxml_file == 'base-appliances-oil.xml'
      hpxml.clothes_dryers[0].fuel_type = HPXML::FuelTypeOil
    end
  elsif ['base-appliances-wood.xml'].include? hpxml_file
    hpxml.clothes_dryers.clear()
    hpxml.clothes_dryers.add(id: 'ClothesDryer',
                             location: HPXML::LocationLivingSpace,
                             fuel_type: HPXML::FuelTypeWood,
                             combined_energy_factor: 3.30,
                             control_type: HPXML::ClothesDryerControlTypeMoisture)
  elsif ['base-foundation-unconditioned-basement.xml'].include? hpxml_file
    hpxml.clothes_dryers[0].location = HPXML::LocationBasementUnconditioned
  elsif ['base-atticroof-conditioned.xml'].include? hpxml_file
    hpxml.clothes_dryers[0].location = HPXML::LocationBasementConditioned
  elsif ['base-enclosure-garage.xml',
         'invalid_files/clothes-dryer-location.xml'].include? hpxml_file
    hpxml.clothes_dryers[0].location = HPXML::LocationGarage
  elsif ['invalid_files/clothes-dryer-location-other.xml'].include? hpxml_file
    hpxml.clothes_dryers[0].location = 'other'
  elsif ['base-misc-defaults.xml'].include? hpxml_file
    hpxml.clothes_dryers[0].location = nil
    hpxml.clothes_dryers[0].energy_factor = nil
    hpxml.clothes_dryers[0].combined_energy_factor = nil
    hpxml.clothes_dryers[0].control_type = nil
  end
end

def set_hpxml_dishwasher(hpxml_file, hpxml)
  if ['base.xml'].include? hpxml_file
    hpxml.dishwashers.add(id: 'Dishwasher',
                          rated_annual_kwh: 307,
                          label_electric_rate: 0.12,
                          label_gas_rate: 1.09,
                          label_annual_gas_cost: 22.32,
                          place_setting_capacity: 12)
  elsif ['base-appliances-none.xml'].include? hpxml_file
    hpxml.dishwashers.clear()
<<<<<<< HEAD
=======
  elsif ['base-appliances-modified.xml'].include? hpxml_file
    hpxml.dishwashers.clear()
    hpxml.dishwashers.add(id: 'Dishwasher',
                          energy_factor: 0.5,
                          place_setting_capacity: 12)
  elsif ['base-misc-defaults.xml'].include? hpxml_file
    hpxml.dishwashers[0].rated_annual_kwh = nil
    hpxml.dishwashers[0].energy_factor = nil
    hpxml.dishwashers[0].place_setting_capacity = nil
>>>>>>> 50f08783
  end
end

def set_hpxml_refrigerator(hpxml_file, hpxml)
  if ['base.xml'].include? hpxml_file
    hpxml.refrigerators.add(id: 'Refrigerator',
                            location: HPXML::LocationLivingSpace,
                            rated_annual_kwh: 650)
  elsif ['base-appliances-modified.xml'].include? hpxml_file
    hpxml.refrigerators[0].adjusted_annual_kwh = 600
  elsif ['base-appliances-none.xml'].include? hpxml_file
    hpxml.refrigerators.clear()
  elsif ['base-foundation-unconditioned-basement.xml'].include? hpxml_file
    hpxml.refrigerators[0].location = HPXML::LocationBasementUnconditioned
  elsif ['base-atticroof-conditioned.xml'].include? hpxml_file
    hpxml.refrigerators[0].location = HPXML::LocationBasementConditioned
  elsif ['base-enclosure-garage.xml',
         'invalid_files/refrigerator-location.xml'].include? hpxml_file
    hpxml.refrigerators[0].location = HPXML::LocationGarage
  elsif ['invalid_files/refrigerator-location-other.xml'].include? hpxml_file
    hpxml.refrigerators[0].location = 'other'
  elsif ['base-misc-defaults.xml'].include? hpxml_file
    hpxml.refrigerators[0].location = nil
    hpxml.refrigerators[0].rated_annual_kwh = nil
    hpxml.refrigerators[0].adjusted_annual_kwh = nil
  end
end

def set_hpxml_cooking_range(hpxml_file, hpxml)
  if ['base.xml'].include? hpxml_file
    hpxml.cooking_ranges.add(id: 'Range',
                             fuel_type: HPXML::FuelTypeElectricity,
                             is_induction: false)
  elsif ['base-appliances-none.xml'].include? hpxml_file
    hpxml.cooking_ranges.clear()
  elsif ['base-appliances-gas.xml'].include? hpxml_file
    hpxml.cooking_ranges[0].fuel_type = HPXML::FuelTypeNaturalGas
    hpxml.cooking_ranges[0].is_induction = false
  elsif ['base-appliances-propane.xml'].include? hpxml_file
    hpxml.cooking_ranges[0].fuel_type = HPXML::FuelTypePropane
    hpxml.cooking_ranges[0].is_induction = false
  elsif ['base-appliances-oil.xml'].include? hpxml_file
    hpxml.cooking_ranges[0].fuel_type = HPXML::FuelTypeOil
  elsif ['base-appliances-wood.xml'].include? hpxml_file
    hpxml.cooking_ranges[0].fuel_type = HPXML::FuelTypeWood
    hpxml.cooking_ranges[0].is_induction = false
  elsif ['base-misc-defaults.xml'].include? hpxml_file
    hpxml.cooking_ranges[0].is_induction = nil
  end
end

def set_hpxml_oven(hpxml_file, hpxml)
  if ['base.xml'].include? hpxml_file
    hpxml.ovens.add(id: 'Oven',
                    is_convection: false)
  elsif ['base-appliances-none.xml'].include? hpxml_file
    hpxml.ovens.clear()
  elsif ['base-misc-defaults.xml'].include? hpxml_file
    hpxml.ovens[0].is_convection = nil
  end
end

def set_hpxml_lighting(hpxml_file, hpxml)
  if ['base.xml'].include? hpxml_file
    hpxml.lighting_groups.add(id: 'Lighting_TierI_Interior',
                              location: HPXML::LocationInterior,
                              fration_of_units_in_location: 0.5,
                              third_party_certification: HPXML::LightingTypeTierI)
    hpxml.lighting_groups.add(id: 'Lighting_TierI_Exterior',
                              location: HPXML::LocationExterior,
                              fration_of_units_in_location: 0.5,
                              third_party_certification: HPXML::LightingTypeTierI)
    hpxml.lighting_groups.add(id: 'Lighting_TierI_Garage',
                              location: HPXML::LocationGarage,
                              fration_of_units_in_location: 0.5,
                              third_party_certification: HPXML::LightingTypeTierI)
    hpxml.lighting_groups.add(id: 'Lighting_TierII_Interior',
                              location: HPXML::LocationInterior,
                              fration_of_units_in_location: 0.25,
                              third_party_certification: HPXML::LightingTypeTierII)
    hpxml.lighting_groups.add(id: 'Lighting_TierII_Exterior',
                              location: HPXML::LocationExterior,
                              fration_of_units_in_location: 0.25,
                              third_party_certification: HPXML::LightingTypeTierII)
    hpxml.lighting_groups.add(id: 'Lighting_TierII_Garage',
                              location: HPXML::LocationGarage,
                              fration_of_units_in_location: 0.25,
                              third_party_certification: HPXML::LightingTypeTierII)
  elsif ['base-misc-lighting-none.xml'].include? hpxml_file
    hpxml.lighting_groups.clear()
  elsif ['invalid_files/lighting-fractions.xml'].include? hpxml_file
    hpxml.lighting_groups[0].fration_of_units_in_location = 0.8
  end
end

def set_hpxml_ceiling_fans(hpxml_file, hpxml)
  if ['base-misc-ceiling-fans.xml'].include? hpxml_file
    hpxml.ceiling_fans.add(id: 'CeilingFan',
                           efficiency: 100,
                           quantity: 2)
  elsif ['base-misc-defaults.xml'].include? hpxml_file
    hpxml.ceiling_fans.add(id: 'CeilingFan',
                           efficiency: nil,
                           quantity: nil)
  end
end

def set_hpxml_plug_loads(hpxml_file, hpxml)
  if ['base.xml'].include? hpxml_file
    hpxml.plug_loads.add(id: 'PlugLoadMisc',
                         plug_load_type: HPXML::PlugLoadTypeOther)
    hpxml.plug_loads.add(id: 'PlugLoadMisc2',
                         plug_load_type: HPXML::PlugLoadTypeTelevision)
  end
  if ['base-misc-defaults.xml'].include? hpxml_file
    hpxml.plug_loads.each do |plug_load|
      plug_load.kWh_per_year = nil
      plug_load.frac_sensible = nil
      plug_load.frac_latent = nil
    end
  else
    cfa = hpxml.building_construction.conditioned_floor_area
    nbeds = hpxml.building_construction.number_of_bedrooms

    kWh_per_year, frac_sensible, frac_latent = MiscLoads.get_residual_mels_default_values(cfa)
    hpxml.plug_loads[0].kWh_per_year = kWh_per_year
    hpxml.plug_loads[0].frac_sensible = frac_sensible.round(3)
    hpxml.plug_loads[0].frac_latent = frac_latent.round(3)

    kWh_per_year, frac_sensible, frac_latent = MiscLoads.get_televisions_default_values(cfa, nbeds)
    hpxml.plug_loads[1].kWh_per_year = kWh_per_year
    hpxml.plug_loads[1].frac_sensible = frac_sensible.round(3)
    hpxml.plug_loads[1].frac_latent = frac_latent.round(3)
  end
end

def set_hpxml_misc_load_schedule(hpxml_file, hpxml)
  if ['base.xml'].include? hpxml_file
    hpxml.misc_loads_schedule.weekday_fractions = '0.04, 0.037, 0.037, 0.036, 0.033, 0.036, 0.043, 0.047, 0.034, 0.023, 0.024, 0.025, 0.024, 0.028, 0.031, 0.032, 0.039, 0.053, 0.063, 0.067, 0.071, 0.069, 0.059, 0.05'
    hpxml.misc_loads_schedule.weekend_fractions = '0.04, 0.037, 0.037, 0.036, 0.033, 0.036, 0.043, 0.047, 0.034, 0.023, 0.024, 0.025, 0.024, 0.028, 0.031, 0.032, 0.039, 0.053, 0.063, 0.067, 0.071, 0.069, 0.059, 0.05'
    hpxml.misc_loads_schedule.monthly_multipliers = '1.248, 1.257, 0.993, 0.989, 0.993, 0.827, 0.821, 0.821, 0.827, 0.99, 0.987, 1.248'
  elsif ['base-misc-defaults.xml'].include? hpxml_file
    hpxml.misc_loads_schedule.weekday_fractions = nil
    hpxml.misc_loads_schedule.weekend_fractions = nil
    hpxml.misc_loads_schedule.monthly_multipliers = nil
  end
end

def download_epws
  weather_dir = File.join(File.dirname(__FILE__), 'weather')

  require 'net/http'
  require 'tempfile'

  tmpfile = Tempfile.new('epw')

  url = URI.parse('https://data.nrel.gov/files/128/tmy3s-cache-csv.zip')
  http = Net::HTTP.new(url.host, url.port)
  http.use_ssl = true
  http.verify_mode = OpenSSL::SSL::VERIFY_NONE

  params = { 'User-Agent' => 'curl/7.43.0', 'Accept-Encoding' => 'identity' }
  request = Net::HTTP::Get.new(url.path, params)
  request.content_type = 'application/zip, application/octet-stream'

  http.request request do |response|
    total = response.header['Content-Length'].to_i
    if total == 0
      fail 'Did not successfully download zip file.'
    end

    size = 0
    progress = 0
    open tmpfile, 'wb' do |io|
      response.read_body do |chunk|
        io.write chunk
        size += chunk.size
        new_progress = (size * 100) / total
        unless new_progress == progress
          puts 'Downloading %s (%3d%%) ' % [url.path, new_progress]
        end
        progress = new_progress
      end
    end
  end

  puts 'Extracting weather files...'
  unzip_file = OpenStudio::UnzipFile.new(tmpfile.path.to_s)
  unzip_file.extractAllFiles(OpenStudio::toPath(weather_dir))

  num_epws_actual = Dir[File.join(weather_dir, '*.epw')].count
  puts "#{num_epws_actual} weather files are available in the weather directory."
  puts 'Completed.'
  exit!
end

command_list = [:update_measures, :cache_weather, :create_release_zips, :update_version, :download_weather]

def display_usage(command_list)
  puts "Usage: openstudio #{File.basename(__FILE__)} [COMMAND]\nCommands:\n  " + command_list.join("\n  ")
end

if ARGV.size == 0
  puts 'ERROR: Missing command.'
  display_usage(command_list)
  exit!
elsif ARGV.size > 1
  puts 'ERROR: Too many commands.'
  display_usage(command_list)
  exit!
elsif not command_list.include? ARGV[0].to_sym
  puts "ERROR: Invalid command '#{ARGV[0]}'."
  display_usage(command_list)
  exit!
end

if ARGV[0].to_sym == :update_measures
  require_relative 'HPXMLtoOpenStudio/resources/hpxml'
  require_relative 'HPXMLtoOpenStudio/resources/misc_loads'
  require_relative 'HPXMLtoOpenStudio/resources/waterheater'

  # Prevent NREL error regarding U: drive when not VPNed in
  ENV['HOME'] = 'C:' if !ENV['HOME'].nil? && ENV['HOME'].start_with?('U:')
  ENV['HOMEDRIVE'] = 'C:\\' if !ENV['HOMEDRIVE'].nil? && ENV['HOMEDRIVE'].start_with?('U:')

  # Apply rubocop
  cops = ['Layout',
          'Lint/DeprecatedClassMethods',
          'Lint/StringConversionInInterpolation',
          'Style/AndOr',
          'Style/HashSyntax',
          'Style/Next',
          'Style/NilComparison',
          'Style/RedundantParentheses',
          'Style/RedundantSelf',
          'Style/ReturnNil',
          'Style/SelfAssignment',
          'Style/StringLiterals',
          'Style/StringLiteralsInInterpolation']
  commands = ["\"require 'rubocop/rake_task'\"",
              "\"RuboCop::RakeTask.new(:rubocop) do |t| t.options = ['--auto-correct', '--format', 'simple', '--only', '#{cops.join(',')}'] end\"",
              '"Rake.application[:rubocop].invoke"']
  command = "#{OpenStudio.getOpenStudioCLI} -e #{commands.join(' -e ')}"
  puts 'Applying rubocop auto-correct to measures...'
  system(command)

  # Update measures XMLs
  command = "#{OpenStudio.getOpenStudioCLI} measure -t '#{File.dirname(__FILE__)}'"
  puts 'Updating measure.xmls...'
  system(command, [:out, :err] => File::NULL)

  create_hpxmls

  puts 'Done.'
end

if ARGV[0].to_sym == :cache_weather
  require_relative 'HPXMLtoOpenStudio/resources/weather'

  OpenStudio::Logger.instance.standardOutLogger.setLogLevel(OpenStudio::Fatal)
  runner = OpenStudio::Measure::OSRunner.new(OpenStudio::WorkflowJSON.new)
  puts 'Creating cache *.csv for weather files...'

  Dir['weather/*.epw'].each do |epw|
    next if File.exist? epw.gsub('.epw', '.cache')

    puts "Processing #{epw}..."
    model = OpenStudio::Model::Model.new
    epw_file = OpenStudio::EpwFile.new(epw)
    OpenStudio::Model::WeatherFile.setWeatherFile(model, epw_file).get
    weather = WeatherProcess.new(model, runner)
    File.open(epw.gsub('.epw', '-cache.csv'), 'wb') do |file|
      weather.dump_to_csv(file)
    end
  end
end

if ARGV[0].to_sym == :download_weather
  download_epws
end

if ARGV[0].to_sym == :update_version
  version_change = { from: '0.7.0',
                     to: '0.8.0' }

  file_names = ['workflow/run_simulation.rb']

  file_names.each do |file_name|
    text = File.read(file_name)
    new_contents = text.gsub(version_change[:from], version_change[:to])

    # To write changes to the file, use:
    File.open(file_name, 'w') { |file| file.puts new_contents }
  end

  puts 'Done. Now check all changed files before committing.'
end

if ARGV[0].to_sym == :create_release_zips
  # Generate documentation
  puts 'Generating documentation...'
  command = 'sphinx-build -b singlehtml docs/source documentation'
  begin
    `#{command}`
    if not File.exist? File.join(File.dirname(__FILE__), 'documentation', 'index.html')
      puts 'Documentation was not successfully generated. Aborting...'
      exit!
    end
  rescue
    puts "Command failed: '#{command}'. Perhaps sphinx needs to be installed?"
    exit!
  end

  files = ['HPXMLtoOpenStudio/measure.*',
           'HPXMLtoOpenStudio/resources/*.*',
           'SimulationOutputReport/measure.*',
           'SimulationOutputReport/resources/*.*',
           'weather/*.*',
           'workflow/*.*',
           'workflow/sample_files/*.xml',
           'documentation/index.html',
           'documentation/_static/**/*.*']

  # Only include files under git version control
  command = 'git ls-files'
  begin
    git_files = `#{command}`
  rescue
    puts "Command failed: '#{command}'. Perhaps git needs to be installed?"
    exit!
  end

  release_map = { File.join(File.dirname(__FILE__), 'release-minimal.zip') => false,
                  File.join(File.dirname(__FILE__), 'release-full.zip') => true }

  release_map.keys.each do |zip_path|
    File.delete(zip_path) if File.exist? zip_path
  end

  # Check if we need to download weather files for the full release zip
  num_epws_expected = File.readlines(File.join('weather', 'data.csv')).size - 1
  num_epws_local = 0
  files.each do |f|
    Dir[f].each do |file|
      next unless file.end_with? '.epw'

      num_epws_local += 1
    end
  end

  # Make sure we have the full set of weather files
  if num_epws_local < num_epws_expected
    puts 'Fetching all weather files...'
    command = "#{OpenStudio.getOpenStudioCLI} #{__FILE__} download_weather"
    log = `#{command}`
  end

  # Create zip files
  release_map.each do |zip_path, include_all_epws|
    puts "Creating #{zip_path}..."
    zip = OpenStudio::ZipFile.new(zip_path, false)
    files.each do |f|
      Dir[f].each do |file|
        if file.start_with? 'documentation'
          # always include
        elsif include_all_epws
          if (not git_files.include? file) && (not file.start_with? 'weather')
            next
          end
        else
          if not git_files.include? file
            next
          end
        end

        zip.addFile(file, File.join('OpenStudio-HPXML', file))
      end
    end
    puts "Wrote file at #{zip_path}."
  end

  # Cleanup
  FileUtils.rm_r(File.join(File.dirname(__FILE__), 'documentation'))

  puts 'Done.'
end<|MERGE_RESOLUTION|>--- conflicted
+++ resolved
@@ -3056,18 +3056,12 @@
                           place_setting_capacity: 12)
   elsif ['base-appliances-none.xml'].include? hpxml_file
     hpxml.dishwashers.clear()
-<<<<<<< HEAD
-=======
-  elsif ['base-appliances-modified.xml'].include? hpxml_file
-    hpxml.dishwashers.clear()
-    hpxml.dishwashers.add(id: 'Dishwasher',
-                          energy_factor: 0.5,
-                          place_setting_capacity: 12)
   elsif ['base-misc-defaults.xml'].include? hpxml_file
     hpxml.dishwashers[0].rated_annual_kwh = nil
-    hpxml.dishwashers[0].energy_factor = nil
+    hpxml.dishwashers[0].label_electric_rate = nil
+    hpxml.dishwashers[0].label_gas_rate = nil
+    hpxml.dishwashers[0].label_annual_gas_cost = nil
     hpxml.dishwashers[0].place_setting_capacity = nil
->>>>>>> 50f08783
   end
 end
 
