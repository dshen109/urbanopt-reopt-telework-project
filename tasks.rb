def create_hpxmls
  this_dir = File.dirname(__FILE__)
  sample_files_dir = File.join(this_dir, 'workflow/sample_files')

  # Hash of HPXML -> Parent HPXML
  hpxmls_files = {
    'base.xml' => nil,

    'invalid_files/bad-wmo.xml' => 'base.xml',
    'invalid_files/bad-site-neighbor-azimuth.xml' => 'base-site-neighbors.xml',
    'invalid_files/cfis-with-hydronic-distribution.xml' => 'base-hvac-boiler-gas-only.xml',
    'invalid_files/clothes-washer-location.xml' => 'base.xml',
    'invalid_files/clothes-washer-location-other.xml' => 'base.xml',
    'invalid_files/clothes-dryer-location.xml' => 'base.xml',
    'invalid_files/clothes-dryer-location-other.xml' => 'base.xml',
    'invalid_files/dhw-frac-load-served.xml' => 'base-dhw-multiple.xml',
    'invalid_files/duct-location.xml' => 'base.xml',
    'invalid_files/duct-location-other.xml' => 'base.xml',
    'invalid_files/duplicate-id.xml' => 'base.xml',
    'invalid_files/heat-pump-mixed-fixed-and-autosize-capacities.xml' => 'base-hvac-air-to-air-heat-pump-1-speed.xml',
    'invalid_files/heat-pump-mixed-fixed-and-autosize-capacities2.xml' => 'base-hvac-air-to-air-heat-pump-1-speed.xml',
    'invalid_files/heat-pump-mixed-fixed-and-autosize-capacities3.xml' => 'base-hvac-air-to-air-heat-pump-1-speed.xml',
    'invalid_files/heat-pump-mixed-fixed-and-autosize-capacities4.xml' => 'base-hvac-air-to-air-heat-pump-1-speed.xml',
    'invalid_files/hvac-invalid-distribution-system-type.xml' => 'base.xml',
    'invalid_files/hvac-distribution-multiple-attached-cooling.xml' => 'base-hvac-multiple.xml',
    'invalid_files/hvac-distribution-multiple-attached-heating.xml' => 'base-hvac-multiple.xml',
    'invalid_files/hvac-distribution-return-duct-leakage-missing.xml' => 'base-hvac-evap-cooler-only-ducted.xml',
    'invalid_files/hvac-dse-multiple-attached-cooling.xml' => 'base-hvac-dse.xml',
    'invalid_files/hvac-dse-multiple-attached-heating.xml' => 'base-hvac-dse.xml',
    'invalid_files/hvac-frac-load-served.xml' => 'base-hvac-multiple.xml',
    'invalid_files/invalid-relatedhvac-dhw-indirect.xml' => 'base-dhw-indirect.xml',
    'invalid_files/invalid-relatedhvac-desuperheater.xml' => 'base-hvac-central-ac-only-1-speed.xml',
    'invalid_files/invalid-timestep.xml' => 'base.xml',
    'invalid_files/invalid-runperiod.xml' => 'base.xml',
    'invalid_files/invalid-window-height.xml' => 'base-enclosure-overhangs.xml',
    'invalid_files/invalid-window-interior-shading.xml' => 'base.xml',
    'invalid_files/lighting-fractions.xml' => 'base.xml',
    'invalid_files/mismatched-slab-and-foundation-wall.xml' => 'base.xml',
    'invalid_files/missing-elements.xml' => 'base.xml',
    'invalid_files/missing-surfaces.xml' => 'base.xml',
    'invalid_files/net-area-negative-roof.xml' => 'base-enclosure-skylights.xml',
    'invalid_files/net-area-negative-wall.xml' => 'base.xml',
    'invalid_files/orphaned-hvac-distribution.xml' => 'base-hvac-furnace-gas-room-ac.xml',
    'invalid_files/refrigerator-location.xml' => 'base.xml',
    'invalid_files/refrigerator-location-other.xml' => 'base.xml',
    'invalid_files/repeated-relatedhvac-dhw-indirect.xml' => 'base-dhw-indirect.xml',
    'invalid_files/repeated-relatedhvac-desuperheater.xml' => 'base-hvac-central-ac-only-1-speed.xml',
    'invalid_files/solar-thermal-system-with-combi-tankless.xml' => 'base-dhw-combi-tankless.xml',
    'invalid_files/solar-thermal-system-with-desuperheater.xml' => 'base-dhw-desuperheater.xml',
    'invalid_files/solar-thermal-system-with-dhw-indirect.xml' => 'base-dhw-combi-tankless.xml',
    'invalid_files/unattached-cfis.xml' => 'base.xml',
    'invalid_files/unattached-door.xml' => 'base.xml',
    'invalid_files/unattached-hvac-distribution.xml' => 'base.xml',
    'invalid_files/unattached-skylight.xml' => 'base-enclosure-skylights.xml',
    'invalid_files/unattached-solar-thermal-system.xml' => 'base-dhw-solar-indirect-flat-plate.xml',
    'invalid_files/unattached-window.xml' => 'base.xml',
    'invalid_files/water-heater-location.xml' => 'base.xml',
    'invalid_files/water-heater-location-other.xml' => 'base.xml',
    'invalid_files/slab-zero-exposed-perimeter.xml' => 'base.xml',

    'base-appliances-gas.xml' => 'base.xml',
    'base-appliances-wood.xml' => 'base.xml',
    'base-appliances-modified.xml' => 'base.xml',
    'base-appliances-none.xml' => 'base.xml',
    'base-appliances-oil.xml' => 'base.xml',
    'base-appliances-propane.xml' => 'base.xml',
    'base-atticroof-cathedral.xml' => 'base.xml',
    'base-atticroof-conditioned.xml' => 'base.xml',
    'base-atticroof-flat.xml' => 'base.xml',
    'base-atticroof-radiant-barrier.xml' => 'base-location-dallas-tx.xml',
    'base-atticroof-vented.xml' => 'base.xml',
    'base-atticroof-unvented-insulated-roof.xml' => 'base.xml',
    'base-dhw-combi-tankless.xml' => 'base-dhw-indirect.xml',
    'base-dhw-combi-tankless-outside.xml' => 'base-dhw-combi-tankless.xml',
    'base-dhw-desuperheater.xml' => 'base-hvac-central-ac-only-1-speed.xml',
    'base-dhw-desuperheater-tankless.xml' => 'base-hvac-central-ac-only-1-speed.xml',
    'base-dhw-desuperheater-2-speed.xml' => 'base-hvac-central-ac-only-2-speed.xml',
    'base-dhw-desuperheater-var-speed.xml' => 'base-hvac-central-ac-only-var-speed.xml',
    'base-dhw-desuperheater-gshp.xml' => 'base-hvac-ground-to-air-heat-pump.xml',
    'base-dhw-dwhr.xml' => 'base.xml',
    'base-dhw-indirect.xml' => 'base-hvac-boiler-gas-only.xml',
    'base-dhw-indirect-dse.xml' => 'base-dhw-indirect.xml',
    'base-dhw-indirect-outside.xml' => 'base-dhw-indirect.xml',
    'base-dhw-indirect-standbyloss.xml' => 'base-dhw-indirect.xml',
    'base-dhw-low-flow-fixtures.xml' => 'base.xml',
    'base-dhw-multiple.xml' => 'base-hvac-boiler-gas-only.xml',
    'base-dhw-none.xml' => 'base.xml',
    'base-dhw-recirc-demand.xml' => 'base.xml',
    'base-dhw-recirc-manual.xml' => 'base.xml',
    'base-dhw-recirc-nocontrol.xml' => 'base.xml',
    'base-dhw-recirc-temperature.xml' => 'base.xml',
    'base-dhw-recirc-timer.xml' => 'base.xml',
    'base-dhw-solar-direct-evacuated-tube.xml' => 'base.xml',
    'base-dhw-solar-direct-flat-plate.xml' => 'base.xml',
    'base-dhw-solar-direct-ics.xml' => 'base.xml',
    'base-dhw-solar-fraction.xml' => 'base.xml',
    'base-dhw-solar-indirect-evacuated-tube.xml' => 'base.xml',
    'base-dhw-solar-indirect-flat-plate.xml' => 'base.xml',
    'base-dhw-solar-thermosyphon-evacuated-tube.xml' => 'base.xml',
    'base-dhw-solar-thermosyphon-flat-plate.xml' => 'base.xml',
    'base-dhw-solar-thermosyphon-ics.xml' => 'base.xml',
    'base-dhw-tank-gas.xml' => 'base.xml',
    'base-dhw-tank-gas-outside.xml' => 'base-dhw-tank-gas.xml',
    'base-dhw-tank-heat-pump.xml' => 'base.xml',
    'base-dhw-tank-heat-pump-outside.xml' => 'base-dhw-tank-heat-pump.xml',
    'base-dhw-tank-heat-pump-with-solar.xml' => 'base-dhw-tank-heat-pump.xml',
    'base-dhw-tank-heat-pump-with-solar-fraction.xml' => 'base-dhw-tank-heat-pump.xml',
    'base-dhw-tank-oil.xml' => 'base.xml',
    'base-dhw-tank-propane.xml' => 'base.xml',
    'base-dhw-tank-wood.xml' => 'base.xml',
    'base-dhw-tankless-electric.xml' => 'base.xml',
    'base-dhw-tankless-electric-outside.xml' => 'base-dhw-tankless-electric.xml',
    'base-dhw-tankless-gas.xml' => 'base.xml',
    'base-dhw-tankless-gas-with-solar.xml' => 'base-dhw-tankless-gas.xml',
    'base-dhw-tankless-gas-with-solar-fraction.xml' => 'base-dhw-tankless-gas.xml',
    'base-dhw-tankless-oil.xml' => 'base.xml',
    'base-dhw-tankless-propane.xml' => 'base.xml',
    'base-dhw-tankless-wood.xml' => 'base.xml',
    'base-dhw-uef.xml' => 'base.xml',
    'base-dhw-jacket-electric.xml' => 'base.xml',
    'base-dhw-jacket-gas.xml' => 'base-dhw-tank-gas.xml',
    'base-dhw-jacket-indirect.xml' => 'base-dhw-indirect.xml',
    'base-dhw-jacket-hpwh.xml' => 'base-dhw-tank-heat-pump.xml',
    'base-enclosure-2stories.xml' => 'base.xml',
    'base-enclosure-2stories-garage.xml' => 'base-enclosure-2stories.xml',
    'base-enclosure-adiabatic-surfaces.xml' => 'base-foundation-ambient.xml',
    'base-enclosure-beds-1.xml' => 'base.xml',
    'base-enclosure-beds-2.xml' => 'base.xml',
    'base-enclosure-beds-4.xml' => 'base.xml',
    'base-enclosure-beds-5.xml' => 'base.xml',
    'base-enclosure-garage.xml' => 'base.xml',
    'base-enclosure-infil-cfm50.xml' => 'base.xml',
    'base-enclosure-overhangs.xml' => 'base.xml',
    'base-enclosure-skylights.xml' => 'base.xml',
    'base-enclosure-split-surfaces.xml' => 'base-enclosure-skylights.xml',
    'base-enclosure-walltypes.xml' => 'base.xml',
    'base-enclosure-windows-interior-shading.xml' => 'base.xml',
    'base-enclosure-windows-none.xml' => 'base.xml',
    'base-foundation-multiple.xml' => 'base-foundation-unconditioned-basement.xml',
    'base-foundation-ambient.xml' => 'base.xml',
    'base-foundation-conditioned-basement-slab-insulation.xml' => 'base.xml',
    'base-foundation-conditioned-basement-wall-interior-insulation.xml' => 'base.xml',
    'base-foundation-slab.xml' => 'base.xml',
    'base-foundation-unconditioned-basement.xml' => 'base.xml',
    'base-foundation-unconditioned-basement-assembly-r.xml' => 'base-foundation-unconditioned-basement.xml',
    'base-foundation-unconditioned-basement-above-grade.xml' => 'base-foundation-unconditioned-basement.xml',
    'base-foundation-unconditioned-basement-wall-insulation.xml' => 'base-foundation-unconditioned-basement.xml',
    'base-foundation-unvented-crawlspace.xml' => 'base.xml',
    'base-foundation-vented-crawlspace.xml' => 'base.xml',
    'base-foundation-walkout-basement.xml' => 'base.xml',
    'base-foundation-complex.xml' => 'base.xml',
    'base-hvac-air-to-air-heat-pump-1-speed.xml' => 'base.xml',
    'base-hvac-air-to-air-heat-pump-2-speed.xml' => 'base.xml',
    'base-hvac-air-to-air-heat-pump-var-speed.xml' => 'base.xml',
    'base-hvac-boiler-elec-only.xml' => 'base.xml',
    'base-hvac-boiler-gas-central-ac-1-speed.xml' => 'base.xml',
    'base-hvac-boiler-gas-only.xml' => 'base.xml',
    'base-hvac-boiler-gas-only-no-eae.xml' => 'base-hvac-boiler-gas-only.xml',
    'base-hvac-boiler-oil-only.xml' => 'base.xml',
    'base-hvac-boiler-propane-only.xml' => 'base.xml',
    'base-hvac-boiler-wood-only.xml' => 'base.xml',
    'base-hvac-central-ac-only-1-speed.xml' => 'base.xml',
    'base-hvac-central-ac-only-2-speed.xml' => 'base.xml',
    'base-hvac-central-ac-only-var-speed.xml' => 'base.xml',
    'base-hvac-central-ac-plus-air-to-air-heat-pump-heating.xml' => 'base-hvac-central-ac-only-1-speed.xml',
    'base-hvac-dse.xml' => 'base.xml',
    'base-hvac-dual-fuel-air-to-air-heat-pump-1-speed.xml' => 'base-hvac-air-to-air-heat-pump-1-speed.xml',
    'base-hvac-dual-fuel-air-to-air-heat-pump-1-speed-electric.xml' => 'base-hvac-dual-fuel-air-to-air-heat-pump-1-speed.xml',
    'base-hvac-dual-fuel-air-to-air-heat-pump-2-speed.xml' => 'base-hvac-air-to-air-heat-pump-2-speed.xml',
    'base-hvac-dual-fuel-air-to-air-heat-pump-var-speed.xml' => 'base-hvac-air-to-air-heat-pump-var-speed.xml',
    'base-hvac-dual-fuel-mini-split-heat-pump-ducted.xml' => 'base-hvac-mini-split-heat-pump-ducted.xml',
    'base-hvac-ducts-in-conditioned-space.xml' => 'base.xml',
    'base-hvac-ducts-leakage-percent.xml' => 'base.xml',
    'base-hvac-ducts-locations.xml' => 'base-foundation-vented-crawlspace.xml',
    'base-hvac-ducts-multiple.xml' => 'base.xml',
    'base-hvac-ducts-outside.xml' => 'base.xml',
    'base-hvac-elec-resistance-only.xml' => 'base.xml',
    'base-hvac-evap-cooler-furnace-gas.xml' => 'base.xml',
    'base-hvac-evap-cooler-only.xml' => 'base.xml',
    'base-hvac-evap-cooler-only-ducted.xml' => 'base.xml',
    'base-hvac-flowrate.xml' => 'base.xml',
    'base-hvac-furnace-elec-only.xml' => 'base.xml',
    'base-hvac-furnace-gas-central-ac-2-speed.xml' => 'base.xml',
    'base-hvac-furnace-gas-central-ac-var-speed.xml' => 'base.xml',
    'base-hvac-furnace-gas-only.xml' => 'base.xml',
    'base-hvac-furnace-gas-only-no-eae.xml' => 'base-hvac-furnace-gas-only.xml',
    'base-hvac-furnace-gas-room-ac.xml' => 'base.xml',
    'base-hvac-furnace-oil-only.xml' => 'base.xml',
    'base-hvac-furnace-propane-only.xml' => 'base.xml',
    'base-hvac-furnace-wood-only.xml' => 'base.xml',
    'base-hvac-furnace-x3-dse.xml' => 'base.xml',
    'base-hvac-ground-to-air-heat-pump.xml' => 'base.xml',
    'base-hvac-ideal-air.xml' => 'base.xml',
    'base-hvac-mini-split-heat-pump-ducted.xml' => 'base.xml',
    'base-hvac-mini-split-heat-pump-ductless.xml' => 'base-hvac-mini-split-heat-pump-ducted.xml',
    'base-hvac-mini-split-heat-pump-ductless-no-backup.xml' => 'base-hvac-mini-split-heat-pump-ductless.xml',
    'base-hvac-multiple.xml' => 'base.xml',
    'base-hvac-none.xml' => 'base.xml',
    'base-hvac-none-no-fuel-access.xml' => 'base-hvac-none.xml',
    'base-hvac-portable-heater-electric-only.xml' => 'base.xml',
    'base-hvac-programmable-thermostat.xml' => 'base.xml',
    'base-hvac-room-ac-only.xml' => 'base.xml',
    'base-hvac-setpoints.xml' => 'base.xml',
    'base-hvac-stove-oil-only.xml' => 'base.xml',
    'base-hvac-stove-oil-only-no-eae.xml' => 'base-hvac-stove-oil-only.xml',
    'base-hvac-stove-wood-only.xml' => 'base.xml',
    'base-hvac-stove-wood-pellets-only.xml' => 'base-hvac-stove-wood-only.xml',
    'base-hvac-undersized.xml' => 'base.xml',
    'base-hvac-wall-furnace-elec-only.xml' => 'base.xml',
    'base-hvac-wall-furnace-propane-only.xml' => 'base.xml',
    'base-hvac-wall-furnace-propane-only-no-eae.xml' => 'base-hvac-wall-furnace-propane-only.xml',
    'base-hvac-wall-furnace-wood-only.xml' => 'base.xml',
    'base-infiltration-ach-natural.xml' => 'base.xml',
    'base-location-baltimore-md.xml' => 'base.xml',
    'base-location-dallas-tx.xml' => 'base.xml',
    'base-location-duluth-mn.xml' => 'base.xml',
    'base-location-miami-fl.xml' => 'base.xml',
    'base-location-epw-filename.xml' => 'base.xml',
    'base-mechvent-balanced.xml' => 'base.xml',
    'base-mechvent-cfis.xml' => 'base.xml',
    'base-mechvent-cfis-evap-cooler-only-ducted.xml' => 'base-hvac-evap-cooler-only-ducted.xml',
    'base-mechvent-erv.xml' => 'base.xml',
    'base-mechvent-erv-atre-asre.xml' => 'base.xml',
    'base-mechvent-exhaust.xml' => 'base.xml',
    'base-mechvent-exhaust-rated-flow-rate.xml' => 'base.xml',
    'base-mechvent-hrv.xml' => 'base.xml',
    'base-mechvent-hrv-asre.xml' => 'base.xml',
    'base-mechvent-supply.xml' => 'base.xml',
    'base-misc-ceiling-fans.xml' => 'base.xml',
    'base-misc-defaults.xml' => 'base.xml',
    'base-misc-lighting-none.xml' => 'base.xml',
    'base-misc-timestep-10-mins.xml' => 'base.xml',
    'base-misc-runperiod-1-month.xml' => 'base.xml',
    'base-misc-whole-house-fan.xml' => 'base.xml',
    'base-pv.xml' => 'base.xml',
    'base-site-neighbors.xml' => 'base.xml',

    'hvac_autosizing/base-autosize.xml' => 'base.xml',
    'hvac_autosizing/base-hvac-air-to-air-heat-pump-1-speed-autosize.xml' => 'base-hvac-air-to-air-heat-pump-1-speed.xml',
    'hvac_autosizing/base-hvac-air-to-air-heat-pump-2-speed-autosize.xml' => 'base-hvac-air-to-air-heat-pump-2-speed.xml',
    'hvac_autosizing/base-hvac-air-to-air-heat-pump-var-speed-autosize.xml' => 'base-hvac-air-to-air-heat-pump-var-speed.xml',
    'hvac_autosizing/base-hvac-boiler-elec-only-autosize.xml' => 'base-hvac-boiler-elec-only.xml',
    'hvac_autosizing/base-hvac-boiler-gas-central-ac-1-speed-autosize.xml' => 'base-hvac-boiler-gas-central-ac-1-speed.xml',
    'hvac_autosizing/base-hvac-boiler-gas-only-autosize.xml' => 'base-hvac-boiler-gas-only.xml',
    'hvac_autosizing/base-hvac-central-ac-only-1-speed-autosize.xml' => 'base-hvac-central-ac-only-1-speed.xml',
    'hvac_autosizing/base-hvac-central-ac-only-2-speed-autosize.xml' => 'base-hvac-central-ac-only-2-speed.xml',
    'hvac_autosizing/base-hvac-central-ac-only-var-speed-autosize.xml' => 'base-hvac-central-ac-only-var-speed.xml',
    'hvac_autosizing/base-hvac-central-ac-plus-air-to-air-heat-pump-heating-autosize.xml' => 'base-hvac-central-ac-plus-air-to-air-heat-pump-heating.xml',
    'hvac_autosizing/base-hvac-dual-fuel-air-to-air-heat-pump-1-speed-autosize.xml' => 'base-hvac-dual-fuel-air-to-air-heat-pump-1-speed.xml',
    'hvac_autosizing/base-hvac-dual-fuel-mini-split-heat-pump-ducted-autosize.xml' => 'base-hvac-dual-fuel-mini-split-heat-pump-ducted.xml',
    'hvac_autosizing/base-hvac-elec-resistance-only-autosize.xml' => 'base-hvac-elec-resistance-only.xml',
    'hvac_autosizing/base-hvac-evap-cooler-furnace-gas-autosize.xml' => 'base-hvac-evap-cooler-furnace-gas.xml',
    'hvac_autosizing/base-hvac-furnace-elec-only-autosize.xml' => 'base-hvac-furnace-elec-only.xml',
    'hvac_autosizing/base-hvac-furnace-gas-central-ac-2-speed-autosize.xml' => 'base-hvac-furnace-gas-central-ac-2-speed.xml',
    'hvac_autosizing/base-hvac-furnace-gas-central-ac-var-speed-autosize.xml' => 'base-hvac-furnace-gas-central-ac-var-speed.xml',
    'hvac_autosizing/base-hvac-furnace-gas-only-autosize.xml' => 'base-hvac-furnace-gas-only.xml',
    'hvac_autosizing/base-hvac-furnace-gas-room-ac-autosize.xml' => 'base-hvac-furnace-gas-room-ac.xml',
    'hvac_autosizing/base-hvac-ground-to-air-heat-pump-autosize.xml' => 'base-hvac-ground-to-air-heat-pump.xml',
    'hvac_autosizing/base-hvac-mini-split-heat-pump-ducted-autosize.xml' => 'base-hvac-mini-split-heat-pump-ducted.xml',
    'hvac_autosizing/base-hvac-room-ac-only-autosize.xml' => 'base-hvac-room-ac-only.xml',
    'hvac_autosizing/base-hvac-stove-oil-only-autosize.xml' => 'base-hvac-stove-oil-only.xml',
    'hvac_autosizing/base-hvac-wall-furnace-elec-only-autosize.xml' => 'base-hvac-wall-furnace-elec-only.xml',
    'hvac_autosizing/base-hvac-wall-furnace-propane-only-autosize.xml' => 'base-hvac-wall-furnace-propane-only.xml',

    'hvac_base/base-base.xml' => 'base.xml',
    'hvac_base/base-hvac-air-to-air-heat-pump-1-speed-base.xml' => 'base-hvac-air-to-air-heat-pump-1-speed.xml',
    'hvac_base/base-hvac-air-to-air-heat-pump-2-speed-base.xml' => 'base-hvac-air-to-air-heat-pump-2-speed.xml',
    'hvac_base/base-hvac-air-to-air-heat-pump-var-speed-base.xml' => 'base-hvac-air-to-air-heat-pump-var-speed.xml',
    'hvac_base/base-hvac-boiler-gas-only-base.xml' => 'base-hvac-boiler-gas-only.xml',
    'hvac_base/base-hvac-central-ac-only-1-speed-base.xml' => 'base-hvac-central-ac-only-1-speed.xml',
    'hvac_base/base-hvac-central-ac-only-2-speed-base.xml' => 'base-hvac-central-ac-only-2-speed.xml',
    'hvac_base/base-hvac-central-ac-only-var-speed-base.xml' => 'base-hvac-central-ac-only-var-speed.xml',
    'hvac_base/base-hvac-dual-fuel-air-to-air-heat-pump-1-speed-base.xml' => 'base-hvac-dual-fuel-air-to-air-heat-pump-1-speed.xml',
    'hvac_base/base-hvac-elec-resistance-only-base.xml' => 'base-hvac-elec-resistance-only.xml',
    'hvac_base/base-hvac-evap-cooler-only-base.xml' => 'base-hvac-evap-cooler-only.xml',
    'hvac_base/base-hvac-furnace-gas-central-ac-2-speed-base.xml' => 'base-hvac-furnace-gas-central-ac-2-speed.xml',
    'hvac_base/base-hvac-furnace-gas-central-ac-var-speed-base.xml' => 'base-hvac-furnace-gas-central-ac-var-speed.xml',
    'hvac_base/base-hvac-furnace-gas-only-base.xml' => 'base-hvac-furnace-gas-only.xml',
    'hvac_base/base-hvac-furnace-gas-room-ac-base.xml' => 'base-hvac-furnace-gas-room-ac.xml',
    'hvac_base/base-hvac-ground-to-air-heat-pump-base.xml' => 'base-hvac-ground-to-air-heat-pump.xml',
    'hvac_base/base-hvac-ideal-air-base.xml' => 'base-hvac-ideal-air.xml',
    'hvac_base/base-hvac-mini-split-heat-pump-ducted-base.xml' => 'base-hvac-mini-split-heat-pump-ducted.xml',
    'hvac_base/base-hvac-room-ac-only-base.xml' => 'base-hvac-room-ac-only.xml',
    'hvac_base/base-hvac-stove-oil-only-base.xml' => 'base-hvac-stove-oil-only.xml',
    'hvac_base/base-hvac-wall-furnace-propane-only-base.xml' => 'base-hvac-wall-furnace-propane-only.xml',

    'hvac_load_fracs/base-hvac-air-to-air-heat-pump-1-speed-zero-cool.xml' => 'base-hvac-air-to-air-heat-pump-1-speed.xml',
    'hvac_load_fracs/base-hvac-air-to-air-heat-pump-1-speed-zero-heat.xml' => 'base-hvac-air-to-air-heat-pump-1-speed.xml',
    'hvac_load_fracs/base-hvac-air-to-air-heat-pump-2-speed-zero-cool.xml' => 'base-hvac-air-to-air-heat-pump-2-speed.xml',
    'hvac_load_fracs/base-hvac-air-to-air-heat-pump-2-speed-zero-heat.xml' => 'base-hvac-air-to-air-heat-pump-2-speed.xml',
    'hvac_load_fracs/base-hvac-air-to-air-heat-pump-var-speed-zero-cool.xml' => 'base-hvac-air-to-air-heat-pump-var-speed.xml',
    'hvac_load_fracs/base-hvac-air-to-air-heat-pump-var-speed-zero-heat.xml' => 'base-hvac-air-to-air-heat-pump-var-speed.xml',
    'hvac_load_fracs/base-hvac-ground-to-air-heat-pump-zero-cool.xml' => 'base-hvac-ground-to-air-heat-pump.xml',
    'hvac_load_fracs/base-hvac-ground-to-air-heat-pump-zero-heat.xml' => 'base-hvac-ground-to-air-heat-pump.xml',
    'hvac_load_fracs/base-hvac-mini-split-heat-pump-ducted-zero-cool.xml' => 'base-hvac-mini-split-heat-pump-ducted.xml',
    'hvac_load_fracs/base-hvac-mini-split-heat-pump-ducted-zero-heat.xml' => 'base-hvac-mini-split-heat-pump-ducted.xml',

    'hvac_multiple/base-hvac-air-to-air-heat-pump-1-speed-x3.xml' => 'base-hvac-air-to-air-heat-pump-1-speed.xml',
    'hvac_multiple/base-hvac-air-to-air-heat-pump-2-speed-x3.xml' => 'base-hvac-air-to-air-heat-pump-2-speed.xml',
    'hvac_multiple/base-hvac-air-to-air-heat-pump-var-speed-x3.xml' => 'base-hvac-air-to-air-heat-pump-var-speed.xml',
    'hvac_multiple/base-hvac-boiler-gas-only-x3.xml' => 'base-hvac-boiler-gas-only.xml',
    'hvac_multiple/base-hvac-central-ac-only-1-speed-x3.xml' => 'base-hvac-central-ac-only-1-speed.xml',
    'hvac_multiple/base-hvac-central-ac-only-2-speed-x3.xml' => 'base-hvac-central-ac-only-2-speed.xml',
    'hvac_multiple/base-hvac-central-ac-only-var-speed-x3.xml' => 'base-hvac-central-ac-only-var-speed.xml',
    'hvac_multiple/base-hvac-dual-fuel-air-to-air-heat-pump-1-speed-x3.xml' => 'base-hvac-dual-fuel-air-to-air-heat-pump-1-speed.xml',
    'hvac_multiple/base-hvac-elec-resistance-only-x3.xml' => 'base-hvac-elec-resistance-only.xml',
    'hvac_multiple/base-hvac-evap-cooler-only-x3.xml' => 'base-hvac-evap-cooler-only.xml',
    'hvac_multiple/base-hvac-furnace-gas-only-x3.xml' => 'base-hvac-furnace-gas-only.xml',
    'hvac_multiple/base-hvac-ground-to-air-heat-pump-x3.xml' => 'base-hvac-ground-to-air-heat-pump.xml',
    'hvac_multiple/base-hvac-mini-split-heat-pump-ducted-x3.xml' => 'base-hvac-mini-split-heat-pump-ducted.xml',
    'hvac_multiple/base-hvac-room-ac-only-x3.xml' => 'base-hvac-room-ac-only.xml',
    'hvac_multiple/base-hvac-stove-oil-only-x3.xml' => 'base-hvac-stove-oil-only.xml',
    'hvac_multiple/base-hvac-wall-furnace-propane-only-x3.xml' => 'base-hvac-wall-furnace-propane-only.xml',

    'hvac_partial/base-33percent.xml' => 'base.xml',
    'hvac_partial/base-hvac-air-to-air-heat-pump-1-speed-33percent.xml' => 'base-hvac-air-to-air-heat-pump-1-speed.xml',
    'hvac_partial/base-hvac-air-to-air-heat-pump-2-speed-33percent.xml' => 'base-hvac-air-to-air-heat-pump-2-speed.xml',
    'hvac_partial/base-hvac-air-to-air-heat-pump-var-speed-33percent.xml' => 'base-hvac-air-to-air-heat-pump-var-speed.xml',
    'hvac_partial/base-hvac-boiler-gas-only-33percent.xml' => 'base-hvac-boiler-gas-only.xml',
    'hvac_partial/base-hvac-central-ac-only-1-speed-33percent.xml' => 'base-hvac-central-ac-only-1-speed.xml',
    'hvac_partial/base-hvac-central-ac-only-2-speed-33percent.xml' => 'base-hvac-central-ac-only-2-speed.xml',
    'hvac_partial/base-hvac-central-ac-only-var-speed-33percent.xml' => 'base-hvac-central-ac-only-var-speed.xml',
    'hvac_partial/base-hvac-dual-fuel-air-to-air-heat-pump-1-speed-33percent.xml' => 'base-hvac-dual-fuel-air-to-air-heat-pump-1-speed.xml',
    'hvac_partial/base-hvac-elec-resistance-only-33percent.xml' => 'base-hvac-elec-resistance-only.xml',
    'hvac_partial/base-hvac-evap-cooler-only-33percent.xml' => 'base-hvac-evap-cooler-only.xml',
    'hvac_partial/base-hvac-furnace-gas-central-ac-2-speed-33percent.xml' => 'base-hvac-furnace-gas-central-ac-2-speed.xml',
    'hvac_partial/base-hvac-furnace-gas-central-ac-var-speed-33percent.xml' => 'base-hvac-furnace-gas-central-ac-var-speed.xml',
    'hvac_partial/base-hvac-furnace-gas-only-33percent.xml' => 'base-hvac-furnace-gas-only.xml',
    'hvac_partial/base-hvac-furnace-gas-room-ac-33percent.xml' => 'base-hvac-furnace-gas-room-ac.xml',
    'hvac_partial/base-hvac-ground-to-air-heat-pump-33percent.xml' => 'base-hvac-ground-to-air-heat-pump.xml',
    'hvac_partial/base-hvac-mini-split-heat-pump-ducted-33percent.xml' => 'base-hvac-mini-split-heat-pump-ducted.xml',
    'hvac_partial/base-hvac-room-ac-only-33percent.xml' => 'base-hvac-room-ac-only.xml',
    'hvac_partial/base-hvac-stove-oil-only-33percent.xml' => 'base-hvac-stove-oil-only.xml',
    'hvac_partial/base-hvac-wall-furnace-propane-only-33percent.xml' => 'base-hvac-wall-furnace-propane-only.xml',
  }

  puts "Generating #{hpxmls_files.size} HPXML files..."

  hpxmls_files.each do |derivative, parent|
    print '.'

    begin
      hpxml_files = [derivative]
      unless parent.nil?
        hpxml_files.unshift(parent)
      end
      while not parent.nil?
        next unless hpxmls_files.keys.include? parent

        unless hpxmls_files[parent].nil?
          hpxml_files.unshift(hpxmls_files[parent])
        end
        parent = hpxmls_files[parent]
      end

      hpxml = HPXML.new
      hpxml_files.each do |hpxml_file|
        set_hpxml_header(hpxml_file, hpxml)
        set_hpxml_site(hpxml_file, hpxml)
        set_hpxml_neighbor_buildings(hpxml_file, hpxml)
        set_hpxml_building_construction(hpxml_file, hpxml)
        set_hpxml_building_occupancy(hpxml_file, hpxml)
        set_hpxml_climate_and_risk_zones(hpxml_file, hpxml)
        set_hpxml_air_infiltration_measurements(hpxml_file, hpxml)
        set_hpxml_attics(hpxml_file, hpxml)
        set_hpxml_foundations(hpxml_file, hpxml)
        set_hpxml_roofs(hpxml_file, hpxml)
        set_hpxml_rim_joists(hpxml_file, hpxml)
        set_hpxml_walls(hpxml_file, hpxml)
        set_hpxml_foundation_walls(hpxml_file, hpxml)
        set_hpxml_frame_floors(hpxml_file, hpxml)
        set_hpxml_slabs(hpxml_file, hpxml)
        set_hpxml_windows(hpxml_file, hpxml)
        set_hpxml_skylights(hpxml_file, hpxml)
        set_hpxml_doors(hpxml_file, hpxml)
        set_hpxml_heating_systems(hpxml_file, hpxml)
        set_hpxml_cooling_systems(hpxml_file, hpxml)
        set_hpxml_heat_pumps(hpxml_file, hpxml)
        set_hpxml_hvac_control(hpxml_file, hpxml)
        set_hpxml_hvac_distributions(hpxml_file, hpxml)
        set_hpxml_ventilation_fans(hpxml_file, hpxml)
        set_hpxml_water_heating_systems(hpxml_file, hpxml)
        set_hpxml_hot_water_distribution(hpxml_file, hpxml)
        set_hpxml_water_fixtures(hpxml_file, hpxml)
        set_hpxml_solar_thermal_system(hpxml_file, hpxml)
        set_hpxml_pv_systems(hpxml_file, hpxml)
        set_hpxml_clothes_washer(hpxml_file, hpxml)
        set_hpxml_clothes_dryer(hpxml_file, hpxml)
        set_hpxml_dishwasher(hpxml_file, hpxml)
        set_hpxml_refrigerator(hpxml_file, hpxml)
        set_hpxml_cooking_range(hpxml_file, hpxml)
        set_hpxml_oven(hpxml_file, hpxml)
        set_hpxml_lighting(hpxml_file, hpxml)
        set_hpxml_ceiling_fans(hpxml_file, hpxml)
        set_hpxml_plug_loads(hpxml_file, hpxml)
        set_hpxml_misc_load_schedule(hpxml_file, hpxml)
      end

      hpxml_doc = hpxml.to_rexml()

      if ['invalid_files/missing-elements.xml'].include? derivative
        hpxml_doc.elements['/HPXML/Building/BuildingDetails/BuildingSummary/BuildingConstruction'].elements.delete('NumberofConditionedFloors')
        hpxml_doc.elements['/HPXML/Building/BuildingDetails/BuildingSummary/BuildingConstruction'].elements.delete('ConditionedFloorArea')
      end

      hpxml_path = File.join(sample_files_dir, derivative)

      if not hpxml_path.include? 'invalid_files'
        # Validate file against HPXML schema
        schemas_dir = File.absolute_path(File.join(File.dirname(__FILE__), 'HPXMLtoOpenStudio/resources'))
        errors = XMLHelper.validate(hpxml_doc.to_s, File.join(schemas_dir, 'HPXML.xsd'), nil)
        if errors.size > 0
          fail "ERRORS: #{errors}"
        end

        # Check for additional errors
        errors = hpxml.check_for_errors()
        if errors.size > 0
          fail "ERRORS: #{errors}"
        end
      end

      XMLHelper.write_file(hpxml_doc, hpxml_path)
    rescue Exception => e
      puts "\n#{e}\n#{e.backtrace.join('\n')}"
      puts "\nError: Did not successfully generate #{derivative}."
      exit!
    end
  end

  puts "\n"

  # Print warnings about extra files
  abs_hpxml_files = []
  dirs = [nil]
  hpxmls_files.keys.each do |hpxml_file|
    abs_hpxml_files << File.absolute_path(File.join(sample_files_dir, hpxml_file))
    next unless hpxml_file.include? '/'

    dirs << hpxml_file.split('/')[0] + '/'
  end
  dirs.uniq.each do |dir|
    Dir["#{sample_files_dir}/#{dir}*.xml"].each do |xml|
      next if abs_hpxml_files.include? File.absolute_path(xml)

      puts "Warning: Extra HPXML file found at #{File.absolute_path(xml)}"
    end
  end
end

def set_hpxml_header(hpxml_file, hpxml)
  if ['base.xml'].include? hpxml_file
    hpxml.header.xml_type = 'HPXML'
    hpxml.header.xml_generated_by = 'Rakefile'
    hpxml.header.transaction = 'create'
    hpxml.header.building_id = 'MyBuilding'
    hpxml.header.event_type = 'proposed workscope'
    hpxml.header.created_date_and_time = Time.new(2000, 1, 1).strftime('%Y-%m-%dT%H:%M:%S%:z') # Hard-code to prevent diffs
    hpxml.header.timestep = 60
  elsif ['base-misc-timestep-10-mins.xml'].include? hpxml_file
    hpxml.header.timestep = 10
  elsif ['base-misc-runperiod-1-month.xml'].include? hpxml_file
    hpxml.header.end_month = 1
    hpxml.header.end_day_of_month = 31
  elsif ['invalid_files/invalid-timestep.xml'].include? hpxml_file
    hpxml.header.timestep = 45
  elsif ['invalid_files/invalid-runperiod.xml'].include? hpxml_file
    hpxml.header.end_month = 4
    hpxml.header.end_day_of_month = 31
  elsif ['base-misc-defaults.xml'].include? hpxml_file
    hpxml.header.timestep = nil
  end
end

def set_hpxml_site(hpxml_file, hpxml)
  if ['base.xml'].include? hpxml_file
    hpxml.site.fuels = [HPXML::FuelTypeElectricity, HPXML::FuelTypeNaturalGas]
  elsif ['base-hvac-none-no-fuel-access.xml'].include? hpxml_file
    hpxml.site.fuels = [HPXML::FuelTypeElectricity]
  end
end

def set_hpxml_neighbor_buildings(hpxml_file, hpxml)
  if ['base-site-neighbors.xml'].include? hpxml_file
    hpxml.neighbor_buildings.add(azimuth: 0,
                                 distance: 10)
    hpxml.neighbor_buildings.add(azimuth: 180,
                                 distance: 15,
                                 height: 12)
  elsif ['invalid_files/bad-site-neighbor-azimuth.xml'].include? hpxml_file
    hpxml.neighbor_buildings[0].azimuth = 145
  end
end

def set_hpxml_building_construction(hpxml_file, hpxml)
  if ['base.xml'].include? hpxml_file
    hpxml.building_construction.residential_facility_type = HPXML::ResidentialTypeSFD
    hpxml.building_construction.number_of_conditioned_floors = 2
    hpxml.building_construction.number_of_conditioned_floors_above_grade = 1
    hpxml.building_construction.number_of_bedrooms = 3
    hpxml.building_construction.conditioned_floor_area = 2700
    hpxml.building_construction.conditioned_building_volume = 2700 * 8
  elsif ['base-enclosure-beds-1.xml'].include? hpxml_file
    hpxml.building_construction.number_of_bedrooms = 1
  elsif ['base-enclosure-beds-2.xml'].include? hpxml_file
    hpxml.building_construction.number_of_bedrooms = 2
  elsif ['base-enclosure-beds-4.xml'].include? hpxml_file
    hpxml.building_construction.number_of_bedrooms = 4
  elsif ['base-enclosure-beds-5.xml'].include? hpxml_file
    hpxml.building_construction.number_of_bedrooms = 5
  elsif ['base-foundation-ambient.xml',
         'base-foundation-slab.xml',
         'base-foundation-unconditioned-basement.xml',
         'base-foundation-unvented-crawlspace.xml',
         'base-foundation-vented-crawlspace.xml'].include? hpxml_file
    hpxml.building_construction.number_of_conditioned_floors -= 1
    hpxml.building_construction.conditioned_floor_area -= 1350
    hpxml.building_construction.conditioned_building_volume -= 1350 * 8
  elsif ['base-hvac-ideal-air.xml'].include? hpxml_file
    hpxml.building_construction.use_only_ideal_air_system = true
  elsif ['base-atticroof-conditioned.xml'].include? hpxml_file
    hpxml.building_construction.number_of_conditioned_floors += 1
    hpxml.building_construction.number_of_conditioned_floors_above_grade += 1
    hpxml.building_construction.conditioned_floor_area += 900
    hpxml.building_construction.conditioned_building_volume += 2250
  elsif ['base-atticroof-cathedral.xml'].include? hpxml_file
    hpxml.building_construction.conditioned_building_volume += 10800
  elsif ['base-enclosure-2stories.xml'].include? hpxml_file
    hpxml.building_construction.number_of_conditioned_floors += 1
    hpxml.building_construction.number_of_conditioned_floors_above_grade += 1
    hpxml.building_construction.conditioned_floor_area += 1350
    hpxml.building_construction.conditioned_building_volume += 1350 * 8
<<<<<<< HEAD
  elsif ['base-misc-defaults.xml'].include? hpxml_file
    hpxml.building_construction.conditioned_building_volume = nil
    hpxml.building_construction.average_ceiling_height = 8
=======
  elsif ['base-enclosure-adiabatic-surfaces.xml'].include? hpxml_file
    hpxml.building_construction.residential_facility_type = HPXML::ResidentialTypeApartment
>>>>>>> 20d89880
  end
end

def set_hpxml_building_occupancy(hpxml_file, hpxml)
  if ['base-misc-defaults.xml'].include? hpxml_file
    hpxml.building_occupancy.number_of_residents = nil
  else
    hpxml.building_occupancy.number_of_residents = hpxml.building_construction.number_of_bedrooms
  end
end

def set_hpxml_climate_and_risk_zones(hpxml_file, hpxml)
  if ['base.xml'].include? hpxml_file
    hpxml.climate_and_risk_zones.iecc2006 = '5B'
    hpxml.climate_and_risk_zones.weather_station_id = 'WeatherStation'
    hpxml.climate_and_risk_zones.weather_station_name = 'Denver, CO'
    hpxml.climate_and_risk_zones.weather_station_wmo = '725650'
  elsif ['base-location-baltimore-md.xml'].include? hpxml_file
    hpxml.climate_and_risk_zones.iecc2006 = '4A'
    hpxml.climate_and_risk_zones.weather_station_id = 'WeatherStation'
    hpxml.climate_and_risk_zones.weather_station_name = 'Baltimore, MD'
    hpxml.climate_and_risk_zones.weather_station_wmo = '724060'
  elsif ['base-location-dallas-tx.xml'].include? hpxml_file
    hpxml.climate_and_risk_zones.iecc2006 = '3A'
    hpxml.climate_and_risk_zones.weather_station_id = 'WeatherStation'
    hpxml.climate_and_risk_zones.weather_station_name = 'Dallas, TX'
    hpxml.climate_and_risk_zones.weather_station_wmo = '722590'
  elsif ['base-location-duluth-mn.xml'].include? hpxml_file
    hpxml.climate_and_risk_zones.iecc2006 = '7'
    hpxml.climate_and_risk_zones.weather_station_id = 'WeatherStation'
    hpxml.climate_and_risk_zones.weather_station_name = 'Duluth, MN'
    hpxml.climate_and_risk_zones.weather_station_wmo = '727450'
  elsif ['base-location-miami-fl.xml'].include? hpxml_file
    hpxml.climate_and_risk_zones.iecc2006 = '1A'
    hpxml.climate_and_risk_zones.weather_station_id = 'WeatherStation'
    hpxml.climate_and_risk_zones.weather_station_name = 'Miami, FL'
    hpxml.climate_and_risk_zones.weather_station_wmo = '722020'
  elsif ['base-location-epw-filename.xml'].include? hpxml_file
    hpxml.climate_and_risk_zones.weather_station_wmo = nil
    hpxml.climate_and_risk_zones.weather_station_epw_filename = 'USA_CO_Denver.Intl.AP.725650_TMY3.epw'
  elsif ['invalid_files/bad-wmo.xml'].include? hpxml_file
    hpxml.climate_and_risk_zones.weather_station_wmo = '999999'
  end
end

def set_hpxml_air_infiltration_measurements(hpxml_file, hpxml)
  infil_volume = hpxml.building_construction.conditioned_building_volume
  if ['base.xml'].include? hpxml_file
    hpxml.air_infiltration_measurements.add(id: 'InfiltrationMeasurement',
                                            house_pressure: 50,
                                            unit_of_measure: HPXML::UnitsACH,
                                            air_leakage: 3.0)
  elsif ['base-infiltration-ach-natural.xml'].include? hpxml_file
    hpxml.air_infiltration_measurements.clear()
    hpxml.air_infiltration_measurements.add(id: 'InfiltrationMeasurement',
                                            constant_ach_natural: 0.67)
  elsif ['base-enclosure-infil-cfm50.xml'].include? hpxml_file
    hpxml.air_infiltration_measurements.clear()
    hpxml.air_infiltration_measurements.add(id: 'InfiltrationMeasurement',
                                            house_pressure: 50,
                                            unit_of_measure: HPXML::UnitsCFM,
                                            air_leakage: 3.0 / 60.0 * infil_volume)
  end
  if ['base-misc-defaults.xml'].include? hpxml_file
    hpxml.air_infiltration_measurements[0].infiltration_volume = nil
  else
    hpxml.air_infiltration_measurements[0].infiltration_volume = infil_volume
  end
end

def set_hpxml_attics(hpxml_file, hpxml)
  if ['base.xml'].include? hpxml_file
    hpxml.attics.add(id: 'UnventedAttic',
                     attic_type: HPXML::AtticTypeUnvented,
                     within_infiltration_volume: false)
  elsif ['base-atticroof-cathedral.xml'].include? hpxml_file
    hpxml.attics.clear
    hpxml.attics.add(id: 'CathedralCeiling',
                     attic_type: HPXML::AtticTypeCathedral)
  elsif ['base-atticroof-conditioned.xml'].include? hpxml_file
    hpxml.attics.add(id: 'ConditionedAttic',
                     attic_type: HPXML::AtticTypeConditioned)
  elsif ['base-atticroof-flat.xml'].include? hpxml_file
    hpxml.attics.clear
    hpxml.attics.add(id: 'FlatRoof',
                     attic_type: HPXML::AtticTypeFlatRoof)
  elsif ['base-enclosure-adiabatic-surfaces.xml'].include? hpxml_file
    hpxml.attics.clear
  elsif ['base-atticroof-vented.xml'].include? hpxml_file
    hpxml.attics.clear
    hpxml.attics.add(id: 'VentedAttic',
                     attic_type: HPXML::AtticTypeVented,
                     vented_attic_sla: 0.003)
  end
end

def set_hpxml_foundations(hpxml_file, hpxml)
  if ['base.xml'].include? hpxml_file
    hpxml.foundations.add(id: 'ConditionedBasement',
                          foundation_type: HPXML::FoundationTypeBasementConditioned)
  elsif ['base-foundation-vented-crawlspace.xml'].include? hpxml_file
    hpxml.foundations.clear
    hpxml.foundations.add(id: 'VentedCrawlspace',
                          foundation_type: HPXML::FoundationTypeCrawlspaceVented,
                          vented_crawlspace_sla: 0.00667)
  elsif ['base-foundation-unvented-crawlspace.xml'].include? hpxml_file
    hpxml.foundations.clear
    hpxml.foundations.add(id: 'UnventedCrawlspace',
                          foundation_type: HPXML::FoundationTypeCrawlspaceUnvented,
                          within_infiltration_volume: false)
  elsif ['base-foundation-unconditioned-basement.xml'].include? hpxml_file
    hpxml.foundations.clear
    hpxml.foundations.add(id: 'UnconditionedBasement',
                          foundation_type: HPXML::FoundationTypeBasementUnconditioned,
                          unconditioned_basement_thermal_boundary: HPXML::FoundationThermalBoundaryFloor,
                          within_infiltration_volume: false)
  elsif ['base-foundation-unconditioned-basement-wall-insulation.xml'].include? hpxml_file
    hpxml.foundations[0].unconditioned_basement_thermal_boundary = HPXML::FoundationThermalBoundaryWall
  elsif ['base-foundation-multiple.xml'].include? hpxml_file
    hpxml.foundations.add(id: 'UnventedCrawlspace',
                          foundation_type: HPXML::FoundationTypeCrawlspaceUnvented,
                          within_infiltration_volume: false)
  elsif ['base-foundation-ambient.xml'].include? hpxml_file
    hpxml.foundations.clear
    hpxml.foundations.add(id: 'AmbientFoundation',
                          foundation_type: HPXML::FoundationTypeAmbient)
  elsif ['base-foundation-slab.xml'].include? hpxml_file
    hpxml.foundations.clear
    hpxml.foundations.add(id: 'SlabFoundation',
                          foundation_type: HPXML::FoundationTypeSlab)
  end
end

def set_hpxml_roofs(hpxml_file, hpxml)
  if ['base.xml'].include? hpxml_file
    hpxml.roofs.add(id: 'Roof',
                    interior_adjacent_to: HPXML::LocationAtticUnvented,
                    area: 1510,
                    solar_absorptance: 0.7,
                    emittance: 0.92,
                    pitch: 6,
                    radiant_barrier: false,
                    insulation_assembly_r_value: 2.3)
  elsif ['base-atticroof-flat.xml'].include? hpxml_file
    hpxml.roofs.clear()
    hpxml.roofs.add(id: 'Roof',
                    interior_adjacent_to: HPXML::LocationLivingSpace,
                    area: 1350,
                    solar_absorptance: 0.7,
                    emittance: 0.92,
                    pitch: 0,
                    radiant_barrier: false,
                    insulation_assembly_r_value: 25.8)
  elsif ['base-atticroof-conditioned.xml'].include? hpxml_file
    hpxml.roofs.clear()
    hpxml.roofs.add(id: 'RoofCond',
                    interior_adjacent_to: HPXML::LocationLivingSpace,
                    area: 1006,
                    solar_absorptance: 0.7,
                    emittance: 0.92,
                    pitch: 6,
                    radiant_barrier: false,
                    insulation_assembly_r_value: 25.8)
    hpxml.roofs.add(id: 'RoofUncond',
                    interior_adjacent_to: HPXML::LocationAtticUnvented,
                    area: 504,
                    solar_absorptance: 0.7,
                    emittance: 0.92,
                    pitch: 6,
                    radiant_barrier: false,
                    insulation_assembly_r_value: 2.3)
  elsif ['base-atticroof-vented.xml'].include? hpxml_file
    hpxml.roofs[0].interior_adjacent_to = HPXML::LocationAtticVented
  elsif ['base-atticroof-cathedral.xml'].include? hpxml_file
    hpxml.roofs[0].interior_adjacent_to = HPXML::LocationLivingSpace
    hpxml.roofs[0].insulation_assembly_r_value = 25.8
  elsif ['base-enclosure-garage.xml'].include? hpxml_file
    hpxml.roofs.add(id: 'RoofGarage',
                    interior_adjacent_to: HPXML::LocationGarage,
                    area: 670,
                    solar_absorptance: 0.7,
                    emittance: 0.92,
                    pitch: 6,
                    radiant_barrier: false,
                    insulation_assembly_r_value: 2.3)
  elsif ['base-atticroof-unvented-insulated-roof.xml'].include? hpxml_file
    hpxml.roofs[0].insulation_assembly_r_value = 25.8
  elsif ['base-enclosure-adiabatic-surfaces.xml'].include? hpxml_file
    hpxml.roofs.clear()
  elsif ['base-enclosure-split-surfaces.xml'].include? hpxml_file
    for n in 1..hpxml.roofs.size
      hpxml.roofs[n - 1].area /= 10.0
      for i in 2..10
        hpxml.roofs << hpxml.roofs[n - 1].dup
        hpxml.roofs[-1].id += i.to_s
      end
    end
  elsif ['base-atticroof-radiant-barrier.xml'].include? hpxml_file
    hpxml.roofs[0].radiant_barrier = true
  end
end

def set_hpxml_rim_joists(hpxml_file, hpxml)
  if ['base.xml'].include? hpxml_file
    # TODO: Other geometry values (e.g., building volume) assume
    # no rim joists.
    hpxml.rim_joists.add(id: 'RimJoistFoundation',
                         exterior_adjacent_to: HPXML::LocationOutside,
                         interior_adjacent_to: HPXML::LocationBasementConditioned,
                         area: 116,
                         solar_absorptance: 0.7,
                         emittance: 0.92,
                         insulation_assembly_r_value: 23.0)
  elsif ['base-foundation-ambient.xml',
         'base-foundation-slab.xml'].include? hpxml_file
    hpxml.rim_joists.clear()
  elsif ['base-foundation-unconditioned-basement.xml'].include? hpxml_file
    for i in 0..hpxml.rim_joists.size - 1
      hpxml.rim_joists[i].interior_adjacent_to = HPXML::LocationBasementUnconditioned
      hpxml.rim_joists[i].insulation_assembly_r_value = 2.3
    end
  elsif ['base-foundation-unconditioned-basement-wall-insulation.xml'].include? hpxml_file
    for i in 0..hpxml.rim_joists.size - 1
      hpxml.rim_joists[i].insulation_assembly_r_value = 23.0
    end
  elsif ['base-foundation-unvented-crawlspace.xml'].include? hpxml_file
    for i in 0..hpxml.rim_joists.size - 1
      hpxml.rim_joists[i].interior_adjacent_to = HPXML::LocationCrawlspaceUnvented
    end
  elsif ['base-foundation-vented-crawlspace.xml'].include? hpxml_file
    for i in 0..hpxml.rim_joists.size - 1
      hpxml.rim_joists[i].interior_adjacent_to = HPXML::LocationCrawlspaceVented
    end
  elsif ['base-foundation-multiple.xml'].include? hpxml_file
    hpxml.rim_joists[0].exterior_adjacent_to = HPXML::LocationCrawlspaceUnvented
    hpxml.rim_joists.add(id: 'RimJoistCrawlspace',
                         exterior_adjacent_to: HPXML::LocationOutside,
                         interior_adjacent_to: HPXML::LocationCrawlspaceUnvented,
                         area: 81,
                         solar_absorptance: 0.7,
                         emittance: 0.92,
                         insulation_assembly_r_value: 2.3)
  elsif ['base-enclosure-2stories.xml'].include? hpxml_file
    hpxml.rim_joists.add(id: 'RimJoist2ndStory',
                         exterior_adjacent_to: HPXML::LocationOutside,
                         interior_adjacent_to: HPXML::LocationLivingSpace,
                         area: 116,
                         solar_absorptance: 0.7,
                         emittance: 0.92,
                         insulation_assembly_r_value: 23.0)
  elsif ['base-enclosure-split-surfaces.xml'].include? hpxml_file
    for n in 1..hpxml.rim_joists.size
      hpxml.rim_joists[n - 1].area /= 10.0
      for i in 2..10
        hpxml.rim_joists << hpxml.rim_joists[n - 1].dup
        hpxml.rim_joists[-1].id += i.to_s
      end
    end
  end
end

def set_hpxml_walls(hpxml_file, hpxml)
  if ['base.xml'].include? hpxml_file
    hpxml.walls.add(id: 'Wall',
                    exterior_adjacent_to: HPXML::LocationOutside,
                    interior_adjacent_to: HPXML::LocationLivingSpace,
                    wall_type: HPXML::WallTypeWoodStud,
                    area: 1200,
                    solar_absorptance: 0.7,
                    emittance: 0.92,
                    insulation_assembly_r_value: 23)
    hpxml.walls.add(id: 'WallAtticGable',
                    exterior_adjacent_to: HPXML::LocationOutside,
                    interior_adjacent_to: HPXML::LocationAtticUnvented,
                    wall_type: HPXML::WallTypeWoodStud,
                    area: 290,
                    solar_absorptance: 0.7,
                    emittance: 0.92,
                    insulation_assembly_r_value: 4.0)
  elsif ['base-atticroof-flat.xml'].include? hpxml_file
    hpxml.walls.delete_at(1)
  elsif ['base-atticroof-vented.xml'].include? hpxml_file
    hpxml.walls[1].interior_adjacent_to = HPXML::LocationAtticVented
  elsif ['base-atticroof-cathedral.xml'].include? hpxml_file
    hpxml.walls[1].interior_adjacent_to = HPXML::LocationLivingSpace
    hpxml.walls[1].insulation_assembly_r_value = 23.0
  elsif ['base-atticroof-conditioned.xml'].include? hpxml_file
    hpxml.walls.delete_at(1)
    hpxml.walls.add(id: 'WallAtticKneeWall',
                    exterior_adjacent_to: HPXML::LocationAtticUnvented,
                    interior_adjacent_to: HPXML::LocationLivingSpace,
                    wall_type: HPXML::WallTypeWoodStud,
                    area: 316,
                    solar_absorptance: 0.7,
                    emittance: 0.92,
                    insulation_assembly_r_value: 23.0)
    hpxml.walls.add(id: 'WallAtticGableCond',
                    exterior_adjacent_to: HPXML::LocationOutside,
                    interior_adjacent_to: HPXML::LocationLivingSpace,
                    wall_type: HPXML::WallTypeWoodStud,
                    area: 240,
                    solar_absorptance: 0.7,
                    emittance: 0.92,
                    insulation_assembly_r_value: 22.3)
    hpxml.walls.add(id: 'WallAtticGableUncond',
                    exterior_adjacent_to: HPXML::LocationOutside,
                    interior_adjacent_to: HPXML::LocationAtticUnvented,
                    wall_type: HPXML::WallTypeWoodStud,
                    area: 50,
                    solar_absorptance: 0.7,
                    emittance: 0.92,
                    insulation_assembly_r_value: 4.0)
  elsif ['base-enclosure-walltypes.xml'].include? hpxml_file
    walls_map = { HPXML::WallTypeCMU => 12,
                  HPXML::WallTypeDoubleWoodStud => 28.7,
                  HPXML::WallTypeICF => 21,
                  HPXML::WallTypeLog => 7.1,
                  HPXML::WallTypeSIP => 16.1,
                  HPXML::WallTypeConcrete => 1.35,
                  HPXML::WallTypeSteelStud => 8.1,
                  HPXML::WallTypeStone => 5.4,
                  HPXML::WallTypeStrawBale => 58.8,
                  HPXML::WallTypeBrick => 7.9 }
    last_wall = hpxml.walls[-1]
    hpxml.walls.clear
    walls_map.each_with_index do |(wall_type, assembly_r), i|
      hpxml.walls.add(id: "Wall#{i + 1}",
                      exterior_adjacent_to: HPXML::LocationOutside,
                      interior_adjacent_to: HPXML::LocationLivingSpace,
                      wall_type: wall_type,
                      area: 1200 / walls_map.size,
                      solar_absorptance: 0.7,
                      emittance: 0.92,
                      insulation_assembly_r_value: assembly_r)
    end
    hpxml.walls << last_wall
  elsif ['invalid_files/missing-surfaces.xml'].include? hpxml_file
    hpxml.walls.add(id: 'WallGarage',
                    exterior_adjacent_to: HPXML::LocationGarage,
                    interior_adjacent_to: HPXML::LocationLivingSpace,
                    wall_type: HPXML::WallTypeWoodStud,
                    area: 100,
                    solar_absorptance: 0.7,
                    emittance: 0.92,
                    insulation_assembly_r_value: 4)
  elsif ['base-enclosure-2stories.xml'].include? hpxml_file
    hpxml.walls[0].area *= 2.0
  elsif ['base-enclosure-2stories-garage.xml'].include? hpxml_file
    hpxml.walls.clear()
    hpxml.walls.add(id: 'Wall',
                    exterior_adjacent_to: HPXML::LocationOutside,
                    interior_adjacent_to: HPXML::LocationLivingSpace,
                    wall_type: HPXML::WallTypeWoodStud,
                    area: 880,
                    solar_absorptance: 0.7,
                    emittance: 0.92,
                    insulation_assembly_r_value: 23)
    hpxml.walls.add(id: 'WallGarageInterior',
                    exterior_adjacent_to: HPXML::LocationGarage,
                    interior_adjacent_to: HPXML::LocationLivingSpace,
                    wall_type: HPXML::WallTypeWoodStud,
                    area: 320,
                    solar_absorptance: 0.7,
                    emittance: 0.92,
                    insulation_assembly_r_value: 23)
    hpxml.walls.add(id: 'WallGarageExterior',
                    exterior_adjacent_to: HPXML::LocationOutside,
                    interior_adjacent_to: HPXML::LocationGarage,
                    wall_type: HPXML::WallTypeWoodStud,
                    area: 800,
                    solar_absorptance: 0.7,
                    emittance: 0.92,
                    insulation_assembly_r_value: 4)
  elsif ['base-enclosure-garage.xml'].include? hpxml_file
    hpxml.walls.clear()
    hpxml.walls.add(id: 'Wall',
                    exterior_adjacent_to: HPXML::LocationOutside,
                    interior_adjacent_to: HPXML::LocationLivingSpace,
                    wall_type: HPXML::WallTypeWoodStud,
                    area: 960,
                    solar_absorptance: 0.7,
                    emittance: 0.92,
                    insulation_assembly_r_value: 23)
    hpxml.walls.add(id: 'WallGarageInterior',
                    exterior_adjacent_to: HPXML::LocationGarage,
                    interior_adjacent_to: HPXML::LocationLivingSpace,
                    wall_type: HPXML::WallTypeWoodStud,
                    area: 240,
                    solar_absorptance: 0.7,
                    emittance: 0.92,
                    insulation_assembly_r_value: 23)
    hpxml.walls.add(id: 'WallGarageExterior',
                    exterior_adjacent_to: HPXML::LocationOutside,
                    interior_adjacent_to: HPXML::LocationGarage,
                    wall_type: HPXML::WallTypeWoodStud,
                    area: 560,
                    solar_absorptance: 0.7,
                    emittance: 0.92,
                    insulation_assembly_r_value: 4)
  elsif ['base-atticroof-unvented-insulated-roof.xml'].include? hpxml_file
    hpxml.walls[1].insulation_assembly_r_value = 23
  elsif ['base-enclosure-adiabatic-surfaces.xml'].include? hpxml_file
    hpxml.walls.delete_at(1)
    hpxml.walls << hpxml.walls[0].dup
    hpxml.walls[0].area *= 0.35
    hpxml.walls[-1].area *= 0.65
    hpxml.walls[-1].id += 'Adiabatic'
    hpxml.walls[-1].exterior_adjacent_to = HPXML::LocationOtherHousingUnit
    hpxml.walls[-1].insulation_assembly_r_value = 4
  elsif ['base-enclosure-split-surfaces.xml'].include? hpxml_file
    for n in 1..hpxml.walls.size
      hpxml.walls[n - 1].area /= 10.0
      for i in 2..10
        hpxml.walls << hpxml.walls[n - 1].dup
        hpxml.walls[-1].id += i.to_s
      end
    end
  elsif ['invalid_files/duplicate-id.xml'].include? hpxml_file
    hpxml.walls[-1].id = hpxml.walls[0].id
  end
end

def set_hpxml_foundation_walls(hpxml_file, hpxml)
  if ['base.xml'].include? hpxml_file
    hpxml. foundation_walls.add(id: 'FoundationWall',
                                exterior_adjacent_to: HPXML::LocationGround,
                                interior_adjacent_to: HPXML::LocationBasementConditioned,
                                height: 8,
                                area: 1200,
                                thickness: 8,
                                depth_below_grade: 7,
                                insulation_interior_r_value: 0,
                                insulation_interior_distance_to_top: 0,
                                insulation_interior_distance_to_bottom: 0,
                                insulation_exterior_distance_to_top: 0,
                                insulation_exterior_distance_to_bottom: 8,
                                insulation_exterior_r_value: 8.9)
  elsif ['base-foundation-conditioned-basement-wall-interior-insulation.xml'].include? hpxml_file
    hpxml.foundation_walls[0].insulation_interior_distance_to_top = 0
    hpxml.foundation_walls[0].insulation_interior_distance_to_bottom = 8
    hpxml.foundation_walls[0].insulation_interior_r_value = 10
    hpxml.foundation_walls[0].insulation_exterior_distance_to_top = 1
    hpxml.foundation_walls[0].insulation_exterior_distance_to_bottom = 8
  elsif ['base-foundation-unconditioned-basement.xml'].include? hpxml_file
    hpxml.foundation_walls[0].interior_adjacent_to = HPXML::LocationBasementUnconditioned
    hpxml.foundation_walls[0].insulation_exterior_distance_to_bottom = 0
    hpxml.foundation_walls[0].insulation_exterior_r_value = 0
  elsif ['base-foundation-unconditioned-basement-wall-insulation.xml'].include? hpxml_file
    hpxml.foundation_walls[0].insulation_exterior_distance_to_bottom = 4
    hpxml.foundation_walls[0].insulation_exterior_r_value = 8.9
  elsif ['base-foundation-unconditioned-basement-assembly-r.xml'].include? hpxml_file
    hpxml.foundation_walls[0].insulation_exterior_distance_to_top = nil
    hpxml.foundation_walls[0].insulation_exterior_distance_to_bottom = nil
    hpxml.foundation_walls[0].insulation_exterior_r_value = nil
    hpxml.foundation_walls[0].insulation_interior_distance_to_top = nil
    hpxml.foundation_walls[0].insulation_interior_distance_to_bottom = nil
    hpxml.foundation_walls[0].insulation_interior_r_value = nil
    hpxml.foundation_walls[0].insulation_assembly_r_value = 10.69
  elsif ['base-foundation-unconditioned-basement-above-grade.xml'].include? hpxml_file
    hpxml.foundation_walls[0].depth_below_grade = 4
  elsif ['base-foundation-unvented-crawlspace.xml',
         'base-foundation-vented-crawlspace.xml'].include? hpxml_file
    if ['base-foundation-unvented-crawlspace.xml'].include? hpxml_file
      hpxml.foundation_walls[0].interior_adjacent_to = HPXML::LocationCrawlspaceUnvented
    else
      hpxml.foundation_walls[0].interior_adjacent_to = HPXML::LocationCrawlspaceVented
    end
    hpxml.foundation_walls[0].height -= 4
    hpxml.foundation_walls[0].area /= 2.0
    hpxml.foundation_walls[0].depth_below_grade -= 4
    hpxml.foundation_walls[0].insulation_exterior_distance_to_bottom -= 4
  elsif ['base-foundation-multiple.xml'].include? hpxml_file
    hpxml.foundation_walls[0].area = 600
    hpxml.foundation_walls.add(id: 'FoundationWallInterior',
                               exterior_adjacent_to: HPXML::LocationCrawlspaceUnvented,
                               interior_adjacent_to: HPXML::LocationBasementUnconditioned,
                               height: 8,
                               area: 360,
                               thickness: 8,
                               depth_below_grade: 4,
                               insulation_interior_r_value: 0,
                               insulation_interior_distance_to_top: 0,
                               insulation_interior_distance_to_bottom: 0,
                               insulation_exterior_distance_to_top: 0,
                               insulation_exterior_distance_to_bottom: 0,
                               insulation_exterior_r_value: 0)
    hpxml.foundation_walls.add(id: 'FoundationWallCrawlspace',
                               exterior_adjacent_to: HPXML::LocationGround,
                               interior_adjacent_to: HPXML::LocationCrawlspaceUnvented,
                               height: 4,
                               area: 600,
                               thickness: 8,
                               depth_below_grade: 3,
                               insulation_interior_r_value: 0,
                               insulation_interior_distance_to_top: 0,
                               insulation_interior_distance_to_bottom: 0,
                               insulation_exterior_distance_to_top: 0,
                               insulation_exterior_distance_to_bottom: 0,
                               insulation_exterior_r_value: 0)
  elsif ['base-foundation-ambient.xml',
         'base-foundation-slab.xml'].include? hpxml_file
    hpxml.foundation_walls.clear()
  elsif ['base-foundation-walkout-basement.xml'].include? hpxml_file
    hpxml.foundation_walls.clear()
    hpxml.foundation_walls.add(id: 'FoundationWall1',
                               exterior_adjacent_to: HPXML::LocationGround,
                               interior_adjacent_to: HPXML::LocationBasementConditioned,
                               height: 8,
                               area: 480,
                               thickness: 8,
                               depth_below_grade: 7,
                               insulation_interior_r_value: 0,
                               insulation_interior_distance_to_top: 0,
                               insulation_interior_distance_to_bottom: 0,
                               insulation_exterior_distance_to_top: 0,
                               insulation_exterior_distance_to_bottom: 8,
                               insulation_exterior_r_value: 8.9)
    hpxml.foundation_walls.add(id: 'FoundationWall2',
                               exterior_adjacent_to: HPXML::LocationGround,
                               interior_adjacent_to: HPXML::LocationBasementConditioned,
                               height: 4,
                               area: 120,
                               thickness: 8,
                               depth_below_grade: 3,
                               insulation_interior_r_value: 0,
                               insulation_interior_distance_to_top: 0,
                               insulation_interior_distance_to_bottom: 0,
                               insulation_exterior_distance_to_top: 0,
                               insulation_exterior_distance_to_bottom: 4,
                               insulation_exterior_r_value: 8.9)
    hpxml.foundation_walls.add(id: 'FoundationWall3',
                               exterior_adjacent_to: HPXML::LocationGround,
                               interior_adjacent_to: HPXML::LocationBasementConditioned,
                               height: 2,
                               area: 60,
                               thickness: 8,
                               depth_below_grade: 1,
                               insulation_interior_r_value: 0,
                               insulation_interior_distance_to_top: 0,
                               insulation_interior_distance_to_bottom: 0,
                               insulation_exterior_distance_to_top: 0,
                               insulation_exterior_distance_to_bottom: 2,
                               insulation_exterior_r_value: 8.9)
  elsif ['base-foundation-complex.xml'].include? hpxml_file
    hpxml.foundation_walls.clear()
    hpxml.foundation_walls.add(id: 'FoundationWall1',
                               exterior_adjacent_to: HPXML::LocationGround,
                               interior_adjacent_to: HPXML::LocationBasementConditioned,
                               height: 8,
                               area: 160,
                               thickness: 8,
                               depth_below_grade: 7,
                               insulation_interior_r_value: 0,
                               insulation_interior_distance_to_top: 0,
                               insulation_interior_distance_to_bottom: 0,
                               insulation_exterior_distance_to_top: 0,
                               insulation_exterior_distance_to_bottom: 0,
                               insulation_exterior_r_value: 0.0)
    hpxml.foundation_walls.add(id: 'FoundationWall2',
                               exterior_adjacent_to: HPXML::LocationGround,
                               interior_adjacent_to: HPXML::LocationBasementConditioned,
                               height: 8,
                               area: 240,
                               thickness: 8,
                               depth_below_grade: 7,
                               insulation_interior_r_value: 0,
                               insulation_interior_distance_to_top: 0,
                               insulation_interior_distance_to_bottom: 0,
                               insulation_exterior_distance_to_top: 0,
                               insulation_exterior_distance_to_bottom: 8,
                               insulation_exterior_r_value: 8.9)
    hpxml.foundation_walls.add(id: 'FoundationWall3',
                               exterior_adjacent_to: HPXML::LocationGround,
                               interior_adjacent_to: HPXML::LocationBasementConditioned,
                               height: 4,
                               area: 160,
                               thickness: 8,
                               depth_below_grade: 3,
                               insulation_interior_r_value: 0,
                               insulation_interior_distance_to_top: 0,
                               insulation_interior_distance_to_bottom: 0,
                               insulation_exterior_distance_to_top: 0,
                               insulation_exterior_distance_to_bottom: 0,
                               insulation_exterior_r_value: 0.0)
    hpxml.foundation_walls.add(id: 'FoundationWall4',
                               exterior_adjacent_to: HPXML::LocationGround,
                               interior_adjacent_to: HPXML::LocationBasementConditioned,
                               height: 4,
                               area: 120,
                               thickness: 8,
                               depth_below_grade: 3,
                               insulation_interior_r_value: 0,
                               insulation_interior_distance_to_top: 0,
                               insulation_interior_distance_to_bottom: 0,
                               insulation_exterior_distance_to_top: 0,
                               insulation_exterior_distance_to_bottom: 4,
                               insulation_exterior_r_value: 8.9)
    hpxml.foundation_walls.add(id: 'FoundationWall5',
                               exterior_adjacent_to: HPXML::LocationGround,
                               interior_adjacent_to: HPXML::LocationBasementConditioned,
                               height: 4,
                               area: 80,
                               thickness: 8,
                               depth_below_grade: 3,
                               insulation_interior_r_value: 0,
                               insulation_interior_distance_to_top: 0,
                               insulation_interior_distance_to_bottom: 0,
                               insulation_exterior_distance_to_top: 0,
                               insulation_exterior_distance_to_bottom: 4,
                               insulation_exterior_r_value: 8.9)
  elsif ['base-enclosure-split-surfaces.xml'].include? hpxml_file
    for n in 1..hpxml.foundation_walls.size
      hpxml.foundation_walls[n - 1].area /= 10.0
      for i in 2..10
        hpxml.foundation_walls << hpxml.foundation_walls[n - 1].dup
        hpxml.foundation_walls[-1].id += i.to_s
      end
    end
  elsif ['invalid_files/mismatched-slab-and-foundation-wall.xml'].include? hpxml_file
    hpxml.foundation_walls << hpxml.foundation_walls[0].dup
    hpxml.foundation_walls[1].id = 'FoundationWall2'
    hpxml.foundation_walls[1].interior_adjacent_to = HPXML::LocationGarage
  end
end

def set_hpxml_frame_floors(hpxml_file, hpxml)
  if ['base.xml'].include? hpxml_file
    hpxml.frame_floors.add(id: 'FloorBelowAttic',
                           exterior_adjacent_to: HPXML::LocationAtticUnvented,
                           interior_adjacent_to: HPXML::LocationLivingSpace,
                           area: 1350,
                           insulation_assembly_r_value: 39.3)
  elsif ['base-atticroof-flat.xml',
         'base-atticroof-cathedral.xml'].include? hpxml_file
    hpxml.frame_floors.delete_at(0)
  elsif ['base-atticroof-vented.xml'].include? hpxml_file
    hpxml.frame_floors[0].exterior_adjacent_to = HPXML::LocationAtticVented
  elsif ['base-atticroof-conditioned.xml'].include? hpxml_file
    hpxml.frame_floors[0].area = 450
  elsif ['base-enclosure-garage.xml'].include? hpxml_file
    hpxml.frame_floors.add(id: 'FloorBetweenAtticGarage',
                           exterior_adjacent_to: HPXML::LocationAtticUnvented,
                           interior_adjacent_to: HPXML::LocationGarage,
                           area: 600,
                           insulation_assembly_r_value: 2.1)
  elsif ['base-foundation-ambient.xml'].include? hpxml_file
    hpxml.frame_floors.add(id: 'FloorAboveAmbient',
                           exterior_adjacent_to: HPXML::LocationOutside,
                           interior_adjacent_to: HPXML::LocationLivingSpace,
                           area: 1350,
                           insulation_assembly_r_value: 18.7)
  elsif ['base-foundation-unconditioned-basement.xml'].include? hpxml_file
    hpxml.frame_floors.add(id: 'FloorAboveUncondBasement',
                           exterior_adjacent_to: HPXML::LocationBasementUnconditioned,
                           interior_adjacent_to: HPXML::LocationLivingSpace,
                           area: 1350,
                           insulation_assembly_r_value: 18.7)
  elsif ['base-foundation-unconditioned-basement-wall-insulation.xml'].include? hpxml_file
    hpxml.frame_floors[1].insulation_assembly_r_value = 2.1
  elsif ['base-foundation-unvented-crawlspace.xml'].include? hpxml_file
    hpxml.frame_floors.add(id: 'FloorAboveUnventedCrawl',
                           exterior_adjacent_to: HPXML::LocationCrawlspaceUnvented,
                           interior_adjacent_to: HPXML::LocationLivingSpace,
                           area: 1350,
                           insulation_assembly_r_value: 18.7)
  elsif ['base-foundation-vented-crawlspace.xml'].include? hpxml_file
    hpxml.frame_floors.add(id: 'FloorAboveVentedCrawl',
                           exterior_adjacent_to: HPXML::LocationCrawlspaceVented,
                           interior_adjacent_to: HPXML::LocationLivingSpace,
                           area: 1350,
                           insulation_assembly_r_value: 18.7)
  elsif ['base-foundation-multiple.xml'].include? hpxml_file
    hpxml.frame_floors[1].area = 675
    hpxml.frame_floors.add(id: 'FloorAboveUnventedCrawlspace',
                           exterior_adjacent_to: HPXML::LocationCrawlspaceUnvented,
                           interior_adjacent_to: HPXML::LocationLivingSpace,
                           area: 675,
                           insulation_assembly_r_value: 18.7)
  elsif ['base-enclosure-2stories-garage.xml'].include? hpxml_file
    hpxml.frame_floors.add(id: 'FloorAboveGarage',
                           exterior_adjacent_to: HPXML::LocationGarage,
                           interior_adjacent_to: HPXML::LocationLivingSpace,
                           area: 400,
                           insulation_assembly_r_value: 18.7)
  elsif ['base-atticroof-unvented-insulated-roof.xml'].include? hpxml_file
    hpxml.frame_floors[0].insulation_assembly_r_value = 2.1
  elsif ['base-enclosure-adiabatic-surfaces.xml'].include? hpxml_file
    hpxml.frame_floors.clear()
    hpxml.frame_floors.add(id: 'FloorAboveAdiabatic',
                           exterior_adjacent_to: HPXML::LocationOtherHousingUnitBelow,
                           interior_adjacent_to: HPXML::LocationLivingSpace,
                           area: 1350,
                           insulation_assembly_r_value: 2.1)
    hpxml.frame_floors.add(id: 'FloorBelowAdiabatic',
                           exterior_adjacent_to: HPXML::LocationOtherHousingUnitAbove,
                           interior_adjacent_to: HPXML::LocationLivingSpace,
                           area: 1350,
                           insulation_assembly_r_value: 2.1)
  elsif ['base-enclosure-split-surfaces.xml'].include? hpxml_file
    for n in 1..hpxml.frame_floors.size
      hpxml.frame_floors[n - 1].area /= 10.0
      for i in 2..10
        hpxml.frame_floors << hpxml.frame_floors[n - 1].dup
        hpxml.frame_floors[-1].id += i.to_s
      end
    end
  end
end

def set_hpxml_slabs(hpxml_file, hpxml)
  if ['base.xml'].include? hpxml_file
    hpxml.slabs.add(id: 'Slab',
                    interior_adjacent_to: HPXML::LocationBasementConditioned,
                    area: 1350,
                    thickness: 4,
                    exposed_perimeter: 150,
                    perimeter_insulation_depth: 0,
                    under_slab_insulation_width: 0,
                    perimeter_insulation_r_value: 0,
                    under_slab_insulation_r_value: 0,
                    carpet_fraction: 0,
                    carpet_r_value: 0)
  elsif ['base-foundation-unconditioned-basement.xml'].include? hpxml_file
    hpxml.slabs[0].interior_adjacent_to = HPXML::LocationBasementUnconditioned
  elsif ['base-foundation-conditioned-basement-slab-insulation.xml'].include? hpxml_file
    hpxml.slabs[0].under_slab_insulation_width = 4
    hpxml.slabs[0].under_slab_insulation_r_value = 10
  elsif ['base-foundation-slab.xml'].include? hpxml_file
    hpxml.slabs[0].interior_adjacent_to = HPXML::LocationLivingSpace
    hpxml.slabs[0].under_slab_insulation_width = nil
    hpxml.slabs[0].under_slab_insulation_spans_entire_slab = true
    hpxml.slabs[0].depth_below_grade = 0
    hpxml.slabs[0].under_slab_insulation_r_value = 5
    hpxml.slabs[0].carpet_fraction = 1
    hpxml.slabs[0].carpet_r_value = 2.5
  elsif ['base-foundation-unvented-crawlspace.xml',
         'base-foundation-vented-crawlspace.xml'].include? hpxml_file
    if ['base-foundation-unvented-crawlspace.xml'].include? hpxml_file
      hpxml.slabs[0].interior_adjacent_to = HPXML::LocationCrawlspaceUnvented
    else
      hpxml.slabs[0].interior_adjacent_to = HPXML::LocationCrawlspaceVented
    end
    hpxml.slabs[0].thickness = 0
    hpxml.slabs[0].carpet_r_value = 2.5
  elsif ['base-foundation-multiple.xml'].include? hpxml_file
    hpxml.slabs[0].area = 675
    hpxml.slabs[0].exposed_perimeter = 75
    hpxml.slabs.add(id: 'SlabUnderCrawlspace',
                    interior_adjacent_to: HPXML::LocationCrawlspaceUnvented,
                    area: 675,
                    thickness: 0,
                    exposed_perimeter: 75,
                    perimeter_insulation_depth: 0,
                    under_slab_insulation_width: 0,
                    perimeter_insulation_r_value: 0,
                    under_slab_insulation_r_value: 0,
                    carpet_fraction: 0,
                    carpet_r_value: 0)
  elsif ['base-foundation-ambient.xml'].include? hpxml_file
    hpxml.slabs.clear()
  elsif ['base-enclosure-2stories-garage.xml'].include? hpxml_file
    hpxml.slabs[0].area -= 400
    hpxml.slabs[0].exposed_perimeter -= 40
    hpxml.slabs.add(id: 'SlabUnderGarage',
                    interior_adjacent_to: HPXML::LocationGarage,
                    area: 400,
                    thickness: 4,
                    exposed_perimeter: 40,
                    perimeter_insulation_depth: 0,
                    under_slab_insulation_width: 0,
                    depth_below_grade: 0,
                    perimeter_insulation_r_value: 0,
                    under_slab_insulation_r_value: 0,
                    carpet_fraction: 0,
                    carpet_r_value: 0)
  elsif ['base-enclosure-garage.xml'].include? hpxml_file
    hpxml.slabs[0].exposed_perimeter -= 30
    hpxml.slabs.add(id: 'SlabUnderGarage',
                    interior_adjacent_to: HPXML::LocationGarage,
                    area: 600,
                    thickness: 4,
                    exposed_perimeter: 70,
                    perimeter_insulation_depth: 0,
                    under_slab_insulation_width: 0,
                    depth_below_grade: 0,
                    perimeter_insulation_r_value: 0,
                    under_slab_insulation_r_value: 0,
                    carpet_fraction: 0,
                    carpet_r_value: 0)
  elsif ['base-foundation-complex.xml'].include? hpxml_file
    hpxml.slabs.clear()
    hpxml.slabs.add(id: 'Slab1',
                    interior_adjacent_to: HPXML::LocationBasementConditioned,
                    area: 675,
                    thickness: 4,
                    exposed_perimeter: 75,
                    perimeter_insulation_depth: 0,
                    under_slab_insulation_width: 0,
                    perimeter_insulation_r_value: 0,
                    under_slab_insulation_r_value: 0,
                    carpet_fraction: 0,
                    carpet_r_value: 0)
    hpxml.slabs.add(id: 'Slab2',
                    interior_adjacent_to: HPXML::LocationBasementConditioned,
                    area: 405,
                    thickness: 4,
                    exposed_perimeter: 45,
                    perimeter_insulation_depth: 1,
                    under_slab_insulation_width: 0,
                    perimeter_insulation_r_value: 5,
                    under_slab_insulation_r_value: 0,
                    carpet_fraction: 0,
                    carpet_r_value: 0)
    hpxml.slabs.add(id: 'Slab3',
                    interior_adjacent_to: HPXML::LocationBasementConditioned,
                    area: 270,
                    thickness: 4,
                    exposed_perimeter: 30,
                    perimeter_insulation_depth: 1,
                    under_slab_insulation_width: 0,
                    perimeter_insulation_r_value: 5,
                    under_slab_insulation_r_value: 0,
                    carpet_fraction: 0,
                    carpet_r_value: 0)
  elsif ['base-enclosure-split-surfaces.xml'].include? hpxml_file
    for n in 1..hpxml.slabs.size
      hpxml.slabs[n - 1].area /= 10.0
      hpxml.slabs[n - 1].exposed_perimeter /= 10.0
      for i in 2..10
        hpxml.slabs << hpxml.slabs[n - 1].dup
        hpxml.slabs[-1].id += i.to_s
      end
    end
  elsif ['invalid_files/mismatched-slab-and-foundation-wall.xml'].include? hpxml_file
    hpxml.slabs[0].interior_adjacent_to = HPXML::LocationBasementUnconditioned
    hpxml.slabs[0].depth_below_grade = 7.0
  elsif ['invalid_files/slab-zero-exposed-perimeter.xml'].include? hpxml_file
    hpxml.slabs[0].exposed_perimeter = 0
  end
end

def set_hpxml_windows(hpxml_file, hpxml)
  if ['base.xml'].include? hpxml_file
    hpxml.windows.add(id: 'WindowNorth',
                      area: 108,
                      azimuth: 0,
                      ufactor: 0.33,
                      shgc: 0.45,
                      fraction_operable: 0.33,
                      interior_shading_factor_summer: 0.7,
                      interior_shading_factor_winter: 0.85,
                      wall_idref: 'Wall')
    hpxml.windows.add(id: 'WindowSouth',
                      area: 108,
                      azimuth: 180,
                      ufactor: 0.33,
                      shgc: 0.45,
                      fraction_operable: 0.33,
                      interior_shading_factor_summer: 0.7,
                      interior_shading_factor_winter: 0.85,
                      wall_idref: 'Wall')
    hpxml.windows.add(id: 'WindowEast',
                      area: 72,
                      azimuth: 90,
                      ufactor: 0.33,
                      shgc: 0.45,
                      fraction_operable: 0.33,
                      interior_shading_factor_summer: 0.7,
                      interior_shading_factor_winter: 0.85,
                      wall_idref: 'Wall')
    hpxml.windows.add(id: 'WindowWest',
                      area: 72,
                      azimuth: 270,
                      ufactor: 0.33,
                      shgc: 0.45,
                      fraction_operable: 0.33,
                      interior_shading_factor_summer: 0.7,
                      interior_shading_factor_winter: 0.85,
                      wall_idref: 'Wall')
  elsif ['base-enclosure-overhangs.xml'].include? hpxml_file
    hpxml.windows[0].overhangs_depth = 2.5
    hpxml.windows[0].overhangs_distance_to_top_of_window = 0
    hpxml.windows[0].overhangs_distance_to_bottom_of_window = 4
    hpxml.windows[2].overhangs_depth = 1.5
    hpxml.windows[2].overhangs_distance_to_top_of_window = 2
    hpxml.windows[2].overhangs_distance_to_bottom_of_window = 6
    hpxml.windows[3].overhangs_depth = 1.5
    hpxml.windows[3].overhangs_distance_to_top_of_window = 2
    hpxml.windows[3].overhangs_distance_to_bottom_of_window = 7
  elsif ['base-enclosure-windows-interior-shading.xml'].include? hpxml_file
    hpxml.windows[1].interior_shading_factor_summer = 0.01
    hpxml.windows[1].interior_shading_factor_winter = 0.99
    hpxml.windows[2].interior_shading_factor_summer = 0.0
    hpxml.windows[2].interior_shading_factor_winter = 0.5
    hpxml.windows[3].interior_shading_factor_summer = 1.0
    hpxml.windows[3].interior_shading_factor_winter = 1.0
  elsif ['invalid_files/invalid-window-interior-shading.xml'].include? hpxml_file
    hpxml.windows[0].interior_shading_factor_summer = 0.85
    hpxml.windows[0].interior_shading_factor_winter = 0.7
  elsif ['base-enclosure-windows-none.xml'].include? hpxml_file
    hpxml.windows.clear()
  elsif ['invalid_files/net-area-negative-wall.xml'].include? hpxml_file
    hpxml.windows[0].area = 1000
  elsif ['base-atticroof-conditioned.xml'].include? hpxml_file
    hpxml.windows[0].area = 108
    hpxml.windows[1].area = 108
    hpxml.windows[2].area = 108
    hpxml.windows[3].area = 108
    hpxml.windows.add(id: 'AtticGableWindowEast',
                      area: 12,
                      azimuth: 90,
                      ufactor: 0.33,
                      shgc: 0.45,
                      fraction_operable: 0.0,
                      wall_idref: 'WallAtticGableCond')
    hpxml.windows.add(id: 'AtticGableWindowWest',
                      area: 62,
                      azimuth: 270,
                      ufactor: 0.3,
                      shgc: 0.45,
                      fraction_operable: 0.0,
                      wall_idref: 'WallAtticGableCond')
  elsif ['base-atticroof-cathedral.xml'].include? hpxml_file
    hpxml.windows[0].area = 108
    hpxml.windows[1].area = 108
    hpxml.windows[2].area = 108
    hpxml.windows[3].area = 108
    hpxml.windows.add(id: 'AtticGableWindowEast',
                      area: 12,
                      azimuth: 90,
                      ufactor: 0.33,
                      shgc: 0.45,
                      fraction_operable: 0.0,
                      wall_idref: 'WallAtticGable')
    hpxml.windows.add(id: 'AtticGableWindowWest',
                      area: 12,
                      azimuth: 270,
                      ufactor: 0.33,
                      shgc: 0.45,
                      fraction_operable: 0.0,
                      wall_idref: 'WallAtticGable')
  elsif ['base-enclosure-garage.xml'].include? hpxml_file
    hpxml.windows.delete_at(2)
    hpxml.windows.add(id: 'GarageWindowEast',
                      area: 12,
                      azimuth: 90,
                      ufactor: 0.33,
                      shgc: 0.45,
                      fraction_operable: 0.0,
                      wall_idref: 'WallGarageExterior')
  elsif ['base-enclosure-2stories.xml'].include? hpxml_file
    hpxml.windows[0].area = 216
    hpxml.windows[1].area = 216
    hpxml.windows[2].area = 144
    hpxml.windows[3].area = 144
  elsif ['base-enclosure-2stories-garage'].include? hpxml_file
    hpxml.windows[0].area = 168
    hpxml.windows[1].area = 216
    hpxml.windows[2].area = 144
    hpxml.windows[3].area = 96
  elsif ['base-foundation-unconditioned-basement-above-grade.xml'].include? hpxml_file
    hpxml.windows.add(id: 'FoundationWindowNorth',
                      area: 20,
                      azimuth: 0,
                      ufactor: 0.33,
                      shgc: 0.45,
                      fraction_operable: 0.0,
                      wall_idref: 'FoundationWall')
    hpxml.windows.add(id: 'FoundationWindowSouth',
                      area: 20,
                      azimuth: 180,
                      ufactor: 0.33,
                      shgc: 0.45,
                      fraction_operable: 0.0,
                      wall_idref: 'FoundationWall')
    hpxml.windows.add(id: 'FoundationWindowEast',
                      area: 10,
                      azimuth: 90,
                      ufactor: 0.33,
                      shgc: 0.45,
                      fraction_operable: 0.0,
                      wall_idref: 'FoundationWall')
    hpxml.windows.add(id: 'FoundationWindowWest',
                      area: 10,
                      azimuth: 270,
                      ufactor: 0.33,
                      shgc: 0.45,
                      fraction_operable: 0.0,
                      wall_idref: 'FoundationWall')
  elsif ['base-enclosure-adiabatic-surfaces.xml'].include? hpxml_file
    hpxml.windows.each do |window|
      window.area *= 0.35
    end
  elsif ['invalid_files/unattached-window.xml'].include? hpxml_file
    hpxml.windows[0].wall_idref = 'foobar'
  elsif ['base-enclosure-split-surfaces.xml'].include? hpxml_file
    area_adjustments = []
    for n in 1..hpxml.windows.size
      hpxml.windows[n - 1].area /= 10.0
      for i in 2..10
        hpxml.windows << hpxml.windows[n - 1].dup
        hpxml.windows[-1].id += i.to_s
        hpxml.windows[-1].wall_idref += i.to_s
      end
    end
  elsif ['base-foundation-walkout-basement.xml'].include? hpxml_file
    hpxml.windows.add(id: 'FoundationWindow',
                      area: 20,
                      azimuth: 0,
                      ufactor: 0.33,
                      shgc: 0.45,
                      fraction_operable: 0.0,
                      wall_idref: 'FoundationWall3')
  elsif ['invalid_files/invalid-window-height.xml'].include? hpxml_file
    hpxml.windows[2].overhangs_distance_to_bottom_of_window = hpxml.windows[2].overhangs_distance_to_top_of_window
  elsif ['base-enclosure-walltypes.xml'].include? hpxml_file
    hpxml.windows.clear
    hpxml.windows.add(id: 'WindowNorth',
                      area: 108 / 8,
                      azimuth: 0,
                      ufactor: 0.33,
                      shgc: 0.45,
                      fraction_operable: 0.33,
                      wall_idref: 'Wall1')
    hpxml.windows.add(id: 'WindowSouth',
                      area: 108 / 8,
                      azimuth: 180,
                      ufactor: 0.33,
                      shgc: 0.45,
                      fraction_operable: 0.33,
                      wall_idref: 'Wall2')
    hpxml.windows.add(id: 'WindowEast',
                      area: 72 / 8,
                      azimuth: 90,
                      ufactor: 0.33,
                      shgc: 0.45,
                      fraction_operable: 0.33,
                      wall_idref: 'Wall3')
    hpxml.windows.add(id: 'WindowWest',
                      area: 72 / 8,
                      azimuth: 270,
                      ufactor: 0.33,
                      shgc: 0.45,
                      fraction_operable: 0.33,
                      wall_idref: 'Wall4')
  elsif ['base-misc-defaults.xml'].include? hpxml_file
    hpxml.windows.each do |window|
      window.interior_shading_factor_summer = nil
      window.interior_shading_factor_winter = nil
      window.fraction_operable = nil
    end
  end
end

def set_hpxml_skylights(hpxml_file, hpxml)
  if ['base-enclosure-skylights.xml'].include? hpxml_file
    hpxml.skylights.add(id: 'SkylightNorth',
                        area: 45,
                        azimuth: 0,
                        ufactor: 0.33,
                        shgc: 0.45,
                        roof_idref: 'Roof')
    hpxml.skylights.add(id: 'SkylightSouth',
                        area: 45,
                        azimuth: 180,
                        ufactor: 0.35,
                        shgc: 0.47,
                        roof_idref: 'Roof')
  elsif ['invalid_files/net-area-negative-roof.xml'].include? hpxml_file
    hpxml.skylights[0].area = 4000
  elsif ['invalid_files/unattached-skylight.xml'].include? hpxml_file
    hpxml.skylights[0].roof_idref = 'foobar'
  elsif ['base-enclosure-split-surfaces.xml'].include? hpxml_file
    for n in 1..hpxml.skylights.size
      hpxml.skylights[n - 1].area /= 10.0
      for i in 2..10
        hpxml.skylights << hpxml.skylights[n - 1].dup
        hpxml.skylights[-1].id += i.to_s
        hpxml.skylights[-1].roof_idref += i.to_s if i % 2 == 0
      end
    end
  end
end

def set_hpxml_doors(hpxml_file, hpxml)
  if ['base.xml'].include? hpxml_file
    hpxml.doors.add(id: 'DoorNorth',
                    wall_idref: 'Wall',
                    area: 40,
                    azimuth: 0,
                    r_value: 4.4)
    hpxml.doors.add(id: 'DoorSouth',
                    wall_idref: 'Wall',
                    area: 40,
                    azimuth: 180,
                    r_value: 4.4)
  elsif ['base-enclosure-garage.xml',
         'base-enclosure-2stories-garage.xml'].include? hpxml_file
    hpxml.doors.add(id: 'GarageDoorSouth',
                    wall_idref: 'WallGarageExterior',
                    area: 70,
                    azimuth: 180,
                    r_value: 4.4)
  elsif ['invalid_files/unattached-door.xml'].include? hpxml_file
    hpxml.doors[0].wall_idref = 'foobar'
  elsif ['base-enclosure-split-surfaces.xml'].include? hpxml_file
    area_adjustments = []
    for n in 1..hpxml.doors.size
      hpxml.doors[n - 1].area /= 10.0
      for i in 2..10
        hpxml.doors << hpxml.doors[n - 1].dup
        hpxml.doors[-1].id += i.to_s
        hpxml.doors[-1].wall_idref += i.to_s
      end
    end
  elsif ['base-enclosure-walltypes.xml'].include? hpxml_file
    hpxml.doors.clear
    hpxml.doors.add(id: 'DoorNorth',
                    wall_idref: 'Wall9',
                    area: 40,
                    azimuth: 0,
                    r_value: 4.4)
    hpxml.doors.add(id: 'DoorSouth',
                    wall_idref: 'Wall10',
                    area: 40,
                    azimuth: 180,
                    r_value: 4.4)
  end
end

def set_hpxml_heating_systems(hpxml_file, hpxml)
  if ['base.xml'].include? hpxml_file
    hpxml.heating_systems.add(id: 'HeatingSystem',
                              distribution_system_idref: 'HVACDistribution',
                              heating_system_type: HPXML::HVACTypeFurnace,
                              heating_system_fuel: HPXML::FuelTypeNaturalGas,
                              heating_capacity: 64000,
                              heating_efficiency_afue: 0.92,
                              fraction_heat_load_served: 1)
  elsif ['base-hvac-air-to-air-heat-pump-1-speed.xml',
         'base-hvac-air-to-air-heat-pump-2-speed.xml',
         'base-hvac-air-to-air-heat-pump-var-speed.xml',
         'base-hvac-central-ac-only-1-speed.xml',
         'base-hvac-central-ac-only-2-speed.xml',
         'base-hvac-central-ac-only-var-speed.xml',
         'base-hvac-evap-cooler-only.xml',
         'base-hvac-evap-cooler-only-ducted.xml',
         'base-hvac-ground-to-air-heat-pump.xml',
         'base-hvac-mini-split-heat-pump-ducted.xml',
         'base-hvac-mini-split-heat-pump-ductless-no-backup.xml',
         'base-hvac-ideal-air.xml',
         'base-hvac-none.xml',
         'base-hvac-room-ac-only.xml',
         'invalid_files/orphaned-hvac-distribution.xml'].include? hpxml_file
    hpxml.heating_systems.clear()
  elsif ['base-hvac-boiler-elec-only.xml'].include? hpxml_file
    hpxml.heating_systems[0].heating_system_type = HPXML::HVACTypeBoiler
    hpxml.heating_systems[0].heating_system_fuel = HPXML::FuelTypeElectricity
    hpxml.heating_systems[0].heating_efficiency_afue = 1
  elsif ['base-hvac-boiler-gas-central-ac-1-speed.xml',
         'base-hvac-boiler-gas-only.xml'].include? hpxml_file
    hpxml.heating_systems[0].heating_system_type = HPXML::HVACTypeBoiler
    hpxml.heating_systems[0].electric_auxiliary_energy = 200
  elsif ['base-hvac-boiler-oil-only.xml'].include? hpxml_file
    hpxml.heating_systems[0].heating_system_type = HPXML::HVACTypeBoiler
    hpxml.heating_systems[0].heating_system_fuel = HPXML::FuelTypeOil
  elsif ['base-hvac-boiler-propane-only.xml'].include? hpxml_file
    hpxml.heating_systems[0].heating_system_type = HPXML::HVACTypeBoiler
    hpxml.heating_systems[0].heating_system_fuel = HPXML::FuelTypePropane
  elsif ['base-hvac-boiler-wood-only.xml'].include? hpxml_file
    hpxml.heating_systems[0].heating_system_type = HPXML::HVACTypeBoiler
    hpxml.heating_systems[0].heating_system_fuel = HPXML::FuelTypeWood
  elsif ['base-hvac-elec-resistance-only.xml'].include? hpxml_file
    hpxml.heating_systems[0].distribution_system_idref = nil
    hpxml.heating_systems[0].heating_system_type = HPXML::HVACTypeElectricResistance
    hpxml.heating_systems[0].heating_system_fuel = HPXML::FuelTypeElectricity
    hpxml.heating_systems[0].heating_efficiency_afue = nil
    hpxml.heating_systems[0].heating_efficiency_percent = 1
  elsif ['base-hvac-furnace-elec-only.xml'].include? hpxml_file
    hpxml.heating_systems[0].heating_system_fuel = HPXML::FuelTypeElectricity
    hpxml.heating_systems[0].heating_efficiency_afue = 1
  elsif ['base-hvac-furnace-gas-only.xml'].include? hpxml_file
    hpxml.heating_systems[0].electric_auxiliary_energy = 700
  elsif ['base-hvac-furnace-gas-only-no-eae.xml',
         'base-hvac-boiler-gas-only-no-eae.xml',
         'base-hvac-stove-oil-only-no-eae.xml',
         'base-hvac-wall-furnace-propane-only-no-eae.xml'].include? hpxml_file
    hpxml.heating_systems[0].electric_auxiliary_energy = nil
  elsif ['base-hvac-furnace-oil-only.xml'].include? hpxml_file
    hpxml.heating_systems[0].heating_system_fuel = HPXML::FuelTypeOil
  elsif ['base-hvac-furnace-propane-only.xml'].include? hpxml_file
    hpxml.heating_systems[0].heating_system_fuel = HPXML::FuelTypePropane
  elsif ['base-hvac-furnace-wood-only.xml'].include? hpxml_file
    hpxml.heating_systems[0].heating_system_fuel = HPXML::FuelTypeWood
  elsif ['base-hvac-multiple.xml'].include? hpxml_file
    hpxml.heating_systems[0].heating_system_type = HPXML::HVACTypeBoiler
    hpxml.heating_systems[0].heating_system_fuel = HPXML::FuelTypeElectricity
    hpxml.heating_systems[0].heating_efficiency_afue = 1
    hpxml.heating_systems[0].fraction_heat_load_served = 0.1
    hpxml.heating_systems[0].heating_capacity *= 0.1
    hpxml.heating_systems.add(id: 'HeatingSystem2',
                              distribution_system_idref: 'HVACDistribution2',
                              heating_system_type: HPXML::HVACTypeBoiler,
                              heating_system_fuel: HPXML::FuelTypeNaturalGas,
                              heating_capacity: 6400,
                              heating_efficiency_afue: 0.92,
                              fraction_heat_load_served: 0.1,
                              electric_auxiliary_energy: 200)
    hpxml.heating_systems.add(id: 'HeatingSystem3',
                              heating_system_type: HPXML::HVACTypeElectricResistance,
                              heating_system_fuel: HPXML::FuelTypeElectricity,
                              heating_capacity: 6400,
                              heating_efficiency_percent: 1,
                              fraction_heat_load_served: 0.1)
    hpxml.heating_systems.add(id: 'HeatingSystem4',
                              distribution_system_idref: 'HVACDistribution3',
                              heating_system_type: HPXML::HVACTypeFurnace,
                              heating_system_fuel: HPXML::FuelTypeElectricity,
                              heating_capacity: 6400,
                              heating_efficiency_afue: 1,
                              fraction_heat_load_served: 0.1)
    hpxml.heating_systems.add(id: 'HeatingSystem5',
                              distribution_system_idref: 'HVACDistribution4',
                              heating_system_type: HPXML::HVACTypeFurnace,
                              heating_system_fuel: HPXML::FuelTypeNaturalGas,
                              heating_capacity: 6400,
                              heating_efficiency_afue: 0.92,
                              fraction_heat_load_served: 0.1,
                              electric_auxiliary_energy: 700)
    hpxml.heating_systems.add(id: 'HeatingSystem6',
                              heating_system_type: HPXML::HVACTypeStove,
                              heating_system_fuel: HPXML::FuelTypeOil,
                              heating_capacity: 6400,
                              heating_efficiency_percent: 0.8,
                              fraction_heat_load_served: 0.1,
                              electric_auxiliary_energy: 200)
    hpxml.heating_systems.add(id: 'HeatingSystem7',
                              heating_system_type: HPXML::HVACTypeWallFurnace,
                              heating_system_fuel: HPXML::FuelTypePropane,
                              heating_capacity: 6400,
                              heating_efficiency_afue: 0.8,
                              fraction_heat_load_served: 0.1,
                              electric_auxiliary_energy: 200)
  elsif ['invalid_files/hvac-frac-load-served.xml'].include? hpxml_file
    hpxml.heating_systems[0].fraction_heat_load_served += 0.1
  elsif ['base-hvac-portable-heater-electric-only.xml'].include? hpxml_file
    hpxml.heating_systems[0].distribution_system_idref = nil
    hpxml.heating_systems[0].heating_system_type = HPXML::HVACTypePortableHeater
    hpxml.heating_systems[0].heating_system_fuel = HPXML::FuelTypeElectricity
    hpxml.heating_systems[0].heating_efficiency_afue = nil
    hpxml.heating_systems[0].heating_efficiency_percent = 1.0
  elsif ['base-hvac-stove-oil-only.xml'].include? hpxml_file
    hpxml.heating_systems[0].distribution_system_idref = nil
    hpxml.heating_systems[0].heating_system_type = HPXML::HVACTypeStove
    hpxml.heating_systems[0].heating_system_fuel = HPXML::FuelTypeOil
    hpxml.heating_systems[0].heating_efficiency_afue = nil
    hpxml.heating_systems[0].heating_efficiency_percent = 0.8
    hpxml.heating_systems[0].electric_auxiliary_energy = 200
  elsif ['base-hvac-stove-wood-only.xml'].include? hpxml_file
    hpxml.heating_systems[0].distribution_system_idref = nil
    hpxml.heating_systems[0].heating_system_type = HPXML::HVACTypeStove
    hpxml.heating_systems[0].heating_system_fuel = HPXML::FuelTypeWood
    hpxml.heating_systems[0].heating_efficiency_afue = nil
    hpxml.heating_systems[0].heating_efficiency_percent = 0.8
    hpxml.heating_systems[0].electric_auxiliary_energy = 200
  elsif ['base-hvac-stove-wood-pellets-only.xml'].include? hpxml_file
    hpxml.heating_systems[0].heating_system_fuel = HPXML::FuelTypeWoodPellets
  elsif ['base-hvac-wall-furnace-elec-only.xml'].include? hpxml_file
    hpxml.heating_systems[0].distribution_system_idref = nil
    hpxml.heating_systems[0].heating_system_type = HPXML::HVACTypeWallFurnace
    hpxml.heating_systems[0].heating_system_fuel = HPXML::FuelTypeElectricity
    hpxml.heating_systems[0].heating_efficiency_afue = 1.0
    hpxml.heating_systems[0].electric_auxiliary_energy = 200
  elsif ['base-hvac-wall-furnace-propane-only.xml'].include? hpxml_file
    hpxml.heating_systems[0].distribution_system_idref = nil
    hpxml.heating_systems[0].heating_system_type = HPXML::HVACTypeWallFurnace
    hpxml.heating_systems[0].heating_system_fuel = HPXML::FuelTypePropane
    hpxml.heating_systems[0].heating_efficiency_afue = 0.8
    hpxml.heating_systems[0].electric_auxiliary_energy = 200
  elsif ['base-hvac-wall-furnace-wood-only.xml'].include? hpxml_file
    hpxml.heating_systems[0].distribution_system_idref = nil
    hpxml.heating_systems[0].heating_system_type = HPXML::HVACTypeWallFurnace
    hpxml.heating_systems[0].heating_system_fuel = HPXML::FuelTypeWood
    hpxml.heating_systems[0].heating_efficiency_afue = 0.8
    hpxml.heating_systems[0].electric_auxiliary_energy = 200
  elsif ['base-hvac-furnace-x3-dse.xml'].include? hpxml_file
    hpxml.heating_systems << hpxml.heating_systems[0].dup
    hpxml.heating_systems << hpxml.heating_systems[1].dup
    hpxml.heating_systems[1].id = 'HeatingSystem2'
    hpxml.heating_systems[1].distribution_system_idref = 'HVACDistribution2'
    hpxml.heating_systems[2].id = 'HeatingSystem3'
    hpxml.heating_systems[2].distribution_system_idref = 'HVACDistribution3'
    for i in 0..2
      hpxml.heating_systems[i].heating_capacity /= 3.0
      hpxml.heating_systems[i].fraction_heat_load_served = 0.333
    end
  elsif ['invalid_files/unattached-hvac-distribution.xml'].include? hpxml_file
    hpxml.heating_systems[0].distribution_system_idref = 'foobar'
  elsif ['invalid_files/hvac-invalid-distribution-system-type.xml'].include? hpxml_file
    hpxml.heating_systems[0].distribution_system_idref = 'HVACDistribution2'
  elsif ['invalid_files/hvac-dse-multiple-attached-heating.xml'].include? hpxml_file
    hpxml.heating_systems[0].fraction_heat_load_served = 0.5
    hpxml.heating_systems << hpxml.heating_systems[0].dup
    hpxml.heating_systems[1].id += '2'
  elsif ['base-hvac-undersized.xml'].include? hpxml_file
    hpxml.heating_systems[0].heating_capacity /= 10.0
  elsif ['base-hvac-flowrate.xml'].include? hpxml_file
    hpxml.heating_systems[0].heating_cfm = hpxml.heating_systems[0].heating_capacity * 360.0 / 12000.0
  elsif hpxml_file.include?('hvac_autosizing') && (not hpxml.heating_systems.nil?) && (hpxml.heating_systems.size > 0)
    hpxml.heating_systems[0].heating_capacity = -1
  elsif hpxml_file.include?('-zero-heat.xml') && (not hpxml.heating_systems.nil?) && (hpxml.heating_systems.size > 0)
    hpxml.heating_systems[0].fraction_heat_load_served = 0
    hpxml.heating_systems[0].heating_capacity = 0
  elsif hpxml_file.include?('hvac_multiple') && (not hpxml.heating_systems.nil?) && (hpxml.heating_systems.size > 0)
    hpxml.heating_systems[0].heating_capacity /= 3.0
    hpxml.heating_systems[0].fraction_heat_load_served = 0.333
    hpxml.heating_systems[0].electric_auxiliary_energy /= 3.0 unless hpxml.heating_systems[0].electric_auxiliary_energy.nil?
    hpxml.heating_systems << hpxml.heating_systems[0].dup
    hpxml.heating_systems[1].id = 'HeatingSystem2'
    hpxml.heating_systems[1].distribution_system_idref = 'HVACDistribution2' unless hpxml.heating_systems[1].distribution_system_idref.nil?
    hpxml.heating_systems << hpxml.heating_systems[0].dup
    hpxml.heating_systems[2].id = 'HeatingSystem3'
    hpxml.heating_systems[2].distribution_system_idref = 'HVACDistribution3' unless hpxml.heating_systems[2].distribution_system_idref.nil?
    if ['hvac_multiple/base-hvac-boiler-gas-only-x3.xml'].include? hpxml_file
      # Test a file where sum is slightly greater than 1
      hpxml.heating_systems[0].fraction_heat_load_served = 0.33
      hpxml.heating_systems[1].fraction_heat_load_served = 0.33
      hpxml.heating_systems[2].fraction_heat_load_served = 0.35
    end
  elsif hpxml_file.include?('hvac_partial') && (not hpxml.heating_systems.nil?) && (hpxml.heating_systems.size > 0)
    hpxml.heating_systems[0].heating_capacity /= 3.0
    hpxml.heating_systems[0].fraction_heat_load_served = 0.333
    hpxml.heating_systems[0].electric_auxiliary_energy /= 3.0 unless hpxml.heating_systems[0].electric_auxiliary_energy.nil?
  end
end

def set_hpxml_cooling_systems(hpxml_file, hpxml)
  if ['base.xml'].include? hpxml_file
    hpxml.cooling_systems.add(id: 'CoolingSystem',
                              distribution_system_idref: 'HVACDistribution',
                              cooling_system_type: HPXML::HVACTypeCentralAirConditioner,
                              cooling_system_fuel: HPXML::FuelTypeElectricity,
                              cooling_capacity: 48000,
                              fraction_cool_load_served: 1,
                              cooling_efficiency_seer: 13,
                              cooling_shr: 0.73,
                              compressor_type: HPXML::HVACCompressorTypeSingleStage)
  elsif ['base-hvac-air-to-air-heat-pump-1-speed.xml',
         'base-hvac-air-to-air-heat-pump-2-speed.xml',
         'base-hvac-air-to-air-heat-pump-var-speed.xml',
         'base-hvac-boiler-elec-only.xml',
         'base-hvac-boiler-gas-only.xml',
         'base-hvac-boiler-oil-only.xml',
         'base-hvac-boiler-propane-only.xml',
         'base-hvac-boiler-wood-only.xml',
         'base-hvac-elec-resistance-only.xml',
         'base-hvac-furnace-elec-only.xml',
         'base-hvac-furnace-gas-only.xml',
         'base-hvac-furnace-oil-only.xml',
         'base-hvac-furnace-propane-only.xml',
         'base-hvac-furnace-wood-only.xml',
         'base-hvac-ground-to-air-heat-pump.xml',
         'base-hvac-mini-split-heat-pump-ducted.xml',
         'base-hvac-mini-split-heat-pump-ductless-no-backup.xml',
         'base-hvac-ideal-air.xml',
         'base-hvac-none.xml',
         'base-hvac-stove-oil-only.xml',
         'base-hvac-stove-wood-only.xml',
         'base-hvac-wall-furnace-elec-only.xml',
         'base-hvac-wall-furnace-propane-only.xml',
         'base-hvac-wall-furnace-wood-only.xml'].include? hpxml_file
    hpxml.cooling_systems.clear()
  elsif ['base-hvac-boiler-gas-central-ac-1-speed.xml'].include? hpxml_file
    hpxml.cooling_systems[0].distribution_system_idref = 'HVACDistribution2'
  elsif ['base-hvac-furnace-gas-central-ac-2-speed.xml',
         'base-hvac-central-ac-only-2-speed.xml'].include? hpxml_file
    hpxml.cooling_systems[0].cooling_efficiency_seer = 18
    hpxml.cooling_systems[0].cooling_shr = 0.73
    hpxml.cooling_systems[0].compressor_type = HPXML::HVACCompressorTypeTwoStage
  elsif ['base-hvac-furnace-gas-central-ac-var-speed.xml',
         'base-hvac-central-ac-only-var-speed.xml'].include? hpxml_file
    hpxml.cooling_systems[0].cooling_efficiency_seer = 24
    hpxml.cooling_systems[0].cooling_shr = 0.78
    hpxml.cooling_systems[0].compressor_type = HPXML::HVACCompressorTypeVariableSpeed
  elsif ['base-hvac-furnace-gas-room-ac.xml',
         'base-hvac-room-ac-only.xml'].include? hpxml_file
    hpxml.cooling_systems[0].distribution_system_idref = nil
    hpxml.cooling_systems[0].cooling_system_type = HPXML::HVACTypeRoomAirConditioner
    hpxml.cooling_systems[0].cooling_efficiency_seer = nil
    hpxml.cooling_systems[0].cooling_efficiency_eer = 8.5
    hpxml.cooling_systems[0].cooling_shr = 0.65
    hpxml.cooling_systems[0].compressor_type = nil
  elsif ['base-hvac-evap-cooler-only-ducted.xml',
         'base-hvac-evap-cooler-furnace-gas.xml',
         'base-hvac-evap-cooler-only.xml',
         'hvac_autosizing/base-hvac-evap-cooler-furnace-gas-autosize.xml'].include? hpxml_file
    hpxml.cooling_systems[0].cooling_system_type = HPXML::HVACTypeEvaporativeCooler
    hpxml.cooling_systems[0].cooling_efficiency_seer = nil
    hpxml.cooling_systems[0].cooling_efficiency_eer = nil
    hpxml.cooling_systems[0].cooling_capacity = nil
    hpxml.cooling_systems[0].cooling_shr = nil
    hpxml.cooling_systems[0].compressor_type = nil
    if ['base-hvac-evap-cooler-furnace-gas.xml',
        'hvac_autosizing/base-hvac-evap-cooler-furnace-gas-autosize.xml',
        'base-hvac-evap-cooler-only.xml'].include? hpxml_file
      hpxml.cooling_systems[0].distribution_system_idref = nil
    end
  elsif ['base-hvac-multiple.xml'].include? hpxml_file
    hpxml.cooling_systems[0].distribution_system_idref = 'HVACDistribution4'
    hpxml.cooling_systems[0].fraction_cool_load_served = 0.2
    hpxml.cooling_systems[0].cooling_capacity *= 0.2
    hpxml.cooling_systems.add(id: 'CoolingSystem2',
                              cooling_system_type: HPXML::HVACTypeRoomAirConditioner,
                              cooling_system_fuel: HPXML::FuelTypeElectricity,
                              cooling_capacity: 9600,
                              fraction_cool_load_served: 0.2,
                              cooling_efficiency_eer: 8.5,
                              cooling_shr: 0.65)
  elsif ['invalid_files/hvac-frac-load-served.xml'].include? hpxml_file
    hpxml.cooling_systems[0].fraction_cool_load_served += 0.2
  elsif ['invalid_files/hvac-dse-multiple-attached-cooling.xml'].include? hpxml_file
    hpxml.cooling_systems[0].fraction_cool_load_served = 0.5
    hpxml.cooling_systems << hpxml.cooling_systems[0].dup
    hpxml.cooling_systems[1].id += '2'
  elsif ['base-hvac-undersized.xml'].include? hpxml_file
    hpxml.cooling_systems[0].cooling_capacity /= 10.0
  elsif ['base-hvac-flowrate.xml'].include? hpxml_file
    hpxml.cooling_systems[0].cooling_cfm = hpxml.cooling_systems[0].cooling_capacity * 360.0 / 12000.0
  elsif ['base-misc-defaults.xml'].include? hpxml_file
    hpxml.cooling_systems[0].cooling_shr = nil
    hpxml.cooling_systems[0].compressor_type = nil
  elsif hpxml_file.include?('hvac_autosizing') && (not hpxml.cooling_systems.nil?) && (hpxml.cooling_systems.size > 0)
    hpxml.cooling_systems[0].cooling_capacity = -1
  elsif hpxml_file.include?('-zero-cool.xml') && (not hpxml.cooling_systems.nil?) && (hpxml.cooling_systems.size > 0)
    hpxml.cooling_systems[0].fraction_cool_load_served = 0
    hpxml.cooling_systems[0].cooling_capacity = 0
  elsif hpxml_file.include?('hvac_multiple') && (not hpxml.cooling_systems.nil?) && (hpxml.cooling_systems.size > 0)
    hpxml.cooling_systems[0].cooling_capacity /= 3.0 unless hpxml.cooling_systems[0].cooling_capacity.nil?
    hpxml.cooling_systems[0].fraction_cool_load_served = 0.333
    hpxml.cooling_systems << hpxml.cooling_systems[0].dup
    hpxml.cooling_systems[1].id = 'CoolingSystem2'
    hpxml.cooling_systems[1].distribution_system_idref = 'HVACDistribution2' unless hpxml.cooling_systems[1].distribution_system_idref.nil?
    hpxml.cooling_systems << hpxml.cooling_systems[0].dup
    hpxml.cooling_systems[2].id = 'CoolingSystem3'
    hpxml.cooling_systems[2].distribution_system_idref = 'HVACDistribution3' unless hpxml.cooling_systems[2].distribution_system_idref.nil?
  elsif hpxml_file.include?('hvac_partial') && (not hpxml.cooling_systems.nil?) && (hpxml.cooling_systems.size > 0)
    hpxml.cooling_systems[0].cooling_capacity /= 3.0 unless hpxml.cooling_systems[0].cooling_capacity.nil?
    hpxml.cooling_systems[0].fraction_cool_load_served = 0.333
  end
end

def set_hpxml_heat_pumps(hpxml_file, hpxml)
  if ['base-hvac-air-to-air-heat-pump-1-speed.xml',
      'base-hvac-central-ac-plus-air-to-air-heat-pump-heating.xml'].include? hpxml_file
    hpxml.heat_pumps.add(id: 'HeatPump',
                         distribution_system_idref: 'HVACDistribution',
                         heat_pump_type: HPXML::HVACTypeHeatPumpAirToAir,
                         heat_pump_fuel: HPXML::FuelTypeElectricity,
                         heating_capacity: 42000,
                         cooling_capacity: 48000,
                         backup_heating_fuel: HPXML::FuelTypeElectricity,
                         backup_heating_capacity: 34121,
                         backup_heating_efficiency_percent: 1.0,
                         fraction_heat_load_served: 1,
                         fraction_cool_load_served: 1,
                         heating_efficiency_hspf: 7.7,
                         cooling_efficiency_seer: 13,
                         heating_capacity_17F: 42000 * 0.630, # Based on OAT slope of default curves
                         cooling_shr: 0.73,
                         compressor_type: HPXML::HVACCompressorTypeSingleStage)
    if hpxml_file == 'base-hvac-central-ac-plus-air-to-air-heat-pump-heating.xml'
      hpxml.heat_pumps[0].fraction_cool_load_served = 0
    end
  elsif ['base-hvac-air-to-air-heat-pump-2-speed.xml'].include? hpxml_file
    hpxml.heat_pumps.add(id: 'HeatPump',
                         distribution_system_idref: 'HVACDistribution',
                         heat_pump_type: HPXML::HVACTypeHeatPumpAirToAir,
                         heat_pump_fuel: HPXML::FuelTypeElectricity,
                         heating_capacity: 42000,
                         cooling_capacity: 48000,
                         backup_heating_fuel: HPXML::FuelTypeElectricity,
                         backup_heating_capacity: 34121,
                         backup_heating_efficiency_percent: 1.0,
                         fraction_heat_load_served: 1,
                         fraction_cool_load_served: 1,
                         heating_efficiency_hspf: 9.3,
                         cooling_efficiency_seer: 18,
                         heating_capacity_17F: 42000 * 0.590, # Based on OAT slope of default curves
                         cooling_shr: 0.73,
                         compressor_type: HPXML::HVACCompressorTypeTwoStage)
  elsif ['base-hvac-air-to-air-heat-pump-var-speed.xml'].include? hpxml_file
    hpxml.heat_pumps.add(id: 'HeatPump',
                         distribution_system_idref: 'HVACDistribution',
                         heat_pump_type: HPXML::HVACTypeHeatPumpAirToAir,
                         heat_pump_fuel: HPXML::FuelTypeElectricity,
                         heating_capacity: 42000,
                         cooling_capacity: 48000,
                         backup_heating_fuel: HPXML::FuelTypeElectricity,
                         backup_heating_capacity: 34121,
                         backup_heating_efficiency_percent: 1.0,
                         fraction_heat_load_served: 1,
                         fraction_cool_load_served: 1,
                         heating_efficiency_hspf: 10,
                         cooling_efficiency_seer: 22,
                         heating_capacity_17F: 42000 * 0.640, # Based on OAT slope of default curves
                         cooling_shr: 0.78,
                         compressor_type: HPXML::HVACCompressorTypeVariableSpeed)
  elsif ['base-hvac-ground-to-air-heat-pump.xml'].include? hpxml_file
    hpxml.heat_pumps.add(id: 'HeatPump',
                         distribution_system_idref: 'HVACDistribution',
                         heat_pump_type: HPXML::HVACTypeHeatPumpGroundToAir,
                         heat_pump_fuel: HPXML::FuelTypeElectricity,
                         heating_capacity: 42000,
                         cooling_capacity: 48000,
                         backup_heating_fuel: HPXML::FuelTypeElectricity,
                         backup_heating_capacity: 34121,
                         backup_heating_efficiency_percent: 1.0,
                         fraction_heat_load_served: 1,
                         fraction_cool_load_served: 1,
                         heating_efficiency_cop: 3.6,
                         cooling_efficiency_eer: 16.6,
                         cooling_shr: 0.73)
  elsif ['base-hvac-mini-split-heat-pump-ducted.xml'].include? hpxml_file
    f = 1.0 - (1.0 - 0.25) / (47.0 + 5.0) * (47.0 - 17.0)
    hpxml.heat_pumps.add(id: 'HeatPump',
                         distribution_system_idref: 'HVACDistribution',
                         heat_pump_type: HPXML::HVACTypeHeatPumpMiniSplit,
                         heat_pump_fuel: HPXML::FuelTypeElectricity,
                         heating_capacity: 52000,
                         cooling_capacity: 48000,
                         backup_heating_fuel: HPXML::FuelTypeElectricity,
                         backup_heating_capacity: 34121,
                         backup_heating_efficiency_percent: 1.0,
                         fraction_heat_load_served: 1,
                         fraction_cool_load_served: 1,
                         heating_efficiency_hspf: 10,
                         cooling_efficiency_seer: 19,
                         heating_capacity_17F: 52000 * f,
                         cooling_shr: 0.73)
  elsif ['base-hvac-mini-split-heat-pump-ductless.xml'].include? hpxml_file
    hpxml.heat_pumps[0].distribution_system_idref = nil
  elsif ['base-hvac-mini-split-heat-pump-ductless-no-backup.xml'].include? hpxml_file
    hpxml.heat_pumps[0].backup_heating_fuel = nil
  elsif ['invalid_files/heat-pump-mixed-fixed-and-autosize-capacities.xml'].include? hpxml_file
    hpxml.heat_pumps[0].heating_capacity = -1
  elsif ['invalid_files/heat-pump-mixed-fixed-and-autosize-capacities2.xml'].include? hpxml_file
    hpxml.heat_pumps[0].cooling_capacity = -1
  elsif ['invalid_files/heat-pump-mixed-fixed-and-autosize-capacities3.xml'].include? hpxml_file
    hpxml.heat_pumps[0].cooling_capacity = -1
    hpxml.heat_pumps[0].heating_capacity = -1
    hpxml.heat_pumps[0].heating_capacity_17F = 25000
  elsif ['invalid_files/heat-pump-mixed-fixed-and-autosize-capacities4.xml'].include? hpxml_file
    hpxml.heat_pumps[0].backup_heating_capacity = -1
  elsif ['base-hvac-multiple.xml'].include? hpxml_file
    hpxml.heat_pumps.add(id: 'HeatPump',
                         distribution_system_idref: 'HVACDistribution5',
                         heat_pump_type: HPXML::HVACTypeHeatPumpAirToAir,
                         heat_pump_fuel: HPXML::FuelTypeElectricity,
                         heating_capacity: 4800,
                         cooling_capacity: 4800,
                         backup_heating_fuel: HPXML::FuelTypeElectricity,
                         backup_heating_capacity: 3412,
                         backup_heating_efficiency_percent: 1.0,
                         fraction_heat_load_served: 0.1,
                         fraction_cool_load_served: 0.2,
                         heating_efficiency_hspf: 7.7,
                         cooling_efficiency_seer: 13,
                         heating_capacity_17F: 4800 * 0.630, # Based on OAT slope of default curves
                         cooling_shr: 0.73,
                         compressor_type: HPXML::HVACCompressorTypeSingleStage)
    hpxml.heat_pumps.add(id: 'HeatPump2',
                         distribution_system_idref: 'HVACDistribution6',
                         heat_pump_type: HPXML::HVACTypeHeatPumpGroundToAir,
                         heat_pump_fuel: HPXML::FuelTypeElectricity,
                         heating_capacity: 4800,
                         cooling_capacity: 4800,
                         backup_heating_fuel: HPXML::FuelTypeElectricity,
                         backup_heating_capacity: 3412,
                         backup_heating_efficiency_percent: 1.0,
                         fraction_heat_load_served: 0.1,
                         fraction_cool_load_served: 0.2,
                         heating_efficiency_cop: 3.6,
                         cooling_efficiency_eer: 16.6,
                         cooling_shr: 0.73)
    f = 1.0 - (1.0 - 0.25) / (47.0 + 5.0) * (47.0 - 17.0)
    hpxml.heat_pumps.add(id: 'HeatPump3',
                         heat_pump_type: HPXML::HVACTypeHeatPumpMiniSplit,
                         heat_pump_fuel: HPXML::FuelTypeElectricity,
                         heating_capacity: 4800,
                         cooling_capacity: 4800,
                         backup_heating_fuel: HPXML::FuelTypeElectricity,
                         backup_heating_capacity: 3412,
                         backup_heating_efficiency_percent: 1.0,
                         fraction_heat_load_served: 0.1,
                         fraction_cool_load_served: 0.2,
                         heating_efficiency_hspf: 10,
                         cooling_efficiency_seer: 19,
                         heating_capacity_17F: 4800 * f,
                         cooling_shr: 0.73)
  elsif ['invalid_files/hvac-distribution-multiple-attached-heating.xml'].include? hpxml_file
    hpxml.heat_pumps[0].distribution_system_idref = 'HVACDistribution3'
  elsif ['invalid_files/hvac-distribution-multiple-attached-cooling.xml'].include? hpxml_file
    hpxml.heat_pumps[0].distribution_system_idref = 'HVACDistribution4'
  elsif ['base-hvac-dual-fuel-air-to-air-heat-pump-1-speed.xml',
         'base-hvac-dual-fuel-air-to-air-heat-pump-2-speed.xml',
         'base-hvac-dual-fuel-air-to-air-heat-pump-var-speed.xml',
         'base-hvac-dual-fuel-mini-split-heat-pump-ducted.xml'].include? hpxml_file
    hpxml.heat_pumps[0].backup_heating_fuel = HPXML::FuelTypeNaturalGas
    hpxml.heat_pumps[0].backup_heating_capacity = 36000
    hpxml.heat_pumps[0].backup_heating_efficiency_percent = nil
    hpxml.heat_pumps[0].backup_heating_efficiency_afue = 0.95
    hpxml.heat_pumps[0].backup_heating_switchover_temp = 25
  elsif ['base-hvac-dual-fuel-air-to-air-heat-pump-1-speed-electric.xml'].include? hpxml_file
    hpxml.heat_pumps[0].backup_heating_fuel = HPXML::FuelTypeElectricity
    hpxml.heat_pumps[0].backup_heating_efficiency_afue = 1.0
  elsif hpxml_file.include?('hvac_autosizing') && (not hpxml.heat_pumps.nil?) && (hpxml.heat_pumps.size > 0)
    hpxml.heat_pumps[0].cooling_capacity = -1
    hpxml.heat_pumps[0].heating_capacity = -1
    hpxml.heat_pumps[0].heating_capacity_17F = nil
    hpxml.heat_pumps[0].backup_heating_capacity = -1
  elsif hpxml_file.include?('-zero-heat.xml') && (not hpxml.heat_pumps.nil?) && (hpxml.heat_pumps.size > 0)
    hpxml.heat_pumps[0].fraction_heat_load_served = 0
    hpxml.heat_pumps[0].heating_capacity = 0
    hpxml.heat_pumps[0].heating_capacity_17F = 0
    hpxml.heat_pumps[0].backup_heating_capacity = 0
  elsif hpxml_file.include?('-zero-cool.xml') && (not hpxml.heat_pumps.nil?) && (hpxml.heat_pumps.size > 0)
    hpxml.heat_pumps[0].fraction_cool_load_served = 0
    hpxml.heat_pumps[0].cooling_capacity = 0
  elsif hpxml_file.include?('hvac_multiple') && (not hpxml.heat_pumps.nil?) && (hpxml.heat_pumps.size > 0)
    hpxml.heat_pumps[0].cooling_capacity /= 3.0
    hpxml.heat_pumps[0].heating_capacity /= 3.0
    hpxml.heat_pumps[0].heating_capacity_17F /= 3.0 unless hpxml.heat_pumps[0].heating_capacity_17F.nil?
    hpxml.heat_pumps[0].backup_heating_capacity /= 3.0
    hpxml.heat_pumps[0].fraction_heat_load_served = 0.333
    hpxml.heat_pumps[0].fraction_cool_load_served = 0.333
    hpxml.heat_pumps << hpxml.heat_pumps[0].dup
    hpxml.heat_pumps[1].id = 'HeatPump2'
    hpxml.heat_pumps[1].distribution_system_idref = 'HVACDistribution2' unless hpxml.heat_pumps[1].distribution_system_idref.nil?
    hpxml.heat_pumps << hpxml.heat_pumps[0].dup
    hpxml.heat_pumps[2].id = 'HeatPump3'
    hpxml.heat_pumps[2].distribution_system_idref = 'HVACDistribution3' unless hpxml.heat_pumps[2].distribution_system_idref.nil?
  elsif hpxml_file.include?('hvac_partial') && (not hpxml.heat_pumps.nil?) && (hpxml.heat_pumps.size > 0)
    hpxml.heat_pumps[0].cooling_capacity /= 3.0
    hpxml.heat_pumps[0].heating_capacity /= 3.0
    hpxml.heat_pumps[0].heating_capacity_17F /= 3.0 unless hpxml.heat_pumps[0].heating_capacity_17F.nil?
    hpxml.heat_pumps[0].backup_heating_capacity /= 3.0
    hpxml.heat_pumps[0].fraction_heat_load_served = 0.333
    hpxml.heat_pumps[0].fraction_cool_load_served = 0.333
  end
end

def set_hpxml_hvac_control(hpxml_file, hpxml)
  if ['base.xml'].include? hpxml_file
    hpxml.hvac_controls.add(id: 'HVACControl',
                            control_type: HPXML::HVACControlTypeManual,
                            heating_setpoint_temp: 68,
                            cooling_setpoint_temp: 78)
  elsif ['base-hvac-none.xml'].include? hpxml_file
    hpxml.hvac_controls.clear()
  elsif ['base-hvac-programmable-thermostat.xml'].include? hpxml_file
    hpxml.hvac_controls[0].control_type = HPXML::HVACControlTypeProgrammable
    hpxml.hvac_controls[0].heating_setback_temp = 66
    hpxml.hvac_controls[0].heating_setback_hours_per_week = 7 * 7
    hpxml.hvac_controls[0].heating_setback_start_hour = 23 # 11pm
    hpxml.hvac_controls[0].cooling_setup_temp = 80
    hpxml.hvac_controls[0].cooling_setup_hours_per_week = 6 * 7
    hpxml.hvac_controls[0].cooling_setup_start_hour = 9 # 9am
  elsif ['base-hvac-setpoints.xml'].include? hpxml_file
    hpxml.hvac_controls[0].heating_setpoint_temp = 60
    hpxml.hvac_controls[0].cooling_setpoint_temp = 80
  elsif ['base-misc-ceiling-fans.xml'].include? hpxml_file
    hpxml.hvac_controls[0].ceiling_fan_cooling_setpoint_temp_offset = 0.5
  end
end

def set_hpxml_hvac_distributions(hpxml_file, hpxml)
  if ['base.xml'].include? hpxml_file
    hpxml.hvac_distributions.add(id: 'HVACDistribution',
                                 distribution_system_type: HPXML::HVACDistributionTypeAir)
    hpxml.hvac_distributions[0].duct_leakage_measurements.add(duct_type: HPXML::DuctTypeSupply,
                                                              duct_leakage_units: HPXML::UnitsCFM25,
                                                              duct_leakage_value: 75,
                                                              duct_leakage_total_or_to_outside: HPXML::DuctLeakageToOutside)
    hpxml.hvac_distributions[0].duct_leakage_measurements.add(duct_type: HPXML::DuctTypeReturn,
                                                              duct_leakage_units: HPXML::UnitsCFM25,
                                                              duct_leakage_value: 25,
                                                              duct_leakage_total_or_to_outside: HPXML::DuctLeakageToOutside)
    hpxml.hvac_distributions[0].ducts.add(duct_type: HPXML::DuctTypeSupply,
                                          duct_insulation_r_value: 4,
                                          duct_location: HPXML::LocationAtticUnvented,
                                          duct_surface_area: 150)
    hpxml.hvac_distributions[0].ducts.add(duct_type: HPXML::DuctTypeReturn,
                                          duct_insulation_r_value: 0,
                                          duct_location: HPXML::LocationAtticUnvented,
                                          duct_surface_area: 50)
  elsif ['base-hvac-boiler-elec-only.xml',
         'base-hvac-boiler-gas-only.xml',
         'base-hvac-boiler-oil-only.xml',
         'base-hvac-boiler-propane-only.xml',
         'base-hvac-boiler-wood-only.xml'].include? hpxml_file
    hpxml.hvac_distributions[0].distribution_system_type = HPXML::HVACDistributionTypeHydronic
    hpxml.hvac_distributions[0].duct_leakage_measurements.clear()
    hpxml.hvac_distributions[0].ducts.clear()
  elsif ['base-hvac-boiler-gas-central-ac-1-speed.xml'].include? hpxml_file
    hpxml.hvac_distributions[0].distribution_system_type = HPXML::HVACDistributionTypeHydronic
    hpxml.hvac_distributions[0].duct_leakage_measurements.clear()
    hpxml.hvac_distributions[0].ducts.clear()
    hpxml.hvac_distributions.add(id: 'HVACDistribution2',
                                 distribution_system_type: HPXML::HVACDistributionTypeAir)
    hpxml.hvac_distributions[-1].duct_leakage_measurements.add(duct_type: HPXML::DuctTypeSupply,
                                                               duct_leakage_units: HPXML::UnitsCFM25,
                                                               duct_leakage_value: 75,
                                                               duct_leakage_total_or_to_outside: HPXML::DuctLeakageToOutside)
    hpxml.hvac_distributions[-1].duct_leakage_measurements.add(duct_type: HPXML::DuctTypeReturn,
                                                               duct_leakage_units: HPXML::UnitsCFM25,
                                                               duct_leakage_value: 25,
                                                               duct_leakage_total_or_to_outside: HPXML::DuctLeakageToOutside)
    hpxml.hvac_distributions[-1].ducts.add(duct_type: HPXML::DuctTypeSupply,
                                           duct_insulation_r_value: 4,
                                           duct_location: HPXML::LocationAtticUnvented,
                                           duct_surface_area: 150)
    hpxml.hvac_distributions[-1].ducts.add(duct_type: HPXML::DuctTypeReturn,
                                           duct_insulation_r_value: 0,
                                           duct_location: HPXML::LocationAtticUnvented,
                                           duct_surface_area: 50)
  elsif ['base-hvac-none.xml',
         'base-hvac-elec-resistance-only.xml',
         'base-hvac-evap-cooler-only.xml',
         'base-hvac-ideal-air.xml',
         'base-hvac-mini-split-heat-pump-ductless.xml',
         'base-hvac-room-ac-only.xml',
         'base-hvac-stove-oil-only.xml',
         'base-hvac-stove-wood-only.xml',
         'base-hvac-wall-furnace-elec-only.xml',
         'base-hvac-wall-furnace-propane-only.xml',
         'base-hvac-wall-furnace-wood-only.xml'].include? hpxml_file
    hpxml.hvac_distributions.clear()
  elsif ['base-hvac-multiple.xml'].include? hpxml_file
    hpxml.hvac_distributions[0].distribution_system_type = HPXML::HVACDistributionTypeHydronic
    hpxml.hvac_distributions[0].duct_leakage_measurements.clear()
    hpxml.hvac_distributions[0].ducts.clear()
    hpxml.hvac_distributions.add(id: 'HVACDistribution2',
                                 distribution_system_type: HPXML::HVACDistributionTypeHydronic)
    hpxml.hvac_distributions.add(id: 'HVACDistribution3',
                                 distribution_system_type: HPXML::HVACDistributionTypeAir)
    hpxml.hvac_distributions[-1].duct_leakage_measurements.add(duct_type: HPXML::DuctTypeSupply,
                                                               duct_leakage_units: HPXML::UnitsCFM25,
                                                               duct_leakage_value: 75,
                                                               duct_leakage_total_or_to_outside: HPXML::DuctLeakageToOutside)
    hpxml.hvac_distributions[-1].duct_leakage_measurements.add(duct_type: HPXML::DuctTypeReturn,
                                                               duct_leakage_units: HPXML::UnitsCFM25,
                                                               duct_leakage_value: 25,
                                                               duct_leakage_total_or_to_outside: HPXML::DuctLeakageToOutside)
    hpxml.hvac_distributions[-1].ducts.add(duct_type: HPXML::DuctTypeSupply,
                                           duct_insulation_r_value: 4,
                                           duct_location: HPXML::LocationAtticUnvented,
                                           duct_surface_area: 150)
    hpxml.hvac_distributions[-1].ducts.add(duct_type: HPXML::DuctTypeReturn,
                                           duct_insulation_r_value: 0,
                                           duct_location: HPXML::LocationAtticUnvented,
                                           duct_surface_area: 50)
    hpxml.hvac_distributions.add(id: 'HVACDistribution4',
                                 distribution_system_type: HPXML::HVACDistributionTypeAir)
    hpxml.hvac_distributions[-1].duct_leakage_measurements.add(duct_type: HPXML::DuctTypeSupply,
                                                               duct_leakage_units: HPXML::UnitsCFM25,
                                                               duct_leakage_value: 75,
                                                               duct_leakage_total_or_to_outside: HPXML::DuctLeakageToOutside)
    hpxml.hvac_distributions[-1].duct_leakage_measurements.add(duct_type: HPXML::DuctTypeReturn,
                                                               duct_leakage_units: HPXML::UnitsCFM25,
                                                               duct_leakage_value: 25,
                                                               duct_leakage_total_or_to_outside: HPXML::DuctLeakageToOutside)
    hpxml.hvac_distributions[-1].ducts.add(duct_type: HPXML::DuctTypeSupply,
                                           duct_insulation_r_value: 4,
                                           duct_location: HPXML::LocationAtticUnvented,
                                           duct_surface_area: 150)
    hpxml.hvac_distributions[-1].ducts.add(duct_type: HPXML::DuctTypeReturn,
                                           duct_insulation_r_value: 0,
                                           duct_location: HPXML::LocationAtticUnvented,
                                           duct_surface_area: 50)
    hpxml.hvac_distributions.add(id: 'HVACDistribution5',
                                 distribution_system_type: HPXML::HVACDistributionTypeAir)
    hpxml.hvac_distributions[-1].duct_leakage_measurements.add(duct_type: HPXML::DuctTypeSupply,
                                                               duct_leakage_units: HPXML::UnitsCFM25,
                                                               duct_leakage_value: 75,
                                                               duct_leakage_total_or_to_outside: HPXML::DuctLeakageToOutside)
    hpxml.hvac_distributions[-1].duct_leakage_measurements.add(duct_type: HPXML::DuctTypeReturn,
                                                               duct_leakage_units: HPXML::UnitsCFM25,
                                                               duct_leakage_value: 25,
                                                               duct_leakage_total_or_to_outside: HPXML::DuctLeakageToOutside)
    hpxml.hvac_distributions[-1].ducts.add(duct_type: HPXML::DuctTypeSupply,
                                           duct_insulation_r_value: 4,
                                           duct_location: HPXML::LocationAtticUnvented,
                                           duct_surface_area: 150)
    hpxml.hvac_distributions[-1].ducts.add(duct_type: HPXML::DuctTypeReturn,
                                           duct_insulation_r_value: 0,
                                           duct_location: HPXML::LocationAtticUnvented,
                                           duct_surface_area: 50)
    hpxml.hvac_distributions.add(id: 'HVACDistribution6',
                                 distribution_system_type: HPXML::HVACDistributionTypeAir)
    hpxml.hvac_distributions[-1].duct_leakage_measurements.add(duct_type: HPXML::DuctTypeSupply,
                                                               duct_leakage_units: HPXML::UnitsCFM25,
                                                               duct_leakage_value: 75,
                                                               duct_leakage_total_or_to_outside: HPXML::DuctLeakageToOutside)
    hpxml.hvac_distributions[-1].duct_leakage_measurements.add(duct_type: HPXML::DuctTypeReturn,
                                                               duct_leakage_units: HPXML::UnitsCFM25,
                                                               duct_leakage_value: 25,
                                                               duct_leakage_total_or_to_outside: HPXML::DuctLeakageToOutside)
    hpxml.hvac_distributions[-1].ducts.add(duct_type: HPXML::DuctTypeSupply,
                                           duct_insulation_r_value: 4,
                                           duct_location: HPXML::LocationAtticUnvented,
                                           duct_surface_area: 150)
    hpxml.hvac_distributions[-1].ducts.add(duct_type: HPXML::DuctTypeReturn,
                                           duct_insulation_r_value: 0,
                                           duct_location: HPXML::LocationAtticUnvented,
                                           duct_surface_area: 50)
  elsif ['base-hvac-dse.xml',
         'base-dhw-indirect-dse.xml'].include? hpxml_file
    hpxml.hvac_distributions[0].distribution_system_type = HPXML::HVACDistributionTypeDSE
    hpxml.hvac_distributions[0].annual_heating_dse = 0.8
    hpxml.hvac_distributions[0].annual_cooling_dse = 0.7
  elsif ['base-hvac-furnace-x3-dse.xml'].include? hpxml_file
    hpxml.hvac_distributions[0].distribution_system_type = HPXML::HVACDistributionTypeDSE
    hpxml.hvac_distributions[0].annual_heating_dse = 0.8
    hpxml.hvac_distributions[0].annual_cooling_dse = 0.7
    hpxml.hvac_distributions << hpxml.hvac_distributions[0].dup
    hpxml.hvac_distributions[1].id = 'HVACDistribution2'
    hpxml.hvac_distributions[1].annual_cooling_dse = nil
    hpxml.hvac_distributions << hpxml.hvac_distributions[0].dup
    hpxml.hvac_distributions[2].id = 'HVACDistribution3'
    hpxml.hvac_distributions[2].annual_cooling_dse = nil
  elsif ['base-hvac-mini-split-heat-pump-ducted.xml'].include? hpxml_file
    hpxml.hvac_distributions[0].duct_leakage_measurements[0].duct_leakage_value = 15
    hpxml.hvac_distributions[0].duct_leakage_measurements[1].duct_leakage_value = 5
    hpxml.hvac_distributions[0].ducts[0].duct_insulation_r_value = 0
    hpxml.hvac_distributions[0].ducts[0].duct_surface_area = 30
    hpxml.hvac_distributions[0].ducts[1].duct_surface_area = 10
  elsif ['base-hvac-evap-cooler-only-ducted.xml'].include? hpxml_file
    hpxml.hvac_distributions[0].duct_leakage_measurements.pop
    hpxml.hvac_distributions[0].ducts.pop
  elsif ['base-hvac-ducts-leakage-percent.xml'].include? hpxml_file
    hpxml.hvac_distributions[0].duct_leakage_measurements.clear()
    hpxml.hvac_distributions[0].duct_leakage_measurements.add(duct_type: HPXML::DuctTypeSupply,
                                                              duct_leakage_units: HPXML::UnitsPercent,
                                                              duct_leakage_value: 0.1,
                                                              duct_leakage_total_or_to_outside: HPXML::DuctLeakageToOutside)
    hpxml.hvac_distributions[0].duct_leakage_measurements.add(duct_type: HPXML::DuctTypeReturn,
                                                              duct_leakage_units: HPXML::UnitsPercent,
                                                              duct_leakage_value: 0.05,
                                                              duct_leakage_total_or_to_outside: HPXML::DuctLeakageToOutside)
  elsif ['base-hvac-undersized.xml'].include? hpxml_file
    hpxml.hvac_distributions[0].duct_leakage_measurements[0].duct_leakage_value /= 10.0
    hpxml.hvac_distributions[0].duct_leakage_measurements[1].duct_leakage_value /= 10.0
  elsif ['base-foundation-unconditioned-basement.xml'].include? hpxml_file
    hpxml.hvac_distributions[0].ducts[0].duct_location = HPXML::LocationBasementUnconditioned
    hpxml.hvac_distributions[0].ducts[1].duct_location = HPXML::LocationBasementUnconditioned
  elsif ['base-foundation-unvented-crawlspace.xml'].include? hpxml_file
    hpxml.hvac_distributions[0].ducts[0].duct_location = HPXML::LocationCrawlspaceUnvented
    hpxml.hvac_distributions[0].ducts[1].duct_location = HPXML::LocationCrawlspaceUnvented
  elsif ['base-foundation-vented-crawlspace.xml'].include? hpxml_file
    hpxml.hvac_distributions[0].ducts[0].duct_location = HPXML::LocationCrawlspaceVented
    hpxml.hvac_distributions[0].ducts[1].duct_location = HPXML::LocationCrawlspaceVented
  elsif ['base-atticroof-flat.xml'].include? hpxml_file
    hpxml.hvac_distributions[0].duct_leakage_measurements[0].duct_leakage_value = 0.0
    hpxml.hvac_distributions[0].duct_leakage_measurements[1].duct_leakage_value = 0.0
    hpxml.hvac_distributions[0].ducts[0].duct_location = HPXML::LocationBasementConditioned
    hpxml.hvac_distributions[0].ducts[1].duct_location = HPXML::LocationBasementConditioned
  elsif ['base-atticroof-vented.xml'].include? hpxml_file
    hpxml.hvac_distributions[0].ducts[0].duct_location = HPXML::LocationAtticVented
    hpxml.hvac_distributions[0].ducts[1].duct_location = HPXML::LocationAtticVented
  elsif ['base-enclosure-garage.xml',
         'invalid_files/duct-location.xml'].include? hpxml_file
    hpxml.hvac_distributions[0].ducts[0].duct_location = HPXML::LocationGarage
    hpxml.hvac_distributions[0].ducts[1].duct_location = HPXML::LocationGarage
  elsif ['invalid_files/duct-location-other.xml'].include? hpxml_file
    hpxml.hvac_distributions[0].ducts[0].duct_location = 'unconditioned space'
    hpxml.hvac_distributions[0].ducts[1].duct_location = 'unconditioned space'
  elsif ['base-hvac-ducts-outside.xml'].include? hpxml_file
    hpxml.hvac_distributions[0].ducts[0].duct_location = HPXML::LocationOutside
    hpxml.hvac_distributions[0].ducts[1].duct_location = HPXML::LocationOutside
  elsif ['base-hvac-ducts-locations.xml'].include? hpxml_file
    hpxml.hvac_distributions[0].ducts[1].duct_location = HPXML::LocationAtticUnvented
  elsif ['base-hvac-ducts-multiple.xml'].include? hpxml_file
    hpxml.hvac_distributions[0].ducts.add(duct_type: HPXML::DuctTypeSupply,
                                          duct_insulation_r_value: 8,
                                          duct_location: HPXML::LocationAtticUnvented,
                                          duct_surface_area: 300)
    hpxml.hvac_distributions[0].ducts.add(duct_type: HPXML::DuctTypeSupply,
                                          duct_insulation_r_value: 8,
                                          duct_location: HPXML::LocationOutside,
                                          duct_surface_area: 300)
    hpxml.hvac_distributions[0].ducts.add(duct_type: HPXML::DuctTypeReturn,
                                          duct_insulation_r_value: 4,
                                          duct_location: HPXML::LocationAtticUnvented,
                                          duct_surface_area: 100)
    hpxml.hvac_distributions[0].ducts.add(duct_type: HPXML::DuctTypeReturn,
                                          duct_insulation_r_value: 4,
                                          duct_location: HPXML::LocationOutside,
                                          duct_surface_area: 100)
  elsif ['base-atticroof-conditioned.xml',
         'base-enclosure-adiabatic-surfaces.xml',
         'base-atticroof-cathedral.xml',
         'base-atticroof-conditioned.xml'].include? hpxml_file
    hpxml.hvac_distributions[0].ducts[0].duct_location = HPXML::LocationLivingSpace
    hpxml.hvac_distributions[0].ducts[1].duct_location = HPXML::LocationLivingSpace
    hpxml.hvac_distributions[0].duct_leakage_measurements[0].duct_leakage_value = 0.0
    hpxml.hvac_distributions[0].duct_leakage_measurements[1].duct_leakage_value = 0.0

  elsif ['base-hvac-ducts-in-conditioned-space.xml'].include? hpxml_file
    hpxml.hvac_distributions[0].ducts[0].duct_location = HPXML::LocationLivingSpace
    hpxml.hvac_distributions[0].ducts[1].duct_location = HPXML::LocationLivingSpace
    # Test leakage to outside when all ducts in conditioned space
    # (e.g., ducts may be in floor cavities which have leaky rims)
    hpxml.hvac_distributions[0].duct_leakage_measurements[0].duct_leakage_value = 1.5
    hpxml.hvac_distributions[0].duct_leakage_measurements[1].duct_leakage_value = 1.5
  elsif (hpxml_file.include?('hvac_partial') || hpxml_file.include?('hvac_base')) && (not hpxml.hvac_distributions.empty?)
    if not hpxml.hvac_distributions[0].duct_leakage_measurements.empty?
      hpxml.hvac_distributions[0].duct_leakage_measurements[0].duct_leakage_value = 0.0
      hpxml.hvac_distributions[0].duct_leakage_measurements[1].duct_leakage_value = 0.0
    end
    hpxml.hvac_distributions[0].ducts.clear()
  elsif hpxml_file.include?('hvac_multiple') && (not hpxml.hvac_distributions.empty?)
    hpxml.hvac_distributions[0].ducts.clear()
    if not hpxml.hvac_distributions[0].duct_leakage_measurements.empty?
      hpxml.hvac_distributions[0].duct_leakage_measurements[0].duct_leakage_value = 0.0
      hpxml.hvac_distributions[0].duct_leakage_measurements[1].duct_leakage_value = 0.0
    end
    hpxml.hvac_distributions << hpxml.hvac_distributions[0].dup
    hpxml.hvac_distributions[1].id = 'HVACDistribution2'
    hpxml.hvac_distributions << hpxml.hvac_distributions[0].dup
    hpxml.hvac_distributions[2].id = 'HVACDistribution3'
  elsif ['invalid_files/hvac-invalid-distribution-system-type.xml'].include? hpxml_file
    hpxml.hvac_distributions.add(id: 'HVACDistribution2',
                                 distribution_system_type: HPXML::HVACDistributionTypeHydronic)
  elsif ['invalid_files/hvac-distribution-return-duct-leakage-missing.xml'].include? hpxml_file
    hpxml.hvac_distributions[0].ducts.add(duct_type: HPXML::DuctTypeReturn,
                                          duct_insulation_r_value: 0,
                                          duct_location: HPXML::LocationAtticUnvented,
                                          duct_surface_area: 50)
  end
end

def set_hpxml_ventilation_fans(hpxml_file, hpxml)
  if ['base-mechvent-balanced.xml'].include? hpxml_file
    hpxml.ventilation_fans.add(id: 'MechanicalVentilation',
                               fan_type: HPXML::MechVentTypeBalanced,
                               tested_flow_rate: 110,
                               hours_in_operation: 24,
                               fan_power: 60,
                               used_for_whole_building_ventilation: true)
  elsif ['invalid_files/unattached-cfis.xml',
         'invalid_files/cfis-with-hydronic-distribution.xml',
         'base-mechvent-cfis.xml',
         'base-mechvent-cfis-evap-cooler-only-ducted.xml'].include? hpxml_file
    hpxml.ventilation_fans.add(id: 'MechanicalVentilation',
                               fan_type: HPXML::MechVentTypeCFIS,
                               tested_flow_rate: 330,
                               hours_in_operation: 8,
                               fan_power: 300,
                               used_for_whole_building_ventilation: true,
                               distribution_system_idref: 'HVACDistribution')
    if ['invalid_files/unattached-cfis.xml'].include? hpxml_file
      hpxml.ventilation_fans[0].distribution_system_idref = 'foobar'
    end
  elsif ['base-mechvent-erv.xml'].include? hpxml_file
    hpxml.ventilation_fans.add(id: 'MechanicalVentilation',
                               fan_type: HPXML::MechVentTypeERV,
                               tested_flow_rate: 110,
                               hours_in_operation: 24,
                               total_recovery_efficiency: 0.48,
                               sensible_recovery_efficiency: 0.72,
                               fan_power: 60,
                               used_for_whole_building_ventilation: true)
  elsif ['base-mechvent-erv-atre-asre.xml'].include? hpxml_file
    hpxml.ventilation_fans.add(id: 'MechanicalVentilation',
                               fan_type: HPXML::MechVentTypeERV,
                               tested_flow_rate: 110,
                               hours_in_operation: 24,
                               total_recovery_efficiency_adjusted: 0.526,
                               sensible_recovery_efficiency_adjusted: 0.79,
                               fan_power: 60,
                               used_for_whole_building_ventilation: true)
  elsif ['base-mechvent-exhaust.xml'].include? hpxml_file
    hpxml.ventilation_fans.add(id: 'MechanicalVentilation',
                               fan_type: HPXML::MechVentTypeExhaust,
                               tested_flow_rate: 110,
                               hours_in_operation: 24,
                               fan_power: 30,
                               used_for_whole_building_ventilation: true)
  elsif ['base-mechvent-exhaust-rated-flow-rate.xml'].include? hpxml_file
    hpxml.ventilation_fans.add(id: 'MechanicalVentilation',
                               fan_type: HPXML::MechVentTypeExhaust,
                               rated_flow_rate: 110,
                               hours_in_operation: 24,
                               fan_power: 30,
                               used_for_whole_building_ventilation: true)
  elsif ['base-mechvent-hrv.xml'].include? hpxml_file
    hpxml.ventilation_fans.add(id: 'MechanicalVentilation',
                               fan_type: HPXML::MechVentTypeHRV,
                               tested_flow_rate: 110,
                               hours_in_operation: 24,
                               sensible_recovery_efficiency: 0.72,
                               fan_power: 60,
                               used_for_whole_building_ventilation: true)
  elsif ['base-mechvent-hrv-asre.xml'].include? hpxml_file
    hpxml.ventilation_fans.add(id: 'MechanicalVentilation',
                               fan_type: HPXML::MechVentTypeHRV,
                               tested_flow_rate: 110,
                               hours_in_operation: 24,
                               sensible_recovery_efficiency_adjusted: 0.790,
                               fan_power: 60,
                               used_for_whole_building_ventilation: true)
  elsif ['base-mechvent-supply.xml'].include? hpxml_file
    hpxml.ventilation_fans.add(id: 'MechanicalVentilation',
                               fan_type: HPXML::MechVentTypeSupply,
                               tested_flow_rate: 110,
                               hours_in_operation: 24,
                               fan_power: 30,
                               used_for_whole_building_ventilation: true)
  elsif ['base-misc-whole-house-fan.xml'].include? hpxml_file
    hpxml.ventilation_fans.add(id: 'WholeHouseFan',
                               rated_flow_rate: 4500,
                               fan_power: 300,
                               used_for_seasonal_cooling_load_reduction: true)
  end
end

def set_hpxml_water_heating_systems(hpxml_file, hpxml)
  if ['base.xml'].include? hpxml_file
    hpxml.water_heating_systems.add(id: 'WaterHeater',
                                    fuel_type: HPXML::FuelTypeElectricity,
                                    water_heater_type: HPXML::WaterHeaterTypeStorage,
                                    location: HPXML::LocationLivingSpace,
                                    tank_volume: 40,
                                    fraction_dhw_load_served: 1,
                                    heating_capacity: 18767,
                                    energy_factor: 0.95,
                                    temperature: 125)
  elsif ['base-dhw-multiple.xml'].include? hpxml_file
    hpxml.water_heating_systems[0].fraction_dhw_load_served = 0.2
    hpxml.water_heating_systems.add(id: 'WaterHeater2',
                                    fuel_type: HPXML::FuelTypeNaturalGas,
                                    water_heater_type: HPXML::WaterHeaterTypeStorage,
                                    location: HPXML::LocationLivingSpace,
                                    tank_volume: 50,
                                    fraction_dhw_load_served: 0.2,
                                    heating_capacity: 40000,
                                    energy_factor: 0.59,
                                    recovery_efficiency: 0.76,
                                    temperature: 125)
    hpxml.water_heating_systems.add(id: 'WaterHeater3',
                                    fuel_type: HPXML::FuelTypeElectricity,
                                    water_heater_type: HPXML::WaterHeaterTypeHeatPump,
                                    location: HPXML::LocationLivingSpace,
                                    tank_volume: 80,
                                    fraction_dhw_load_served: 0.2,
                                    energy_factor: 2.3,
                                    temperature: 125)
    hpxml.water_heating_systems.add(id: 'WaterHeater4',
                                    fuel_type: HPXML::FuelTypeElectricity,
                                    water_heater_type: HPXML::WaterHeaterTypeTankless,
                                    location: HPXML::LocationLivingSpace,
                                    fraction_dhw_load_served: 0.2,
                                    energy_factor: 0.99,
                                    temperature: 125)
    hpxml.water_heating_systems.add(id: 'WaterHeater5',
                                    fuel_type: HPXML::FuelTypeNaturalGas,
                                    water_heater_type: HPXML::WaterHeaterTypeTankless,
                                    location: HPXML::LocationLivingSpace,
                                    fraction_dhw_load_served: 0.1,
                                    energy_factor: 0.82,
                                    temperature: 125)
    hpxml.water_heating_systems.add(id: 'WaterHeater6',
                                    water_heater_type: HPXML::WaterHeaterTypeCombiStorage,
                                    location: HPXML::LocationLivingSpace,
                                    tank_volume: 50,
                                    fraction_dhw_load_served: 0.1,
                                    related_hvac_idref: 'HeatingSystem',
                                    temperature: 125)
  elsif ['invalid_files/dhw-frac-load-served.xml'].include? hpxml_file
    hpxml.water_heating_systems[0].fraction_dhw_load_served += 0.15
  elsif ['base-dhw-tank-gas.xml',
         'base-dhw-tank-gas-outside.xml'].include? hpxml_file
    hpxml.water_heating_systems[0].fuel_type = HPXML::FuelTypeNaturalGas
    hpxml.water_heating_systems[0].tank_volume = 50
    hpxml.water_heating_systems[0].heating_capacity = 40000
    hpxml.water_heating_systems[0].energy_factor = 0.59
    hpxml.water_heating_systems[0].recovery_efficiency = 0.76
    if hpxml_file == 'base-dhw-tank-gas-outside.xml'
      hpxml.water_heating_systems[0].location = HPXML::LocationOtherExterior
    end
  elsif ['base-dhw-tank-wood.xml'].include? hpxml_file
    hpxml.water_heating_systems[0].fuel_type = HPXML::FuelTypeWood
    hpxml.water_heating_systems[0].tank_volume = 50
    hpxml.water_heating_systems[0].heating_capacity = 40000
    hpxml.water_heating_systems[0].energy_factor = 0.59
    hpxml.water_heating_systems[0].recovery_efficiency = 0.76
  elsif ['base-dhw-tank-heat-pump.xml',
         'base-dhw-tank-heat-pump-outside.xml'].include? hpxml_file
    hpxml.water_heating_systems[0].water_heater_type = HPXML::WaterHeaterTypeHeatPump
    hpxml.water_heating_systems[0].tank_volume = 80
    hpxml.water_heating_systems[0].heating_capacity = nil
    hpxml.water_heating_systems[0].energy_factor = 2.3
    if hpxml_file == 'base-dhw-tank-heat-pump-outside.xml'
      hpxml.water_heating_systems[0].location = HPXML::LocationOtherExterior
    end
  elsif ['base-dhw-tankless-electric.xml',
         'base-dhw-tankless-electric-outside.xml'].include? hpxml_file
    hpxml.water_heating_systems[0].water_heater_type = HPXML::WaterHeaterTypeTankless
    hpxml.water_heating_systems[0].tank_volume = nil
    hpxml.water_heating_systems[0].heating_capacity = nil
    hpxml.water_heating_systems[0].energy_factor = 0.99
    if hpxml_file == 'base-dhw-tankless-electric-outside.xml'
      hpxml.water_heating_systems[0].location = HPXML::LocationOtherExterior
    end
  elsif ['base-dhw-tankless-gas.xml'].include? hpxml_file
    hpxml.water_heating_systems[0].fuel_type = HPXML::FuelTypeNaturalGas
    hpxml.water_heating_systems[0].water_heater_type = HPXML::WaterHeaterTypeTankless
    hpxml.water_heating_systems[0].tank_volume = nil
    hpxml.water_heating_systems[0].heating_capacity = nil
    hpxml.water_heating_systems[0].energy_factor = 0.82
  elsif ['base-dhw-tankless-oil.xml'].include? hpxml_file
    hpxml.water_heating_systems[0].fuel_type = HPXML::FuelTypeOil
    hpxml.water_heating_systems[0].water_heater_type = HPXML::WaterHeaterTypeTankless
    hpxml.water_heating_systems[0].tank_volume = nil
    hpxml.water_heating_systems[0].heating_capacity = nil
    hpxml.water_heating_systems[0].energy_factor = 0.82
  elsif ['base-dhw-tankless-propane.xml'].include? hpxml_file
    hpxml.water_heating_systems[0].fuel_type = HPXML::FuelTypePropane
    hpxml.water_heating_systems[0].water_heater_type = HPXML::WaterHeaterTypeTankless
    hpxml.water_heating_systems[0].tank_volume = nil
    hpxml.water_heating_systems[0].heating_capacity = nil
    hpxml.water_heating_systems[0].energy_factor = 0.82
  elsif ['base-dhw-tankless-wood.xml'].include? hpxml_file
    hpxml.water_heating_systems[0].fuel_type = HPXML::FuelTypeWood
    hpxml.water_heating_systems[0].water_heater_type = HPXML::WaterHeaterTypeTankless
    hpxml.water_heating_systems[0].tank_volume = nil
    hpxml.water_heating_systems[0].heating_capacity = nil
    hpxml.water_heating_systems[0].energy_factor = 0.82
  elsif ['base-dhw-tank-oil.xml'].include? hpxml_file
    hpxml.water_heating_systems[0].fuel_type = HPXML::FuelTypeOil
    hpxml.water_heating_systems[0].tank_volume = 50
    hpxml.water_heating_systems[0].heating_capacity = 40000
    hpxml.water_heating_systems[0].energy_factor = 0.59
    hpxml.water_heating_systems[0].recovery_efficiency = 0.76
  elsif ['base-dhw-tank-propane.xml'].include? hpxml_file
    hpxml.water_heating_systems[0].fuel_type = HPXML::FuelTypePropane
    hpxml.water_heating_systems[0].tank_volume = 50
    hpxml.water_heating_systems[0].heating_capacity = 40000
    hpxml.water_heating_systems[0].energy_factor = 0.59
    hpxml.water_heating_systems[0].recovery_efficiency = 0.76
  elsif ['base-dhw-uef.xml'].include? hpxml_file
    hpxml.water_heating_systems[0].energy_factor = nil
    hpxml.water_heating_systems[0].uniform_energy_factor = 0.93
  elsif ['base-dhw-desuperheater.xml'].include? hpxml_file
    hpxml.water_heating_systems[0].uses_desuperheater = true
    hpxml.water_heating_systems[0].related_hvac_idref = 'CoolingSystem'
  elsif ['base-dhw-desuperheater-tankless.xml'].include? hpxml_file
    hpxml.water_heating_systems[0].water_heater_type = HPXML::WaterHeaterTypeTankless
    hpxml.water_heating_systems[0].tank_volume = nil
    hpxml.water_heating_systems[0].heating_capacity = nil
    hpxml.water_heating_systems[0].energy_factor = 0.99
    hpxml.water_heating_systems[0].uses_desuperheater = true
    hpxml.water_heating_systems[0].related_hvac_idref = 'CoolingSystem'
  elsif ['base-dhw-desuperheater-2-speed.xml'].include? hpxml_file
    hpxml.water_heating_systems[0].uses_desuperheater = true
    hpxml.water_heating_systems[0].related_hvac_idref = 'CoolingSystem'
  elsif ['base-dhw-desuperheater-var-speed.xml'].include? hpxml_file
    hpxml.water_heating_systems[0].uses_desuperheater = true
    hpxml.water_heating_systems[0].related_hvac_idref = 'CoolingSystem'
  elsif ['base-dhw-desuperheater-gshp.xml'].include? hpxml_file
    hpxml.water_heating_systems[0].uses_desuperheater = true
    hpxml.water_heating_systems[0].related_hvac_idref = 'HeatPump'
  elsif ['base-dhw-jacket-electric.xml',
         'base-dhw-jacket-indirect.xml',
         'base-dhw-jacket-gas.xml',
         'base-dhw-jacket-hpwh.xml'].include? hpxml_file
    hpxml.water_heating_systems[0].jacket_r_value = 10.0
  elsif ['base-dhw-indirect.xml',
         'base-dhw-indirect-outside.xml'].include? hpxml_file
    hpxml.water_heating_systems[0].water_heater_type = HPXML::WaterHeaterTypeCombiStorage
    hpxml.water_heating_systems[0].tank_volume = 50
    hpxml.water_heating_systems[0].heating_capacity = nil
    hpxml.water_heating_systems[0].energy_factor = nil
    hpxml.water_heating_systems[0].fuel_type = nil
    hpxml.water_heating_systems[0].related_hvac_idref = 'HeatingSystem'
    if hpxml_file == 'base-dhw-indirect-outside.xml'
      hpxml.water_heating_systems[0].location = HPXML::LocationOtherExterior
    end
  elsif ['base-dhw-indirect-standbyloss.xml'].include? hpxml_file
    hpxml.water_heating_systems[0].standby_loss = 1.0
  elsif ['base-dhw-combi-tankless.xml',
         'base-dhw-combi-tankless-outside.xml'].include? hpxml_file
    hpxml.water_heating_systems[0].water_heater_type = HPXML::WaterHeaterTypeCombiTankless
    hpxml.water_heating_systems[0].tank_volume = nil
    if hpxml_file == 'base-dhw-combi-tankless-outside.xml'
      hpxml.water_heating_systems[0].location = HPXML::LocationOtherExterior
    end
  elsif ['base-foundation-unconditioned-basement.xml'].include? hpxml_file
    hpxml.water_heating_systems[0].location = HPXML::LocationBasementUnconditioned
  elsif ['base-foundation-unvented-crawlspace.xml'].include? hpxml_file
    hpxml.water_heating_systems[0].location = HPXML::LocationCrawlspaceUnvented
  elsif ['base-foundation-vented-crawlspace.xml'].include? hpxml_file
    hpxml.water_heating_systems[0].location = HPXML::LocationCrawlspaceVented
  elsif ['base-foundation-slab.xml'].include? hpxml_file
    hpxml.water_heating_systems[0].location = HPXML::LocationLivingSpace
  elsif ['base-atticroof-vented.xml'].include? hpxml_file
    hpxml.water_heating_systems[0].location = HPXML::LocationAtticVented
  elsif ['base-atticroof-conditioned.xml'].include? hpxml_file
    hpxml.water_heating_systems[0].location = HPXML::LocationBasementConditioned
  elsif ['invalid_files/water-heater-location.xml'].include? hpxml_file
    hpxml.water_heating_systems[0].location = HPXML::LocationCrawlspaceVented
  elsif ['invalid_files/water-heater-location-other.xml'].include? hpxml_file
    hpxml.water_heating_systems[0].location = 'unconditioned space'
  elsif ['invalid_files/invalid-relatedhvac-desuperheater.xml'].include? hpxml_file
    hpxml.water_heating_systems[0].uses_desuperheater = true
    hpxml.water_heating_systems[0].related_hvac_idref = 'CoolingSystem_bad'
  elsif ['invalid_files/repeated-relatedhvac-desuperheater.xml'].include? hpxml_file
    hpxml.water_heating_systems[0].fraction_dhw_load_served = 0.5
    hpxml.water_heating_systems[0].uses_desuperheater = true
    hpxml.water_heating_systems[0].related_hvac_idref = 'CoolingSystem'
    hpxml.water_heating_systems << hpxml.water_heating_systems[0].dup
    hpxml.water_heating_systems[1].id = 'WaterHeater2'
  elsif ['invalid_files/invalid-relatedhvac-dhw-indirect.xml'].include? hpxml_file
    hpxml.water_heating_systems[0].related_hvac_idref = 'HeatingSystem_bad'
  elsif ['invalid_files/repeated-relatedhvac-dhw-indirect.xml'].include? hpxml_file
    hpxml.water_heating_systems[0].fraction_dhw_load_served = 0.5
    hpxml.water_heating_systems << hpxml.water_heating_systems[0].dup
    hpxml.water_heating_systems[1].id = 'WaterHeater2'
  elsif ['base-enclosure-garage.xml'].include? hpxml_file
    hpxml.water_heating_systems[0].location = HPXML::LocationGarage
  elsif ['base-dhw-none.xml'].include? hpxml_file
    hpxml.water_heating_systems.clear()
  end
  hpxml.water_heating_systems.each do |water_heating_system|
    if ['base-misc-defaults.xml'].include? hpxml_file
      water_heating_system.temperature = nil
      water_heating_system.location = nil
    else
      water_heating_system.temperature = Waterheater.get_default_hot_water_temperature(Constants.ERIVersions[-1])
    end
  end
end

def set_hpxml_hot_water_distribution(hpxml_file, hpxml)
  if ['base.xml'].include? hpxml_file
    hpxml.hot_water_distributions.add(id: 'HotWaterDstribution',
                                      system_type: HPXML::DHWDistTypeStandard,
                                      standard_piping_length: 50, # Chosen to test a negative EC_adj
                                      pipe_r_value: 0.0)
  elsif ['base-dhw-dwhr.xml'].include? hpxml_file
    hpxml.hot_water_distributions[0].dwhr_facilities_connected = HPXML::DWHRFacilitiesConnectedAll
    hpxml.hot_water_distributions[0].dwhr_equal_flow = true
    hpxml.hot_water_distributions[0].dwhr_efficiency = 0.55
  elsif ['base-dhw-recirc-demand.xml'].include? hpxml_file
    hpxml.hot_water_distributions[0].system_type = HPXML::DHWDistTypeRecirc
    hpxml.hot_water_distributions[0].recirculation_control_type = HPXML::DHWRecirControlTypeSensor
    hpxml.hot_water_distributions[0].recirculation_piping_length = 50
    hpxml.hot_water_distributions[0].recirculation_branch_piping_length = 50
    hpxml.hot_water_distributions[0].recirculation_pump_power = 50
    hpxml.hot_water_distributions[0].pipe_r_value = 3
  elsif ['base-dhw-recirc-manual.xml'].include? hpxml_file
    hpxml.hot_water_distributions[0].system_type = HPXML::DHWDistTypeRecirc
    hpxml.hot_water_distributions[0].recirculation_control_type = HPXML::DHWRecirControlTypeManual
    hpxml.hot_water_distributions[0].recirculation_piping_length = 50
    hpxml.hot_water_distributions[0].recirculation_branch_piping_length = 50
    hpxml.hot_water_distributions[0].recirculation_pump_power = 50
    hpxml.hot_water_distributions[0].pipe_r_value = 3
  elsif ['base-dhw-recirc-nocontrol.xml'].include? hpxml_file
    hpxml.hot_water_distributions[0].system_type = HPXML::DHWDistTypeRecirc
    hpxml.hot_water_distributions[0].recirculation_control_type = HPXML::DHWRecirControlTypeNone
    hpxml.hot_water_distributions[0].recirculation_piping_length = 50
    hpxml.hot_water_distributions[0].recirculation_branch_piping_length = 50
    hpxml.hot_water_distributions[0].recirculation_pump_power = 50
  elsif ['base-dhw-recirc-temperature.xml'].include? hpxml_file
    hpxml.hot_water_distributions[0].system_type = HPXML::DHWDistTypeRecirc
    hpxml.hot_water_distributions[0].recirculation_control_type = HPXML::DHWRecirControlTypeTemperature
    hpxml.hot_water_distributions[0].recirculation_piping_length = 50
    hpxml.hot_water_distributions[0].recirculation_branch_piping_length = 50
    hpxml.hot_water_distributions[0].recirculation_pump_power = 50
  elsif ['base-dhw-recirc-timer.xml'].include? hpxml_file
    hpxml.hot_water_distributions[0].system_type = HPXML::DHWDistTypeRecirc
    hpxml.hot_water_distributions[0].recirculation_control_type = HPXML::DHWRecirControlTypeTimer
    hpxml.hot_water_distributions[0].recirculation_piping_length = 50
    hpxml.hot_water_distributions[0].recirculation_branch_piping_length = 50
    hpxml.hot_water_distributions[0].recirculation_pump_power = 50
  elsif ['base-dhw-none.xml'].include? hpxml_file
    hpxml.hot_water_distributions.clear()
  elsif ['base-misc-defaults.xml'].include? hpxml_file
    hpxml.hot_water_distributions[0].standard_piping_length = nil
  end
end

def set_hpxml_water_fixtures(hpxml_file, hpxml)
  if ['base.xml'].include? hpxml_file
    hpxml.water_fixtures.add(id: 'WaterFixture',
                             water_fixture_type: HPXML::WaterFixtureTypeShowerhead,
                             low_flow: true)
    hpxml.water_fixtures.add(id: 'WaterFixture2',
                             water_fixture_type: HPXML::WaterFixtureTypeFaucet,
                             low_flow: false)
  elsif ['base-dhw-low-flow-fixtures.xml'].include? hpxml_file
    hpxml.water_fixtures[1].low_flow = true
  elsif ['base-dhw-none.xml'].include? hpxml_file
    hpxml.water_fixtures.clear()
  end
end

def set_hpxml_solar_thermal_system(hpxml_file, hpxml)
  if ['base-dhw-solar-fraction.xml',
      'base-dhw-multiple.xml',
      'base-dhw-tank-heat-pump-with-solar-fraction.xml',
      'base-dhw-tankless-gas-with-solar-fraction.xml',
      'invalid_files/solar-thermal-system-with-combi-tankless.xml',
      'invalid_files/solar-thermal-system-with-desuperheater.xml',
      'invalid_files/solar-thermal-system-with-dhw-indirect.xml'].include? hpxml_file
    hpxml.solar_thermal_systems.add(id: 'SolarThermalSystem',
                                    system_type: 'hot water',
                                    water_heating_system_idref: 'WaterHeater',
                                    solar_fraction: 0.65)
  elsif ['base-dhw-solar-direct-flat-plate.xml',
         'base-dhw-solar-indirect-flat-plate.xml',
         'base-dhw-solar-thermosyphon-flat-plate.xml',
         'base-dhw-tank-heat-pump-with-solar.xml',
         'base-dhw-tankless-gas-with-solar.xml'].include? hpxml_file
    hpxml.solar_thermal_systems.add(id: 'SolarThermalSystem',
                                    system_type: 'hot water',
                                    collector_area: 40,
                                    collector_type: HPXML::SolarThermalTypeSingleGlazing,
                                    collector_azimuth: 180,
                                    collector_tilt: 20,
                                    collector_frta: 0.77,
                                    collector_frul: 0.793,
                                    storage_volume: 60,
                                    water_heating_system_idref: 'WaterHeater')
    if hpxml_file == 'base-dhw-solar-direct-flat-plate.xml'
      hpxml.solar_thermal_systems[0].collector_loop_type = HPXML::SolarThermalLoopTypeDirect
    elsif hpxml_file == 'base-dhw-solar-thermosyphon-flat-plate.xml'
      hpxml.solar_thermal_systems[0].collector_loop_type = HPXML::SolarThermalLoopTypeThermosyphon
    else
      hpxml.solar_thermal_systems[0].collector_loop_type = HPXML::SolarThermalLoopTypeIndirect
    end
  elsif ['base-dhw-solar-indirect-evacuated-tube.xml',
         'base-dhw-solar-direct-evacuated-tube.xml',
         'base-dhw-solar-thermosyphon-evacuated-tube.xml'].include? hpxml_file
    hpxml.solar_thermal_systems.add(id: 'SolarThermalSystem',
                                    system_type: 'hot water',
                                    collector_area: 40,
                                    collector_type: HPXML::SolarThermalTypeEvacuatedTube,
                                    collector_azimuth: 180,
                                    collector_tilt: 20,
                                    collector_frta: 0.50,
                                    collector_frul: 0.2799,
                                    storage_volume: 60,
                                    water_heating_system_idref: 'WaterHeater')
    if hpxml_file == 'base-dhw-solar-direct-evacuated-tube.xml'
      hpxml.solar_thermal_systems[0].collector_loop_type = HPXML::SolarThermalLoopTypeDirect
    elsif hpxml_file == 'base-dhw-solar-thermosyphon-evacuated-tube.xml'
      hpxml.solar_thermal_systems[0].collector_loop_type = HPXML::SolarThermalLoopTypeThermosyphon
    else
      hpxml.solar_thermal_systems[0].collector_loop_type = HPXML::SolarThermalLoopTypeIndirect
    end
  elsif ['base-dhw-solar-direct-ics.xml',
         'base-dhw-solar-thermosyphon-ics.xml'].include? hpxml_file
    hpxml.solar_thermal_systems.add(id: 'SolarThermalSystem',
                                    system_type: 'hot water',
                                    collector_area: 40,
                                    collector_type: HPXML::SolarThermalTypeICS,
                                    collector_azimuth: 180,
                                    collector_tilt: 20,
                                    collector_frta: 0.77,
                                    collector_frul: 0.793,
                                    storage_volume: 60,
                                    water_heating_system_idref: 'WaterHeater')
    if hpxml_file == 'base-dhw-solar-direct-ics.xml'
      hpxml.solar_thermal_systems[0].collector_loop_type = HPXML::SolarThermalLoopTypeDirect
    elsif hpxml_file == 'base-dhw-solar-thermosyphon-ics.xml'
      hpxml.solar_thermal_systems[0].collector_loop_type = HPXML::SolarThermalLoopTypeThermosyphon
    end
  elsif ['invalid_files/unattached-solar-thermal-system.xml'].include? hpxml_file
    hpxml.solar_thermal_systems[0].water_heating_system_idref = 'foobar'
  end
end

def set_hpxml_pv_systems(hpxml_file, hpxml)
  if ['base-pv.xml'].include? hpxml_file
    hpxml.pv_systems.add(id: 'PVSystem',
                         module_type: HPXML::PVModuleTypeStandard,
                         location: HPXML::LocationRoof,
                         tracking: HPXML::PVTrackingTypeFixed,
                         array_azimuth: 180,
                         array_tilt: 20,
                         max_power_output: 4000,
                         inverter_efficiency: 0.96,
                         system_losses_fraction: 0.14)
    hpxml.pv_systems.add(id: 'PVSystem2',
                         module_type: HPXML::PVModuleTypePremium,
                         location: HPXML::LocationRoof,
                         tracking: HPXML::PVTrackingTypeFixed,
                         array_azimuth: 90,
                         array_tilt: 20,
                         max_power_output: 1500,
                         inverter_efficiency: 0.96,
                         system_losses_fraction: 0.14)
  elsif ['base-misc-defaults.xml'].include? hpxml_file
    hpxml.pv_systems.add(id: 'PVSystem',
                         module_type: HPXML::PVModuleTypeStandard,
                         location: HPXML::LocationRoof,
                         tracking: HPXML::PVTrackingTypeFixed,
                         array_azimuth: 180,
                         array_tilt: 20,
                         max_power_output: 4000,
                         inverter_efficiency: nil,
                         system_losses_fraction: nil,
                         year_modules_manufactured: 2015)
  end
end

def set_hpxml_clothes_washer(hpxml_file, hpxml)
  if ['base.xml'].include? hpxml_file
    hpxml.clothes_washers.add(id: 'ClothesWasher',
                              location: HPXML::LocationLivingSpace,
                              modified_energy_factor: 0.8,
                              rated_annual_kwh: 700.0,
                              label_electric_rate: 0.10,
                              label_gas_rate: 0.60,
                              label_annual_gas_cost: 25.0,
                              capacity: 3.0)
  elsif ['base-appliances-none.xml'].include? hpxml_file
    hpxml.clothes_washers.clear()
  elsif ['base-appliances-modified.xml'].include? hpxml_file
    hpxml.clothes_washers[0].modified_energy_factor = nil
    hpxml.clothes_washers[0].integrated_modified_energy_factor = 0.73
  elsif ['base-foundation-unconditioned-basement.xml'].include? hpxml_file
    hpxml.clothes_washers[0].location = HPXML::LocationBasementUnconditioned
  elsif ['base-atticroof-conditioned.xml'].include? hpxml_file
    hpxml.clothes_washers[0].location = HPXML::LocationBasementConditioned
  elsif ['base-enclosure-garage.xml',
         'invalid_files/clothes-washer-location.xml'].include? hpxml_file
    hpxml.clothes_washers[0].location = HPXML::LocationGarage
  elsif ['invalid_files/clothes-washer-location-other.xml'].include? hpxml_file
    hpxml.clothes_washers[0].location = 'other'
  elsif ['base-misc-defaults.xml'].include? hpxml_file
    hpxml.clothes_washers[0].location = nil
    hpxml.clothes_washers[0].modified_energy_factor = nil
    hpxml.clothes_washers[0].integrated_modified_energy_factor = nil
    hpxml.clothes_washers[0].rated_annual_kwh = nil
    hpxml.clothes_washers[0].label_electric_rate = nil
    hpxml.clothes_washers[0].label_gas_rate = nil
    hpxml.clothes_washers[0].label_annual_gas_cost = nil
    hpxml.clothes_washers[0].capacity = nil
  end
end

def set_hpxml_clothes_dryer(hpxml_file, hpxml)
  if ['base.xml'].include? hpxml_file
    hpxml.clothes_dryers.add(id: 'ClothesDryer',
                             location: HPXML::LocationLivingSpace,
                             fuel_type: HPXML::FuelTypeElectricity,
                             energy_factor: 2.95,
                             control_type: HPXML::ClothesDryerControlTypeTimer)
  elsif ['base-appliances-none.xml'].include? hpxml_file
    hpxml.clothes_dryers.clear()
  elsif ['base-appliances-modified.xml'].include? hpxml_file
    hpxml.clothes_dryers.clear()
    hpxml.clothes_dryers.add(id: 'ClothesDryer',
                             location: HPXML::LocationLivingSpace,
                             fuel_type: HPXML::FuelTypeElectricity,
                             combined_energy_factor: 2.62,
                             control_type: HPXML::ClothesDryerControlTypeMoisture)
  elsif ['base-appliances-gas.xml',
         'base-appliances-propane.xml',
         'base-appliances-oil.xml'].include? hpxml_file
    hpxml.clothes_dryers.clear()
    hpxml.clothes_dryers.add(id: 'ClothesDryer',
                             location: HPXML::LocationLivingSpace,
                             energy_factor: 2.67,
                             control_type: HPXML::ClothesDryerControlTypeMoisture)
    if hpxml_file == 'base-appliances-gas.xml'
      hpxml.clothes_dryers[0].fuel_type = HPXML::FuelTypeNaturalGas
    elsif hpxml_file == 'base-appliances-propane.xml'
      hpxml.clothes_dryers[0].fuel_type = HPXML::FuelTypePropane
    elsif hpxml_file == 'base-appliances-oil.xml'
      hpxml.clothes_dryers[0].fuel_type = HPXML::FuelTypeOil
    end
  elsif ['base-appliances-wood.xml'].include? hpxml_file
    hpxml.clothes_dryers.clear()
    hpxml.clothes_dryers.add(id: 'ClothesDryer',
                             location: HPXML::LocationLivingSpace,
                             fuel_type: HPXML::FuelTypeWood,
                             energy_factor: 2.67,
                             control_type: HPXML::ClothesDryerControlTypeMoisture)
  elsif ['base-foundation-unconditioned-basement.xml'].include? hpxml_file
    hpxml.clothes_dryers[0].location = HPXML::LocationBasementUnconditioned
  elsif ['base-atticroof-conditioned.xml'].include? hpxml_file
    hpxml.clothes_dryers[0].location = HPXML::LocationBasementConditioned
  elsif ['base-enclosure-garage.xml',
         'invalid_files/clothes-dryer-location.xml'].include? hpxml_file
    hpxml.clothes_dryers[0].location = HPXML::LocationGarage
  elsif ['invalid_files/clothes-dryer-location-other.xml'].include? hpxml_file
    hpxml.clothes_dryers[0].location = 'other'
  elsif ['base-misc-defaults.xml'].include? hpxml_file
    hpxml.clothes_dryers[0].location = nil
    hpxml.clothes_dryers[0].energy_factor = nil
    hpxml.clothes_dryers[0].combined_energy_factor = nil
    hpxml.clothes_dryers[0].control_type = nil
  end
end

def set_hpxml_dishwasher(hpxml_file, hpxml)
  if ['base.xml'].include? hpxml_file
    hpxml.dishwashers.add(id: 'Dishwasher',
                          rated_annual_kwh: 450,
                          place_setting_capacity: 12)
  elsif ['base-appliances-none.xml'].include? hpxml_file
    hpxml.dishwashers.clear()
  elsif ['base-appliances-modified.xml'].include? hpxml_file
    hpxml.dishwashers.clear()
    hpxml.dishwashers.add(id: 'Dishwasher',
                          energy_factor: 0.5,
                          place_setting_capacity: 12)
  elsif ['base-misc-defaults.xml'].include? hpxml_file
    hpxml.dishwashers[0].rated_annual_kwh = nil
    hpxml.dishwashers[0].energy_factor = nil
    hpxml.dishwashers[0].place_setting_capacity = nil
  end
end

def set_hpxml_refrigerator(hpxml_file, hpxml)
  if ['base.xml'].include? hpxml_file
    hpxml.refrigerators.add(id: 'Refrigerator',
                            location: HPXML::LocationLivingSpace,
                            rated_annual_kwh: 650)
  elsif ['base-appliances-modified.xml'].include? hpxml_file
    hpxml.refrigerators[0].adjusted_annual_kwh = 600
  elsif ['base-appliances-none.xml'].include? hpxml_file
    hpxml.refrigerators.clear()
  elsif ['base-foundation-unconditioned-basement.xml'].include? hpxml_file
    hpxml.refrigerators[0].location = HPXML::LocationBasementUnconditioned
  elsif ['base-atticroof-conditioned.xml'].include? hpxml_file
    hpxml.refrigerators[0].location = HPXML::LocationBasementConditioned
  elsif ['base-enclosure-garage.xml',
         'invalid_files/refrigerator-location.xml'].include? hpxml_file
    hpxml.refrigerators[0].location = HPXML::LocationGarage
  elsif ['invalid_files/refrigerator-location-other.xml'].include? hpxml_file
    hpxml.refrigerators[0].location = 'other'
  elsif ['base-misc-defaults.xml'].include? hpxml_file
    hpxml.refrigerators[0].location = nil
    hpxml.refrigerators[0].rated_annual_kwh = nil
    hpxml.refrigerators[0].adjusted_annual_kwh = nil
  end
end

def set_hpxml_cooking_range(hpxml_file, hpxml)
  if ['base.xml'].include? hpxml_file
    hpxml.cooking_ranges.add(id: 'Range',
                             fuel_type: HPXML::FuelTypeElectricity,
                             is_induction: false)
  elsif ['base-appliances-none.xml'].include? hpxml_file
    hpxml.cooking_ranges.clear()
  elsif ['base-appliances-gas.xml'].include? hpxml_file
    hpxml.cooking_ranges[0].fuel_type = HPXML::FuelTypeNaturalGas
    hpxml.cooking_ranges[0].is_induction = false
  elsif ['base-appliances-propane.xml'].include? hpxml_file
    hpxml.cooking_ranges[0].fuel_type = HPXML::FuelTypePropane
    hpxml.cooking_ranges[0].is_induction = false
  elsif ['base-appliances-oil.xml'].include? hpxml_file
    hpxml.cooking_ranges[0].fuel_type = HPXML::FuelTypeOil
  elsif ['base-appliances-wood.xml'].include? hpxml_file
    hpxml.cooking_ranges[0].fuel_type = HPXML::FuelTypeWood
    hpxml.cooking_ranges[0].is_induction = false
  elsif ['base-misc-defaults.xml'].include? hpxml_file
    hpxml.cooking_ranges[0].is_induction = nil
  end
end

def set_hpxml_oven(hpxml_file, hpxml)
  if ['base.xml'].include? hpxml_file
    hpxml.ovens.add(id: 'Oven',
                    is_convection: false)
  elsif ['base-appliances-none.xml'].include? hpxml_file
    hpxml.ovens.clear()
  elsif ['base-misc-defaults.xml'].include? hpxml_file
    hpxml.ovens[0].is_convection = nil
  end
end

def set_hpxml_lighting(hpxml_file, hpxml)
  if ['base.xml'].include? hpxml_file
    hpxml.lighting_groups.add(id: 'Lighting_TierI_Interior',
                              location: HPXML::LocationInterior,
                              fration_of_units_in_location: 0.5,
                              third_party_certification: HPXML::LightingTypeTierI)
    hpxml.lighting_groups.add(id: 'Lighting_TierI_Exterior',
                              location: HPXML::LocationExterior,
                              fration_of_units_in_location: 0.5,
                              third_party_certification: HPXML::LightingTypeTierI)
    hpxml.lighting_groups.add(id: 'Lighting_TierI_Garage',
                              location: HPXML::LocationGarage,
                              fration_of_units_in_location: 0.5,
                              third_party_certification: HPXML::LightingTypeTierI)
    hpxml.lighting_groups.add(id: 'Lighting_TierII_Interior',
                              location: HPXML::LocationInterior,
                              fration_of_units_in_location: 0.25,
                              third_party_certification: HPXML::LightingTypeTierII)
    hpxml.lighting_groups.add(id: 'Lighting_TierII_Exterior',
                              location: HPXML::LocationExterior,
                              fration_of_units_in_location: 0.25,
                              third_party_certification: HPXML::LightingTypeTierII)
    hpxml.lighting_groups.add(id: 'Lighting_TierII_Garage',
                              location: HPXML::LocationGarage,
                              fration_of_units_in_location: 0.25,
                              third_party_certification: HPXML::LightingTypeTierII)
  elsif ['base-misc-lighting-none.xml'].include? hpxml_file
    hpxml.lighting_groups.clear()
  elsif ['invalid_files/lighting-fractions.xml'].include? hpxml_file
    hpxml.lighting_groups[0].fration_of_units_in_location = 0.8
  end
end

def set_hpxml_ceiling_fans(hpxml_file, hpxml)
  if ['base-misc-ceiling-fans.xml'].include? hpxml_file
    hpxml.ceiling_fans.add(id: 'CeilingFan',
                           efficiency: 100,
                           quantity: 2)
  elsif ['base-misc-defaults.xml'].include? hpxml_file
    hpxml.ceiling_fans.add(id: 'CeilingFan',
                           efficiency: nil,
                           quantity: nil)
  end
end

def set_hpxml_plug_loads(hpxml_file, hpxml)
  if ['base.xml'].include? hpxml_file
    hpxml.plug_loads.add(id: 'PlugLoadMisc',
                         plug_load_type: HPXML::PlugLoadTypeOther)
    hpxml.plug_loads.add(id: 'PlugLoadMisc2',
                         plug_load_type: HPXML::PlugLoadTypeTelevision)
  end
  if ['base-misc-defaults.xml'].include? hpxml_file
    hpxml.plug_loads.each do |plug_load|
      plug_load.kWh_per_year = nil
      plug_load.frac_sensible = nil
      plug_load.frac_latent = nil
    end
  else
    cfa = hpxml.building_construction.conditioned_floor_area
    nbeds = hpxml.building_construction.number_of_bedrooms

    kWh_per_year, frac_sensible, frac_latent = MiscLoads.get_residual_mels_values(cfa)
    hpxml.plug_loads[0].kWh_per_year = kWh_per_year
    hpxml.plug_loads[0].frac_sensible = frac_sensible.round(3)
    hpxml.plug_loads[0].frac_latent = frac_latent.round(3)

    kWh_per_year, frac_sensible, frac_latent = MiscLoads.get_televisions_values(cfa, nbeds)
    hpxml.plug_loads[1].kWh_per_year = kWh_per_year
    hpxml.plug_loads[1].frac_sensible = frac_sensible.round(3)
    hpxml.plug_loads[1].frac_latent = frac_latent.round(3)
  end
end

def set_hpxml_misc_load_schedule(hpxml_file, hpxml)
  if ['base.xml'].include? hpxml_file
    hpxml.misc_loads_schedule.weekday_fractions = '0.04, 0.037, 0.037, 0.036, 0.033, 0.036, 0.043, 0.047, 0.034, 0.023, 0.024, 0.025, 0.024, 0.028, 0.031, 0.032, 0.039, 0.053, 0.063, 0.067, 0.071, 0.069, 0.059, 0.05'
    hpxml.misc_loads_schedule.weekend_fractions = '0.04, 0.037, 0.037, 0.036, 0.033, 0.036, 0.043, 0.047, 0.034, 0.023, 0.024, 0.025, 0.024, 0.028, 0.031, 0.032, 0.039, 0.053, 0.063, 0.067, 0.071, 0.069, 0.059, 0.05'
    hpxml.misc_loads_schedule.monthly_multipliers = '1.248, 1.257, 0.993, 0.989, 0.993, 0.827, 0.821, 0.821, 0.827, 0.99, 0.987, 1.248'
  elsif ['base-misc-defaults.xml'].include? hpxml_file
    hpxml.misc_loads_schedule.weekday_fractions = nil
    hpxml.misc_loads_schedule.weekend_fractions = nil
    hpxml.misc_loads_schedule.monthly_multipliers = nil
  end
end

def download_epws
  weather_dir = File.join(File.dirname(__FILE__), 'weather')

  require 'net/http'
  require 'tempfile'

  tmpfile = Tempfile.new('epw')

  url = URI.parse('https://data.nrel.gov/files/128/tmy3s-cache-csv.zip')
  http = Net::HTTP.new(url.host, url.port)
  http.use_ssl = true
  http.verify_mode = OpenSSL::SSL::VERIFY_NONE

  params = { 'User-Agent' => 'curl/7.43.0', 'Accept-Encoding' => 'identity' }
  request = Net::HTTP::Get.new(url.path, params)
  request.content_type = 'application/zip, application/octet-stream'

  http.request request do |response|
    total = response.header['Content-Length'].to_i
    if total == 0
      fail 'Did not successfully download zip file.'
    end

    size = 0
    progress = 0
    open tmpfile, 'wb' do |io|
      response.read_body do |chunk|
        io.write chunk
        size += chunk.size
        new_progress = (size * 100) / total
        unless new_progress == progress
          puts 'Downloading %s (%3d%%) ' % [url.path, new_progress]
        end
        progress = new_progress
      end
    end
  end

  puts 'Extracting weather files...'
  unzip_file = OpenStudio::UnzipFile.new(tmpfile.path.to_s)
  unzip_file.extractAllFiles(OpenStudio::toPath(weather_dir))

  num_epws_actual = Dir[File.join(weather_dir, '*.epw')].count
  puts "#{num_epws_actual} weather files are available in the weather directory."
  puts 'Completed.'
  exit!
end

command_list = [:update_measures, :cache_weather, :create_release_zips, :update_version, :download_weather]

def display_usage(command_list)
  puts "Usage: openstudio #{File.basename(__FILE__)} [COMMAND]\nCommands:\n  " + command_list.join("\n  ")
end

if ARGV.size == 0
  puts 'ERROR: Missing command.'
  display_usage(command_list)
  exit!
elsif ARGV.size > 1
  puts 'ERROR: Too many commands.'
  display_usage(command_list)
  exit!
elsif not command_list.include? ARGV[0].to_sym
  puts "ERROR: Invalid command '#{ARGV[0]}'."
  display_usage(command_list)
  exit!
end

if ARGV[0].to_sym == :update_measures
  require_relative 'HPXMLtoOpenStudio/resources/hpxml'
  require_relative 'HPXMLtoOpenStudio/resources/misc_loads'
  require_relative 'HPXMLtoOpenStudio/resources/waterheater'

  # Prevent NREL error regarding U: drive when not VPNed in
  ENV['HOME'] = 'C:' if !ENV['HOME'].nil? && ENV['HOME'].start_with?('U:')
  ENV['HOMEDRIVE'] = 'C:\\' if !ENV['HOMEDRIVE'].nil? && ENV['HOMEDRIVE'].start_with?('U:')

  # Apply rubocop
  cops = ['Layout',
          'Lint/DeprecatedClassMethods',
          'Lint/StringConversionInInterpolation',
          'Style/AndOr',
          'Style/HashSyntax',
          'Style/Next',
          'Style/NilComparison',
          'Style/RedundantParentheses',
          'Style/RedundantSelf',
          'Style/ReturnNil',
          'Style/SelfAssignment',
          'Style/StringLiterals',
          'Style/StringLiteralsInInterpolation']
  commands = ["\"require 'rubocop/rake_task'\"",
              "\"RuboCop::RakeTask.new(:rubocop) do |t| t.options = ['--auto-correct', '--format', 'simple', '--only', '#{cops.join(',')}'] end\"",
              '"Rake.application[:rubocop].invoke"']
  command = "#{OpenStudio.getOpenStudioCLI} -e #{commands.join(' -e ')}"
  puts 'Applying rubocop auto-correct to measures...'
  system(command)

  # Update measures XMLs
  command = "#{OpenStudio.getOpenStudioCLI} measure -t '#{File.dirname(__FILE__)}'"
  puts 'Updating measure.xmls...'
  system(command, [:out, :err] => File::NULL)

  create_hpxmls

  puts 'Done.'
end

if ARGV[0].to_sym == :cache_weather
  require_relative 'HPXMLtoOpenStudio/resources/weather'

  OpenStudio::Logger.instance.standardOutLogger.setLogLevel(OpenStudio::Fatal)
  runner = OpenStudio::Measure::OSRunner.new(OpenStudio::WorkflowJSON.new)
  puts 'Creating cache *.csv for weather files...'

  Dir['weather/*.epw'].each do |epw|
    next if File.exist? epw.gsub('.epw', '.cache')

    puts "Processing #{epw}..."
    model = OpenStudio::Model::Model.new
    epw_file = OpenStudio::EpwFile.new(epw)
    OpenStudio::Model::WeatherFile.setWeatherFile(model, epw_file).get
    weather = WeatherProcess.new(model, runner)
    File.open(epw.gsub('.epw', '-cache.csv'), 'wb') do |file|
      weather.dump_to_csv(file)
    end
  end
end

if ARGV[0].to_sym == :download_weather
  download_epws
end

if ARGV[0].to_sym == :update_version
  version_change = { from: '0.7.0',
                     to: '0.8.0' }

  file_names = ['workflow/run_simulation.rb']

  file_names.each do |file_name|
    text = File.read(file_name)
    new_contents = text.gsub(version_change[:from], version_change[:to])

    # To write changes to the file, use:
    File.open(file_name, 'w') { |file| file.puts new_contents }
  end

  puts 'Done. Now check all changed files before committing.'
end

if ARGV[0].to_sym == :create_release_zips
  # Generate documentation
  puts 'Generating documentation...'
  command = 'sphinx-build -b singlehtml docs/source documentation'
  begin
    `#{command}`
    if not File.exist? File.join(File.dirname(__FILE__), 'documentation', 'index.html')
      puts 'Documentation was not successfully generated. Aborting...'
      exit!
    end
  rescue
    puts "Command failed: '#{command}'. Perhaps sphinx needs to be installed?"
    exit!
  end

  files = ['HPXMLtoOpenStudio/measure.*',
           'HPXMLtoOpenStudio/resources/*.*',
           'SimulationOutputReport/measure.*',
           'SimulationOutputReport/resources/*.*',
           'weather/*.*',
           'workflow/*.*',
           'workflow/sample_files/*.xml',
           'documentation/index.html',
           'documentation/_static/**/*.*']

  # Only include files under git version control
  command = 'git ls-files'
  begin
    git_files = `#{command}`
  rescue
    puts "Command failed: '#{command}'. Perhaps git needs to be installed?"
    exit!
  end

  release_map = { File.join(File.dirname(__FILE__), 'release-minimal.zip') => false,
                  File.join(File.dirname(__FILE__), 'release-full.zip') => true }

  release_map.keys.each do |zip_path|
    File.delete(zip_path) if File.exist? zip_path
  end

  # Check if we need to download weather files for the full release zip
  num_epws_expected = File.readlines(File.join('weather', 'data.csv')).size - 1
  num_epws_local = 0
  files.each do |f|
    Dir[f].each do |file|
      next unless file.end_with? '.epw'

      num_epws_local += 1
    end
  end

  # Make sure we have the full set of weather files
  if num_epws_local < num_epws_expected
    puts 'Fetching all weather files...'
    command = "#{OpenStudio.getOpenStudioCLI} #{__FILE__} download_weather"
    log = `#{command}`
  end

  # Create zip files
  release_map.each do |zip_path, include_all_epws|
    puts "Creating #{zip_path}..."
    zip = OpenStudio::ZipFile.new(zip_path, false)
    files.each do |f|
      Dir[f].each do |file|
        if file.start_with? 'documentation'
          # always include
        elsif include_all_epws
          if (not git_files.include? file) && (not file.start_with? 'weather')
            next
          end
        else
          if not git_files.include? file
            next
          end
        end

        zip.addFile(file, File.join('OpenStudio-HPXML', file))
      end
    end
    puts "Wrote file at #{zip_path}."
  end

  # Cleanup
  FileUtils.rm_r(File.join(File.dirname(__FILE__), 'documentation'))

  puts 'Done.'
end<|MERGE_RESOLUTION|>--- conflicted
+++ resolved
@@ -530,14 +530,11 @@
     hpxml.building_construction.number_of_conditioned_floors_above_grade += 1
     hpxml.building_construction.conditioned_floor_area += 1350
     hpxml.building_construction.conditioned_building_volume += 1350 * 8
-<<<<<<< HEAD
   elsif ['base-misc-defaults.xml'].include? hpxml_file
     hpxml.building_construction.conditioned_building_volume = nil
     hpxml.building_construction.average_ceiling_height = 8
-=======
   elsif ['base-enclosure-adiabatic-surfaces.xml'].include? hpxml_file
     hpxml.building_construction.residential_facility_type = HPXML::ResidentialTypeApartment
->>>>>>> 20d89880
   end
 end
 
