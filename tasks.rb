# frozen_string_literal: true

def create_hpxmls
  require 'oga'
  require_relative 'HPXMLtoOpenStudio/resources/constants'
  require_relative 'HPXMLtoOpenStudio/resources/hotwater_appliances'
  require_relative 'HPXMLtoOpenStudio/resources/hpxml'
  require_relative 'HPXMLtoOpenStudio/resources/misc_loads'
  require_relative 'HPXMLtoOpenStudio/resources/waterheater'
  require_relative 'HPXMLtoOpenStudio/resources/xmlhelper'

  this_dir = File.dirname(__FILE__)
  sample_files_dir = File.join(this_dir, 'workflow/sample_files')

  # Hash of HPXML -> Parent HPXML
  hpxmls_files = {
    'base.xml' => nil,

    'ASHRAE_Standard_140/L100AC.xml' => nil,
    'ASHRAE_Standard_140/L100AL.xml' => nil,
    'ASHRAE_Standard_140/L110AC.xml' => 'ASHRAE_Standard_140/L100AC.xml',
    'ASHRAE_Standard_140/L110AL.xml' => 'ASHRAE_Standard_140/L100AL.xml',
    'ASHRAE_Standard_140/L120AC.xml' => 'ASHRAE_Standard_140/L100AC.xml',
    'ASHRAE_Standard_140/L120AL.xml' => 'ASHRAE_Standard_140/L100AL.xml',
    'ASHRAE_Standard_140/L130AC.xml' => 'ASHRAE_Standard_140/L100AC.xml',
    'ASHRAE_Standard_140/L130AL.xml' => 'ASHRAE_Standard_140/L100AL.xml',
    'ASHRAE_Standard_140/L140AC.xml' => 'ASHRAE_Standard_140/L100AC.xml',
    'ASHRAE_Standard_140/L140AL.xml' => 'ASHRAE_Standard_140/L100AL.xml',
    'ASHRAE_Standard_140/L150AC.xml' => 'ASHRAE_Standard_140/L100AC.xml',
    'ASHRAE_Standard_140/L150AL.xml' => 'ASHRAE_Standard_140/L100AL.xml',
    'ASHRAE_Standard_140/L160AC.xml' => 'ASHRAE_Standard_140/L100AC.xml',
    'ASHRAE_Standard_140/L160AL.xml' => 'ASHRAE_Standard_140/L100AL.xml',
    'ASHRAE_Standard_140/L170AC.xml' => 'ASHRAE_Standard_140/L100AC.xml',
    'ASHRAE_Standard_140/L170AL.xml' => 'ASHRAE_Standard_140/L100AL.xml',
    'ASHRAE_Standard_140/L200AC.xml' => 'ASHRAE_Standard_140/L100AC.xml',
    'ASHRAE_Standard_140/L200AL.xml' => 'ASHRAE_Standard_140/L100AL.xml',
    'ASHRAE_Standard_140/L302XC.xml' => 'ASHRAE_Standard_140/L100AC.xml',
    'ASHRAE_Standard_140/L322XC.xml' => 'ASHRAE_Standard_140/L100AC.xml',
    'ASHRAE_Standard_140/L155AC.xml' => 'ASHRAE_Standard_140/L150AC.xml',
    'ASHRAE_Standard_140/L155AL.xml' => 'ASHRAE_Standard_140/L150AL.xml',
    'ASHRAE_Standard_140/L202AC.xml' => 'ASHRAE_Standard_140/L200AC.xml',
    'ASHRAE_Standard_140/L202AL.xml' => 'ASHRAE_Standard_140/L200AL.xml',
    'ASHRAE_Standard_140/L304XC.xml' => 'ASHRAE_Standard_140/L302XC.xml',
    'ASHRAE_Standard_140/L324XC.xml' => 'ASHRAE_Standard_140/L322XC.xml',

    'invalid_files/cfis-with-hydronic-distribution.xml' => 'base-hvac-boiler-gas-only.xml',
    'invalid_files/clothes-washer-location.xml' => 'base.xml',
    'invalid_files/clothes-dryer-location.xml' => 'base.xml',
    'invalid_files/cooking-range-location.xml' => 'base.xml',
    'invalid_files/appliances-location-unconditioned-space.xml' => 'base.xml',
    'invalid_files/coal-for-non-boiler-heating.xml' => 'base-hvac-stove-oil-only.xml',
    'invalid_files/dhw-frac-load-served.xml' => 'base-dhw-multiple.xml',
    'invalid_files/dishwasher-location.xml' => 'base.xml',
    'invalid_files/duct-location.xml' => 'base.xml',
    'invalid_files/duct-location-unconditioned-space.xml' => 'base.xml',
    'invalid_files/duplicate-id.xml' => 'base.xml',
    'invalid_files/enclosure-attic-missing-roof.xml' => 'base.xml',
    'invalid_files/enclosure-basement-missing-exterior-foundation-wall.xml' => 'base-foundation-unconditioned-basement.xml',
    'invalid_files/enclosure-basement-missing-slab.xml' => 'base-foundation-unconditioned-basement.xml',
    'invalid_files/enclosure-garage-missing-exterior-wall.xml' => 'base-enclosure-garage.xml',
    'invalid_files/enclosure-garage-missing-roof-ceiling.xml' => 'base-enclosure-garage.xml',
    'invalid_files/enclosure-garage-missing-slab.xml' => 'base-enclosure-garage.xml',
    'invalid_files/enclosure-living-missing-ceiling-roof.xml' => 'base.xml',
    'invalid_files/enclosure-living-missing-exterior-wall.xml' => 'base.xml',
    'invalid_files/enclosure-living-missing-floor-slab.xml' => 'base.xml',
    'invalid_files/heat-pump-mixed-fixed-and-autosize-capacities.xml' => 'base-hvac-air-to-air-heat-pump-1-speed.xml',
    'invalid_files/heat-pump-mixed-fixed-and-autosize-capacities2.xml' => 'base-hvac-air-to-air-heat-pump-1-speed.xml',
    'invalid_files/hvac-invalid-distribution-system-type.xml' => 'base.xml',
    'invalid_files/hvac-distribution-multiple-attached-cooling.xml' => 'base-hvac-multiple.xml',
    'invalid_files/hvac-distribution-multiple-attached-heating.xml' => 'base-hvac-multiple.xml',
    'invalid_files/hvac-distribution-return-duct-leakage-missing.xml' => 'base-hvac-evap-cooler-only-ducted.xml',
    'invalid_files/hvac-dse-multiple-attached-cooling.xml' => 'base-hvac-dse.xml',
    'invalid_files/hvac-dse-multiple-attached-heating.xml' => 'base-hvac-dse.xml',
    'invalid_files/hvac-frac-load-served.xml' => 'base-hvac-multiple.xml',
    'invalid_files/invalid-daylight-saving.xml' => 'base.xml',
    'invalid_files/invalid-epw-filepath.xml' => 'base-location-epw-filepath.xml',
    'invalid_files/invalid-neighbor-shading-azimuth.xml' => 'base-misc-neighbor-shading.xml',
    'invalid_files/invalid-relatedhvac-dhw-indirect.xml' => 'base-dhw-indirect.xml',
    'invalid_files/invalid-relatedhvac-desuperheater.xml' => 'base-hvac-central-ac-only-1-speed.xml',
    'invalid_files/invalid-runperiod.xml' => 'base.xml',
    'invalid_files/invalid-timestep.xml' => 'base.xml',
    'invalid_files/invalid-window-height.xml' => 'base-enclosure-overhangs.xml',
    'invalid_files/invalid-window-interior-shading.xml' => 'base.xml',
    'invalid_files/invalid-wmo.xml' => 'base.xml',
    'invalid_files/lighting-fractions.xml' => 'base.xml',
    'invalid_files/missing-elements.xml' => 'base.xml',
    'invalid_files/multifamily-reference-appliance.xml' => 'base.xml',
    'invalid_files/multifamily-reference-duct.xml' => 'base.xml',
    'invalid_files/multifamily-reference-surface.xml' => 'base.xml',
    'invalid_files/multifamily-reference-water-heater.xml' => 'base.xml',
    'invalid_files/net-area-negative-roof.xml' => 'base-enclosure-skylights.xml',
    'invalid_files/net-area-negative-wall.xml' => 'base.xml',
    'invalid_files/orphaned-hvac-distribution.xml' => 'base-hvac-furnace-gas-room-ac.xml',
    'invalid_files/refrigerator-location.xml' => 'base.xml',
    'invalid_files/repeated-relatedhvac-dhw-indirect.xml' => 'base-dhw-indirect.xml',
    'invalid_files/repeated-relatedhvac-desuperheater.xml' => 'base-hvac-central-ac-only-1-speed.xml',
    'invalid_files/slab-zero-exposed-perimeter.xml' => 'base.xml',
    'invalid_files/solar-thermal-system-with-combi-tankless.xml' => 'base-dhw-combi-tankless.xml',
    'invalid_files/solar-thermal-system-with-desuperheater.xml' => 'base-dhw-desuperheater.xml',
    'invalid_files/solar-thermal-system-with-dhw-indirect.xml' => 'base-dhw-combi-tankless.xml',
    'invalid_files/unattached-cfis.xml' => 'base.xml',
    'invalid_files/unattached-door.xml' => 'base.xml',
    'invalid_files/unattached-hvac-distribution.xml' => 'base.xml',
    'invalid_files/unattached-skylight.xml' => 'base-enclosure-skylights.xml',
    'invalid_files/unattached-solar-thermal-system.xml' => 'base-dhw-solar-indirect-flat-plate.xml',
    'invalid_files/unattached-shared-clothes-washer-water-heater.xml' => 'base-dhw-shared-laundry-room.xml',
    'invalid_files/unattached-shared-dishwasher-water-heater.xml' => 'base-dhw-shared-laundry-room.xml',
    'invalid_files/unattached-window.xml' => 'base.xml',
    'invalid_files/water-heater-location.xml' => 'base.xml',
    'invalid_files/water-heater-location-other.xml' => 'base.xml',
    'invalid_files/missing-duct-location.xml' => 'base-hvac-multiple.xml',
    'invalid_files/invalid-distribution-cfa-served.xml' => 'base.xml',
    'invalid_files/refrigerators-multiple-primary.xml' => 'base.xml',
    'invalid_files/refrigerators-no-primary.xml' => 'base.xml',
    'base-appliances-coal.xml' => 'base.xml',
    'base-appliances-dehumidifier.xml' => 'base-location-dallas-tx.xml',
    'base-appliances-dehumidifier-ief.xml' => 'base-appliances-dehumidifier.xml',
    'base-appliances-dehumidifier-50percent.xml' => 'base-appliances-dehumidifier.xml',
    'base-appliances-gas.xml' => 'base.xml',
    'base-appliances-modified.xml' => 'base.xml',
    'base-appliances-none.xml' => 'base.xml',
    'base-appliances-oil.xml' => 'base.xml',
    'base-appliances-propane.xml' => 'base.xml',
    'base-appliances-wood.xml' => 'base.xml',
    'base-atticroof-cathedral.xml' => 'base.xml',
    'base-atticroof-conditioned.xml' => 'base.xml',
    'base-atticroof-flat.xml' => 'base.xml',
    'base-atticroof-radiant-barrier.xml' => 'base-location-dallas-tx.xml',
    'base-atticroof-vented.xml' => 'base.xml',
    'base-atticroof-unvented-insulated-roof.xml' => 'base.xml',
    'base-dhw-combi-tankless.xml' => 'base-dhw-indirect.xml',
    'base-dhw-combi-tankless-outside.xml' => 'base-dhw-combi-tankless.xml',
    'base-dhw-desuperheater.xml' => 'base-hvac-central-ac-only-1-speed.xml',
    'base-dhw-desuperheater-hpwh.xml' => 'base-dhw-tank-heat-pump.xml',
    'base-dhw-desuperheater-tankless.xml' => 'base-hvac-central-ac-only-1-speed.xml',
    'base-dhw-desuperheater-2-speed.xml' => 'base-hvac-central-ac-only-2-speed.xml',
    'base-dhw-desuperheater-var-speed.xml' => 'base-hvac-central-ac-only-var-speed.xml',
    'base-dhw-desuperheater-gshp.xml' => 'base-hvac-ground-to-air-heat-pump.xml',
    'base-dhw-dwhr.xml' => 'base.xml',
    'base-dhw-indirect.xml' => 'base-hvac-boiler-gas-only.xml',
    'base-dhw-indirect-dse.xml' => 'base-dhw-indirect.xml',
    'base-dhw-indirect-outside.xml' => 'base-dhw-indirect.xml',
    'base-dhw-indirect-standbyloss.xml' => 'base-dhw-indirect.xml',
    'base-dhw-indirect-with-solar-fraction.xml' => 'base-dhw-indirect.xml',
    'base-dhw-low-flow-fixtures.xml' => 'base.xml',
    'base-dhw-multiple.xml' => 'base-hvac-boiler-gas-only.xml',
    'base-dhw-none.xml' => 'base.xml',
    'base-dhw-recirc-demand.xml' => 'base.xml',
    'base-dhw-recirc-manual.xml' => 'base.xml',
    'base-dhw-recirc-nocontrol.xml' => 'base.xml',
    'base-dhw-recirc-temperature.xml' => 'base.xml',
    'base-dhw-recirc-timer.xml' => 'base.xml',
    'base-dhw-shared-water-heater.xml' => 'base-enclosure-attached-multifamily.xml',
    'base-dhw-shared-water-heater-recirc.xml' => 'base-dhw-shared-water-heater.xml',
    'base-dhw-shared-laundry-room.xml' => 'base-enclosure-attached-multifamily.xml',
    'base-dhw-solar-direct-evacuated-tube.xml' => 'base.xml',
    'base-dhw-solar-direct-flat-plate.xml' => 'base.xml',
    'base-dhw-solar-direct-ics.xml' => 'base.xml',
    'base-dhw-solar-fraction.xml' => 'base.xml',
    'base-dhw-solar-indirect-flat-plate.xml' => 'base.xml',
    'base-dhw-solar-thermosyphon-flat-plate.xml' => 'base.xml',
    'base-dhw-tank-coal.xml' => 'base.xml',
    'base-dhw-tank-gas.xml' => 'base.xml',
    'base-dhw-tank-gas-outside.xml' => 'base-dhw-tank-gas.xml',
    'base-dhw-tank-heat-pump.xml' => 'base.xml',
    'base-dhw-tank-heat-pump-outside.xml' => 'base-dhw-tank-heat-pump.xml',
    'base-dhw-tank-heat-pump-with-solar.xml' => 'base-dhw-tank-heat-pump.xml',
    'base-dhw-tank-heat-pump-with-solar-fraction.xml' => 'base-dhw-tank-heat-pump.xml',
    'base-dhw-tank-oil.xml' => 'base.xml',
    'base-dhw-tank-wood.xml' => 'base.xml',
    'base-dhw-tankless-electric.xml' => 'base.xml',
    'base-dhw-tankless-electric-outside.xml' => 'base-dhw-tankless-electric.xml',
    'base-dhw-tankless-gas.xml' => 'base.xml',
    'base-dhw-tankless-gas-with-solar.xml' => 'base-dhw-tankless-gas.xml',
    'base-dhw-tankless-gas-with-solar-fraction.xml' => 'base-dhw-tankless-gas.xml',
    'base-dhw-tankless-propane.xml' => 'base.xml',
    'base-dhw-uef.xml' => 'base.xml',
    'base-dhw-jacket-electric.xml' => 'base.xml',
    'base-dhw-jacket-gas.xml' => 'base-dhw-tank-gas.xml',
    'base-dhw-jacket-indirect.xml' => 'base-dhw-indirect.xml',
    'base-dhw-jacket-hpwh.xml' => 'base-dhw-tank-heat-pump.xml',
    'base-enclosure-2stories.xml' => 'base.xml',
    'base-enclosure-2stories-garage.xml' => 'base-enclosure-2stories.xml',
    'base-enclosure-other-housing-unit.xml' => 'base-foundation-ambient.xml',
    'base-enclosure-other-heated-space.xml' => 'base-foundation-ambient.xml',
    'base-enclosure-other-non-freezing-space.xml' => 'base-foundation-ambient.xml',
    'base-enclosure-other-multifamily-buffer-space.xml' => 'base-foundation-ambient.xml',
    'base-enclosure-beds-1.xml' => 'base.xml',
    'base-enclosure-beds-2.xml' => 'base.xml',
    'base-enclosure-beds-4.xml' => 'base.xml',
    'base-enclosure-beds-5.xml' => 'base.xml',
    'base-enclosure-garage.xml' => 'base.xml',
    'base-enclosure-infil-cfm50.xml' => 'base.xml',
    'base-enclosure-infil-flue.xml' => 'base.xml',
    'base-enclosure-infil-natural-ach.xml' => 'base.xml',
    'base-enclosure-overhangs.xml' => 'base.xml',
    'base-enclosure-rooftypes.xml' => 'base.xml',
    'base-enclosure-skylights.xml' => 'base.xml',
    'base-enclosure-split-surfaces.xml' => 'base-enclosure-skylights.xml',
    'base-enclosure-walltypes.xml' => 'base.xml',
    'base-enclosure-windows-interior-shading.xml' => 'base.xml',
    'base-enclosure-windows-none.xml' => 'base.xml',
    'base-enclosure-attached-multifamily.xml' => 'base.xml',
    'base-foundation-multiple.xml' => 'base-foundation-unconditioned-basement.xml',
    'base-foundation-ambient.xml' => 'base.xml',
    'base-foundation-conditioned-basement-slab-insulation.xml' => 'base.xml',
    'base-foundation-conditioned-basement-wall-interior-insulation.xml' => 'base.xml',
    'base-foundation-slab.xml' => 'base.xml',
    'base-foundation-unconditioned-basement.xml' => 'base.xml',
    'base-foundation-unconditioned-basement-assembly-r.xml' => 'base-foundation-unconditioned-basement.xml',
    'base-foundation-unconditioned-basement-above-grade.xml' => 'base-foundation-unconditioned-basement.xml',
    'base-foundation-unconditioned-basement-wall-insulation.xml' => 'base-foundation-unconditioned-basement.xml',
    'base-foundation-unvented-crawlspace.xml' => 'base.xml',
    'base-foundation-vented-crawlspace.xml' => 'base.xml',
    'base-foundation-walkout-basement.xml' => 'base.xml',
    'base-foundation-complex.xml' => 'base.xml',
    'base-hvac-air-to-air-heat-pump-1-speed.xml' => 'base.xml',
    'base-hvac-air-to-air-heat-pump-2-speed.xml' => 'base.xml',
    'base-hvac-air-to-air-heat-pump-var-speed.xml' => 'base.xml',
    'base-hvac-boiler-coal-only.xml' => 'base.xml',
    'base-hvac-boiler-elec-only.xml' => 'base.xml',
    'base-hvac-boiler-gas-central-ac-1-speed.xml' => 'base.xml',
    'base-hvac-boiler-gas-only.xml' => 'base.xml',
    'base-hvac-boiler-oil-only.xml' => 'base.xml',
    'base-hvac-boiler-propane-only.xml' => 'base.xml',
    'base-hvac-boiler-wood-only.xml' => 'base.xml',
    'base-hvac-central-ac-only-1-speed.xml' => 'base.xml',
    'base-hvac-central-ac-only-2-speed.xml' => 'base.xml',
    'base-hvac-central-ac-only-var-speed.xml' => 'base.xml',
    'base-hvac-central-ac-plus-air-to-air-heat-pump-heating.xml' => 'base-hvac-central-ac-only-1-speed.xml',
    'base-hvac-dse.xml' => 'base.xml',
    'base-hvac-dual-fuel-air-to-air-heat-pump-1-speed.xml' => 'base-hvac-air-to-air-heat-pump-1-speed.xml',
    'base-hvac-dual-fuel-air-to-air-heat-pump-1-speed-electric.xml' => 'base-hvac-dual-fuel-air-to-air-heat-pump-1-speed.xml',
    'base-hvac-dual-fuel-air-to-air-heat-pump-2-speed.xml' => 'base-hvac-air-to-air-heat-pump-2-speed.xml',
    'base-hvac-dual-fuel-air-to-air-heat-pump-var-speed.xml' => 'base-hvac-air-to-air-heat-pump-var-speed.xml',
    'base-hvac-dual-fuel-mini-split-heat-pump-ducted.xml' => 'base-hvac-mini-split-heat-pump-ducted.xml',
    'base-hvac-ducts-leakage-percent.xml' => 'base.xml',
    'base-hvac-elec-resistance-only.xml' => 'base.xml',
    'base-hvac-evap-cooler-furnace-gas.xml' => 'base.xml',
    'base-hvac-evap-cooler-only.xml' => 'base.xml',
    'base-hvac-evap-cooler-only-ducted.xml' => 'base.xml',
    'base-hvac-fireplace-wood-only.xml' => 'base.xml',
    'base-hvac-fixed-heater-electric-only.xml' => 'base.xml',
    'base-hvac-floor-furnace-propane-only.xml' => 'base.xml',
    'base-hvac-flowrate.xml' => 'base.xml',
    'base-hvac-furnace-elec-central-ac-1-speed.xml' => 'base.xml',
    'base-hvac-furnace-elec-only.xml' => 'base.xml',
    'base-hvac-furnace-gas-central-ac-2-speed.xml' => 'base.xml',
    'base-hvac-furnace-gas-central-ac-var-speed.xml' => 'base.xml',
    'base-hvac-furnace-gas-only.xml' => 'base.xml',
    'base-hvac-furnace-gas-room-ac.xml' => 'base.xml',
    'base-hvac-furnace-oil-only.xml' => 'base.xml',
    'base-hvac-furnace-propane-only.xml' => 'base.xml',
    'base-hvac-furnace-wood-only.xml' => 'base.xml',
    'base-hvac-furnace-x3-dse.xml' => 'base.xml',
    'base-hvac-ground-to-air-heat-pump.xml' => 'base.xml',
    'base-hvac-ideal-air.xml' => 'base.xml',
    'base-hvac-mini-split-air-conditioner-only-ducted.xml' => 'base.xml',
    'base-hvac-mini-split-air-conditioner-only-ductless.xml' => 'base-hvac-mini-split-air-conditioner-only-ducted.xml',
    'base-hvac-mini-split-heat-pump-ducted.xml' => 'base.xml',
    'base-hvac-mini-split-heat-pump-ducted-heating-only.xml' => 'base-hvac-mini-split-heat-pump-ducted.xml',
    'base-hvac-mini-split-heat-pump-ducted-cooling-only.xml' => 'base-hvac-mini-split-heat-pump-ducted.xml',
    'base-hvac-mini-split-heat-pump-ductless.xml' => 'base-hvac-mini-split-heat-pump-ducted.xml',
    'base-hvac-multiple.xml' => 'base.xml',
    'base-hvac-multiple2.xml' => 'base.xml',
    'base-hvac-none.xml' => 'base.xml',
    'base-hvac-portable-heater-electric-only.xml' => 'base.xml',
    'base-hvac-programmable-thermostat.xml' => 'base.xml',
    'base-hvac-room-ac-only.xml' => 'base.xml',
    'base-hvac-room-ac-only-33percent.xml' => 'base-hvac-room-ac-only.xml',
    'base-hvac-setpoints.xml' => 'base.xml',
    'base-hvac-stove-oil-only.xml' => 'base.xml',
    'base-hvac-stove-wood-pellets-only.xml' => 'base.xml',
    'base-hvac-undersized.xml' => 'base.xml',
    'base-hvac-wall-furnace-elec-only.xml' => 'base.xml',
    'base-lighting-ceiling-fans.xml' => 'base.xml',
    'base-lighting-detailed.xml' => 'base.xml',
    'base-lighting-none.xml' => 'base.xml',
    'base-location-baltimore-md.xml' => 'base.xml',
    'base-location-dallas-tx.xml' => 'base.xml',
    'base-location-duluth-mn.xml' => 'base.xml',
    'base-location-miami-fl.xml' => 'base.xml',
    'base-location-epw-filepath.xml' => 'base.xml',
    'base-location-epw-filepath-AMY-2012.xml' => 'base.xml',
    'base-mechvent-balanced.xml' => 'base.xml',
    'base-mechvent-bath-kitchen-fans.xml' => 'base.xml',
    'base-mechvent-cfis.xml' => 'base.xml',
    'base-mechvent-cfis-dse.xml' => 'base-hvac-dse.xml',
    'base-mechvent-cfis-evap-cooler-only-ducted.xml' => 'base-hvac-evap-cooler-only-ducted.xml',
    'base-mechvent-erv.xml' => 'base.xml',
    'base-mechvent-erv-atre-asre.xml' => 'base.xml',
    'base-mechvent-exhaust.xml' => 'base.xml',
    'base-mechvent-exhaust-rated-flow-rate.xml' => 'base.xml',
    'base-mechvent-hrv.xml' => 'base.xml',
    'base-mechvent-hrv-asre.xml' => 'base.xml',
    'base-mechvent-multiple.xml' => 'base-mechvent-bath-kitchen-fans.xml',
    'base-mechvent-supply.xml' => 'base.xml',
    'base-mechvent-whole-house-fan.xml' => 'base.xml',
    'base-mechvent-shared.xml' => 'base.xml',
    'base-misc-defaults.xml' => 'base.xml',
    'base-misc-defaults2.xml' => 'base-dhw-recirc-demand.xml',
    'base-misc-loads-large-uncommon.xml' => 'base-enclosure-garage.xml',
    'base-misc-loads-large-uncommon2.xml' => 'base-misc-loads-large-uncommon.xml',
    'base-misc-loads-none.xml' => 'base.xml',
    'base-misc-neighbor-shading.xml' => 'base.xml',
    'base-misc-usage-multiplier.xml' => 'base.xml',
    'base-pv.xml' => 'base.xml',
    'base-pv-shared.xml' => 'base-enclosure-attached-multifamily.xml',
    'base-simcontrol-daylight-saving-custom.xml' => 'base.xml',
    'base-simcontrol-daylight-saving-disabled.xml' => 'base.xml',
    'base-simcontrol-runperiod-1-month.xml' => 'base.xml',
    'base-simcontrol-timestep-10-mins.xml' => 'base.xml',

    'hvac_autosizing/base-autosize.xml' => 'base.xml',
    'hvac_autosizing/base-hvac-air-to-air-heat-pump-1-speed-autosize.xml' => 'base-hvac-air-to-air-heat-pump-1-speed.xml',
    'hvac_autosizing/base-hvac-air-to-air-heat-pump-2-speed-autosize.xml' => 'base-hvac-air-to-air-heat-pump-2-speed.xml',
    'hvac_autosizing/base-hvac-air-to-air-heat-pump-var-speed-autosize.xml' => 'base-hvac-air-to-air-heat-pump-var-speed.xml',
    'hvac_autosizing/base-hvac-boiler-elec-only-autosize.xml' => 'base-hvac-boiler-elec-only.xml',
    'hvac_autosizing/base-hvac-boiler-gas-central-ac-1-speed-autosize.xml' => 'base-hvac-boiler-gas-central-ac-1-speed.xml',
    'hvac_autosizing/base-hvac-boiler-gas-only-autosize.xml' => 'base-hvac-boiler-gas-only.xml',
    'hvac_autosizing/base-hvac-central-ac-only-1-speed-autosize.xml' => 'base-hvac-central-ac-only-1-speed.xml',
    'hvac_autosizing/base-hvac-central-ac-only-2-speed-autosize.xml' => 'base-hvac-central-ac-only-2-speed.xml',
    'hvac_autosizing/base-hvac-central-ac-only-var-speed-autosize.xml' => 'base-hvac-central-ac-only-var-speed.xml',
    'hvac_autosizing/base-hvac-central-ac-plus-air-to-air-heat-pump-heating-autosize.xml' => 'base-hvac-central-ac-plus-air-to-air-heat-pump-heating.xml',
    'hvac_autosizing/base-hvac-dual-fuel-air-to-air-heat-pump-1-speed-autosize.xml' => 'base-hvac-dual-fuel-air-to-air-heat-pump-1-speed.xml',
    'hvac_autosizing/base-hvac-dual-fuel-mini-split-heat-pump-ducted-autosize.xml' => 'base-hvac-dual-fuel-mini-split-heat-pump-ducted.xml',
    'hvac_autosizing/base-hvac-elec-resistance-only-autosize.xml' => 'base-hvac-elec-resistance-only.xml',
    'hvac_autosizing/base-hvac-evap-cooler-furnace-gas-autosize.xml' => 'base-hvac-evap-cooler-furnace-gas.xml',
    'hvac_autosizing/base-hvac-floor-furnace-propane-only-autosize.xml' => 'base-hvac-floor-furnace-propane-only.xml',
    'hvac_autosizing/base-hvac-furnace-elec-only-autosize.xml' => 'base-hvac-furnace-elec-only.xml',
    'hvac_autosizing/base-hvac-furnace-gas-central-ac-2-speed-autosize.xml' => 'base-hvac-furnace-gas-central-ac-2-speed.xml',
    'hvac_autosizing/base-hvac-furnace-gas-central-ac-var-speed-autosize.xml' => 'base-hvac-furnace-gas-central-ac-var-speed.xml',
    'hvac_autosizing/base-hvac-furnace-gas-only-autosize.xml' => 'base-hvac-furnace-gas-only.xml',
    'hvac_autosizing/base-hvac-furnace-gas-room-ac-autosize.xml' => 'base-hvac-furnace-gas-room-ac.xml',
    'hvac_autosizing/base-hvac-ground-to-air-heat-pump-autosize.xml' => 'base-hvac-ground-to-air-heat-pump.xml',
    'hvac_autosizing/base-hvac-mini-split-heat-pump-ducted-autosize.xml' => 'base-hvac-mini-split-heat-pump-ducted.xml',
    'hvac_autosizing/base-hvac-mini-split-heat-pump-ducted-heating-only-autosize.xml' => 'base-hvac-mini-split-heat-pump-ducted-heating-only.xml',
    'hvac_autosizing/base-hvac-mini-split-heat-pump-ducted-cooling-only-autosize.xml' => 'base-hvac-mini-split-heat-pump-ducted-cooling-only.xml',
    'hvac_autosizing/base-hvac-mini-split-air-conditioner-only-ducted-autosize.xml' => 'base-hvac-mini-split-air-conditioner-only-ducted.xml',
    'hvac_autosizing/base-hvac-room-ac-only-autosize.xml' => 'base-hvac-room-ac-only.xml',
    'hvac_autosizing/base-hvac-stove-oil-only-autosize.xml' => 'base-hvac-stove-oil-only.xml',
    'hvac_autosizing/base-hvac-wall-furnace-elec-only-autosize.xml' => 'base-hvac-wall-furnace-elec-only.xml',
  }

  puts "Generating #{hpxmls_files.size} HPXML files..."

  hpxmls_files.each do |derivative, parent|
    print '.'

    begin
      hpxml_files = [derivative]
      unless parent.nil?
        hpxml_files.unshift(parent)
      end
      while not parent.nil?
        next unless hpxmls_files.keys.include? parent

        unless hpxmls_files[parent].nil?
          hpxml_files.unshift(hpxmls_files[parent])
        end
        parent = hpxmls_files[parent]
      end

      hpxml = HPXML.new
      hpxml_files.each do |hpxml_file|
        set_hpxml_header(hpxml_file, hpxml)
        set_hpxml_site(hpxml_file, hpxml)
        set_hpxml_neighbor_buildings(hpxml_file, hpxml)
        set_hpxml_building_construction(hpxml_file, hpxml)
        set_hpxml_building_occupancy(hpxml_file, hpxml)
        set_hpxml_climate_and_risk_zones(hpxml_file, hpxml)
        set_hpxml_air_infiltration_measurements(hpxml_file, hpxml)
        set_hpxml_attics(hpxml_file, hpxml)
        set_hpxml_foundations(hpxml_file, hpxml)
        set_hpxml_roofs(hpxml_file, hpxml)
        set_hpxml_rim_joists(hpxml_file, hpxml)
        set_hpxml_walls(hpxml_file, hpxml)
        set_hpxml_foundation_walls(hpxml_file, hpxml)
        set_hpxml_frame_floors(hpxml_file, hpxml)
        set_hpxml_slabs(hpxml_file, hpxml)
        set_hpxml_windows(hpxml_file, hpxml)
        set_hpxml_skylights(hpxml_file, hpxml)
        set_hpxml_doors(hpxml_file, hpxml)
        set_hpxml_heating_systems(hpxml_file, hpxml)
        set_hpxml_cooling_systems(hpxml_file, hpxml)
        set_hpxml_heat_pumps(hpxml_file, hpxml)
        set_hpxml_hvac_control(hpxml_file, hpxml)
        set_hpxml_hvac_distributions(hpxml_file, hpxml)
        set_hpxml_ventilation_fans(hpxml_file, hpxml)
        set_hpxml_water_heating_systems(hpxml_file, hpxml)
        set_hpxml_hot_water_distribution(hpxml_file, hpxml)
        set_hpxml_water_fixtures(hpxml_file, hpxml)
        set_hpxml_solar_thermal_system(hpxml_file, hpxml)
        set_hpxml_pv_systems(hpxml_file, hpxml)
        set_hpxml_clothes_washer(hpxml_file, hpxml)
        set_hpxml_clothes_dryer(hpxml_file, hpxml)
        set_hpxml_dishwasher(hpxml_file, hpxml)
        set_hpxml_refrigerator(hpxml_file, hpxml)
        set_hpxml_freezer(hpxml_file, hpxml)
        set_hpxml_dehumidifier(hpxml_file, hpxml)
        set_hpxml_cooking_range(hpxml_file, hpxml)
        set_hpxml_oven(hpxml_file, hpxml)
        set_hpxml_lighting(hpxml_file, hpxml)
        set_hpxml_ceiling_fans(hpxml_file, hpxml)
        set_hpxml_lighting_schedule(hpxml_file, hpxml)
        set_hpxml_pools(hpxml_file, hpxml)
        set_hpxml_hot_tubs(hpxml_file, hpxml)
        set_hpxml_plug_loads(hpxml_file, hpxml)
        set_hpxml_fuel_loads(hpxml_file, hpxml)
      end

      hpxml_doc = hpxml.to_oga()

      if ['invalid_files/missing-elements.xml'].include? derivative
        XMLHelper.delete_element(hpxml_doc, '/HPXML/Building/BuildingDetails/BuildingSummary/BuildingConstruction/NumberofConditionedFloors')
        XMLHelper.delete_element(hpxml_doc, '/HPXML/Building/BuildingDetails/BuildingSummary/BuildingConstruction/ConditionedFloorArea')
      end

      if derivative.include? 'ASHRAE_Standard_140'
        hpxml_path = File.join(sample_files_dir, '../tests', derivative)
      else
        hpxml_path = File.join(sample_files_dir, derivative)
      end

      XMLHelper.write_file(hpxml_doc, hpxml_path)

      if not hpxml_path.include? 'invalid_files'
        # Validate file against HPXML schema
        schemas_dir = File.absolute_path(File.join(File.dirname(__FILE__), 'HPXMLtoOpenStudio/resources'))
        errors = XMLHelper.validate(hpxml_doc.to_s, File.join(schemas_dir, 'HPXML.xsd'), nil)
        if errors.size > 0
          fail "ERRORS: #{errors}"
        end

        # Check for additional errors
        if hpxml_path.include? 'mechvent-shared'
          hpxml.adjust_hvac_with_ventilation_preconditioning()
        end
        errors = hpxml.check_for_errors()
        if errors.size > 0
          fail "ERRORS: #{errors}"
        end
      end
    rescue Exception => e
      puts "\n#{e}\n#{e.backtrace.join('\n')}"
      puts "\nError: Did not successfully generate #{derivative}."
      exit!
    end
  end

  puts "\n"

  # Print warnings about extra files
  abs_hpxml_files = []
  dirs = [nil]
  hpxmls_files.keys.each do |hpxml_file|
    abs_hpxml_files << File.absolute_path(File.join(sample_files_dir, hpxml_file))
    next unless hpxml_file.include? '/'

    dirs << hpxml_file.split('/')[0] + '/'
  end
  dirs.uniq.each do |dir|
    Dir["#{sample_files_dir}/#{dir}*.xml"].each do |xml|
      next if abs_hpxml_files.include? File.absolute_path(xml)

      puts "Warning: Extra HPXML file found at #{File.absolute_path(xml)}"
    end
  end
end

def set_hpxml_header(hpxml_file, hpxml)
  if ['base.xml',
      'ASHRAE_Standard_140/L100AC.xml',
      'ASHRAE_Standard_140/L100AL.xml'].include? hpxml_file
    hpxml.header.xml_type = 'HPXML'
    hpxml.header.xml_generated_by = 'tasks.rb'
    hpxml.header.transaction = 'create'
    hpxml.header.building_id = 'MyBuilding'
    hpxml.header.event_type = 'proposed workscope'
    hpxml.header.created_date_and_time = Time.new(2000, 1, 1).strftime('%Y-%m-%dT%H:%M:%S%:z') # Hard-code to prevent diffs
    if hpxml_file == 'base.xml'
      hpxml.header.timestep = 60
    else
      hpxml.header.apply_ashrae140_assumptions = true
    end
  elsif ['base-simcontrol-daylight-saving-custom.xml'].include? hpxml_file
    hpxml.header.dst_enabled = true
    hpxml.header.dst_begin_month = 3
    hpxml.header.dst_begin_day_of_month = 10
    hpxml.header.dst_end_month = 11
    hpxml.header.dst_end_day_of_month = 6
  elsif ['base-simcontrol-daylight-saving-disabled.xml'].include? hpxml_file
    hpxml.header.dst_enabled = false
  elsif ['base-simcontrol-timestep-10-mins.xml'].include? hpxml_file
    hpxml.header.timestep = 10
  elsif ['base-simcontrol-runperiod-1-month.xml'].include? hpxml_file
    hpxml.header.sim_end_month = 1
    hpxml.header.sim_end_day_of_month = 31
  elsif ['invalid_files/invalid-timestep.xml'].include? hpxml_file
    hpxml.header.timestep = 45
  elsif ['invalid_files/invalid-runperiod.xml'].include? hpxml_file
    hpxml.header.sim_end_month = 4
    hpxml.header.sim_end_day_of_month = 31
  elsif ['invalid_files/invalid-daylight-saving.xml'].include? hpxml_file
    hpxml.header.dst_end_month = 4
    hpxml.header.dst_end_day_of_month = 31
  elsif ['base-misc-defaults.xml'].include? hpxml_file
    hpxml.header.timestep = nil
  end
end

def set_hpxml_site(hpxml_file, hpxml)
  if ['base.xml'].include? hpxml_file
    hpxml.site.fuels = [HPXML::FuelTypeElectricity, HPXML::FuelTypeNaturalGas]
    hpxml.site.site_type = HPXML::SiteTypeSuburban
  elsif ['base-misc-defaults.xml'].include? hpxml_file
    hpxml.site.site_type = nil
  end
end

def set_hpxml_neighbor_buildings(hpxml_file, hpxml)
  if ['base-misc-neighbor-shading.xml'].include? hpxml_file
    hpxml.neighbor_buildings.add(azimuth: 0,
                                 distance: 10)
    hpxml.neighbor_buildings.add(azimuth: 180,
                                 distance: 15,
                                 height: 12)
  elsif ['invalid_files/invalid-neighbor-shading-azimuth.xml'].include? hpxml_file
    hpxml.neighbor_buildings[0].azimuth = 145
  end
end

def set_hpxml_building_construction(hpxml_file, hpxml)
  if ['ASHRAE_Standard_140/L100AC.xml',
      'ASHRAE_Standard_140/L100AL.xml'].include? hpxml_file
    hpxml.building_construction.number_of_conditioned_floors = 1
    hpxml.building_construction.number_of_conditioned_floors_above_grade = 1
    hpxml.building_construction.number_of_bedrooms = 3
    hpxml.building_construction.conditioned_floor_area = 1539
    hpxml.building_construction.conditioned_building_volume = 12312
    hpxml.building_construction.residential_facility_type = HPXML::ResidentialTypeSFD
    hpxml.building_construction.use_only_ideal_air_system = true
  elsif ['ASHRAE_Standard_140/L322XC.xml'].include? hpxml_file
    hpxml.building_construction.number_of_conditioned_floors = 2
    hpxml.building_construction.conditioned_floor_area = 3078
    hpxml.building_construction.conditioned_building_volume = 24624
  elsif ['base.xml'].include? hpxml_file
    hpxml.building_construction.residential_facility_type = HPXML::ResidentialTypeSFD
    hpxml.building_construction.number_of_conditioned_floors = 2
    hpxml.building_construction.number_of_conditioned_floors_above_grade = 1
    hpxml.building_construction.number_of_bedrooms = 3
    hpxml.building_construction.conditioned_floor_area = 2700
    hpxml.building_construction.conditioned_building_volume = 2700 * 8
  elsif ['base-enclosure-beds-1.xml'].include? hpxml_file
    hpxml.building_construction.number_of_bedrooms = 1
  elsif ['base-enclosure-beds-2.xml'].include? hpxml_file
    hpxml.building_construction.number_of_bedrooms = 2
  elsif ['base-enclosure-beds-4.xml'].include? hpxml_file
    hpxml.building_construction.number_of_bedrooms = 4
  elsif ['base-enclosure-beds-5.xml'].include? hpxml_file
    hpxml.building_construction.number_of_bedrooms = 5
  elsif ['base-foundation-ambient.xml',
         'base-foundation-slab.xml',
         'base-foundation-unconditioned-basement.xml',
         'base-foundation-unvented-crawlspace.xml',
         'base-foundation-vented-crawlspace.xml'].include? hpxml_file
    hpxml.building_construction.number_of_conditioned_floors -= 1
    hpxml.building_construction.conditioned_floor_area -= 1350
    hpxml.building_construction.conditioned_building_volume -= 1350 * 8
  elsif ['base-hvac-ideal-air.xml'].include? hpxml_file
    hpxml.building_construction.use_only_ideal_air_system = true
  elsif ['base-atticroof-conditioned.xml'].include? hpxml_file
    hpxml.building_construction.number_of_conditioned_floors += 1
    hpxml.building_construction.number_of_conditioned_floors_above_grade += 1
    hpxml.building_construction.conditioned_floor_area += 900
    hpxml.building_construction.conditioned_building_volume += 2250
  elsif ['base-atticroof-cathedral.xml'].include? hpxml_file
    hpxml.building_construction.conditioned_building_volume += 10800
  elsif ['base-enclosure-2stories.xml'].include? hpxml_file
    hpxml.building_construction.number_of_conditioned_floors += 1
    hpxml.building_construction.number_of_conditioned_floors_above_grade += 1
    hpxml.building_construction.conditioned_floor_area += 1350
    hpxml.building_construction.conditioned_building_volume += 1350 * 8
  elsif ['base-enclosure-2stories-garage.xml'].include? hpxml_file
    hpxml.building_construction.conditioned_floor_area -= 400 * 2
    hpxml.building_construction.conditioned_building_volume -= 400 * 2 * 8
  elsif ['base-misc-defaults.xml'].include? hpxml_file
    hpxml.building_construction.conditioned_building_volume = nil
    hpxml.building_construction.average_ceiling_height = 8
  elsif ['base-enclosure-attached-multifamily.xml',
         'base-enclosure-other-housing-unit.xml',
         'base-enclosure-other-heated-space.xml',
         'base-enclosure-other-non-freezing-space.xml',
         'base-enclosure-other-multifamily-buffer-space.xml'].include? hpxml_file
    hpxml.building_construction.residential_facility_type = HPXML::ResidentialTypeApartment
  elsif ['base-foundation-walkout-basement.xml'].include? hpxml_file
    hpxml.building_construction.number_of_conditioned_floors_above_grade += 1
  end
end

def set_hpxml_building_occupancy(hpxml_file, hpxml)
  if hpxml_file.include?('ASHRAE_Standard_140')
    hpxml.building_occupancy.number_of_residents = 0
  elsif ['base-misc-defaults.xml'].include? hpxml_file
    hpxml.building_occupancy.number_of_residents = nil
  else
    hpxml.building_occupancy.number_of_residents = hpxml.building_construction.number_of_bedrooms
  end
end

def set_hpxml_climate_and_risk_zones(hpxml_file, hpxml)
  hpxml.climate_and_risk_zones.weather_station_id = 'WeatherStation'
  hpxml.climate_and_risk_zones.iecc_year = 2006
  if hpxml_file == 'ASHRAE_Standard_140/L100AC.xml'
    hpxml.climate_and_risk_zones.weather_station_name = 'Colorado Springs, CO'
    hpxml.climate_and_risk_zones.weather_station_wmo = '724660'
  elsif hpxml_file == 'ASHRAE_Standard_140/L100AL.xml'
    hpxml.climate_and_risk_zones.weather_station_name = 'Las Vegas, NV'
    hpxml.climate_and_risk_zones.weather_station_wmo = '723860'
  elsif ['base.xml'].include? hpxml_file
    hpxml.climate_and_risk_zones.iecc_zone = '5B'
    hpxml.climate_and_risk_zones.weather_station_name = 'Denver, CO'
    hpxml.climate_and_risk_zones.weather_station_wmo = '725650'
    hpxml.header.state_code = 'CO'
  elsif ['base-location-baltimore-md.xml'].include? hpxml_file
    hpxml.climate_and_risk_zones.iecc_zone = '4A'
    hpxml.climate_and_risk_zones.weather_station_name = 'Baltimore, MD'
    hpxml.climate_and_risk_zones.weather_station_wmo = '724060'
    hpxml.header.state_code = 'MD'
  elsif ['base-location-dallas-tx.xml'].include? hpxml_file
    hpxml.climate_and_risk_zones.iecc_zone = '3A'
    hpxml.climate_and_risk_zones.weather_station_name = 'Dallas, TX'
    hpxml.climate_and_risk_zones.weather_station_wmo = '722590'
    hpxml.header.state_code = 'TX'
  elsif ['base-location-duluth-mn.xml'].include? hpxml_file
    hpxml.climate_and_risk_zones.iecc_zone = '7'
    hpxml.climate_and_risk_zones.weather_station_name = 'Duluth, MN'
    hpxml.climate_and_risk_zones.weather_station_wmo = '727450'
    hpxml.header.state_code = 'MN'
  elsif ['base-location-miami-fl.xml'].include? hpxml_file
    hpxml.climate_and_risk_zones.iecc_zone = '1A'
    hpxml.climate_and_risk_zones.weather_station_name = 'Miami, FL'
    hpxml.climate_and_risk_zones.weather_station_wmo = '722020'
    hpxml.header.state_code = 'FL'
  elsif ['base-location-epw-filepath.xml'].include? hpxml_file
    hpxml.climate_and_risk_zones.weather_station_wmo = nil
    hpxml.climate_and_risk_zones.weather_station_epw_filepath = 'USA_CO_Denver.Intl.AP.725650_TMY3.epw'
  elsif ['base-location-epw-filepath-AMY-2012.xml'].include? hpxml_file
    hpxml.climate_and_risk_zones.weather_station_wmo = nil
    hpxml.climate_and_risk_zones.weather_station_name = 'Boulder, CO'
    hpxml.climate_and_risk_zones.weather_station_epw_filepath = 'US_CO_Boulder_AMY_2012.epw'
  elsif ['invalid_files/invalid-wmo.xml'].include? hpxml_file
    hpxml.climate_and_risk_zones.weather_station_wmo = '999999'
  elsif ['invalid_files/invalid-epw-filepath.xml'].include? hpxml_file
    hpxml.climate_and_risk_zones.weather_station_epw_filepath = 'foo.epw'
  end
end

def set_hpxml_air_infiltration_measurements(hpxml_file, hpxml)
  infil_volume = hpxml.building_construction.conditioned_building_volume
  if ['ASHRAE_Standard_140/L100AC.xml',
      'ASHRAE_Standard_140/L100AL.xml',
      'base-enclosure-infil-natural-ach.xml'].include? hpxml_file
    hpxml.air_infiltration_measurements.clear
    hpxml.air_infiltration_measurements.add(id: 'InfiltrationMeasurement',
                                            unit_of_measure: HPXML::UnitsACHNatural,
                                            air_leakage: 0.67)
  elsif ['ASHRAE_Standard_140/L322XC.xml'].include? hpxml_file
    hpxml.air_infiltration_measurements[0].air_leakage = 0.335
  elsif ['ASHRAE_Standard_140/L110AC.xml',
         'ASHRAE_Standard_140/L110AL.xml',
         'ASHRAE_Standard_140/L200AC.xml',
         'ASHRAE_Standard_140/L200AL.xml'].include? hpxml_file
    hpxml.air_infiltration_measurements[0].air_leakage = 1.5
  elsif ['base.xml'].include? hpxml_file
    hpxml.air_infiltration_measurements.add(id: 'InfiltrationMeasurement',
                                            house_pressure: 50,
                                            unit_of_measure: HPXML::UnitsACH,
                                            air_leakage: 3.0)
  elsif ['base-enclosure-infil-cfm50.xml'].include? hpxml_file
    hpxml.air_infiltration_measurements.clear
    hpxml.air_infiltration_measurements.add(id: 'InfiltrationMeasurement',
                                            house_pressure: 50,
                                            unit_of_measure: HPXML::UnitsCFM,
                                            air_leakage: 3.0 / 60.0 * infil_volume)
  elsif ['base-enclosure-infil-flue.xml'].include? hpxml_file
    hpxml.building_construction.has_flue_or_chimney = true
  end
  if ['base-misc-defaults.xml'].include? hpxml_file
    hpxml.air_infiltration_measurements[0].infiltration_volume = nil
  else
    hpxml.air_infiltration_measurements[0].infiltration_volume = infil_volume
  end
end

def set_hpxml_attics(hpxml_file, hpxml)
  if ['ASHRAE_Standard_140/L100AC.xml',
      'ASHRAE_Standard_140/L100AL.xml'].include? hpxml_file
    hpxml.attics.add(id: 'VentedAttic',
                     attic_type: HPXML::AtticTypeVented,
                     vented_attic_ach: 2.4)
  elsif ['base.xml'].include? hpxml_file
    hpxml.attics.add(id: 'UnventedAttic',
                     attic_type: HPXML::AtticTypeUnvented,
                     within_infiltration_volume: false)
  elsif ['base-atticroof-cathedral.xml'].include? hpxml_file
    hpxml.attics.clear
    hpxml.attics.add(id: 'CathedralCeiling',
                     attic_type: HPXML::AtticTypeCathedral)
  elsif ['base-atticroof-conditioned.xml'].include? hpxml_file
    hpxml.attics.add(id: 'ConditionedAttic',
                     attic_type: HPXML::AtticTypeConditioned)
  elsif ['base-atticroof-flat.xml'].include? hpxml_file
    hpxml.attics.clear
    hpxml.attics.add(id: 'FlatRoof',
                     attic_type: HPXML::AtticTypeFlatRoof)
  elsif ['base-enclosure-other-housing-unit.xml',
         'base-enclosure-other-heated-space.xml',
         'base-enclosure-other-non-freezing-space.xml',
         'base-enclosure-other-multifamily-buffer-space.xml'].include? hpxml_file
    hpxml.attics.clear
  elsif ['base-atticroof-vented.xml'].include? hpxml_file
    hpxml.attics.clear
    hpxml.attics.add(id: 'VentedAttic',
                     attic_type: HPXML::AtticTypeVented,
                     vented_attic_sla: 0.003)
  elsif ['base-misc-defaults.xml'].include? hpxml_file
    hpxml.attics.clear
  end
end

def set_hpxml_foundations(hpxml_file, hpxml)
  if ['base.xml'].include? hpxml_file
    hpxml.foundations.add(id: 'ConditionedBasement',
                          foundation_type: HPXML::FoundationTypeBasementConditioned)
  elsif ['base-foundation-vented-crawlspace.xml'].include? hpxml_file
    hpxml.foundations.clear
    hpxml.foundations.add(id: 'VentedCrawlspace',
                          foundation_type: HPXML::FoundationTypeCrawlspaceVented,
                          vented_crawlspace_sla: 0.00667)
  elsif ['base-foundation-unvented-crawlspace.xml'].include? hpxml_file
    hpxml.foundations.clear
    hpxml.foundations.add(id: 'UnventedCrawlspace',
                          foundation_type: HPXML::FoundationTypeCrawlspaceUnvented,
                          within_infiltration_volume: false)
  elsif ['base-foundation-unconditioned-basement.xml'].include? hpxml_file
    hpxml.foundations.clear
    hpxml.foundations.add(id: 'UnconditionedBasement',
                          foundation_type: HPXML::FoundationTypeBasementUnconditioned,
                          unconditioned_basement_thermal_boundary: HPXML::FoundationThermalBoundaryFloor,
                          within_infiltration_volume: false)
  elsif ['base-foundation-unconditioned-basement-wall-insulation.xml'].include? hpxml_file
    hpxml.foundations[0].unconditioned_basement_thermal_boundary = HPXML::FoundationThermalBoundaryWall
  elsif ['base-foundation-multiple.xml'].include? hpxml_file
    hpxml.foundations.add(id: 'UnventedCrawlspace',
                          foundation_type: HPXML::FoundationTypeCrawlspaceUnvented,
                          within_infiltration_volume: false)
  elsif ['base-foundation-ambient.xml'].include? hpxml_file
    hpxml.foundations.clear
    hpxml.foundations.add(id: 'AmbientFoundation',
                          foundation_type: HPXML::FoundationTypeAmbient)
  elsif ['base-foundation-slab.xml'].include? hpxml_file
    hpxml.foundations.clear
    hpxml.foundations.add(id: 'SlabFoundation',
                          foundation_type: HPXML::FoundationTypeSlab)
  elsif ['base-misc-defaults.xml'].include? hpxml_file
    hpxml.foundations.clear
  end
end

def set_hpxml_roofs(hpxml_file, hpxml)
  if ['ASHRAE_Standard_140/L100AC.xml',
      'ASHRAE_Standard_140/L100AL.xml'].include? hpxml_file
    hpxml.roofs.add(id: 'AtticRoofNorth',
                    interior_adjacent_to: HPXML::LocationAtticVented,
                    area: 811.1,
                    azimuth: 0,
                    roof_type: HPXML::RoofTypeAsphaltShingles,
                    solar_absorptance: 0.6,
                    emittance: 0.9,
                    pitch: 4,
                    radiant_barrier: false,
                    insulation_assembly_r_value: 1.99)
    hpxml.roofs.add(id: 'AtticRoofSouth',
                    interior_adjacent_to: HPXML::LocationAtticVented,
                    area: 811.1,
                    azimuth: 180,
                    roof_type: HPXML::RoofTypeAsphaltShingles,
                    solar_absorptance: 0.6,
                    emittance: 0.9,
                    pitch: 4,
                    radiant_barrier: false,
                    insulation_assembly_r_value: 1.99)
  elsif ['ASHRAE_Standard_140/L202AC.xml',
         'ASHRAE_Standard_140/L202AL.xml'].include? hpxml_file
    for i in 0..hpxml.roofs.size - 1
      hpxml.roofs[i].solar_absorptance = 0.2
    end
  elsif ['base.xml'].include? hpxml_file
    hpxml.roofs.add(id: 'Roof',
                    interior_adjacent_to: HPXML::LocationAtticUnvented,
                    area: 1510,
                    roof_type: HPXML::RoofTypeAsphaltShingles,
                    solar_absorptance: 0.7,
                    emittance: 0.92,
                    pitch: 6,
                    radiant_barrier: false,
                    insulation_assembly_r_value: 2.3)
  elsif ['base-enclosure-rooftypes.xml'].include? hpxml_file
    roof_types = [[HPXML::RoofTypeClayTile, HPXML::ColorLight],
                  [HPXML::RoofTypeMetal, HPXML::ColorReflective],
                  [HPXML::RoofTypeWoodShingles, HPXML::ColorDark]]
    hpxml.roofs.clear
    roof_types.each_with_index do |roof_type, i|
      hpxml.roofs.add(id: "Roof#{i + 1}",
                      interior_adjacent_to: HPXML::LocationAtticUnvented,
                      area: 1510 / roof_types.size,
                      roof_type: roof_type[0],
                      roof_color: roof_type[1],
                      emittance: 0.92,
                      pitch: 6,
                      radiant_barrier: false,
                      insulation_assembly_r_value: 2.3)
    end
  elsif ['base-atticroof-flat.xml'].include? hpxml_file
    hpxml.roofs.clear
    hpxml.roofs.add(id: 'Roof',
                    interior_adjacent_to: HPXML::LocationLivingSpace,
                    area: 1350,
                    roof_type: HPXML::RoofTypeAsphaltShingles,
                    solar_absorptance: 0.7,
                    emittance: 0.92,
                    pitch: 0,
                    radiant_barrier: false,
                    insulation_assembly_r_value: 25.8)
  elsif ['base-atticroof-conditioned.xml'].include? hpxml_file
    hpxml.roofs.clear
    hpxml.roofs.add(id: 'RoofCond',
                    interior_adjacent_to: HPXML::LocationLivingSpace,
                    area: 1006,
                    roof_type: HPXML::RoofTypeAsphaltShingles,
                    solar_absorptance: 0.7,
                    emittance: 0.92,
                    pitch: 6,
                    radiant_barrier: false,
                    insulation_assembly_r_value: 25.8)
    hpxml.roofs.add(id: 'RoofUncond',
                    interior_adjacent_to: HPXML::LocationAtticUnvented,
                    area: 504,
                    roof_type: HPXML::RoofTypeAsphaltShingles,
                    solar_absorptance: 0.7,
                    emittance: 0.92,
                    pitch: 6,
                    radiant_barrier: false,
                    insulation_assembly_r_value: 2.3)
  elsif ['base-atticroof-vented.xml'].include? hpxml_file
    hpxml.roofs[0].interior_adjacent_to = HPXML::LocationAtticVented
  elsif ['base-atticroof-cathedral.xml'].include? hpxml_file
    hpxml.roofs[0].interior_adjacent_to = HPXML::LocationLivingSpace
    hpxml.roofs[0].insulation_assembly_r_value = 25.8
  elsif ['base-enclosure-garage.xml'].include? hpxml_file
    hpxml.roofs[0].area += 670
  elsif ['base-atticroof-unvented-insulated-roof.xml'].include? hpxml_file
    hpxml.roofs[0].insulation_assembly_r_value = 25.8
  elsif ['base-enclosure-other-housing-unit.xml',
         'base-enclosure-other-heated-space.xml',
         'base-enclosure-other-non-freezing-space.xml',
         'base-enclosure-other-multifamily-buffer-space.xml'].include? hpxml_file
    hpxml.roofs.clear
  elsif ['base-enclosure-split-surfaces.xml'].include? hpxml_file
    for n in 1..hpxml.roofs.size
      hpxml.roofs[n - 1].area /= 9.0
      for i in 2..9
        hpxml.roofs << hpxml.roofs[n - 1].dup
        hpxml.roofs[-1].id += i.to_s
      end
    end
    hpxml.roofs << hpxml.roofs[-1].dup
    hpxml.roofs[-1].id = 'TinyRoof'
    hpxml.roofs[-1].area = 0.05
  elsif ['base-atticroof-radiant-barrier.xml'].include? hpxml_file
    hpxml.roofs[0].radiant_barrier = true
    hpxml.roofs[0].radiant_barrier_grade = 2
  elsif ['invalid_files/enclosure-attic-missing-roof.xml'].include? hpxml_file
    hpxml.roofs[0].delete
  elsif ['base-misc-defaults.xml'].include? hpxml_file
    hpxml.roofs.each do |roof|
      roof.roof_type = nil
      roof.solar_absorptance = nil
      roof.roof_color = HPXML::ColorLight
    end
  end
end

def set_hpxml_rim_joists(hpxml_file, hpxml)
  if ['ASHRAE_Standard_140/L322XC.xml'].include? hpxml_file
    hpxml.rim_joists.add(id: 'RimJoistNorth',
                         exterior_adjacent_to: HPXML::LocationOutside,
                         interior_adjacent_to: HPXML::LocationBasementConditioned,
                         siding: HPXML::SidingTypeWood,
                         area: 42.75,
                         azimuth: 0,
                         solar_absorptance: 0.6,
                         emittance: 0.9,
                         insulation_assembly_r_value: 5.01)
    hpxml.rim_joists.add(id: 'RimJoistEast',
                         exterior_adjacent_to: HPXML::LocationOutside,
                         interior_adjacent_to: HPXML::LocationBasementConditioned,
                         siding: HPXML::SidingTypeWood,
                         area: 20.25,
                         azimuth: 90,
                         solar_absorptance: 0.6,
                         emittance: 0.9,
                         insulation_assembly_r_value: 5.01)
    hpxml.rim_joists.add(id: 'RimJoistSouth',
                         exterior_adjacent_to: HPXML::LocationOutside,
                         interior_adjacent_to: HPXML::LocationBasementConditioned,
                         siding: HPXML::SidingTypeWood,
                         area: 42.75,
                         azimuth: 180,
                         solar_absorptance: 0.6,
                         emittance: 0.9,
                         insulation_assembly_r_value: 5.01)
    hpxml.rim_joists.add(id: 'RimJoistWest',
                         exterior_adjacent_to: HPXML::LocationOutside,
                         interior_adjacent_to: HPXML::LocationBasementConditioned,
                         siding: HPXML::SidingTypeWood,
                         area: 20.25,
                         azimuth: 270,
                         solar_absorptance: 0.6,
                         emittance: 0.9,
                         insulation_assembly_r_value: 5.01)
  elsif ['ASHRAE_Standard_140/L324XC.xml'].include? hpxml_file
    for i in 0..hpxml.rim_joists.size - 1
      hpxml.rim_joists[i].insulation_assembly_r_value = 13.14
    end
  elsif ['base.xml'].include? hpxml_file
    # TODO: Other geometry values (e.g., building volume) assume
    # no rim joists.
    hpxml.rim_joists.add(id: 'RimJoistFoundation',
                         exterior_adjacent_to: HPXML::LocationOutside,
                         interior_adjacent_to: HPXML::LocationBasementConditioned,
                         siding: HPXML::SidingTypeWood,
                         area: 116,
                         solar_absorptance: 0.7,
                         emittance: 0.92,
                         insulation_assembly_r_value: 23.0)
  elsif ['base-enclosure-walltypes.xml'].include? hpxml_file
    siding_types = [[HPXML::SidingTypeAluminum, HPXML::ColorDark],
                    [HPXML::SidingTypeBrick, HPXML::ColorReflective],
                    [HPXML::SidingTypeFiberCement, HPXML::ColorMediumDark],
                    [HPXML::SidingTypeStucco, HPXML::ColorMedium],
                    [HPXML::SidingTypeVinyl, HPXML::ColorLight]]
    hpxml.rim_joists.clear
    siding_types.each_with_index do |siding_type, i|
      hpxml.rim_joists.add(id: "RimJoistFoundation#{i + 1}",
                           exterior_adjacent_to: HPXML::LocationOutside,
                           interior_adjacent_to: HPXML::LocationBasementConditioned,
                           siding: siding_type[0],
                           color: siding_type[1],
                           area: 116 / siding_types.size,
                           emittance: 0.92,
                           insulation_assembly_r_value: 23.0)
    end
  elsif ['base-foundation-ambient.xml',
         'base-foundation-slab.xml'].include? hpxml_file
    hpxml.rim_joists.clear
  elsif ['base-enclosure-attached-multifamily.xml'].include? hpxml_file
    hpxml.rim_joists[0].exterior_adjacent_to = HPXML::LocationOtherNonFreezingSpace
    hpxml.rim_joists[0].siding = nil
  elsif ['base-foundation-unconditioned-basement.xml'].include? hpxml_file
    for i in 0..hpxml.rim_joists.size - 1
      hpxml.rim_joists[i].interior_adjacent_to = HPXML::LocationBasementUnconditioned
      hpxml.rim_joists[i].insulation_assembly_r_value = 2.3
    end
  elsif ['base-foundation-unconditioned-basement-wall-insulation.xml'].include? hpxml_file
    for i in 0..hpxml.rim_joists.size - 1
      hpxml.rim_joists[i].insulation_assembly_r_value = 23.0
    end
  elsif ['base-foundation-unvented-crawlspace.xml'].include? hpxml_file
    for i in 0..hpxml.rim_joists.size - 1
      hpxml.rim_joists[i].interior_adjacent_to = HPXML::LocationCrawlspaceUnvented
    end
  elsif ['base-foundation-vented-crawlspace.xml'].include? hpxml_file
    for i in 0..hpxml.rim_joists.size - 1
      hpxml.rim_joists[i].interior_adjacent_to = HPXML::LocationCrawlspaceVented
    end
  elsif ['base-foundation-multiple.xml'].include? hpxml_file
    hpxml.rim_joists[0].exterior_adjacent_to = HPXML::LocationCrawlspaceUnvented
    hpxml.rim_joists[0].siding = nil
    hpxml.rim_joists.add(id: 'RimJoistCrawlspace',
                         exterior_adjacent_to: HPXML::LocationOutside,
                         interior_adjacent_to: HPXML::LocationCrawlspaceUnvented,
                         siding: HPXML::SidingTypeWood,
                         area: 81,
                         solar_absorptance: 0.7,
                         emittance: 0.92,
                         insulation_assembly_r_value: 2.3)
  elsif ['base-enclosure-2stories.xml'].include? hpxml_file
    hpxml.rim_joists.add(id: 'RimJoist2ndStory',
                         exterior_adjacent_to: HPXML::LocationOutside,
                         interior_adjacent_to: HPXML::LocationLivingSpace,
                         siding: HPXML::SidingTypeWood,
                         area: 116,
                         solar_absorptance: 0.7,
                         emittance: 0.92,
                         insulation_assembly_r_value: 23.0)
  elsif ['base-enclosure-split-surfaces.xml'].include? hpxml_file
    for n in 1..hpxml.rim_joists.size
      hpxml.rim_joists[n - 1].area /= 9.0
      for i in 2..9
        hpxml.rim_joists << hpxml.rim_joists[n - 1].dup
        hpxml.rim_joists[-1].id += i.to_s
      end
    end
    hpxml.rim_joists << hpxml.rim_joists[-1].dup
    hpxml.rim_joists[-1].id = 'TinyRimJoist'
    hpxml.rim_joists[-1].area = 0.05
  elsif ['base-misc-defaults.xml'].include? hpxml_file
    hpxml.rim_joists.each do |rim_joist|
      rim_joist.siding = nil
      rim_joist.solar_absorptance = nil
      rim_joist.color = HPXML::ColorMedium
    end
  end
  hpxml.rim_joists.each do |rim_joist|
    next unless rim_joist.is_interior

    fail "Interior rim joist '#{rim_joist.id}' in #{hpxml_file} should not have siding." unless rim_joist.siding.nil?
  end
end

def set_hpxml_walls(hpxml_file, hpxml)
  if ['ASHRAE_Standard_140/L100AC.xml',
      'ASHRAE_Standard_140/L100AL.xml'].include? hpxml_file
    hpxml.walls.add(id: 'WallNorth',
                    exterior_adjacent_to: HPXML::LocationOutside,
                    interior_adjacent_to: HPXML::LocationLivingSpace,
                    wall_type: HPXML::WallTypeWoodStud,
                    siding: HPXML::SidingTypeWood,
                    area: 456,
                    azimuth: 0,
                    solar_absorptance: 0.6,
                    emittance: 0.9,
                    insulation_assembly_r_value: 11.76)
    hpxml.walls.add(id: 'WallEast',
                    exterior_adjacent_to: HPXML::LocationOutside,
                    interior_adjacent_to: HPXML::LocationLivingSpace,
                    wall_type: HPXML::WallTypeWoodStud,
                    siding: HPXML::SidingTypeWood,
                    area: 216,
                    azimuth: 90,
                    solar_absorptance: 0.6,
                    emittance: 0.9,
                    insulation_assembly_r_value: 11.76)
    hpxml.walls.add(id: 'WallSouth',
                    exterior_adjacent_to: HPXML::LocationOutside,
                    interior_adjacent_to: HPXML::LocationLivingSpace,
                    wall_type: HPXML::WallTypeWoodStud,
                    siding: HPXML::SidingTypeWood,
                    area: 456,
                    azimuth: 180,
                    solar_absorptance: 0.6,
                    emittance: 0.9,
                    insulation_assembly_r_value: 11.76)
    hpxml.walls.add(id: 'WallWest',
                    exterior_adjacent_to: HPXML::LocationOutside,
                    interior_adjacent_to: HPXML::LocationLivingSpace,
                    wall_type: HPXML::WallTypeWoodStud,
                    siding: HPXML::SidingTypeWood,
                    area: 216,
                    azimuth: 270,
                    solar_absorptance: 0.6,
                    emittance: 0.9,
                    insulation_assembly_r_value: 11.76)
    hpxml.walls.add(id: 'WallAtticGableEast',
                    exterior_adjacent_to: HPXML::LocationOutside,
                    interior_adjacent_to: HPXML::LocationAtticVented,
                    wall_type: HPXML::WallTypeWoodStud,
                    siding: HPXML::SidingTypeWood,
                    area: 60.75,
                    azimuth: 90,
                    solar_absorptance: 0.6,
                    emittance: 0.9,
                    insulation_assembly_r_value: 2.15)
    hpxml.walls.add(id: 'WallAtticGableWest',
                    exterior_adjacent_to: HPXML::LocationOutside,
                    interior_adjacent_to: HPXML::LocationAtticVented,
                    wall_type: HPXML::WallTypeWoodStud,
                    siding: HPXML::SidingTypeWood,
                    area: 60.75,
                    azimuth: 270,
                    solar_absorptance: 0.6,
                    emittance: 0.9,
                    insulation_assembly_r_value: 2.15)
  elsif ['ASHRAE_Standard_140/L120AC.xml',
         'ASHRAE_Standard_140/L120AL.xml'].include? hpxml_file
    for i in 0..hpxml.walls.size - 3
      hpxml.walls[i].insulation_assembly_r_value = 23.58
    end
  elsif ['ASHRAE_Standard_140/L200AC.xml',
         'ASHRAE_Standard_140/L200AL.xml'].include? hpxml_file
    for i in 0..hpxml.walls.size - 3
      hpxml.walls[i].insulation_assembly_r_value = 4.84
    end
  elsif ['ASHRAE_Standard_140/L202AC.xml',
         'ASHRAE_Standard_140/L202AL.xml'].include? hpxml_file
    for i in 0..hpxml.walls.size - 1
      hpxml.walls[i].solar_absorptance = 0.2
    end
  elsif ['base.xml'].include? hpxml_file
    hpxml.walls.add(id: 'Wall',
                    exterior_adjacent_to: HPXML::LocationOutside,
                    interior_adjacent_to: HPXML::LocationLivingSpace,
                    wall_type: HPXML::WallTypeWoodStud,
                    siding: HPXML::SidingTypeWood,
                    area: 1200,
                    solar_absorptance: 0.7,
                    emittance: 0.92,
                    insulation_assembly_r_value: 23.0)
    hpxml.walls.add(id: 'WallAtticGable',
                    exterior_adjacent_to: HPXML::LocationOutside,
                    interior_adjacent_to: HPXML::LocationAtticUnvented,
                    wall_type: HPXML::WallTypeWoodStud,
                    siding: HPXML::SidingTypeWood,
                    area: 290,
                    solar_absorptance: 0.7,
                    emittance: 0.92,
                    insulation_assembly_r_value: 4.0)
  elsif ['base-atticroof-flat.xml'].include? hpxml_file
    hpxml.walls.delete_at(1)
  elsif ['base-atticroof-vented.xml'].include? hpxml_file
    hpxml.walls[1].interior_adjacent_to = HPXML::LocationAtticVented
  elsif ['base-atticroof-cathedral.xml'].include? hpxml_file
    hpxml.walls[1].interior_adjacent_to = HPXML::LocationLivingSpace
    hpxml.walls[1].insulation_assembly_r_value = 23.0
  elsif ['base-atticroof-conditioned.xml'].include? hpxml_file
    hpxml.walls.delete_at(1)
    hpxml.walls.add(id: 'WallAtticKneeWall',
                    exterior_adjacent_to: HPXML::LocationAtticUnvented,
                    interior_adjacent_to: HPXML::LocationLivingSpace,
                    wall_type: HPXML::WallTypeWoodStud,
                    area: 316,
                    solar_absorptance: 0.7,
                    emittance: 0.92,
                    insulation_assembly_r_value: 23.0)
    hpxml.walls.add(id: 'WallAtticGableCond',
                    exterior_adjacent_to: HPXML::LocationOutside,
                    interior_adjacent_to: HPXML::LocationLivingSpace,
                    wall_type: HPXML::WallTypeWoodStud,
                    siding: HPXML::SidingTypeWood,
                    area: 240,
                    solar_absorptance: 0.7,
                    emittance: 0.92,
                    insulation_assembly_r_value: 22.3)
    hpxml.walls.add(id: 'WallAtticGableUncond',
                    exterior_adjacent_to: HPXML::LocationOutside,
                    interior_adjacent_to: HPXML::LocationAtticUnvented,
                    wall_type: HPXML::WallTypeWoodStud,
                    siding: HPXML::SidingTypeWood,
                    area: 50,
                    solar_absorptance: 0.7,
                    emittance: 0.92,
                    insulation_assembly_r_value: 4.0)
  elsif ['base-enclosure-attached-multifamily.xml'].include? hpxml_file
    hpxml.walls.add(id: 'WallOtherHeatedSpace',
                    exterior_adjacent_to: HPXML::LocationOtherHeatedSpace,
                    interior_adjacent_to: HPXML::LocationLivingSpace,
                    wall_type: HPXML::WallTypeWoodStud,
                    area: 100,
                    solar_absorptance: 0.7,
                    emittance: 0.92,
                    insulation_assembly_r_value: 23.0)
    hpxml.walls.add(id: 'WallOtherMultifamilyBufferSpace',
                    exterior_adjacent_to: HPXML::LocationOtherMultifamilyBufferSpace,
                    interior_adjacent_to: HPXML::LocationLivingSpace,
                    wall_type: HPXML::WallTypeWoodStud,
                    area: 100,
                    solar_absorptance: 0.7,
                    emittance: 0.92,
                    insulation_assembly_r_value: 23.0)
    hpxml.walls.add(id: 'WallOtherNonFreezingSpace',
                    exterior_adjacent_to: HPXML::LocationOtherNonFreezingSpace,
                    interior_adjacent_to: HPXML::LocationLivingSpace,
                    wall_type: HPXML::WallTypeWoodStud,
                    area: 100,
                    solar_absorptance: 0.7,
                    emittance: 0.92,
                    insulation_assembly_r_value: 23.0)
    hpxml.walls.add(id: 'WallOtherHousingUnit',
                    exterior_adjacent_to: HPXML::LocationOtherHousingUnit,
                    interior_adjacent_to: HPXML::LocationLivingSpace,
                    wall_type: HPXML::WallTypeWoodStud,
                    area: 100,
                    solar_absorptance: 0.7,
                    emittance: 0.92,
                    insulation_assembly_r_value: 4.0)
    hpxml.walls.add(id: 'WallAtticLivingWall',
                    exterior_adjacent_to: HPXML::LocationAtticUnvented,
                    interior_adjacent_to: HPXML::LocationLivingSpace,
                    wall_type: HPXML::WallTypeWoodStud,
                    area: 50,
                    solar_absorptance: 0.7,
                    emittance: 0.92,
                    insulation_assembly_r_value: 4.0)
  elsif ['base-enclosure-walltypes.xml'].include? hpxml_file
    walls_map = { HPXML::WallTypeCMU => 12,
                  HPXML::WallTypeDoubleWoodStud => 28.7,
                  HPXML::WallTypeICF => 21,
                  HPXML::WallTypeLog => 7.1,
                  HPXML::WallTypeSIP => 16.1,
                  HPXML::WallTypeConcrete => 1.35,
                  HPXML::WallTypeSteelStud => 8.1,
                  HPXML::WallTypeStone => 5.4,
                  HPXML::WallTypeStrawBale => 58.8,
                  HPXML::WallTypeBrick => 7.9,
                  HPXML::WallTypeAdobe => 5.0 }
    siding_types = [[HPXML::SidingTypeAluminum, HPXML::ColorReflective],
                    [HPXML::SidingTypeBrick, HPXML::ColorMediumDark],
                    [HPXML::SidingTypeFiberCement, HPXML::ColorMedium],
                    [HPXML::SidingTypeStucco, HPXML::ColorLight],
                    [HPXML::SidingTypeVinyl, HPXML::ColorDark]]
    last_wall = hpxml.walls[-1]
    hpxml.walls.clear
    walls_map.each_with_index do |(wall_type, assembly_r), i|
      hpxml.walls.add(id: "Wall#{i + 1}",
                      exterior_adjacent_to: HPXML::LocationOutside,
                      interior_adjacent_to: HPXML::LocationLivingSpace,
                      wall_type: wall_type,
                      siding: siding_types[i % siding_types.size][0],
                      color: siding_types[i % siding_types.size][1],
                      area: 1200 / walls_map.size,
                      emittance: 0.92,
                      insulation_assembly_r_value: assembly_r)
    end
    hpxml.walls << last_wall
  elsif ['base-enclosure-2stories.xml'].include? hpxml_file
    hpxml.walls[0].area *= 2.0
  elsif ['base-enclosure-2stories-garage.xml'].include? hpxml_file
    hpxml.walls.clear
    hpxml.walls.add(id: 'Wall',
                    exterior_adjacent_to: HPXML::LocationOutside,
                    interior_adjacent_to: HPXML::LocationLivingSpace,
                    wall_type: HPXML::WallTypeWoodStud,
                    siding: HPXML::SidingTypeWood,
                    area: 2080,
                    solar_absorptance: 0.7,
                    emittance: 0.92,
                    insulation_assembly_r_value: 23)
    hpxml.walls.add(id: 'WallGarageInterior',
                    exterior_adjacent_to: HPXML::LocationGarage,
                    interior_adjacent_to: HPXML::LocationLivingSpace,
                    wall_type: HPXML::WallTypeWoodStud,
                    area: 320,
                    solar_absorptance: 0.7,
                    emittance: 0.92,
                    insulation_assembly_r_value: 23)
    hpxml.walls.add(id: 'WallGarageExterior',
                    exterior_adjacent_to: HPXML::LocationOutside,
                    interior_adjacent_to: HPXML::LocationGarage,
                    wall_type: HPXML::WallTypeWoodStud,
                    siding: HPXML::SidingTypeWood,
                    area: 320,
                    solar_absorptance: 0.7,
                    emittance: 0.92,
                    insulation_assembly_r_value: 4)
    hpxml.walls.add(id: 'WallAtticGable',
                    exterior_adjacent_to: HPXML::LocationOutside,
                    interior_adjacent_to: HPXML::LocationAtticUnvented,
                    wall_type: HPXML::WallTypeWoodStud,
                    siding: HPXML::SidingTypeWood,
                    area: 113,
                    solar_absorptance: 0.7,
                    emittance: 0.92,
                    insulation_assembly_r_value: 4)
  elsif ['base-enclosure-garage.xml'].include? hpxml_file
    hpxml.walls.clear
    hpxml.walls.add(id: 'Wall',
                    exterior_adjacent_to: HPXML::LocationOutside,
                    interior_adjacent_to: HPXML::LocationLivingSpace,
                    wall_type: HPXML::WallTypeWoodStud,
                    siding: HPXML::SidingTypeWood,
                    area: 960,
                    solar_absorptance: 0.7,
                    emittance: 0.92,
                    insulation_assembly_r_value: 23)
    hpxml.walls.add(id: 'WallGarageInterior',
                    exterior_adjacent_to: HPXML::LocationGarage,
                    interior_adjacent_to: HPXML::LocationLivingSpace,
                    wall_type: HPXML::WallTypeWoodStud,
                    area: 240,
                    solar_absorptance: 0.7,
                    emittance: 0.92,
                    insulation_assembly_r_value: 23)
    hpxml.walls.add(id: 'WallGarageExterior',
                    exterior_adjacent_to: HPXML::LocationOutside,
                    interior_adjacent_to: HPXML::LocationGarage,
                    wall_type: HPXML::WallTypeWoodStud,
                    siding: HPXML::SidingTypeWood,
                    area: 560,
                    solar_absorptance: 0.7,
                    emittance: 0.92,
                    insulation_assembly_r_value: 4)
    hpxml.walls.add(id: 'WallAtticGable',
                    exterior_adjacent_to: HPXML::LocationOutside,
                    interior_adjacent_to: HPXML::LocationAtticUnvented,
                    wall_type: HPXML::WallTypeWoodStud,
                    siding: HPXML::SidingTypeWood,
                    area: 113,
                    solar_absorptance: 0.7,
                    emittance: 0.92,
                    insulation_assembly_r_value: 4)
  elsif ['base-atticroof-unvented-insulated-roof.xml'].include? hpxml_file
    hpxml.walls[1].insulation_assembly_r_value = 23
  elsif ['base-enclosure-other-housing-unit.xml',
         'base-enclosure-other-heated-space.xml',
         'base-enclosure-other-non-freezing-space.xml',
         'base-enclosure-other-multifamily-buffer-space.xml'].include? hpxml_file
    hpxml.walls.delete_at(1)
    hpxml.walls << hpxml.walls[0].dup
    hpxml.walls[0].area *= 0.35
    hpxml.walls[-1].area *= 0.65
    hpxml.walls[-1].siding = nil
    if ['base-enclosure-other-housing-unit.xml'].include? hpxml_file
      hpxml.walls[-1].id = 'WallOtherHousingUnit'
      hpxml.walls[-1].exterior_adjacent_to = HPXML::LocationOtherHousingUnit
      hpxml.walls[-1].insulation_assembly_r_value = 4
    elsif ['base-enclosure-other-heated-space.xml'].include? hpxml_file
      hpxml.walls[-1].id = 'WallOtherHeatedSpace'
      hpxml.walls[-1].exterior_adjacent_to = HPXML::LocationOtherHeatedSpace
      hpxml.walls[-1].insulation_assembly_r_value = 4
    elsif ['base-enclosure-other-non-freezing-space.xml'].include? hpxml_file
      hpxml.walls[-1].id = 'WallOtherNonFreezingSpace'
      hpxml.walls[-1].exterior_adjacent_to = HPXML::LocationOtherNonFreezingSpace
      hpxml.walls[-1].insulation_assembly_r_value = 23
    elsif ['base-enclosure-other-multifamily-buffer-space.xml'].include? hpxml_file
      hpxml.walls[-1].id = 'WallOtherMultifamilyBufferSpace'
      hpxml.walls[-1].exterior_adjacent_to = HPXML::LocationOtherMultifamilyBufferSpace
      hpxml.walls[-1].insulation_assembly_r_value = 23
    end
  elsif ['base-enclosure-split-surfaces.xml'].include? hpxml_file
    for n in 1..hpxml.walls.size
      hpxml.walls[n - 1].area /= 9.0
      for i in 2..9
        hpxml.walls << hpxml.walls[n - 1].dup
        hpxml.walls[-1].id += i.to_s
      end
    end
    hpxml.walls << hpxml.walls[-1].dup
    hpxml.walls[-1].id = 'TinyWall'
    hpxml.walls[-1].area = 0.05
  elsif ['invalid_files/duplicate-id.xml'].include? hpxml_file
    hpxml.walls[-1].id = hpxml.walls[0].id
  elsif ['invalid_files/enclosure-living-missing-exterior-wall.xml'].include? hpxml_file
    hpxml.walls[0].delete
  elsif ['invalid_files/enclosure-garage-missing-exterior-wall.xml'].include? hpxml_file
    hpxml.walls[-2].delete
  elsif ['base-misc-defaults.xml'].include? hpxml_file
    hpxml.walls.each do |wall|
      wall.siding = nil
      wall.solar_absorptance = nil
      wall.color = HPXML::ColorMedium
    end
  end
  hpxml.walls.each do |wall|
    next unless wall.is_interior

    fail "Interior wall '#{wall.id}' in #{hpxml_file} should not have siding." unless wall.siding.nil?
  end
end

def set_hpxml_foundation_walls(hpxml_file, hpxml)
  if ['ASHRAE_Standard_140/L322XC.xml'].include? hpxml_file
    hpxml.foundation_walls.add(id: 'FoundationWallNorth',
                               exterior_adjacent_to: 'ground',
                               interior_adjacent_to: HPXML::LocationBasementConditioned,
                               height: 7.25,
                               area: 413.25,
                               azimuth: 0,
                               thickness: 6,
                               depth_below_grade: 6.583,
                               insulation_interior_r_value: 0,
                               insulation_interior_distance_to_top: 0,
                               insulation_interior_distance_to_bottom: 0,
                               insulation_exterior_r_value: 0,
                               insulation_exterior_distance_to_top: 0,
                               insulation_exterior_distance_to_bottom: 0)
    hpxml.foundation_walls.add(id: 'FoundationWallEast',
                               exterior_adjacent_to: 'ground',
                               interior_adjacent_to: HPXML::LocationBasementConditioned,
                               height: 7.25,
                               area: 195.75,
                               azimuth: 90,
                               thickness: 6,
                               depth_below_grade: 6.583,
                               insulation_interior_r_value: 0,
                               insulation_interior_distance_to_top: 0,
                               insulation_interior_distance_to_bottom: 0,
                               insulation_exterior_r_value: 0,
                               insulation_exterior_distance_to_top: 0,
                               insulation_exterior_distance_to_bottom: 0)
    hpxml.foundation_walls.add(id: 'FoundationWallSouth',
                               exterior_adjacent_to: 'ground',
                               interior_adjacent_to: HPXML::LocationBasementConditioned,
                               height: 7.25,
                               area: 413.25,
                               azimuth: 180,
                               thickness: 6,
                               depth_below_grade: 6.583,
                               insulation_interior_r_value: 0,
                               insulation_interior_distance_to_top: 0,
                               insulation_interior_distance_to_bottom: 0,
                               insulation_exterior_r_value: 0,
                               insulation_exterior_distance_to_top: 0,
                               insulation_exterior_distance_to_bottom: 0)
    hpxml.foundation_walls.add(id: 'FoundationWallWest',
                               exterior_adjacent_to: 'ground',
                               interior_adjacent_to: HPXML::LocationBasementConditioned,
                               height: 7.25,
                               area: 195.75,
                               azimuth: 270,
                               thickness: 6,
                               depth_below_grade: 6.583,
                               insulation_interior_r_value: 0,
                               insulation_interior_distance_to_top: 0,
                               insulation_interior_distance_to_bottom: 0,
                               insulation_exterior_r_value: 0,
                               insulation_exterior_distance_to_top: 0,
                               insulation_exterior_distance_to_bottom: 0)
  elsif ['ASHRAE_Standard_140/L324XC.xml'].include? hpxml_file
    for i in 0..hpxml.foundation_walls.size - 1
      hpxml.foundation_walls[i].insulation_interior_r_value = 10.2
      hpxml.foundation_walls[i].insulation_interior_distance_to_top = 0.0
      hpxml.foundation_walls[i].insulation_interior_distance_to_bottom = 7.25
    end
  elsif ['base.xml'].include? hpxml_file
    hpxml. foundation_walls.add(id: 'FoundationWall',
                                exterior_adjacent_to: HPXML::LocationGround,
                                interior_adjacent_to: HPXML::LocationBasementConditioned,
                                height: 8,
                                area: 1200,
                                thickness: 8,
                                depth_below_grade: 7,
                                insulation_interior_r_value: 0,
                                insulation_interior_distance_to_top: 0,
                                insulation_interior_distance_to_bottom: 0,
                                insulation_exterior_distance_to_top: 0,
                                insulation_exterior_distance_to_bottom: 8,
                                insulation_exterior_r_value: 8.9)
  elsif ['base-enclosure-attached-multifamily.xml'].include? hpxml_file
    hpxml.foundation_walls.add(id: 'FoundationWallOtherNonFreezingSpace',
                               exterior_adjacent_to: HPXML::LocationOtherNonFreezingSpace,
                               interior_adjacent_to: HPXML::LocationBasementConditioned,
                               height: 8,
                               area: 480,
                               thickness: 8,
                               depth_below_grade: 7,
                               insulation_interior_r_value: 0,
                               insulation_interior_distance_to_top: 0,
                               insulation_interior_distance_to_bottom: 0,
                               insulation_exterior_distance_to_top: 0,
                               insulation_exterior_distance_to_bottom: 8,
                               insulation_exterior_r_value: 8.9)
    hpxml.foundation_walls.add(id: 'FoundationWallOtherMultifamilyBufferSpace',
                               exterior_adjacent_to: HPXML::LocationOtherMultifamilyBufferSpace,
                               interior_adjacent_to: HPXML::LocationBasementConditioned,
                               height: 4,
                               area: 120,
                               thickness: 8,
                               depth_below_grade: 3,
                               insulation_interior_r_value: 0,
                               insulation_interior_distance_to_top: 0,
                               insulation_interior_distance_to_bottom: 0,
                               insulation_exterior_distance_to_top: 0,
                               insulation_exterior_distance_to_bottom: 4,
                               insulation_exterior_r_value: 8.9)
    hpxml.foundation_walls.add(id: 'FoundationWallOtherHeatedSpace',
                               exterior_adjacent_to: HPXML::LocationOtherHeatedSpace,
                               interior_adjacent_to: HPXML::LocationBasementConditioned,
                               height: 2,
                               area: 60,
                               thickness: 8,
                               depth_below_grade: 1,
                               insulation_interior_r_value: 0,
                               insulation_interior_distance_to_top: 0,
                               insulation_interior_distance_to_bottom: 0,
                               insulation_exterior_distance_to_top: 0,
                               insulation_exterior_distance_to_bottom: 2,
                               insulation_exterior_r_value: 8.9)
  elsif ['base-foundation-conditioned-basement-wall-interior-insulation.xml'].include? hpxml_file
    hpxml.foundation_walls[0].insulation_interior_distance_to_top = 0
    hpxml.foundation_walls[0].insulation_interior_distance_to_bottom = 8
    hpxml.foundation_walls[0].insulation_interior_r_value = 10
    hpxml.foundation_walls[0].insulation_exterior_distance_to_top = 1
    hpxml.foundation_walls[0].insulation_exterior_distance_to_bottom = 8
  elsif ['base-foundation-unconditioned-basement.xml'].include? hpxml_file
    hpxml.foundation_walls[0].interior_adjacent_to = HPXML::LocationBasementUnconditioned
    hpxml.foundation_walls[0].insulation_exterior_distance_to_bottom = 0
    hpxml.foundation_walls[0].insulation_exterior_r_value = 0
  elsif ['base-foundation-unconditioned-basement-wall-insulation.xml'].include? hpxml_file
    hpxml.foundation_walls[0].insulation_exterior_distance_to_bottom = 4
    hpxml.foundation_walls[0].insulation_exterior_r_value = 8.9
  elsif ['base-foundation-unconditioned-basement-assembly-r.xml'].include? hpxml_file
    hpxml.foundation_walls[0].insulation_exterior_distance_to_top = nil
    hpxml.foundation_walls[0].insulation_exterior_distance_to_bottom = nil
    hpxml.foundation_walls[0].insulation_exterior_r_value = nil
    hpxml.foundation_walls[0].insulation_interior_distance_to_top = nil
    hpxml.foundation_walls[0].insulation_interior_distance_to_bottom = nil
    hpxml.foundation_walls[0].insulation_interior_r_value = nil
    hpxml.foundation_walls[0].insulation_assembly_r_value = 10.69
  elsif ['base-foundation-unconditioned-basement-above-grade.xml'].include? hpxml_file
    hpxml.foundation_walls[0].depth_below_grade = 4
  elsif ['base-foundation-unvented-crawlspace.xml',
         'base-foundation-vented-crawlspace.xml'].include? hpxml_file
    if ['base-foundation-unvented-crawlspace.xml'].include? hpxml_file
      hpxml.foundation_walls[0].interior_adjacent_to = HPXML::LocationCrawlspaceUnvented
    else
      hpxml.foundation_walls[0].interior_adjacent_to = HPXML::LocationCrawlspaceVented
    end
    hpxml.foundation_walls[0].height -= 4
    hpxml.foundation_walls[0].area /= 2.0
    hpxml.foundation_walls[0].depth_below_grade -= 4
    hpxml.foundation_walls[0].insulation_exterior_distance_to_bottom -= 4
  elsif ['base-foundation-multiple.xml'].include? hpxml_file
    hpxml.foundation_walls[0].area = 600
    hpxml.foundation_walls.add(id: 'FoundationWallInterior',
                               exterior_adjacent_to: HPXML::LocationCrawlspaceUnvented,
                               interior_adjacent_to: HPXML::LocationBasementUnconditioned,
                               height: 8,
                               area: 360,
                               thickness: 8,
                               depth_below_grade: 4,
                               insulation_interior_r_value: 0,
                               insulation_interior_distance_to_top: 0,
                               insulation_interior_distance_to_bottom: 0,
                               insulation_exterior_distance_to_top: 0,
                               insulation_exterior_distance_to_bottom: 0,
                               insulation_exterior_r_value: 0)
    hpxml.foundation_walls.add(id: 'FoundationWallCrawlspace',
                               exterior_adjacent_to: HPXML::LocationGround,
                               interior_adjacent_to: HPXML::LocationCrawlspaceUnvented,
                               height: 4,
                               area: 600,
                               thickness: 8,
                               depth_below_grade: 3,
                               insulation_interior_r_value: 0,
                               insulation_interior_distance_to_top: 0,
                               insulation_interior_distance_to_bottom: 0,
                               insulation_exterior_distance_to_top: 0,
                               insulation_exterior_distance_to_bottom: 0,
                               insulation_exterior_r_value: 0)
  elsif ['base-foundation-ambient.xml',
         'base-foundation-slab.xml'].include? hpxml_file
    hpxml.foundation_walls.clear
  elsif ['base-foundation-walkout-basement.xml'].include? hpxml_file
    hpxml.foundation_walls.clear
    hpxml.foundation_walls.add(id: 'FoundationWall1',
                               exterior_adjacent_to: HPXML::LocationGround,
                               interior_adjacent_to: HPXML::LocationBasementConditioned,
                               height: 8,
                               area: 480,
                               thickness: 8,
                               depth_below_grade: 7,
                               insulation_interior_r_value: 0,
                               insulation_interior_distance_to_top: 0,
                               insulation_interior_distance_to_bottom: 0,
                               insulation_exterior_distance_to_top: 0,
                               insulation_exterior_distance_to_bottom: 8,
                               insulation_exterior_r_value: 8.9)
    hpxml.foundation_walls.add(id: 'FoundationWall2',
                               exterior_adjacent_to: HPXML::LocationGround,
                               interior_adjacent_to: HPXML::LocationBasementConditioned,
                               height: 4,
                               area: 120,
                               thickness: 8,
                               depth_below_grade: 3,
                               insulation_interior_r_value: 0,
                               insulation_interior_distance_to_top: 0,
                               insulation_interior_distance_to_bottom: 0,
                               insulation_exterior_distance_to_top: 0,
                               insulation_exterior_distance_to_bottom: 4,
                               insulation_exterior_r_value: 8.9)
    hpxml.foundation_walls.add(id: 'FoundationWall3',
                               exterior_adjacent_to: HPXML::LocationGround,
                               interior_adjacent_to: HPXML::LocationBasementConditioned,
                               height: 2,
                               area: 60,
                               thickness: 8,
                               depth_below_grade: 1,
                               insulation_interior_r_value: 0,
                               insulation_interior_distance_to_top: 0,
                               insulation_interior_distance_to_bottom: 0,
                               insulation_exterior_distance_to_top: 0,
                               insulation_exterior_distance_to_bottom: 2,
                               insulation_exterior_r_value: 8.9)
  elsif ['base-foundation-complex.xml'].include? hpxml_file
    hpxml.foundation_walls.clear
    hpxml.foundation_walls.add(id: 'FoundationWall1',
                               exterior_adjacent_to: HPXML::LocationGround,
                               interior_adjacent_to: HPXML::LocationBasementConditioned,
                               height: 8,
                               area: 160,
                               thickness: 8,
                               depth_below_grade: 7,
                               insulation_interior_r_value: 0,
                               insulation_interior_distance_to_top: 0,
                               insulation_interior_distance_to_bottom: 0,
                               insulation_exterior_distance_to_top: 0,
                               insulation_exterior_distance_to_bottom: 0,
                               insulation_exterior_r_value: 0.0)
    hpxml.foundation_walls.add(id: 'FoundationWall2',
                               exterior_adjacent_to: HPXML::LocationGround,
                               interior_adjacent_to: HPXML::LocationBasementConditioned,
                               height: 8,
                               area: 240,
                               thickness: 8,
                               depth_below_grade: 7,
                               insulation_interior_r_value: 0,
                               insulation_interior_distance_to_top: 0,
                               insulation_interior_distance_to_bottom: 0,
                               insulation_exterior_distance_to_top: 0,
                               insulation_exterior_distance_to_bottom: 8,
                               insulation_exterior_r_value: 8.9)
    hpxml.foundation_walls.add(id: 'FoundationWall3',
                               exterior_adjacent_to: HPXML::LocationGround,
                               interior_adjacent_to: HPXML::LocationBasementConditioned,
                               height: 4,
                               area: 160,
                               thickness: 8,
                               depth_below_grade: 3,
                               insulation_interior_r_value: 0,
                               insulation_interior_distance_to_top: 0,
                               insulation_interior_distance_to_bottom: 0,
                               insulation_exterior_distance_to_top: 0,
                               insulation_exterior_distance_to_bottom: 0,
                               insulation_exterior_r_value: 0.0)
    hpxml.foundation_walls.add(id: 'FoundationWall4',
                               exterior_adjacent_to: HPXML::LocationGround,
                               interior_adjacent_to: HPXML::LocationBasementConditioned,
                               height: 4,
                               area: 120,
                               thickness: 8,
                               depth_below_grade: 3,
                               insulation_interior_r_value: 0,
                               insulation_interior_distance_to_top: 0,
                               insulation_interior_distance_to_bottom: 0,
                               insulation_exterior_distance_to_top: 0,
                               insulation_exterior_distance_to_bottom: 4,
                               insulation_exterior_r_value: 8.9)
    hpxml.foundation_walls.add(id: 'FoundationWall5',
                               exterior_adjacent_to: HPXML::LocationGround,
                               interior_adjacent_to: HPXML::LocationBasementConditioned,
                               height: 4,
                               area: 80,
                               thickness: 8,
                               depth_below_grade: 3,
                               insulation_interior_r_value: 0,
                               insulation_interior_distance_to_top: 0,
                               insulation_interior_distance_to_bottom: 0,
                               insulation_exterior_distance_to_top: 0,
                               insulation_exterior_distance_to_bottom: 4,
                               insulation_exterior_r_value: 8.9)
  elsif ['base-enclosure-split-surfaces.xml'].include? hpxml_file
    for n in 1..hpxml.foundation_walls.size
      hpxml.foundation_walls[n - 1].area /= 9.0
      for i in 2..9
        hpxml.foundation_walls << hpxml.foundation_walls[n - 1].dup
        hpxml.foundation_walls[-1].id += i.to_s
      end
    end
    hpxml.foundation_walls << hpxml.foundation_walls[-1].dup
    hpxml.foundation_walls[-1].id = 'TinyFoundationWall'
    hpxml.foundation_walls[-1].area = 0.05
  elsif ['base-enclosure-2stories-garage.xml'].include? hpxml_file
    hpxml.foundation_walls[-1].area = 880
  elsif ['invalid_files/enclosure-basement-missing-exterior-foundation-wall.xml'].include? hpxml_file
    hpxml.foundation_walls[0].delete
  end
end

def set_hpxml_frame_floors(hpxml_file, hpxml)
  if ['ASHRAE_Standard_140/L100AC.xml',
      'ASHRAE_Standard_140/L100AL.xml'].include? hpxml_file
    hpxml.frame_floors.add(id: 'FloorUnderAttic',
                           exterior_adjacent_to: HPXML::LocationAtticVented,
                           interior_adjacent_to: HPXML::LocationLivingSpace,
                           area: 1539,
                           insulation_assembly_r_value: 18.45)
    hpxml.frame_floors.add(id: 'FloorOverFoundation',
                           exterior_adjacent_to: HPXML::LocationOutside,
                           interior_adjacent_to: HPXML::LocationLivingSpace,
                           area: 1539,
                           insulation_assembly_r_value: 14.15)
  elsif ['ASHRAE_Standard_140/L120AC.xml',
         'ASHRAE_Standard_140/L120AL.xml'].include? hpxml_file
    hpxml.frame_floors[0].insulation_assembly_r_value = 57.49
  elsif ['ASHRAE_Standard_140/L200AC.xml',
         'ASHRAE_Standard_140/L200AL.xml'].include? hpxml_file
    hpxml.frame_floors[0].insulation_assembly_r_value = 11.75
    hpxml.frame_floors[1].insulation_assembly_r_value = 4.24
  elsif ['ASHRAE_Standard_140/L302XC.xml',
         'ASHRAE_Standard_140/L322XC.xml',
         'ASHRAE_Standard_140/L324XC.xml'].include? hpxml_file
    hpxml.frame_floors.delete_at(1)
  elsif ['base.xml'].include? hpxml_file
    hpxml.frame_floors.add(id: 'FloorBelowAttic',
                           exterior_adjacent_to: HPXML::LocationAtticUnvented,
                           interior_adjacent_to: HPXML::LocationLivingSpace,
                           area: 1350,
                           insulation_assembly_r_value: 39.3)
  elsif ['base-atticroof-flat.xml',
         'base-atticroof-cathedral.xml'].include? hpxml_file
    hpxml.frame_floors.delete_at(0)
  elsif ['base-atticroof-vented.xml'].include? hpxml_file
    hpxml.frame_floors[0].exterior_adjacent_to = HPXML::LocationAtticVented
  elsif ['base-atticroof-conditioned.xml'].include? hpxml_file
    hpxml.frame_floors[0].area = 450
  elsif ['base-enclosure-garage.xml'].include? hpxml_file
    hpxml.frame_floors.add(id: 'FloorBetweenAtticGarage',
                           exterior_adjacent_to: HPXML::LocationAtticUnvented,
                           interior_adjacent_to: HPXML::LocationGarage,
                           area: 600,
                           insulation_assembly_r_value: 2.1)
  elsif ['base-foundation-ambient.xml'].include? hpxml_file
    hpxml.frame_floors.add(id: 'FloorAboveAmbient',
                           exterior_adjacent_to: HPXML::LocationOutside,
                           interior_adjacent_to: HPXML::LocationLivingSpace,
                           area: 1350,
                           insulation_assembly_r_value: 18.7)
  elsif ['base-foundation-unconditioned-basement.xml'].include? hpxml_file
    hpxml.frame_floors.add(id: 'FloorAboveUncondBasement',
                           exterior_adjacent_to: HPXML::LocationBasementUnconditioned,
                           interior_adjacent_to: HPXML::LocationLivingSpace,
                           area: 1350,
                           insulation_assembly_r_value: 18.7)
  elsif ['base-foundation-unconditioned-basement-wall-insulation.xml'].include? hpxml_file
    hpxml.frame_floors[1].insulation_assembly_r_value = 2.1
  elsif ['base-foundation-unvented-crawlspace.xml'].include? hpxml_file
    hpxml.frame_floors.add(id: 'FloorAboveUnventedCrawl',
                           exterior_adjacent_to: HPXML::LocationCrawlspaceUnvented,
                           interior_adjacent_to: HPXML::LocationLivingSpace,
                           area: 1350,
                           insulation_assembly_r_value: 18.7)
  elsif ['base-foundation-vented-crawlspace.xml'].include? hpxml_file
    hpxml.frame_floors.add(id: 'FloorAboveVentedCrawl',
                           exterior_adjacent_to: HPXML::LocationCrawlspaceVented,
                           interior_adjacent_to: HPXML::LocationLivingSpace,
                           area: 1350,
                           insulation_assembly_r_value: 18.7)
  elsif ['base-foundation-multiple.xml'].include? hpxml_file
    hpxml.frame_floors[1].area = 675
    hpxml.frame_floors.add(id: 'FloorAboveUnventedCrawlspace',
                           exterior_adjacent_to: HPXML::LocationCrawlspaceUnvented,
                           interior_adjacent_to: HPXML::LocationLivingSpace,
                           area: 675,
                           insulation_assembly_r_value: 18.7)
  elsif ['base-enclosure-2stories-garage.xml'].include? hpxml_file
    hpxml.frame_floors.add(id: 'FloorAboveGarage',
                           exterior_adjacent_to: HPXML::LocationGarage,
                           interior_adjacent_to: HPXML::LocationLivingSpace,
                           area: 400,
                           insulation_assembly_r_value: 39.3)
  elsif ['base-atticroof-unvented-insulated-roof.xml'].include? hpxml_file
    hpxml.frame_floors[0].insulation_assembly_r_value = 2.1
  elsif ['base-enclosure-other-housing-unit.xml',
         'base-enclosure-other-heated-space.xml',
         'base-enclosure-other-non-freezing-space.xml',
         'base-enclosure-other-multifamily-buffer-space.xml'].include? hpxml_file
    hpxml.frame_floors.clear
    hpxml.frame_floors.add(interior_adjacent_to: HPXML::LocationLivingSpace,
                           area: 1350,
                           other_space_above_or_below: HPXML::FrameFloorOtherSpaceAbove)
    if ['base-enclosure-other-housing-unit.xml'].include? hpxml_file
      hpxml.frame_floors[0].exterior_adjacent_to = HPXML::LocationOtherHousingUnit
      hpxml.frame_floors[0].id = 'FloorBelowOtherHousingUnit'
      hpxml.frame_floors[0].insulation_assembly_r_value = 2.1
    elsif ['base-enclosure-other-heated-space.xml'].include? hpxml_file
      hpxml.frame_floors[0].exterior_adjacent_to = HPXML::LocationOtherHeatedSpace
      hpxml.frame_floors[0].id = 'FloorBelowOtherHeatedSpace'
      hpxml.frame_floors[0].insulation_assembly_r_value = 2.1
    elsif ['base-enclosure-other-non-freezing-space.xml'].include? hpxml_file
      hpxml.frame_floors[0].exterior_adjacent_to = HPXML::LocationOtherNonFreezingSpace
      hpxml.frame_floors[0].id = 'FloorBelowOtherNonFreezingSpace'
      hpxml.frame_floors[0].insulation_assembly_r_value = 18.7
    elsif ['base-enclosure-other-multifamily-buffer-space.xml'].include? hpxml_file
      hpxml.frame_floors[0].exterior_adjacent_to = HPXML::LocationOtherMultifamilyBufferSpace
      hpxml.frame_floors[0].id = 'FloorBelowOtherMultifamilyBufferSpace'
      hpxml.frame_floors[0].insulation_assembly_r_value = 18.7
    end
    hpxml.frame_floors << hpxml.frame_floors[0].dup
    hpxml.frame_floors[1].id = hpxml.frame_floors[0].id.gsub('Below', 'Above')
    hpxml.frame_floors[1].other_space_above_or_below = HPXML::FrameFloorOtherSpaceBelow
  elsif ['base-enclosure-attached-multifamily.xml'].include? hpxml_file
    hpxml.frame_floors.add(id: 'FloorAboveNonFreezingSpace',
                           exterior_adjacent_to: HPXML::LocationOtherNonFreezingSpace,
                           interior_adjacent_to: HPXML::LocationLivingSpace,
                           area: 1000,
                           insulation_assembly_r_value: 18.7,
                           other_space_above_or_below: HPXML::FrameFloorOtherSpaceBelow)
    hpxml.frame_floors.add(id: 'FloorAboveMultifamilyBuffer',
                           exterior_adjacent_to: HPXML::LocationOtherMultifamilyBufferSpace,
                           interior_adjacent_to: HPXML::LocationLivingSpace,
                           area: 200,
                           insulation_assembly_r_value: 18.7,
                           other_space_above_or_below: HPXML::FrameFloorOtherSpaceBelow)
    hpxml.frame_floors.add(id: 'FloorAboveOtherHeatedSpace',
                           exterior_adjacent_to: HPXML::LocationOtherHeatedSpace,
                           interior_adjacent_to: HPXML::LocationLivingSpace,
                           area: 150,
                           insulation_assembly_r_value: 2.1,
                           other_space_above_or_below: HPXML::FrameFloorOtherSpaceBelow)
  elsif ['base-enclosure-split-surfaces.xml'].include? hpxml_file
    for n in 1..hpxml.frame_floors.size
      hpxml.frame_floors[n - 1].area /= 9.0
      for i in 2..9
        hpxml.frame_floors << hpxml.frame_floors[n - 1].dup
        hpxml.frame_floors[-1].id += i.to_s
      end
    end
    hpxml.frame_floors << hpxml.frame_floors[-1].dup
    hpxml.frame_floors[-1].id = 'TinyFloor'
    hpxml.frame_floors[-1].area = 0.05
  elsif ['invalid_files/base-enclosure-conditioned-basement-slab-insulation.xml'].include? hpxml_file
    hpxml.frame_floors.add(id: 'FloorAboveCondBasement',
                           exterior_adjacent_to: HPXML::LocationBasementConditioned,
                           interior_adjacent_to: HPXML::LocationLivingSpace,
                           area: 1350,
                           insulation_assembly_r_value: 3.9)
  elsif ['invalid_files/enclosure-living-missing-ceiling-roof.xml'].include? hpxml_file
    hpxml.frame_floors[0].delete
  elsif ['invalid_files/enclosure-basement-missing-ceiling.xml',
         'invalid_files/enclosure-garage-missing-roof-ceiling.xml'].include? hpxml_file
    hpxml.frame_floors[1].delete
  elsif ['invalid_files/multifamily-reference-surface.xml'].include? hpxml_file
    hpxml.frame_floors[0].exterior_adjacent_to = HPXML::LocationOtherHeatedSpace
    hpxml.frame_floors[0].other_space_above_or_below = HPXML::FrameFloorOtherSpaceAbove
  end
end

def set_hpxml_slabs(hpxml_file, hpxml)
  if ['ASHRAE_Standard_140/L302XC.xml'].include? hpxml_file
    hpxml.slabs.add(id: 'Slab',
                    interior_adjacent_to: HPXML::LocationLivingSpace,
                    area: 1539,
                    thickness: 4,
                    exposed_perimeter: 168,
                    perimeter_insulation_depth: 0,
                    under_slab_insulation_width: 0,
                    under_slab_insulation_spans_entire_slab: nil,
                    depth_below_grade: 0,
                    perimeter_insulation_r_value: 0,
                    under_slab_insulation_r_value: 0,
                    carpet_fraction: 1,
                    carpet_r_value: 2.08)
  elsif ['ASHRAE_Standard_140/L304XC.xml'].include? hpxml_file
    hpxml.slabs[0].perimeter_insulation_depth = 2.5
    hpxml.slabs[0].perimeter_insulation_r_value = 5.4
  elsif ['ASHRAE_Standard_140/L322XC.xml'].include? hpxml_file
    hpxml.slabs.add(id: 'Slab',
                    interior_adjacent_to: HPXML::LocationBasementConditioned,
                    area: 1539,
                    thickness: 4,
                    exposed_perimeter: 168,
                    perimeter_insulation_depth: 0,
                    under_slab_insulation_width: 0,
                    under_slab_insulation_spans_entire_slab: nil,
                    perimeter_insulation_r_value: 0,
                    under_slab_insulation_r_value: 0,
                    carpet_fraction: 0,
                    carpet_r_value: 0)
  elsif ['base.xml'].include? hpxml_file
    hpxml.slabs.add(id: 'Slab',
                    interior_adjacent_to: HPXML::LocationBasementConditioned,
                    area: 1350,
                    thickness: 4,
                    exposed_perimeter: 150,
                    perimeter_insulation_depth: 0,
                    under_slab_insulation_width: 0,
                    perimeter_insulation_r_value: 0,
                    under_slab_insulation_r_value: 0,
                    carpet_fraction: 0,
                    carpet_r_value: 0)
  elsif ['base-foundation-unconditioned-basement.xml'].include? hpxml_file
    hpxml.slabs[0].interior_adjacent_to = HPXML::LocationBasementUnconditioned
  elsif ['base-foundation-conditioned-basement-slab-insulation.xml'].include? hpxml_file
    hpxml.slabs[0].under_slab_insulation_width = 4
    hpxml.slabs[0].under_slab_insulation_r_value = 10
  elsif ['base-foundation-slab.xml'].include? hpxml_file
    hpxml.slabs[0].interior_adjacent_to = HPXML::LocationLivingSpace
    hpxml.slabs[0].under_slab_insulation_width = nil
    hpxml.slabs[0].under_slab_insulation_spans_entire_slab = true
    hpxml.slabs[0].depth_below_grade = 0
    hpxml.slabs[0].under_slab_insulation_r_value = 5
    hpxml.slabs[0].carpet_fraction = 1
    hpxml.slabs[0].carpet_r_value = 2.5
  elsif ['base-foundation-unvented-crawlspace.xml',
         'base-foundation-vented-crawlspace.xml'].include? hpxml_file
    if ['base-foundation-unvented-crawlspace.xml'].include? hpxml_file
      hpxml.slabs[0].interior_adjacent_to = HPXML::LocationCrawlspaceUnvented
    else
      hpxml.slabs[0].interior_adjacent_to = HPXML::LocationCrawlspaceVented
    end
    hpxml.slabs[0].thickness = 0
    hpxml.slabs[0].carpet_r_value = 2.5
  elsif ['base-foundation-multiple.xml'].include? hpxml_file
    hpxml.slabs[0].area = 675
    hpxml.slabs[0].exposed_perimeter = 75
    hpxml.slabs.add(id: 'SlabUnderCrawlspace',
                    interior_adjacent_to: HPXML::LocationCrawlspaceUnvented,
                    area: 675,
                    thickness: 0,
                    exposed_perimeter: 75,
                    perimeter_insulation_depth: 0,
                    under_slab_insulation_width: 0,
                    perimeter_insulation_r_value: 0,
                    under_slab_insulation_r_value: 0,
                    carpet_fraction: 0,
                    carpet_r_value: 0)
  elsif ['base-foundation-ambient.xml'].include? hpxml_file
    hpxml.slabs.clear
  elsif ['base-enclosure-2stories-garage.xml'].include? hpxml_file
    hpxml.slabs[0].area -= 400
    hpxml.slabs[0].exposed_perimeter -= 40
    hpxml.slabs.add(id: 'SlabUnderGarage',
                    interior_adjacent_to: HPXML::LocationGarage,
                    area: 400,
                    thickness: 4,
                    exposed_perimeter: 40,
                    perimeter_insulation_depth: 0,
                    under_slab_insulation_width: 0,
                    depth_below_grade: 0,
                    perimeter_insulation_r_value: 0,
                    under_slab_insulation_r_value: 0,
                    carpet_fraction: 0,
                    carpet_r_value: 0)
  elsif ['base-enclosure-garage.xml'].include? hpxml_file
    hpxml.slabs[0].exposed_perimeter -= 30
    hpxml.slabs.add(id: 'SlabUnderGarage',
                    interior_adjacent_to: HPXML::LocationGarage,
                    area: 600,
                    thickness: 4,
                    exposed_perimeter: 70,
                    perimeter_insulation_depth: 0,
                    under_slab_insulation_width: 0,
                    depth_below_grade: 0,
                    perimeter_insulation_r_value: 0,
                    under_slab_insulation_r_value: 0,
                    carpet_fraction: 0,
                    carpet_r_value: 0)
  elsif ['base-foundation-complex.xml'].include? hpxml_file
    hpxml.slabs.clear
    hpxml.slabs.add(id: 'Slab1',
                    interior_adjacent_to: HPXML::LocationBasementConditioned,
                    area: 675,
                    thickness: 4,
                    exposed_perimeter: 75,
                    perimeter_insulation_depth: 0,
                    under_slab_insulation_width: 0,
                    perimeter_insulation_r_value: 0,
                    under_slab_insulation_r_value: 0,
                    carpet_fraction: 0,
                    carpet_r_value: 0)
    hpxml.slabs.add(id: 'Slab2',
                    interior_adjacent_to: HPXML::LocationBasementConditioned,
                    area: 405,
                    thickness: 4,
                    exposed_perimeter: 45,
                    perimeter_insulation_depth: 1,
                    under_slab_insulation_width: 0,
                    perimeter_insulation_r_value: 5,
                    under_slab_insulation_r_value: 0,
                    carpet_fraction: 0,
                    carpet_r_value: 0)
    hpxml.slabs.add(id: 'Slab3',
                    interior_adjacent_to: HPXML::LocationBasementConditioned,
                    area: 270,
                    thickness: 4,
                    exposed_perimeter: 30,
                    perimeter_insulation_depth: 1,
                    under_slab_insulation_width: 0,
                    perimeter_insulation_r_value: 5,
                    under_slab_insulation_r_value: 0,
                    carpet_fraction: 0,
                    carpet_r_value: 0)
  elsif ['base-enclosure-split-surfaces.xml'].include? hpxml_file
    for n in 1..hpxml.slabs.size
      hpxml.slabs[n - 1].area /= 9.0
      hpxml.slabs[n - 1].exposed_perimeter /= 9.0
      for i in 2..9
        hpxml.slabs << hpxml.slabs[n - 1].dup
        hpxml.slabs[-1].id += i.to_s
      end
    end
    hpxml.slabs << hpxml.slabs[-1].dup
    hpxml.slabs[-1].id = 'TinySlab'
    hpxml.slabs[-1].area = 0.05
  elsif ['invalid_files/mismatched-slab-and-foundation-wall.xml'].include? hpxml_file
    hpxml.slabs[0].interior_adjacent_to = HPXML::LocationBasementUnconditioned
    hpxml.slabs[0].depth_below_grade = 7.0
  elsif ['invalid_files/slab-zero-exposed-perimeter.xml'].include? hpxml_file
    hpxml.slabs[0].exposed_perimeter = 0
  elsif ['invalid_files/enclosure-living-missing-floor-slab.xml',
         'invalid_files/enclosure-basement-missing-slab.xml'].include? hpxml_file
    hpxml.slabs[0].delete
  elsif ['invalid_files/enclosure-garage-missing-slab.xml'].include? hpxml_file
    hpxml.slabs[1].delete
  end
end

def set_hpxml_windows(hpxml_file, hpxml)
  if ['ASHRAE_Standard_140/L100AC.xml',
      'ASHRAE_Standard_140/L100AL.xml'].include? hpxml_file
    windows = { 'WindowNorth' => [0, 90, 'WallNorth'],
                'WindowEast' => [90, 45, 'WallEast'],
                'WindowSouth' => [180, 90, 'WallSouth'],
                'WindowWest' => [270, 45, 'WallWest'] }
    windows.each do |window_name, window_values|
      azimuth, area, wall = window_values
      hpxml.windows.add(id: window_name,
                        area: area,
                        azimuth: azimuth,
                        ufactor: 1.039,
                        shgc: 0.67,
                        fraction_operable: 0.0,
                        wall_idref: wall,
                        interior_shading_factor_summer: 1,
                        interior_shading_factor_winter: 1)
    end
  elsif ['ASHRAE_Standard_140/L130AC.xml',
         'ASHRAE_Standard_140/L130AL.xml'].include? hpxml_file
    for i in 0..hpxml.windows.size - 1
      hpxml.windows[i].ufactor = 0.3
      hpxml.windows[i].shgc = 0.335
    end
  elsif ['ASHRAE_Standard_140/L140AC.xml',
         'ASHRAE_Standard_140/L140AL.xml'].include? hpxml_file
    hpxml.windows.clear
  elsif ['ASHRAE_Standard_140/L150AC.xml',
         'ASHRAE_Standard_140/L150AL.xml'].include? hpxml_file
    hpxml.windows.clear
    hpxml.windows.add(id: 'WindowSouth',
                      area: 270,
                      azimuth: 180,
                      ufactor: 1.039,
                      shgc: 0.67,
                      fraction_operable: 0.0,
                      wall_idref: 'WallSouth',
                      interior_shading_factor_summer: 1,
                      interior_shading_factor_winter: 1)
  elsif ['ASHRAE_Standard_140/L155AC.xml',
         'ASHRAE_Standard_140/L155AL.xml'].include? hpxml_file
    hpxml.windows[0].overhangs_depth = 2.5
    hpxml.windows[0].overhangs_distance_to_top_of_window = 1
    hpxml.windows[0].overhangs_distance_to_bottom_of_window = 6
  elsif ['ASHRAE_Standard_140/L160AC.xml',
         'ASHRAE_Standard_140/L160AL.xml'].include? hpxml_file
    hpxml.windows.clear
    windows = { 'WindowEast' => [90, 135, 'WallEast'],
                'WindowWest' => [270, 135, 'WallWest'] }
    windows.each do |window_name, window_values|
      azimuth, area, wall = window_values
      hpxml.windows.add(id: window_name,
                        area: area,
                        azimuth: azimuth,
                        ufactor: 1.039,
                        shgc: 0.67,
                        fraction_operable: 0.0,
                        wall_idref: wall,
                        interior_shading_factor_summer: 1,
                        interior_shading_factor_winter: 1)
    end
  elsif ['base.xml'].include? hpxml_file
    hpxml.windows.add(id: 'WindowNorth',
                      area: 108,
                      azimuth: 0,
                      ufactor: 0.33,
                      shgc: 0.45,
                      fraction_operable: 0.67,
                      interior_shading_factor_summer: 0.7,
                      interior_shading_factor_winter: 0.85,
                      wall_idref: 'Wall')
    hpxml.windows.add(id: 'WindowSouth',
                      area: 108,
                      azimuth: 180,
                      ufactor: 0.33,
                      shgc: 0.45,
                      fraction_operable: 0.67,
                      interior_shading_factor_summer: 0.7,
                      interior_shading_factor_winter: 0.85,
                      wall_idref: 'Wall')
    hpxml.windows.add(id: 'WindowEast',
                      area: 72,
                      azimuth: 90,
                      ufactor: 0.33,
                      shgc: 0.45,
                      fraction_operable: 0.67,
                      interior_shading_factor_summer: 0.7,
                      interior_shading_factor_winter: 0.85,
                      wall_idref: 'Wall')
    hpxml.windows.add(id: 'WindowWest',
                      area: 72,
                      azimuth: 270,
                      ufactor: 0.33,
                      shgc: 0.45,
                      fraction_operable: 0.67,
                      interior_shading_factor_summer: 0.7,
                      interior_shading_factor_winter: 0.85,
                      wall_idref: 'Wall')
  elsif ['base-enclosure-overhangs.xml'].include? hpxml_file
    hpxml.windows[0].overhangs_depth = 2.5
    hpxml.windows[0].overhangs_distance_to_top_of_window = 0
    hpxml.windows[0].overhangs_distance_to_bottom_of_window = 4
    hpxml.windows[2].overhangs_depth = 1.5
    hpxml.windows[2].overhangs_distance_to_top_of_window = 2
    hpxml.windows[2].overhangs_distance_to_bottom_of_window = 6
    hpxml.windows[3].overhangs_depth = 1.5
    hpxml.windows[3].overhangs_distance_to_top_of_window = 2
    hpxml.windows[3].overhangs_distance_to_bottom_of_window = 7
  elsif ['base-enclosure-windows-interior-shading.xml'].include? hpxml_file
    hpxml.windows[1].interior_shading_factor_summer = 0.01
    hpxml.windows[1].interior_shading_factor_winter = 0.99
    hpxml.windows[2].interior_shading_factor_summer = 0.0
    hpxml.windows[2].interior_shading_factor_winter = 0.5
    hpxml.windows[3].interior_shading_factor_summer = 1.0
    hpxml.windows[3].interior_shading_factor_winter = 1.0
  elsif ['invalid_files/invalid-window-interior-shading.xml'].include? hpxml_file
    hpxml.windows[0].interior_shading_factor_summer = 0.85
    hpxml.windows[0].interior_shading_factor_winter = 0.7
  elsif ['base-enclosure-windows-none.xml'].include? hpxml_file
    hpxml.windows.clear
  elsif ['invalid_files/net-area-negative-wall.xml'].include? hpxml_file
    hpxml.windows[0].area = 1000
  elsif ['base-atticroof-conditioned.xml'].include? hpxml_file
    hpxml.windows[0].area = 108
    hpxml.windows[1].area = 108
    hpxml.windows[2].area = 108
    hpxml.windows[3].area = 108
    hpxml.windows.add(id: 'AtticGableWindowEast',
                      area: 12,
                      azimuth: 90,
                      ufactor: 0.33,
                      shgc: 0.45,
                      fraction_operable: 0.0,
                      wall_idref: 'WallAtticGableCond')
    hpxml.windows.add(id: 'AtticGableWindowWest',
                      area: 62,
                      azimuth: 270,
                      ufactor: 0.3,
                      shgc: 0.45,
                      fraction_operable: 0.0,
                      wall_idref: 'WallAtticGableCond')
  elsif ['base-atticroof-cathedral.xml'].include? hpxml_file
    hpxml.windows[0].area = 108
    hpxml.windows[1].area = 108
    hpxml.windows[2].area = 108
    hpxml.windows[3].area = 108
    hpxml.windows.add(id: 'AtticGableWindowEast',
                      area: 12,
                      azimuth: 90,
                      ufactor: 0.33,
                      shgc: 0.45,
                      fraction_operable: 0.0,
                      wall_idref: 'WallAtticGable')
    hpxml.windows.add(id: 'AtticGableWindowWest',
                      area: 12,
                      azimuth: 270,
                      ufactor: 0.33,
                      shgc: 0.45,
                      fraction_operable: 0.0,
                      wall_idref: 'WallAtticGable')
  elsif ['base-enclosure-garage.xml'].include? hpxml_file
    hpxml.windows[1].area = 12
  elsif ['base-enclosure-2stories.xml'].include? hpxml_file
    hpxml.windows[0].area = 216
    hpxml.windows[1].area = 216
    hpxml.windows[2].area = 144
    hpxml.windows[3].area = 144
  elsif ['base-enclosure-2stories-garage'].include? hpxml_file
    hpxml.windows[0].area = 168
    hpxml.windows[1].area = 216
    hpxml.windows[2].area = 144
    hpxml.windows[3].area = 96
  elsif ['base-foundation-unconditioned-basement-above-grade.xml'].include? hpxml_file
    hpxml.windows.add(id: 'FoundationWindowNorth',
                      area: 20,
                      azimuth: 0,
                      ufactor: 0.33,
                      shgc: 0.45,
                      fraction_operable: 0.0,
                      wall_idref: 'FoundationWall')
    hpxml.windows.add(id: 'FoundationWindowSouth',
                      area: 20,
                      azimuth: 180,
                      ufactor: 0.33,
                      shgc: 0.45,
                      fraction_operable: 0.0,
                      wall_idref: 'FoundationWall')
    hpxml.windows.add(id: 'FoundationWindowEast',
                      area: 10,
                      azimuth: 90,
                      ufactor: 0.33,
                      shgc: 0.45,
                      fraction_operable: 0.0,
                      wall_idref: 'FoundationWall')
    hpxml.windows.add(id: 'FoundationWindowWest',
                      area: 10,
                      azimuth: 270,
                      ufactor: 0.33,
                      shgc: 0.45,
                      fraction_operable: 0.0,
                      wall_idref: 'FoundationWall')
  elsif ['base-enclosure-other-housing-unit.xml',
         'base-enclosure-other-heated-space.xml',
         'base-enclosure-other-non-freezing-space.xml',
         'base-enclosure-other-multifamily-buffer-space.xml'].include? hpxml_file
    hpxml.windows.each do |window|
      window.area *= 0.35
    end
  elsif ['invalid_files/unattached-window.xml'].include? hpxml_file
    hpxml.windows[0].wall_idref = 'foobar'
  elsif ['base-enclosure-split-surfaces.xml'].include? hpxml_file
    area_adjustments = []
    for n in 1..hpxml.windows.size
      hpxml.windows[n - 1].area /= 9.0
      hpxml.windows[n - 1].fraction_operable = 0.0
      for i in 2..9
        hpxml.windows << hpxml.windows[n - 1].dup
        hpxml.windows[-1].id += i.to_s
        hpxml.windows[-1].wall_idref += i.to_s
        if i >= 4
          hpxml.windows[-1].fraction_operable = 1.0
        end
      end
    end
    hpxml.windows << hpxml.windows[-1].dup
    hpxml.windows[-1].id = 'TinyWindow'
    hpxml.windows[-1].area = 0.05
  elsif ['base-foundation-walkout-basement.xml'].include? hpxml_file
    hpxml.windows.add(id: 'FoundationWindow',
                      area: 20,
                      azimuth: 0,
                      ufactor: 0.33,
                      shgc: 0.45,
                      fraction_operable: 0.0,
                      wall_idref: 'FoundationWall3')
  elsif ['invalid_files/invalid-window-height.xml'].include? hpxml_file
    hpxml.windows[2].overhangs_distance_to_bottom_of_window = hpxml.windows[2].overhangs_distance_to_top_of_window
  elsif ['base-enclosure-walltypes.xml'].include? hpxml_file
    hpxml.windows.clear
    hpxml.windows.add(id: 'WindowNorth',
                      area: 108 / 8,
                      azimuth: 0,
                      ufactor: 0.33,
                      shgc: 0.45,
                      fraction_operable: 0.67,
                      wall_idref: 'Wall1')
    hpxml.windows.add(id: 'WindowSouth',
                      area: 108 / 8,
                      azimuth: 180,
                      ufactor: 0.33,
                      shgc: 0.45,
                      fraction_operable: 0.67,
                      wall_idref: 'Wall2')
    hpxml.windows.add(id: 'WindowEast',
                      area: 72 / 8,
                      azimuth: 90,
                      ufactor: 0.33,
                      shgc: 0.45,
                      fraction_operable: 0.67,
                      wall_idref: 'Wall3')
    hpxml.windows.add(id: 'WindowWest',
                      area: 72 / 8,
                      azimuth: 270,
                      ufactor: 0.33,
                      shgc: 0.45,
                      fraction_operable: 0.67,
                      wall_idref: 'Wall4')
  elsif ['base-misc-defaults.xml'].include? hpxml_file
    hpxml.windows.each do |window|
      window.interior_shading_factor_summer = nil
      window.interior_shading_factor_winter = nil
      window.fraction_operable = nil
    end
  elsif ['base-enclosure-attached-multifamily.xml'].include? hpxml_file
    hpxml.windows.add(id: 'InteriorWindow',
                      area: 50,
                      azimuth: 270,
                      ufactor: 0.33,
                      shgc: 0.45,
                      fraction_operable: 0.67,
                      wall_idref: 'WallOtherMultifamilyBufferSpace')
  end
end

def set_hpxml_skylights(hpxml_file, hpxml)
  if ['base-enclosure-skylights.xml'].include? hpxml_file
    hpxml.skylights.add(id: 'SkylightNorth',
                        area: 45,
                        azimuth: 0,
                        ufactor: 0.33,
                        shgc: 0.45,
                        roof_idref: 'Roof')
    hpxml.skylights.add(id: 'SkylightSouth',
                        area: 45,
                        azimuth: 180,
                        ufactor: 0.35,
                        shgc: 0.47,
                        roof_idref: 'Roof')
  elsif ['invalid_files/net-area-negative-roof.xml'].include? hpxml_file
    hpxml.skylights[0].area = 4000
  elsif ['invalid_files/unattached-skylight.xml'].include? hpxml_file
    hpxml.skylights[0].roof_idref = 'foobar'
  elsif ['base-enclosure-split-surfaces.xml'].include? hpxml_file
    for n in 1..hpxml.skylights.size
      hpxml.skylights[n - 1].area /= 9.0
      for i in 2..9
        hpxml.skylights << hpxml.skylights[n - 1].dup
        hpxml.skylights[-1].id += i.to_s
        hpxml.skylights[-1].roof_idref += i.to_s if i % 2 == 0
      end
    end
    hpxml.skylights << hpxml.skylights[-1].dup
    hpxml.skylights[-1].id = 'TinySkylight'
    hpxml.skylights[-1].area = 0.05
  end
end

def set_hpxml_doors(hpxml_file, hpxml)
  if ['ASHRAE_Standard_140/L100AC.xml',
      'ASHRAE_Standard_140/L100AL.xml'].include? hpxml_file
    doors = { 'DoorSouth' => [180, 20, 'WallSouth'],
              'DoorNorth' => [0, 20, 'WallNorth'] }
    doors.each do |door_name, door_values|
      azimuth, area, wall = door_values
      hpxml.doors.add(id: door_name,
                      wall_idref: wall,
                      area: area,
                      azimuth: azimuth,
                      r_value: 3.04)
    end
  elsif ['base.xml'].include? hpxml_file
    hpxml.doors.add(id: 'DoorNorth',
                    wall_idref: 'Wall',
                    area: 40,
                    azimuth: 0,
                    r_value: 4.4)
    hpxml.doors.add(id: 'DoorSouth',
                    wall_idref: 'Wall',
                    area: 40,
                    azimuth: 180,
                    r_value: 4.4)
  elsif ['base-enclosure-garage.xml',
         'base-enclosure-2stories-garage.xml'].include? hpxml_file
    hpxml.doors.add(id: 'GarageDoorSouth',
                    wall_idref: 'WallGarageExterior',
                    area: 70,
                    azimuth: 180,
                    r_value: 4.4)
  elsif ['base-enclosure-attached-multifamily.xml'].include? hpxml_file
    hpxml.doors.add(id: 'DoorOnWallOtherHeatedSpace',
                    wall_idref: 'WallOtherHeatedSpace',
                    area: 40,
                    azimuth: 0,
                    r_value: 4.4)
    hpxml.doors.add(id: 'DoorOnFoundationWallOtherNonFreezingSpace',
                    wall_idref: 'FoundationWallOtherNonFreezingSpace',
                    area: 40,
                    azimuth: 0,
                    r_value: 4.4)
    hpxml.doors.add(id: 'DoorOnWallOtherHousingUnit',
                    wall_idref: 'WallOtherHousingUnit',
                    area: 40,
                    azimuth: 0,
                    r_value: 4.4)
    hpxml.doors.add(id: 'DoorOnWallAtticLivingWall',
                    wall_idref: 'WallAtticLivingWall',
                    area: 10,
                    azimuth: 0,
                    r_value: 4.4)
  elsif ['base-enclosure-other-housing-unit.xml',
         'base-enclosure-other-heated-space.xml',
         'base-enclosure-other-non-freezing-space.xml',
         'base-enclosure-other-multifamily-buffer-space.xml'].include? hpxml_file
    hpxml.doors.add(id: 'DoorOnWallOtherHousingUnit',
                    wall_idref: 'WallOtherHousingUnit',
                    area: 40,
                    azimuth: 0,
                    r_value: 4.4)
    if ['base-enclosure-other-heated-space.xml'].include? hpxml_file
      hpxml.doors[-1].id = 'DoorOnWallOtherHeatedSpace'
      hpxml.doors[-1].wall_idref = 'WallOtherHeatedSpace'
    elsif ['base-enclosure-other-non-freezing-space.xml'].include? hpxml_file
      hpxml.doors[-1].id = 'DoorOnWallOtherNonFreezingSpace'
      hpxml.doors[-1].wall_idref = 'WallOtherNonFreezingSpace'
    elsif ['base-enclosure-other-multifamily-buffer-space.xml'].include? hpxml_file
      hpxml.doors[-1].id = 'DoorOnWallOtherMultifamilyBufferSpace'
      hpxml.doors[-1].wall_idref = 'WallOtherMultifamilyBufferSpace'
    end
  elsif ['invalid_files/unattached-door.xml'].include? hpxml_file
    hpxml.doors[0].wall_idref = 'foobar'
  elsif ['base-enclosure-split-surfaces.xml'].include? hpxml_file
    area_adjustments = []
    for n in 1..hpxml.doors.size
      hpxml.doors[n - 1].area /= 9.0
      for i in 2..9
        hpxml.doors << hpxml.doors[n - 1].dup
        hpxml.doors[-1].id += i.to_s
        hpxml.doors[-1].wall_idref += i.to_s
      end
    end
    hpxml.doors << hpxml.doors[-1].dup
    hpxml.doors[-1].id = 'TinyDoor'
    hpxml.doors[-1].area = 0.05
  elsif ['base-enclosure-walltypes.xml'].include? hpxml_file
    hpxml.doors.clear
    hpxml.doors.add(id: 'DoorNorth',
                    wall_idref: 'Wall9',
                    area: 40,
                    azimuth: 0,
                    r_value: 4.4)
    hpxml.doors.add(id: 'DoorSouth',
                    wall_idref: 'Wall10',
                    area: 40,
                    azimuth: 180,
                    r_value: 4.4)
  end
end

def set_hpxml_heating_systems(hpxml_file, hpxml)
  if ['base.xml'].include? hpxml_file
    hpxml.heating_systems.add(id: 'HeatingSystem',
                              distribution_system_idref: 'HVACDistribution',
                              heating_system_type: HPXML::HVACTypeFurnace,
                              heating_system_fuel: HPXML::FuelTypeNaturalGas,
                              heating_capacity: 64000,
                              heating_efficiency_afue: 0.92,
                              fraction_heat_load_served: 1,
                              is_ventilation_preconditioning: false)
  elsif ['base-hvac-air-to-air-heat-pump-1-speed.xml',
         'base-hvac-air-to-air-heat-pump-2-speed.xml',
         'base-hvac-air-to-air-heat-pump-var-speed.xml',
         'base-hvac-central-ac-only-1-speed.xml',
         'base-hvac-central-ac-only-2-speed.xml',
         'base-hvac-central-ac-only-var-speed.xml',
         'base-hvac-evap-cooler-only.xml',
         'base-hvac-evap-cooler-only-ducted.xml',
         'base-hvac-ground-to-air-heat-pump.xml',
         'base-hvac-mini-split-heat-pump-ducted.xml',
         'base-hvac-mini-split-air-conditioner-only-ducted.xml',
         'base-hvac-ideal-air.xml',
         'base-hvac-none.xml',
         'base-hvac-room-ac-only.xml',
         'invalid_files/orphaned-hvac-distribution.xml'].include? hpxml_file
    hpxml.heating_systems.clear
  elsif ['base-hvac-boiler-elec-only.xml'].include? hpxml_file
    hpxml.heating_systems[0].heating_system_type = HPXML::HVACTypeBoiler
    hpxml.heating_systems[0].heating_system_fuel = HPXML::FuelTypeElectricity
    hpxml.heating_systems[0].heating_efficiency_afue = 1
  elsif ['base-hvac-boiler-gas-central-ac-1-speed.xml',
         'base-hvac-boiler-gas-only.xml'].include? hpxml_file
    hpxml.heating_systems[0].heating_system_type = HPXML::HVACTypeBoiler
    hpxml.heating_systems[0].electric_auxiliary_energy = 200
  elsif ['base-hvac-boiler-oil-only.xml'].include? hpxml_file
    hpxml.heating_systems[0].heating_system_type = HPXML::HVACTypeBoiler
    hpxml.heating_systems[0].heating_system_fuel = HPXML::FuelTypeOil
  elsif ['base-hvac-boiler-propane-only.xml'].include? hpxml_file
    hpxml.heating_systems[0].heating_system_type = HPXML::HVACTypeBoiler
    hpxml.heating_systems[0].heating_system_fuel = HPXML::FuelTypePropane
  elsif ['base-hvac-boiler-coal-only.xml'].include? hpxml_file
    hpxml.heating_systems[0].heating_system_type = HPXML::HVACTypeBoiler
    hpxml.heating_systems[0].heating_system_fuel = HPXML::FuelTypeCoal
  elsif ['base-hvac-boiler-wood-only.xml'].include? hpxml_file
    hpxml.heating_systems[0].heating_system_type = HPXML::HVACTypeBoiler
    hpxml.heating_systems[0].heating_system_fuel = HPXML::FuelTypeWoodCord
  elsif ['base-hvac-elec-resistance-only.xml'].include? hpxml_file
    hpxml.heating_systems[0].distribution_system_idref = nil
    hpxml.heating_systems[0].heating_system_type = HPXML::HVACTypeElectricResistance
    hpxml.heating_systems[0].heating_system_fuel = HPXML::FuelTypeElectricity
    hpxml.heating_systems[0].heating_efficiency_afue = nil
    hpxml.heating_systems[0].heating_efficiency_percent = 1
  elsif ['base-hvac-furnace-elec-only.xml'].include? hpxml_file
    hpxml.heating_systems[0].heating_system_fuel = HPXML::FuelTypeElectricity
    hpxml.heating_systems[0].heating_efficiency_afue = 1
  elsif ['base-hvac-furnace-gas-only.xml'].include? hpxml_file
    hpxml.heating_systems[0].electric_auxiliary_energy = 700
  elsif ['base-hvac-furnace-oil-only.xml'].include? hpxml_file
    hpxml.heating_systems[0].heating_system_fuel = HPXML::FuelTypeOil
  elsif ['base-hvac-furnace-propane-only.xml'].include? hpxml_file
    hpxml.heating_systems[0].heating_system_fuel = HPXML::FuelTypePropane
  elsif ['base-hvac-furnace-wood-only.xml'].include? hpxml_file
    hpxml.heating_systems[0].heating_system_fuel = HPXML::FuelTypeWoodCord
  elsif ['base-hvac-multiple.xml'].include? hpxml_file
    hpxml.heating_systems.clear
    hpxml.heating_systems.add(id: 'HeatingSystem',
                              distribution_system_idref: 'HVACDistribution',
                              heating_system_type: HPXML::HVACTypeFurnace,
                              heating_system_fuel: HPXML::FuelTypeElectricity,
                              heating_capacity: 6400,
                              heating_efficiency_afue: 1,
                              fraction_heat_load_served: 0.1,
                              is_ventilation_preconditioning: false)
    hpxml.heating_systems.add(id: 'HeatingSystem2',
                              distribution_system_idref: 'HVACDistribution2',
                              heating_system_type: HPXML::HVACTypeFurnace,
                              heating_system_fuel: HPXML::FuelTypeNaturalGas,
                              heating_capacity: 6400,
                              heating_efficiency_afue: 0.92,
                              fraction_heat_load_served: 0.1,
                              electric_auxiliary_energy: 700,
                              is_ventilation_preconditioning: false)
    hpxml.heating_systems.add(id: 'HeatingSystem3',
                              distribution_system_idref: 'HVACDistribution3',
                              heating_system_type: HPXML::HVACTypeBoiler,
                              heating_system_fuel: HPXML::FuelTypeElectricity,
                              heating_capacity: 6400,
                              heating_efficiency_afue: 1,
                              fraction_heat_load_served: 0.1,
                              is_ventilation_preconditioning: false)
    hpxml.heating_systems.add(id: 'HeatingSystem4',
                              distribution_system_idref: 'HVACDistribution4',
                              heating_system_type: HPXML::HVACTypeBoiler,
                              heating_system_fuel: HPXML::FuelTypeNaturalGas,
                              heating_capacity: 6400,
                              heating_efficiency_afue: 0.92,
                              fraction_heat_load_served: 0.1,
                              electric_auxiliary_energy: 200,
                              is_ventilation_preconditioning: false)
    hpxml.heating_systems.add(id: 'HeatingSystem5',
                              heating_system_type: HPXML::HVACTypeElectricResistance,
                              heating_system_fuel: HPXML::FuelTypeElectricity,
                              heating_capacity: 6400,
                              heating_efficiency_percent: 1,
                              fraction_heat_load_served: 0.1,
                              is_ventilation_preconditioning: false)
    hpxml.heating_systems.add(id: 'HeatingSystem6',
                              heating_system_type: HPXML::HVACTypeStove,
                              heating_system_fuel: HPXML::FuelTypeOil,
                              heating_capacity: 6400,
                              heating_efficiency_percent: 0.8,
                              fraction_heat_load_served: 0.1,
                              electric_auxiliary_energy: 200,
                              is_ventilation_preconditioning: false)
    hpxml.heating_systems.add(id: 'HeatingSystem7',
                              heating_system_type: HPXML::HVACTypeWallFurnace,
                              heating_system_fuel: HPXML::FuelTypePropane,
                              heating_capacity: 6400,
                              heating_efficiency_afue: 0.8,
                              fraction_heat_load_served: 0.1,
                              electric_auxiliary_energy: 200,
                              is_ventilation_preconditioning: false)
  elsif ['base-hvac-multiple2.xml'].include? hpxml_file
    hpxml.heating_systems.clear
    hpxml.heating_systems.add(id: 'HeatingSystem',
                              distribution_system_idref: 'HVACDistribution',
                              heating_system_type: HPXML::HVACTypeFurnace,
                              heating_system_fuel: HPXML::FuelTypeElectricity,
                              heating_capacity: 6400,
                              heating_efficiency_afue: 1,
                              fraction_heat_load_served: 0.2,
                              is_ventilation_preconditioning: false)
    hpxml.heating_systems.add(id: 'HeatingSystem2',
                              distribution_system_idref: 'HVACDistribution2',
                              heating_system_type: HPXML::HVACTypeFurnace,
                              heating_system_fuel: HPXML::FuelTypeElectricity,
                              heating_capacity: 6400,
                              heating_efficiency_afue: 0.92,
                              fraction_heat_load_served: 0.2,
                              electric_auxiliary_energy: 700,
                              is_ventilation_preconditioning: false)
    hpxml.heating_systems.add(id: 'HeatingSystem3',
                              distribution_system_idref: 'HVACDistribution3',
                              heating_system_type: HPXML::HVACTypeBoiler,
                              heating_system_fuel: HPXML::FuelTypeElectricity,
                              heating_capacity: 6400,
                              heating_efficiency_afue: 1,
                              fraction_heat_load_served: 0.2,
                              is_ventilation_preconditioning: false)
    hpxml.heating_systems.add(id: 'HeatingSystem4',
                              heating_system_type: HPXML::HVACTypeElectricResistance,
                              heating_system_fuel: HPXML::FuelTypeElectricity,
                              heating_capacity: 3200,
                              heating_efficiency_percent: 1,
                              fraction_heat_load_served: 0.1,
                              is_ventilation_preconditioning: false)
  elsif ['base-mechvent-multiple.xml'].include? hpxml_file
    hpxml.heating_systems[0].heating_capacity /= 2.0
    hpxml.heating_systems[0].fraction_heat_load_served /= 2.0
    hpxml.heating_systems << hpxml.heating_systems[0].dup
    hpxml.heating_systems[1].id = 'HeatingSystem2'
    hpxml.heating_systems[1].distribution_system_idref = 'HVACDistribution2'
  elsif ['invalid_files/hvac-frac-load-served.xml'].include? hpxml_file
    hpxml.heating_systems[0].fraction_heat_load_served += 0.1
  elsif ['base-hvac-fireplace-wood-only.xml'].include? hpxml_file
    hpxml.heating_systems[0].distribution_system_idref = nil
    hpxml.heating_systems[0].heating_system_type = HPXML::HVACTypeFireplace
    hpxml.heating_systems[0].heating_system_fuel = HPXML::FuelTypeWoodCord
    hpxml.heating_systems[0].heating_efficiency_afue = nil
    hpxml.heating_systems[0].heating_efficiency_percent = 0.8
  elsif ['base-hvac-floor-furnace-propane-only.xml'].include? hpxml_file
    hpxml.heating_systems[0].distribution_system_idref = nil
    hpxml.heating_systems[0].heating_system_type = HPXML::HVACTypeFloorFurnace
    hpxml.heating_systems[0].heating_system_fuel = HPXML::FuelTypePropane
    hpxml.heating_systems[0].heating_efficiency_afue = 0.8
    hpxml.heating_systems[0].electric_auxiliary_energy = 200
  elsif ['base-hvac-portable-heater-electric-only.xml'].include? hpxml_file
    hpxml.heating_systems[0].distribution_system_idref = nil
    hpxml.heating_systems[0].heating_system_type = HPXML::HVACTypePortableHeater
    hpxml.heating_systems[0].heating_system_fuel = HPXML::FuelTypeElectricity
    hpxml.heating_systems[0].heating_efficiency_afue = nil
    hpxml.heating_systems[0].heating_efficiency_percent = 1.0
  elsif ['base-hvac-fixed-heater-electric-only.xml'].include? hpxml_file
    hpxml.heating_systems[0].distribution_system_idref = nil
    hpxml.heating_systems[0].heating_system_type = HPXML::HVACTypeFixedHeater
    hpxml.heating_systems[0].heating_system_fuel = HPXML::FuelTypeElectricity
    hpxml.heating_systems[0].heating_efficiency_afue = nil
    hpxml.heating_systems[0].heating_efficiency_percent = 1.0
  elsif ['base-hvac-stove-oil-only.xml',
         'base-hvac-stove-wood-pellets-only.xml'].include? hpxml_file
    hpxml.heating_systems[0].distribution_system_idref = nil
    hpxml.heating_systems[0].heating_system_type = HPXML::HVACTypeStove
    hpxml.heating_systems[0].heating_efficiency_afue = nil
    hpxml.heating_systems[0].heating_efficiency_percent = 0.8
    hpxml.heating_systems[0].electric_auxiliary_energy = 200
    if hpxml_file == 'base-hvac-stove-oil-only.xml'
      hpxml.heating_systems[0].heating_system_fuel = HPXML::FuelTypeOil
    elsif hpxml_file == 'base-hvac-stove-wood-pellets-only.xml'
      hpxml.heating_systems[0].heating_system_fuel = HPXML::FuelTypeWoodPellets
    end
  elsif ['base-hvac-wall-furnace-elec-only.xml'].include? hpxml_file
    hpxml.heating_systems[0].distribution_system_idref = nil
    hpxml.heating_systems[0].heating_system_type = HPXML::HVACTypeWallFurnace
    hpxml.heating_systems[0].heating_system_fuel = HPXML::FuelTypeElectricity
    hpxml.heating_systems[0].heating_efficiency_afue = 1.0
    hpxml.heating_systems[0].electric_auxiliary_energy = 200
  elsif ['base-hvac-furnace-x3-dse.xml'].include? hpxml_file
    hpxml.heating_systems << hpxml.heating_systems[0].dup
    hpxml.heating_systems << hpxml.heating_systems[1].dup
    hpxml.heating_systems[1].id = 'HeatingSystem2'
    hpxml.heating_systems[1].distribution_system_idref = 'HVACDistribution2'
    hpxml.heating_systems[2].id = 'HeatingSystem3'
    hpxml.heating_systems[2].distribution_system_idref = 'HVACDistribution3'
    for i in 0..2
      hpxml.heating_systems[i].heating_capacity /= 3.0
      # Test a file where sum is slightly greater than 1
      if i < 2
        hpxml.heating_systems[i].fraction_heat_load_served = 0.33
      else
        hpxml.heating_systems[i].fraction_heat_load_served = 0.35
      end
    end
  elsif ['base-hvac-furnace-elec-central-ac-1-speed.xml'].include? hpxml_file
    hpxml.heating_systems[0].heating_system_fuel = HPXML::FuelTypeElectricity
    hpxml.heating_systems[0].heating_efficiency_afue = 1
  elsif ['invalid_files/unattached-hvac-distribution.xml'].include? hpxml_file
    hpxml.heating_systems[0].distribution_system_idref = 'foobar'
  elsif ['invalid_files/hvac-invalid-distribution-system-type.xml'].include? hpxml_file
    hpxml.heating_systems[0].distribution_system_idref = 'HVACDistribution2'
  elsif ['invalid_files/hvac-dse-multiple-attached-heating.xml'].include? hpxml_file
    hpxml.heating_systems[0].fraction_heat_load_served = 0.5
    hpxml.heating_systems << hpxml.heating_systems[0].dup
    hpxml.heating_systems[1].id += '2'
  elsif ['invalid_files/coal-for-non-boiler-heating.xml'].include? hpxml_file
    hpxml.heating_systems[0].heating_system_fuel = HPXML::FuelTypeCoal
  elsif ['base-hvac-undersized.xml'].include? hpxml_file
    hpxml.heating_systems[0].heating_capacity /= 10.0
  elsif ['base-hvac-flowrate.xml'].include? hpxml_file
    hpxml.heating_systems[0].heating_cfm = hpxml.heating_systems[0].heating_capacity * 360.0 / 12000.0
  elsif hpxml_file.include?('hvac_autosizing') && (not hpxml.heating_systems.nil?) && (hpxml.heating_systems.size > 0)
    hpxml.heating_systems[0].heating_capacity = nil
  end
end

def set_hpxml_cooling_systems(hpxml_file, hpxml)
  if ['base.xml'].include? hpxml_file
    hpxml.cooling_systems.add(id: 'CoolingSystem',
                              distribution_system_idref: 'HVACDistribution',
                              cooling_system_type: HPXML::HVACTypeCentralAirConditioner,
                              cooling_system_fuel: HPXML::FuelTypeElectricity,
                              cooling_capacity: 48000,
                              fraction_cool_load_served: 1,
                              cooling_efficiency_seer: 13,
                              cooling_shr: 0.73,
                              compressor_type: HPXML::HVACCompressorTypeSingleStage,
                              is_ventilation_preconditioning: false)
  elsif ['base-hvac-air-to-air-heat-pump-1-speed.xml',
         'base-hvac-air-to-air-heat-pump-2-speed.xml',
         'base-hvac-air-to-air-heat-pump-var-speed.xml',
         'base-hvac-boiler-coal-only.xml',
         'base-hvac-boiler-elec-only.xml',
         'base-hvac-boiler-gas-only.xml',
         'base-hvac-boiler-oil-only.xml',
         'base-hvac-boiler-propane-only.xml',
         'base-hvac-boiler-wood-only.xml',
         'base-hvac-elec-resistance-only.xml',
         'base-hvac-fireplace-wood-only.xml',
         'base-hvac-floor-furnace-propane-only.xml',
         'base-hvac-furnace-elec-only.xml',
         'base-hvac-furnace-gas-only.xml',
         'base-hvac-furnace-oil-only.xml',
         'base-hvac-furnace-propane-only.xml',
         'base-hvac-furnace-wood-only.xml',
         'base-hvac-ground-to-air-heat-pump.xml',
         'base-hvac-mini-split-heat-pump-ducted.xml',
         'base-hvac-ideal-air.xml',
         'base-hvac-none.xml',
         'base-hvac-stove-oil-only.xml',
         'base-hvac-stove-wood-pellets-only.xml',
         'base-hvac-wall-furnace-elec-only.xml'].include? hpxml_file
    hpxml.cooling_systems.clear
  elsif ['base-hvac-boiler-gas-central-ac-1-speed.xml'].include? hpxml_file
    hpxml.cooling_systems[0].distribution_system_idref = 'HVACDistribution2'
  elsif ['base-hvac-furnace-gas-central-ac-2-speed.xml',
         'base-hvac-central-ac-only-2-speed.xml'].include? hpxml_file
    hpxml.cooling_systems[0].cooling_efficiency_seer = 18
    hpxml.cooling_systems[0].cooling_shr = 0.73
    hpxml.cooling_systems[0].compressor_type = HPXML::HVACCompressorTypeTwoStage
  elsif ['base-hvac-furnace-gas-central-ac-var-speed.xml',
         'base-hvac-central-ac-only-var-speed.xml'].include? hpxml_file
    hpxml.cooling_systems[0].cooling_efficiency_seer = 24
    hpxml.cooling_systems[0].cooling_shr = 0.78
    hpxml.cooling_systems[0].compressor_type = HPXML::HVACCompressorTypeVariableSpeed
  elsif ['base-hvac-mini-split-air-conditioner-only-ducted.xml'].include? hpxml_file
    hpxml.cooling_systems[0].cooling_system_type = HPXML::HVACTypeMiniSplitAirConditioner
    hpxml.cooling_systems[0].cooling_efficiency_seer = 19
    hpxml.cooling_systems[0].cooling_shr = 0.73
    hpxml.cooling_systems[0].compressor_type = nil
  elsif ['base-hvac-mini-split-air-conditioner-only-ductless.xml'].include? hpxml_file
    hpxml.cooling_systems[0].distribution_system_idref = nil
  elsif ['base-hvac-furnace-gas-room-ac.xml',
         'base-hvac-room-ac-only.xml'].include? hpxml_file
    hpxml.cooling_systems[0].distribution_system_idref = nil
    hpxml.cooling_systems[0].cooling_system_type = HPXML::HVACTypeRoomAirConditioner
    hpxml.cooling_systems[0].cooling_efficiency_seer = nil
    hpxml.cooling_systems[0].cooling_efficiency_eer = 8.5
    hpxml.cooling_systems[0].cooling_shr = 0.65
    hpxml.cooling_systems[0].compressor_type = nil
  elsif ['base-hvac-room-ac-only-33percent.xml'].include? hpxml_file
    hpxml.cooling_systems[0].fraction_cool_load_served = 0.33
  elsif ['base-hvac-evap-cooler-only-ducted.xml',
         'base-hvac-evap-cooler-furnace-gas.xml',
         'base-hvac-evap-cooler-only.xml',
         'hvac_autosizing/base-hvac-evap-cooler-furnace-gas-autosize.xml'].include? hpxml_file
    hpxml.cooling_systems[0].cooling_system_type = HPXML::HVACTypeEvaporativeCooler
    hpxml.cooling_systems[0].cooling_efficiency_seer = nil
    hpxml.cooling_systems[0].cooling_efficiency_eer = nil
    hpxml.cooling_systems[0].cooling_capacity = nil
    hpxml.cooling_systems[0].cooling_shr = nil
    hpxml.cooling_systems[0].compressor_type = nil
    if ['base-hvac-evap-cooler-furnace-gas.xml',
        'hvac_autosizing/base-hvac-evap-cooler-furnace-gas-autosize.xml',
        'base-hvac-evap-cooler-only.xml'].include? hpxml_file
      hpxml.cooling_systems[0].distribution_system_idref = nil
    end
  elsif ['base-hvac-multiple.xml'].include? hpxml_file
    hpxml.cooling_systems[0].distribution_system_idref = 'HVACDistribution2'
    hpxml.cooling_systems[0].fraction_cool_load_served = 0.2
    hpxml.cooling_systems[0].cooling_capacity *= 0.2
    hpxml.cooling_systems.add(id: 'CoolingSystem2',
                              cooling_system_type: HPXML::HVACTypeRoomAirConditioner,
                              cooling_system_fuel: HPXML::FuelTypeElectricity,
                              cooling_capacity: 9600,
                              fraction_cool_load_served: 0.2,
                              cooling_efficiency_eer: 8.5,
                              cooling_shr: 0.65,
                              is_ventilation_preconditioning: false)
  elsif ['base-hvac-multiple2.xml'].include? hpxml_file
    hpxml.cooling_systems[0].distribution_system_idref = 'HVACDistribution'
    hpxml.cooling_systems[0].fraction_cool_load_served = 0.25
    hpxml.cooling_systems[0].cooling_capacity *= 0.25
    hpxml.cooling_systems.add(id: 'CoolingSystem2',
                              distribution_system_idref: 'HVACDistribution2',
                              cooling_system_type: HPXML::HVACTypeCentralAirConditioner,
                              cooling_system_fuel: HPXML::FuelTypeElectricity,
                              cooling_capacity: 9600,
                              fraction_cool_load_served: 0.25,
                              cooling_efficiency_seer: 13,
                              cooling_shr: 0.65,
                              is_ventilation_preconditioning: false)
  elsif ['base-mechvent-multiple.xml'].include? hpxml_file
    hpxml.cooling_systems[0].fraction_cool_load_served /= 2.0
    hpxml.cooling_systems[0].cooling_capacity /= 2.0
    hpxml.cooling_systems << hpxml.cooling_systems[0].dup
    hpxml.cooling_systems[1].id += '2'
    hpxml.cooling_systems[1].distribution_system_idref = 'HVACDistribution2'
  elsif ['base-mechvent-shared.xml'].include? hpxml_file
    hpxml.cooling_systems.add(id: 'PreconditioningCooling',
                              cooling_system_type: HPXML::HVACTypeCentralAirConditioner,
                              cooling_system_fuel: HPXML::FuelTypeElectricity,
                              cooling_capacity_building: 9600,
                              fraction_cool_load_served: 0.2,
                              cooling_efficiency_seer: 13,
                              cooling_shr: 0.65,
                              is_ventilation_preconditioning: true)
  elsif ['invalid_files/hvac-frac-load-served.xml'].include? hpxml_file
    hpxml.cooling_systems[0].fraction_cool_load_served += 0.2
  elsif ['invalid_files/hvac-dse-multiple-attached-cooling.xml'].include? hpxml_file
    hpxml.cooling_systems[0].fraction_cool_load_served = 0.5
    hpxml.cooling_systems << hpxml.cooling_systems[0].dup
    hpxml.cooling_systems[1].id += '2'
  elsif ['base-hvac-undersized.xml'].include? hpxml_file
    hpxml.cooling_systems[0].cooling_capacity /= 10.0
  elsif ['base-hvac-flowrate.xml'].include? hpxml_file
    hpxml.cooling_systems[0].cooling_cfm = hpxml.cooling_systems[0].cooling_capacity * 360.0 / 12000.0
  elsif ['base-misc-defaults.xml'].include? hpxml_file
    hpxml.cooling_systems[0].cooling_shr = nil
    hpxml.cooling_systems[0].compressor_type = nil
  elsif hpxml_file.include?('hvac_autosizing') && (not hpxml.cooling_systems.nil?) && (hpxml.cooling_systems.size > 0)
    hpxml.cooling_systems[0].cooling_capacity = nil
  end
end

def set_hpxml_heat_pumps(hpxml_file, hpxml)
  if ['base-hvac-air-to-air-heat-pump-1-speed.xml',
      'base-hvac-central-ac-plus-air-to-air-heat-pump-heating.xml'].include? hpxml_file
    hpxml.heat_pumps.add(id: 'HeatPump',
                         distribution_system_idref: 'HVACDistribution',
                         heat_pump_type: HPXML::HVACTypeHeatPumpAirToAir,
                         heat_pump_fuel: HPXML::FuelTypeElectricity,
                         heating_capacity: 42000,
                         cooling_capacity: 48000,
                         backup_heating_fuel: HPXML::FuelTypeElectricity,
                         backup_heating_capacity: 34121,
                         backup_heating_efficiency_percent: 1.0,
                         fraction_heat_load_served: 1,
                         fraction_cool_load_served: 1,
                         heating_efficiency_hspf: 7.7,
                         cooling_efficiency_seer: 13,
                         heating_capacity_17F: 42000 * 0.630, # Based on OAT slope of default curves
                         cooling_shr: 0.73,
                         compressor_type: HPXML::HVACCompressorTypeSingleStage,
                         is_ventilation_preconditioning: false)
    if hpxml_file == 'base-hvac-central-ac-plus-air-to-air-heat-pump-heating.xml'
      hpxml.heat_pumps[0].fraction_cool_load_served = 0
    end
  elsif ['base-mechvent-shared.xml'].include? hpxml_file
    hpxml.heat_pumps.add(id: 'PreconditioningHeating',
                         heat_pump_type: HPXML::HVACTypeHeatPumpAirToAir,
                         heat_pump_fuel: HPXML::FuelTypeElectricity,
                         heating_capacity_building: 42000,
                         cooling_capacity_building: 48000,
                         backup_heating_fuel: HPXML::FuelTypeElectricity,
                         backup_heating_capacity: 34121,
                         backup_heating_efficiency_percent: 1.0,
                         fraction_heat_load_served: 0.2,
                         fraction_cool_load_served: 0.0,
                         heating_efficiency_hspf: 7.7,
                         cooling_efficiency_seer: 13,
                         heating_capacity_17F_building: 42000 * 0.630, # Based on OAT slope of default curves
                         cooling_shr: 0.73,
                         compressor_type: HPXML::HVACCompressorTypeSingleStage,
                         is_ventilation_preconditioning: true)
  elsif ['base-hvac-air-to-air-heat-pump-2-speed.xml'].include? hpxml_file
    hpxml.heat_pumps.add(id: 'HeatPump',
                         distribution_system_idref: 'HVACDistribution',
                         heat_pump_type: HPXML::HVACTypeHeatPumpAirToAir,
                         heat_pump_fuel: HPXML::FuelTypeElectricity,
                         heating_capacity: 42000,
                         cooling_capacity: 48000,
                         backup_heating_fuel: HPXML::FuelTypeElectricity,
                         backup_heating_capacity: 34121,
                         backup_heating_efficiency_percent: 1.0,
                         fraction_heat_load_served: 1,
                         fraction_cool_load_served: 1,
                         heating_efficiency_hspf: 9.3,
                         cooling_efficiency_seer: 18,
                         heating_capacity_17F: 42000 * 0.590, # Based on OAT slope of default curves
                         cooling_shr: 0.73,
                         compressor_type: HPXML::HVACCompressorTypeTwoStage,
                         is_ventilation_preconditioning: false)
  elsif ['base-hvac-air-to-air-heat-pump-var-speed.xml'].include? hpxml_file
    hpxml.heat_pumps.add(id: 'HeatPump',
                         distribution_system_idref: 'HVACDistribution',
                         heat_pump_type: HPXML::HVACTypeHeatPumpAirToAir,
                         heat_pump_fuel: HPXML::FuelTypeElectricity,
                         heating_capacity: 42000,
                         cooling_capacity: 48000,
                         backup_heating_fuel: HPXML::FuelTypeElectricity,
                         backup_heating_capacity: 34121,
                         backup_heating_efficiency_percent: 1.0,
                         fraction_heat_load_served: 1,
                         fraction_cool_load_served: 1,
                         heating_efficiency_hspf: 10,
                         cooling_efficiency_seer: 22,
                         heating_capacity_17F: 42000 * 0.640, # Based on OAT slope of default curves
                         cooling_shr: 0.78,
                         compressor_type: HPXML::HVACCompressorTypeVariableSpeed,
                         is_ventilation_preconditioning: false)
  elsif ['base-hvac-ground-to-air-heat-pump.xml'].include? hpxml_file
    hpxml.heat_pumps.add(id: 'HeatPump',
                         distribution_system_idref: 'HVACDistribution',
                         heat_pump_type: HPXML::HVACTypeHeatPumpGroundToAir,
                         heat_pump_fuel: HPXML::FuelTypeElectricity,
                         heating_capacity: 42000,
                         cooling_capacity: 48000,
                         backup_heating_fuel: HPXML::FuelTypeElectricity,
                         backup_heating_capacity: 34121,
                         backup_heating_efficiency_percent: 1.0,
                         fraction_heat_load_served: 1,
                         fraction_cool_load_served: 1,
                         heating_efficiency_cop: 3.6,
                         cooling_efficiency_eer: 16.6,
                         cooling_shr: 0.73,
                         is_ventilation_preconditioning: false)
  elsif ['base-hvac-mini-split-heat-pump-ducted.xml'].include? hpxml_file
    f = 1.0 - (1.0 - 0.25) / (47.0 + 5.0) * (47.0 - 17.0)
    hpxml.heat_pumps.add(id: 'HeatPump',
                         distribution_system_idref: 'HVACDistribution',
                         heat_pump_type: HPXML::HVACTypeHeatPumpMiniSplit,
                         heat_pump_fuel: HPXML::FuelTypeElectricity,
                         heating_capacity: 52000,
                         cooling_capacity: 48000,
                         backup_heating_fuel: HPXML::FuelTypeElectricity,
                         backup_heating_capacity: 34121,
                         backup_heating_efficiency_percent: 1.0,
                         fraction_heat_load_served: 1,
                         fraction_cool_load_served: 1,
                         heating_efficiency_hspf: 10,
                         cooling_efficiency_seer: 19,
                         heating_capacity_17F: 52000 * f,
                         cooling_shr: 0.73,
                         is_ventilation_preconditioning: false)
  elsif ['base-hvac-mini-split-heat-pump-ducted-heating-only.xml'].include? hpxml_file
    hpxml.heat_pumps[0].cooling_capacity = 0
    hpxml.heat_pumps[0].fraction_cool_load_served = 0
  elsif ['base-hvac-mini-split-heat-pump-ducted-cooling-only.xml'].include? hpxml_file
    hpxml.heat_pumps[0].heating_capacity = 0
    hpxml.heat_pumps[0].heating_capacity_17F = 0
    hpxml.heat_pumps[0].fraction_heat_load_served = 0
    hpxml.heat_pumps[0].backup_heating_fuel = nil
  elsif ['base-hvac-mini-split-heat-pump-ductless.xml'].include? hpxml_file
    hpxml.heat_pumps[0].distribution_system_idref = nil
    hpxml.heat_pumps[0].backup_heating_fuel = nil
  elsif ['invalid_files/heat-pump-mixed-fixed-and-autosize-capacities.xml'].include? hpxml_file
    hpxml.heat_pumps[0].cooling_capacity = nil
    hpxml.heat_pumps[0].heating_capacity = nil
    hpxml.heat_pumps[0].heating_capacity_17F = 25000
  elsif ['invalid_files/heat-pump-mixed-fixed-and-autosize-capacities2.xml'].include? hpxml_file
    hpxml.heat_pumps[0].backup_heating_capacity = nil
  elsif ['base-hvac-multiple.xml'].include? hpxml_file
    hpxml.heat_pumps.add(id: 'HeatPump',
                         distribution_system_idref: 'HVACDistribution5',
                         heat_pump_type: HPXML::HVACTypeHeatPumpAirToAir,
                         heat_pump_fuel: HPXML::FuelTypeElectricity,
                         heating_capacity: 4800,
                         cooling_capacity: 4800,
                         backup_heating_fuel: HPXML::FuelTypeElectricity,
                         backup_heating_capacity: 3412,
                         backup_heating_efficiency_percent: 1.0,
                         fraction_heat_load_served: 0.1,
                         fraction_cool_load_served: 0.2,
                         heating_efficiency_hspf: 7.7,
                         cooling_efficiency_seer: 13,
                         heating_capacity_17F: 4800 * 0.630, # Based on OAT slope of default curves
                         cooling_shr: 0.73,
                         compressor_type: HPXML::HVACCompressorTypeSingleStage,
                         is_ventilation_preconditioning: false)
    hpxml.heat_pumps.add(id: 'HeatPump2',
                         distribution_system_idref: 'HVACDistribution6',
                         heat_pump_type: HPXML::HVACTypeHeatPumpGroundToAir,
                         heat_pump_fuel: HPXML::FuelTypeElectricity,
                         heating_capacity: 4800,
                         cooling_capacity: 4800,
                         backup_heating_fuel: HPXML::FuelTypeElectricity,
                         backup_heating_capacity: 3412,
                         backup_heating_efficiency_percent: 1.0,
                         fraction_heat_load_served: 0.1,
                         fraction_cool_load_served: 0.2,
                         heating_efficiency_cop: 3.6,
                         cooling_efficiency_eer: 16.6,
                         cooling_shr: 0.73,
                         is_ventilation_preconditioning: false)
    f = 1.0 - (1.0 - 0.25) / (47.0 + 5.0) * (47.0 - 17.0)
    hpxml.heat_pumps.add(id: 'HeatPump3',
                         heat_pump_type: HPXML::HVACTypeHeatPumpMiniSplit,
                         heat_pump_fuel: HPXML::FuelTypeElectricity,
                         heating_capacity: 4800,
                         cooling_capacity: 4800,
                         backup_heating_fuel: HPXML::FuelTypeElectricity,
                         backup_heating_capacity: 3412,
                         backup_heating_efficiency_percent: 1.0,
                         fraction_heat_load_served: 0.1,
                         fraction_cool_load_served: 0.2,
                         heating_efficiency_hspf: 10,
                         cooling_efficiency_seer: 19,
                         heating_capacity_17F: 4800 * f,
                         cooling_shr: 0.73,
                         is_ventilation_preconditioning: false)
  elsif ['base-hvac-multiple2.xml'].include? hpxml_file
    hpxml.heat_pumps.add(id: 'HeatPump',
                         distribution_system_idref: 'HVACDistribution4',
                         heat_pump_type: HPXML::HVACTypeHeatPumpAirToAir,
                         heat_pump_fuel: HPXML::FuelTypeElectricity,
                         heating_capacity: 4800,
                         cooling_capacity: 4800,
                         backup_heating_fuel: HPXML::FuelTypeElectricity,
                         backup_heating_capacity: 3412,
                         backup_heating_efficiency_percent: 1.0,
                         fraction_heat_load_served: 0.1,
                         fraction_cool_load_served: 0.2,
                         heating_efficiency_hspf: 7.7,
                         cooling_efficiency_seer: 13,
                         heating_capacity_17F: 4800 * 0.630, # Based on OAT slope of default curves
                         cooling_shr: 0.73,
                         compressor_type: HPXML::HVACCompressorTypeSingleStage,
                         is_ventilation_preconditioning: false)
    hpxml.heat_pumps.add(id: 'HeatPump2',
                         distribution_system_idref: 'HVACDistribution5',
                         heat_pump_type: HPXML::HVACTypeHeatPumpGroundToAir,
                         heat_pump_fuel: HPXML::FuelTypeElectricity,
                         heating_capacity: 4800,
                         cooling_capacity: 4800,
                         backup_heating_fuel: HPXML::FuelTypeElectricity,
                         backup_heating_capacity: 3412,
                         backup_heating_efficiency_percent: 1.0,
                         fraction_heat_load_served: 0.1,
                         fraction_cool_load_served: 0.2,
                         heating_efficiency_cop: 3.6,
                         cooling_efficiency_eer: 16.6,
                         cooling_shr: 0.73,
                         is_ventilation_preconditioning: false)
  elsif ['invalid_files/hvac-distribution-multiple-attached-heating.xml'].include? hpxml_file
    hpxml.heat_pumps[0].distribution_system_idref = 'HVACDistribution'
  elsif ['invalid_files/hvac-distribution-multiple-attached-cooling.xml'].include? hpxml_file
    hpxml.heat_pumps[0].distribution_system_idref = 'HVACDistribution2'
  elsif ['base-hvac-dual-fuel-air-to-air-heat-pump-1-speed.xml',
         'base-hvac-dual-fuel-air-to-air-heat-pump-2-speed.xml',
         'base-hvac-dual-fuel-air-to-air-heat-pump-var-speed.xml',
         'base-hvac-dual-fuel-mini-split-heat-pump-ducted.xml'].include? hpxml_file
    hpxml.heat_pumps[0].backup_heating_fuel = HPXML::FuelTypeNaturalGas
    hpxml.heat_pumps[0].backup_heating_capacity = 36000
    hpxml.heat_pumps[0].backup_heating_efficiency_percent = nil
    hpxml.heat_pumps[0].backup_heating_efficiency_afue = 0.95
    hpxml.heat_pumps[0].backup_heating_switchover_temp = 25
  elsif ['base-hvac-dual-fuel-air-to-air-heat-pump-1-speed-electric.xml'].include? hpxml_file
    hpxml.heat_pumps[0].backup_heating_fuel = HPXML::FuelTypeElectricity
    hpxml.heat_pumps[0].backup_heating_efficiency_afue = 1.0
  elsif hpxml_file.include?('hvac_autosizing') && (not hpxml.heat_pumps.nil?) && (hpxml.heat_pumps.size > 0)
    hpxml.heat_pumps[0].cooling_capacity = nil
    hpxml.heat_pumps[0].heating_capacity = nil
    hpxml.heat_pumps[0].heating_capacity_17F = nil
    hpxml.heat_pumps[0].backup_heating_capacity = nil
  end
end

def set_hpxml_hvac_control(hpxml_file, hpxml)
  if ['ASHRAE_Standard_140/L100AC.xml',
      'ASHRAE_Standard_140/L100AL.xml'].include? hpxml_file
    hpxml.hvac_controls.add(id: 'HVACControl',
                            heating_setpoint_temp: 68,
                            cooling_setpoint_temp: 78)
  elsif ['base.xml'].include? hpxml_file
    hpxml.hvac_controls.add(id: 'HVACControl',
                            control_type: HPXML::HVACControlTypeManual,
                            heating_setpoint_temp: 68,
                            cooling_setpoint_temp: 78)
  elsif ['base-hvac-none.xml'].include? hpxml_file
    hpxml.hvac_controls.clear
  elsif ['base-hvac-programmable-thermostat.xml'].include? hpxml_file
    hpxml.hvac_controls[0].control_type = HPXML::HVACControlTypeProgrammable
    hpxml.hvac_controls[0].heating_setback_temp = 66
    hpxml.hvac_controls[0].heating_setback_hours_per_week = 7 * 7
    hpxml.hvac_controls[0].heating_setback_start_hour = 23 # 11pm
    hpxml.hvac_controls[0].cooling_setup_temp = 80
    hpxml.hvac_controls[0].cooling_setup_hours_per_week = 6 * 7
    hpxml.hvac_controls[0].cooling_setup_start_hour = 9 # 9am
  elsif ['base-hvac-setpoints.xml'].include? hpxml_file
    hpxml.hvac_controls[0].heating_setpoint_temp = 60
    hpxml.hvac_controls[0].cooling_setpoint_temp = 80
  elsif ['base-lighting-ceiling-fans.xml'].include? hpxml_file
    hpxml.hvac_controls[0].ceiling_fan_cooling_setpoint_temp_offset = 0.5
  end
end

def set_hpxml_hvac_distributions(hpxml_file, hpxml)
  if ['base.xml'].include? hpxml_file
    hpxml.hvac_distributions.add(id: 'HVACDistribution',
                                 distribution_system_type: HPXML::HVACDistributionTypeAir)
    hpxml.hvac_distributions[0].duct_leakage_measurements.add(duct_type: HPXML::DuctTypeSupply,
                                                              duct_leakage_units: HPXML::UnitsCFM25,
                                                              duct_leakage_value: 75,
                                                              duct_leakage_total_or_to_outside: HPXML::DuctLeakageToOutside)
    hpxml.hvac_distributions[0].duct_leakage_measurements.add(duct_type: HPXML::DuctTypeReturn,
                                                              duct_leakage_units: HPXML::UnitsCFM25,
                                                              duct_leakage_value: 25,
                                                              duct_leakage_total_or_to_outside: HPXML::DuctLeakageToOutside)
    hpxml.hvac_distributions[0].ducts.add(duct_type: HPXML::DuctTypeSupply,
                                          duct_insulation_r_value: 4,
                                          duct_location: HPXML::LocationAtticUnvented,
                                          duct_surface_area: 150)
    hpxml.hvac_distributions[0].ducts.add(duct_type: HPXML::DuctTypeReturn,
                                          duct_insulation_r_value: 0,
                                          duct_location: HPXML::LocationAtticUnvented,
                                          duct_surface_area: 50)
  elsif ['base-hvac-boiler-coal-only.xml',
         'base-hvac-boiler-elec-only.xml',
         'base-hvac-boiler-gas-only.xml',
         'base-hvac-boiler-oil-only.xml',
         'base-hvac-boiler-propane-only.xml',
         'base-hvac-boiler-wood-only.xml'].include? hpxml_file
    hpxml.hvac_distributions[0].distribution_system_type = HPXML::HVACDistributionTypeHydronic
    hpxml.hvac_distributions[0].duct_leakage_measurements.clear
    hpxml.hvac_distributions[0].ducts.clear
  elsif ['base-hvac-boiler-gas-central-ac-1-speed.xml'].include? hpxml_file
    hpxml.hvac_distributions[0].distribution_system_type = HPXML::HVACDistributionTypeHydronic
    hpxml.hvac_distributions[0].duct_leakage_measurements.clear
    hpxml.hvac_distributions[0].ducts.clear
    hpxml.hvac_distributions.add(id: 'HVACDistribution2',
                                 distribution_system_type: HPXML::HVACDistributionTypeAir)
    hpxml.hvac_distributions[-1].duct_leakage_measurements.add(duct_type: HPXML::DuctTypeSupply,
                                                               duct_leakage_units: HPXML::UnitsCFM25,
                                                               duct_leakage_value: 75,
                                                               duct_leakage_total_or_to_outside: HPXML::DuctLeakageToOutside)
    hpxml.hvac_distributions[-1].duct_leakage_measurements.add(duct_type: HPXML::DuctTypeReturn,
                                                               duct_leakage_units: HPXML::UnitsCFM25,
                                                               duct_leakage_value: 25,
                                                               duct_leakage_total_or_to_outside: HPXML::DuctLeakageToOutside)
    hpxml.hvac_distributions[-1].ducts.add(duct_type: HPXML::DuctTypeSupply,
                                           duct_insulation_r_value: 4,
                                           duct_location: HPXML::LocationAtticUnvented,
                                           duct_surface_area: 150)
    hpxml.hvac_distributions[-1].ducts.add(duct_type: HPXML::DuctTypeReturn,
                                           duct_insulation_r_value: 0,
                                           duct_location: HPXML::LocationAtticUnvented,
                                           duct_surface_area: 50)
  elsif ['base-hvac-none.xml',
         'base-hvac-elec-resistance-only.xml',
         'base-hvac-evap-cooler-only.xml',
         'base-hvac-fireplace-wood-only.xml',
         'base-hvac-floor-furnace-propane-only.xml',
         'base-hvac-ideal-air.xml',
         'base-hvac-mini-split-heat-pump-ductless.xml',
         'base-hvac-mini-split-air-conditioner-only-ductless.xml',
         'base-hvac-room-ac-only.xml',
         'base-hvac-stove-oil-only.xml',
         'base-hvac-stove-wood-pellets-only.xml',
         'base-hvac-wall-furnace-elec-only.xml'].include? hpxml_file
    hpxml.hvac_distributions.clear
  elsif ['base-hvac-multiple.xml'].include? hpxml_file
    hpxml.hvac_distributions.clear
    hpxml.hvac_distributions.add(id: 'HVACDistribution',
                                 distribution_system_type: HPXML::HVACDistributionTypeAir)
    hpxml.hvac_distributions[-1].duct_leakage_measurements.add(duct_type: HPXML::DuctTypeSupply,
                                                               duct_leakage_units: HPXML::UnitsCFM25,
                                                               duct_leakage_value: 75,
                                                               duct_leakage_total_or_to_outside: HPXML::DuctLeakageToOutside)
    hpxml.hvac_distributions[-1].duct_leakage_measurements.add(duct_type: HPXML::DuctTypeReturn,
                                                               duct_leakage_units: HPXML::UnitsCFM25,
                                                               duct_leakage_value: 25,
                                                               duct_leakage_total_or_to_outside: HPXML::DuctLeakageToOutside)
    hpxml.hvac_distributions[0].ducts.add(duct_type: HPXML::DuctTypeSupply,
                                          duct_insulation_r_value: 8,
                                          duct_location: HPXML::LocationAtticUnvented,
                                          duct_surface_area: 75)
    hpxml.hvac_distributions[0].ducts.add(duct_type: HPXML::DuctTypeSupply,
                                          duct_insulation_r_value: 8,
                                          duct_location: HPXML::LocationOutside,
                                          duct_surface_area: 75)
    hpxml.hvac_distributions[0].ducts.add(duct_type: HPXML::DuctTypeReturn,
                                          duct_insulation_r_value: 4,
                                          duct_location: HPXML::LocationAtticUnvented,
                                          duct_surface_area: 25)
    hpxml.hvac_distributions[0].ducts.add(duct_type: HPXML::DuctTypeReturn,
                                          duct_insulation_r_value: 4,
                                          duct_location: HPXML::LocationOutside,
                                          duct_surface_area: 25)
    hpxml.hvac_distributions << hpxml.hvac_distributions[0].dup
    hpxml.hvac_distributions[-1].id = 'HVACDistribution2'
    hpxml.hvac_distributions.add(id: 'HVACDistribution3',
                                 distribution_system_type: HPXML::HVACDistributionTypeHydronic)
    hpxml.hvac_distributions.add(id: 'HVACDistribution4',
                                 distribution_system_type: HPXML::HVACDistributionTypeHydronic)
    hpxml.hvac_distributions << hpxml.hvac_distributions[0].dup
    hpxml.hvac_distributions[-1].id = 'HVACDistribution5'
    hpxml.hvac_distributions << hpxml.hvac_distributions[0].dup
    hpxml.hvac_distributions[-1].id = 'HVACDistribution6'
  elsif ['base-hvac-multiple2.xml'].include? hpxml_file
    hpxml.hvac_distributions.clear
    hpxml.hvac_distributions.add(id: 'HVACDistribution',
                                 distribution_system_type: HPXML::HVACDistributionTypeAir)
    hpxml.hvac_distributions[-1].duct_leakage_measurements.add(duct_type: HPXML::DuctTypeSupply,
                                                               duct_leakage_units: HPXML::UnitsCFM25,
                                                               duct_leakage_value: 75,
                                                               duct_leakage_total_or_to_outside: HPXML::DuctLeakageToOutside)
    hpxml.hvac_distributions[-1].duct_leakage_measurements.add(duct_type: HPXML::DuctTypeReturn,
                                                               duct_leakage_units: HPXML::UnitsCFM25,
                                                               duct_leakage_value: 25,
                                                               duct_leakage_total_or_to_outside: HPXML::DuctLeakageToOutside)
    hpxml.hvac_distributions[0].ducts.add(duct_type: HPXML::DuctTypeSupply,
                                          duct_insulation_r_value: 8,
                                          duct_location: HPXML::LocationAtticUnvented,
                                          duct_surface_area: 75)
    hpxml.hvac_distributions[0].ducts.add(duct_type: HPXML::DuctTypeSupply,
                                          duct_insulation_r_value: 8,
                                          duct_location: HPXML::LocationOutside,
                                          duct_surface_area: 75)
    hpxml.hvac_distributions[0].ducts.add(duct_type: HPXML::DuctTypeReturn,
                                          duct_insulation_r_value: 4,
                                          duct_location: HPXML::LocationAtticUnvented,
                                          duct_surface_area: 25)
    hpxml.hvac_distributions[0].ducts.add(duct_type: HPXML::DuctTypeReturn,
                                          duct_insulation_r_value: 4,
                                          duct_location: HPXML::LocationOutside,
                                          duct_surface_area: 25)
    hpxml.hvac_distributions << hpxml.hvac_distributions[0].dup
    hpxml.hvac_distributions[-1].id = 'HVACDistribution2'
    hpxml.hvac_distributions.add(id: 'HVACDistribution3',
                                 distribution_system_type: HPXML::HVACDistributionTypeHydronic)
    hpxml.hvac_distributions << hpxml.hvac_distributions[0].dup
    hpxml.hvac_distributions[-1].id = 'HVACDistribution4'
    hpxml.hvac_distributions << hpxml.hvac_distributions[0].dup
    hpxml.hvac_distributions[-1].id = 'HVACDistribution5'
  elsif ['base-mechvent-multiple.xml'].include? hpxml_file
    hpxml.hvac_distributions << hpxml.hvac_distributions[0].dup
    hpxml.hvac_distributions[1].id = 'HVACDistribution2'
  elsif ['base-hvac-dse.xml',
         'base-dhw-indirect-dse.xml'].include? hpxml_file
    hpxml.hvac_distributions[0].distribution_system_type = HPXML::HVACDistributionTypeDSE
    hpxml.hvac_distributions[0].annual_heating_dse = 0.8
    hpxml.hvac_distributions[0].annual_cooling_dse = 0.7
  elsif ['base-hvac-furnace-x3-dse.xml'].include? hpxml_file
    hpxml.hvac_distributions[0].distribution_system_type = HPXML::HVACDistributionTypeDSE
    hpxml.hvac_distributions[0].annual_heating_dse = 0.8
    hpxml.hvac_distributions[0].annual_cooling_dse = 0.7
    hpxml.hvac_distributions << hpxml.hvac_distributions[0].dup
    hpxml.hvac_distributions[1].id = 'HVACDistribution2'
    hpxml.hvac_distributions[1].annual_cooling_dse = nil
    hpxml.hvac_distributions << hpxml.hvac_distributions[0].dup
    hpxml.hvac_distributions[2].id = 'HVACDistribution3'
    hpxml.hvac_distributions[2].annual_cooling_dse = nil
  elsif ['base-hvac-mini-split-heat-pump-ducted.xml',
         'base-hvac-mini-split-air-conditioner-only-ducted.xml'].include? hpxml_file
    hpxml.hvac_distributions[0].duct_leakage_measurements[0].duct_leakage_value = 15
    hpxml.hvac_distributions[0].duct_leakage_measurements[1].duct_leakage_value = 5
    hpxml.hvac_distributions[0].ducts[0].duct_insulation_r_value = 0
    hpxml.hvac_distributions[0].ducts[0].duct_surface_area = 30
    hpxml.hvac_distributions[0].ducts[1].duct_surface_area = 10
  elsif ['base-hvac-evap-cooler-only-ducted.xml'].include? hpxml_file
    hpxml.hvac_distributions[0].duct_leakage_measurements.pop
    hpxml.hvac_distributions[0].ducts.pop
  elsif ['base-hvac-ducts-leakage-percent.xml'].include? hpxml_file
    hpxml.hvac_distributions[0].duct_leakage_measurements.clear
    hpxml.hvac_distributions[0].duct_leakage_measurements.add(duct_type: HPXML::DuctTypeSupply,
                                                              duct_leakage_units: HPXML::UnitsPercent,
                                                              duct_leakage_value: 0.1,
                                                              duct_leakage_total_or_to_outside: HPXML::DuctLeakageToOutside)
    hpxml.hvac_distributions[0].duct_leakage_measurements.add(duct_type: HPXML::DuctTypeReturn,
                                                              duct_leakage_units: HPXML::UnitsPercent,
                                                              duct_leakage_value: 0.05,
                                                              duct_leakage_total_or_to_outside: HPXML::DuctLeakageToOutside)
  elsif ['base-hvac-undersized.xml'].include? hpxml_file
    hpxml.hvac_distributions[0].duct_leakage_measurements[0].duct_leakage_value /= 10.0
    hpxml.hvac_distributions[0].duct_leakage_measurements[1].duct_leakage_value /= 10.0
  elsif ['base-foundation-ambient.xml',
         'base-foundation-multiple.xml',
         'base-foundation-slab.xml'].include? hpxml_file
    if hpxml_file == 'base-foundation-slab.xml'
      hpxml.hvac_distributions[0].ducts[0].duct_location = HPXML::LocationUnderSlab
      hpxml.hvac_distributions[0].ducts[1].duct_location = HPXML::LocationUnderSlab
    end
  elsif ['base-foundation-unconditioned-basement.xml'].include? hpxml_file
    hpxml.hvac_distributions[0].ducts[0].duct_location = HPXML::LocationBasementUnconditioned
    hpxml.hvac_distributions[0].ducts[1].duct_location = HPXML::LocationBasementUnconditioned
  elsif ['base-foundation-unvented-crawlspace.xml'].include? hpxml_file
    hpxml.hvac_distributions[0].ducts[0].duct_location = HPXML::LocationCrawlspaceUnvented
    hpxml.hvac_distributions[0].ducts[1].duct_location = HPXML::LocationCrawlspaceUnvented
  elsif ['base-foundation-vented-crawlspace.xml'].include? hpxml_file
    hpxml.hvac_distributions[0].ducts[0].duct_location = HPXML::LocationCrawlspaceVented
    hpxml.hvac_distributions[0].ducts[1].duct_location = HPXML::LocationCrawlspaceVented
  elsif ['base-atticroof-flat.xml'].include? hpxml_file
    hpxml.hvac_distributions[0].duct_leakage_measurements[0].duct_leakage_value = 0.0
    hpxml.hvac_distributions[0].duct_leakage_measurements[1].duct_leakage_value = 0.0
    hpxml.hvac_distributions[0].ducts[0].duct_location = HPXML::LocationBasementConditioned
    hpxml.hvac_distributions[0].ducts[1].duct_location = HPXML::LocationBasementConditioned
  elsif ['base-atticroof-vented.xml'].include? hpxml_file
    hpxml.hvac_distributions[0].ducts[0].duct_location = HPXML::LocationAtticVented
    hpxml.hvac_distributions[0].ducts[1].duct_location = HPXML::LocationAtticVented
  elsif ['base-enclosure-garage.xml',
         'invalid_files/duct-location.xml'].include? hpxml_file
    hpxml.hvac_distributions[0].ducts[0].duct_location = HPXML::LocationGarage
    hpxml.hvac_distributions[0].ducts[1].duct_location = HPXML::LocationGarage
  elsif ['invalid_files/duct-location-unconditioned-space.xml'].include? hpxml_file
    hpxml.hvac_distributions[0].ducts[0].duct_location = 'unconditioned space'
    hpxml.hvac_distributions[0].ducts[1].duct_location = 'unconditioned space'
  elsif ['base-enclosure-attached-multifamily.xml'].include? hpxml_file
    hpxml.hvac_distributions[0].ducts[1].duct_location = HPXML::LocationOtherHousingUnit
    hpxml.hvac_distributions[0].ducts.add(duct_type: HPXML::DuctTypeSupply,
                                          duct_insulation_r_value: 4,
                                          duct_location: HPXML::LocationRoofDeck,
                                          duct_surface_area: 150)
    hpxml.hvac_distributions[0].ducts.add(duct_type: HPXML::DuctTypeReturn,
                                          duct_insulation_r_value: 0,
                                          duct_location: HPXML::LocationRoofDeck,
                                          duct_surface_area: 50)
  elsif ['base-enclosure-2stories.xml'].include? hpxml_file
  elsif ['base-enclosure-2stories-garage.xml'].include? hpxml_file
    hpxml.hvac_distributions[0].ducts << hpxml.hvac_distributions[0].ducts[0].dup
    hpxml.hvac_distributions[0].ducts << hpxml.hvac_distributions[0].ducts[1].dup
    hpxml.hvac_distributions[0].ducts[0].duct_surface_area *= 0.75
    hpxml.hvac_distributions[0].ducts[1].duct_surface_area *= 0.75
    hpxml.hvac_distributions[0].ducts[2].duct_location = HPXML::LocationExteriorWall
    hpxml.hvac_distributions[0].ducts[2].duct_surface_area *= 0.25
    hpxml.hvac_distributions[0].ducts[3].duct_location = HPXML::LocationLivingSpace
    hpxml.hvac_distributions[0].ducts[3].duct_surface_area *= 0.25
  elsif ['base-atticroof-conditioned.xml',
         'base-atticroof-cathedral.xml'].include? hpxml_file
    hpxml.hvac_distributions[0].ducts[0].duct_location = HPXML::LocationLivingSpace
    hpxml.hvac_distributions[0].ducts[1].duct_location = HPXML::LocationLivingSpace
    hpxml.hvac_distributions[0].duct_leakage_measurements[0].duct_leakage_value = 0.0
    hpxml.hvac_distributions[0].duct_leakage_measurements[1].duct_leakage_value = 0.0
    if hpxml_file == 'base-atticroof-conditioned.xml'
      # Test leakage to outside when all ducts in conditioned space
      # (e.g., ducts may be in floor cavities which have leaky rims)
      hpxml.hvac_distributions[0].duct_leakage_measurements[0].duct_leakage_value = 1.5
      hpxml.hvac_distributions[0].duct_leakage_measurements[1].duct_leakage_value = 1.5
    end
  elsif ['base-enclosure-other-heated-space.xml',
         'base-enclosure-other-non-freezing-space.xml',
         'base-enclosure-other-multifamily-buffer-space.xml',
         'base-enclosure-other-housing-unit.xml'].include? hpxml_file
    if ['base-enclosure-other-heated-space.xml'].include? hpxml_file
      hpxml.hvac_distributions[0].ducts[0].duct_location = HPXML::LocationOtherHeatedSpace
      hpxml.hvac_distributions[0].ducts[1].duct_location = HPXML::LocationOtherHeatedSpace
    elsif ['base-enclosure-other-non-freezing-space.xml'].include? hpxml_file
      hpxml.hvac_distributions[0].ducts[0].duct_location = HPXML::LocationOtherNonFreezingSpace
      hpxml.hvac_distributions[0].ducts[1].duct_location = HPXML::LocationOtherNonFreezingSpace
    elsif ['base-enclosure-other-multifamily-buffer-space.xml'].include? hpxml_file
      hpxml.hvac_distributions[0].ducts[0].duct_location = HPXML::LocationOtherMultifamilyBufferSpace
      hpxml.hvac_distributions[0].ducts[1].duct_location = HPXML::LocationOtherMultifamilyBufferSpace
    elsif ['base-enclosure-other-housing-unit.xml'].include? hpxml_file
      hpxml.hvac_distributions[0].ducts[0].duct_location = HPXML::LocationOtherHousingUnit
      hpxml.hvac_distributions[0].ducts[1].duct_location = HPXML::LocationOtherHousingUnit
    end
  elsif ['invalid_files/hvac-invalid-distribution-system-type.xml'].include? hpxml_file
    hpxml.hvac_distributions.add(id: 'HVACDistribution2',
                                 distribution_system_type: HPXML::HVACDistributionTypeHydronic)
  elsif ['invalid_files/hvac-distribution-return-duct-leakage-missing.xml'].include? hpxml_file
    hpxml.hvac_distributions[0].ducts.add(duct_type: HPXML::DuctTypeReturn,
                                          duct_insulation_r_value: 0,
                                          duct_location: HPXML::LocationAtticUnvented,
                                          duct_surface_area: 50)
  elsif ['base-misc-defaults.xml'].include? hpxml_file
    hpxml.hvac_distributions.each do |hvac_distribution|
      next unless hvac_distribution.distribution_system_type == HPXML::HVACDistributionTypeAir

      hvac_distribution.ducts.each do |duct|
        duct.duct_surface_area = nil
        duct.duct_location = nil
      end
    end
  elsif ['invalid_files/missing-duct-location-and-surface-area.xml'].include? hpxml_file
    hpxml.hvac_distributions.each do |hvac_distribution|
      next unless hvac_distribution.distribution_system_type == HPXML::HVACDistributionTypeAir

      hvac_distribution.ducts[1].duct_surface_area = nil
      hvac_distribution.ducts[1].duct_location = nil
    end
  elsif ['invalid_files/missing-duct-location.xml'].include? hpxml_file
    hpxml.hvac_distributions.each do |hvac_distribution|
      next unless hvac_distribution.distribution_system_type == HPXML::HVACDistributionTypeAir

      hvac_distribution.ducts[1].duct_location = nil
    end
  elsif ['invalid_files/multifamily-reference-duct.xml'].include? hpxml_file
    hpxml.hvac_distributions[0].ducts[0].duct_location = HPXML::LocationOtherMultifamilyBufferSpace
  end

  # Set ConditionedFloorAreaServed
  hpxml.hvac_distributions.each do |hvac_distribution|
    if hvac_distribution.distribution_system_type == HPXML::HVACDistributionTypeAir
      hvac_distribution.conditioned_floor_area_served = hpxml.building_construction.conditioned_floor_area / hpxml.hvac_distributions.size
    else
      hvac_distribution.conditioned_floor_area_served = nil
    end
  end
  if ['invalid_files/invalid-distribution-cfa-served.xml'].include? hpxml_file
    hpxml.hvac_distributions[0].conditioned_floor_area_served = hpxml.building_construction.conditioned_floor_area + 0.1
  end
end

def set_hpxml_ventilation_fans(hpxml_file, hpxml)
  if ['base-mechvent-balanced.xml'].include? hpxml_file
    hpxml.ventilation_fans.add(id: 'MechanicalVentilation',
                               fan_type: HPXML::MechVentTypeBalanced,
                               tested_flow_rate: 110,
                               hours_in_operation: 24,
                               fan_power: 60,
                               used_for_whole_building_ventilation: true,
                               is_shared_system: false)
  elsif ['invalid_files/unattached-cfis.xml',
         'invalid_files/cfis-with-hydronic-distribution.xml',
         'base-mechvent-cfis.xml',
         'base-mechvent-cfis-dse.xml',
         'base-mechvent-cfis-evap-cooler-only-ducted.xml'].include? hpxml_file
    hpxml.ventilation_fans.add(id: 'MechanicalVentilation',
                               fan_type: HPXML::MechVentTypeCFIS,
                               tested_flow_rate: 330,
                               hours_in_operation: 8,
                               fan_power: 300,
                               used_for_whole_building_ventilation: true,
                               distribution_system_idref: 'HVACDistribution',
                               is_shared_system: false)
    if ['invalid_files/unattached-cfis.xml'].include? hpxml_file
      hpxml.ventilation_fans[0].distribution_system_idref = 'foobar'
    end
  elsif ['base-mechvent-erv.xml'].include? hpxml_file
    hpxml.ventilation_fans.add(id: 'MechanicalVentilation',
                               fan_type: HPXML::MechVentTypeERV,
                               tested_flow_rate: 110,
                               hours_in_operation: 24,
                               total_recovery_efficiency: 0.48,
                               sensible_recovery_efficiency: 0.72,
                               fan_power: 60,
                               used_for_whole_building_ventilation: true,
                               is_shared_system: false)
  elsif ['base-mechvent-erv-atre-asre.xml'].include? hpxml_file
    hpxml.ventilation_fans.add(id: 'MechanicalVentilation',
                               fan_type: HPXML::MechVentTypeERV,
                               tested_flow_rate: 110,
                               hours_in_operation: 24,
                               total_recovery_efficiency_adjusted: 0.526,
                               sensible_recovery_efficiency_adjusted: 0.79,
                               fan_power: 60,
                               used_for_whole_building_ventilation: true,
                               is_shared_system: false)
  elsif ['base-mechvent-exhaust.xml'].include? hpxml_file
    hpxml.ventilation_fans.add(id: 'MechanicalVentilation',
                               fan_type: HPXML::MechVentTypeExhaust,
                               tested_flow_rate: 110,
                               hours_in_operation: 24,
                               fan_power: 30,
                               used_for_whole_building_ventilation: true,
                               is_shared_system: false)
  elsif ['base-mechvent-exhaust-rated-flow-rate.xml'].include? hpxml_file
    hpxml.ventilation_fans.add(id: 'MechanicalVentilation',
                               fan_type: HPXML::MechVentTypeExhaust,
                               rated_flow_rate: 110,
                               hours_in_operation: 24,
                               fan_power: 30,
                               used_for_whole_building_ventilation: true,
                               is_shared_system: false)
  elsif ['base-mechvent-hrv.xml'].include? hpxml_file
    hpxml.ventilation_fans.add(id: 'MechanicalVentilation',
                               fan_type: HPXML::MechVentTypeHRV,
                               tested_flow_rate: 110,
                               hours_in_operation: 24,
                               sensible_recovery_efficiency: 0.72,
                               fan_power: 60,
                               used_for_whole_building_ventilation: true,
                               is_shared_system: false)
  elsif ['base-mechvent-hrv-asre.xml'].include? hpxml_file
    hpxml.ventilation_fans.add(id: 'MechanicalVentilation',
                               fan_type: HPXML::MechVentTypeHRV,
                               tested_flow_rate: 110,
                               hours_in_operation: 24,
                               sensible_recovery_efficiency_adjusted: 0.790,
                               fan_power: 60,
                               used_for_whole_building_ventilation: true,
                               is_shared_system: false)
  elsif ['base-mechvent-supply.xml'].include? hpxml_file
    hpxml.ventilation_fans.add(id: 'MechanicalVentilation',
                               fan_type: HPXML::MechVentTypeSupply,
                               tested_flow_rate: 110,
                               hours_in_operation: 24,
                               fan_power: 30,
                               used_for_whole_building_ventilation: true,
                               is_shared_system: false)
  elsif ['base-mechvent-whole-house-fan.xml'].include? hpxml_file
    hpxml.ventilation_fans.add(id: 'WholeHouseFan',
                               rated_flow_rate: 4500,
                               fan_power: 300,
                               used_for_seasonal_cooling_load_reduction: true)
  elsif ['base-mechvent-bath-kitchen-fans.xml'].include? hpxml_file
    hpxml.ventilation_fans.add(id: 'KitchenRangeFan',
                               fan_location: HPXML::LocationKitchen,
                               rated_flow_rate: 100,
                               fan_power: 30,
                               hours_in_operation: 1.5,
                               start_hour: 18,
                               used_for_local_ventilation: true)
    hpxml.ventilation_fans.add(id: 'BathFans',
                               fan_location: HPXML::LocationBath,
                               quantity: 2,
                               rated_flow_rate: 50,
                               fan_power: 15,
                               hours_in_operation: 1.5,
                               start_hour: 7,
                               used_for_local_ventilation: true)
  elsif ['base-misc-defaults.xml'].include? hpxml_file
    hpxml.ventilation_fans.add(id: 'KitchenRangeFan',
                               fan_location: HPXML::LocationKitchen,
                               used_for_local_ventilation: true)
    hpxml.ventilation_fans.add(id: 'BathFans',
                               fan_location: HPXML::LocationBath,
                               used_for_local_ventilation: true)
  elsif ['base-mechvent-shared.xml'].include? hpxml_file
    hpxml.ventilation_fans.add(id: 'MechanicalVentilation',
                               fan_type: HPXML::MechVentTypeSupply,
                               is_shared_system: true,
                               tested_flow_rate: 110,
                               building_rated_flow_rate: 1100,
                               hours_in_operation: 24,
                               building_fan_power: 300,
                               used_for_whole_building_ventilation: true,
                               fraction_oa: 0.8,
                               preconditioning_cooling_system_idref: 'PreconditioningCooling',
                               preconditioning_heating_system_idref: 'PreconditioningHeating')
  elsif ['base-mechvent-multiple.xml'].include? hpxml_file
    hpxml.ventilation_fans.add(id: 'WholeHouseFan',
                               rated_flow_rate: 2000,
                               fan_power: 150,
                               used_for_seasonal_cooling_load_reduction: true)
    hpxml.ventilation_fans.add(id: 'Supply',
                               fan_type: HPXML::MechVentTypeSupply,
                               tested_flow_rate: 110,
                               hours_in_operation: 24,
                               fan_power: 30,
                               used_for_whole_building_ventilation: true,
                               is_shared_system: false)
    hpxml.ventilation_fans.add(id: 'Exhaust',
                               fan_type: HPXML::MechVentTypeExhaust,
                               rated_flow_rate: 50,
                               hours_in_operation: 14,
                               fan_power: 10,
                               used_for_whole_building_ventilation: true,
                               is_shared_system: false)
    hpxml.ventilation_fans.add(id: 'Balanced',
                               fan_type: HPXML::MechVentTypeBalanced,
                               tested_flow_rate: 110,
                               hours_in_operation: 24,
                               fan_power: 60,
                               used_for_whole_building_ventilation: true,
                               is_shared_system: false)
    hpxml.ventilation_fans.add(id: 'ERV',
                               fan_type: HPXML::MechVentTypeERV,
                               tested_flow_rate: 50,
                               hours_in_operation: 24,
                               total_recovery_efficiency: 0.48,
                               sensible_recovery_efficiency: 0.72,
                               fan_power: 30,
                               used_for_whole_building_ventilation: true,
                               is_shared_system: false)
    hpxml.ventilation_fans.add(id: 'HRV',
                               fan_type: HPXML::MechVentTypeHRV,
                               tested_flow_rate: 60,
                               hours_in_operation: 24,
                               sensible_recovery_efficiency: 0.72,
                               fan_power: 30,
                               used_for_whole_building_ventilation: true,
                               is_shared_system: false)
    hpxml.ventilation_fans.reverse_each do |vent_fan|
      vent_fan.fan_power /= 2.0
      vent_fan.rated_flow_rate /= 2.0 unless vent_fan.rated_flow_rate.nil?
      vent_fan.tested_flow_rate /= 2.0 unless vent_fan.tested_flow_rate.nil?
      hpxml.ventilation_fans << vent_fan.dup
<<<<<<< HEAD
      hpxml.ventilation_fans[-1].id = "#{vent_fan.id}_2"
=======
      hpxml.ventilation_fans[-1].id = "#{vent_fan.id}2"
>>>>>>> 12da8ffe
      hpxml.ventilation_fans[-1].start_hour = vent_fan.start_hour - 1 unless vent_fan.start_hour.nil?
      hpxml.ventilation_fans[-1].hours_in_operation = vent_fan.hours_in_operation - 1 unless vent_fan.hours_in_operation.nil?
    end
    hpxml.ventilation_fans.add(id: 'CFIS1',
                               fan_type: HPXML::MechVentTypeCFIS,
                               tested_flow_rate: 160,
                               hours_in_operation: 8,
                               fan_power: 150,
                               used_for_whole_building_ventilation: true,
                               distribution_system_idref: 'HVACDistribution',
                               is_shared_system: false)
    hpxml.ventilation_fans.add(id: 'CFIS2',
                               fan_type: HPXML::MechVentTypeCFIS,
                               tested_flow_rate: 170,
                               hours_in_operation: 8,
                               fan_power: 150,
                               used_for_whole_building_ventilation: true,
                               distribution_system_idref: 'HVACDistribution2',
                               is_shared_system: false)
  end
end

def set_hpxml_water_heating_systems(hpxml_file, hpxml)
  if ['base.xml'].include? hpxml_file
    hpxml.water_heating_systems.add(id: 'WaterHeater',
                                    fuel_type: HPXML::FuelTypeElectricity,
                                    water_heater_type: HPXML::WaterHeaterTypeStorage,
                                    location: HPXML::LocationLivingSpace,
                                    tank_volume: 40,
                                    fraction_dhw_load_served: 1,
                                    heating_capacity: 18767,
                                    energy_factor: 0.95,
                                    temperature: Waterheater.get_default_hot_water_temperature(Constants.ERIVersions[-1]))
  elsif ['base-dhw-multiple.xml'].include? hpxml_file
    hpxml.water_heating_systems[0].fraction_dhw_load_served = 0.2
    hpxml.water_heating_systems.add(id: 'WaterHeater2',
                                    fuel_type: HPXML::FuelTypeNaturalGas,
                                    water_heater_type: HPXML::WaterHeaterTypeStorage,
                                    location: HPXML::LocationLivingSpace,
                                    tank_volume: 50,
                                    fraction_dhw_load_served: 0.2,
                                    heating_capacity: 40000,
                                    energy_factor: 0.59,
                                    recovery_efficiency: 0.76,
                                    temperature: Waterheater.get_default_hot_water_temperature(Constants.ERIVersions[-1]))
    hpxml.water_heating_systems.add(id: 'WaterHeater3',
                                    fuel_type: HPXML::FuelTypeElectricity,
                                    water_heater_type: HPXML::WaterHeaterTypeHeatPump,
                                    location: HPXML::LocationLivingSpace,
                                    tank_volume: 80,
                                    fraction_dhw_load_served: 0.2,
                                    energy_factor: 2.3,
                                    temperature: Waterheater.get_default_hot_water_temperature(Constants.ERIVersions[-1]))
    hpxml.water_heating_systems.add(id: 'WaterHeater4',
                                    fuel_type: HPXML::FuelTypeElectricity,
                                    water_heater_type: HPXML::WaterHeaterTypeTankless,
                                    location: HPXML::LocationLivingSpace,
                                    fraction_dhw_load_served: 0.2,
                                    energy_factor: 0.99,
                                    temperature: Waterheater.get_default_hot_water_temperature(Constants.ERIVersions[-1]))
    hpxml.water_heating_systems.add(id: 'WaterHeater5',
                                    fuel_type: HPXML::FuelTypeNaturalGas,
                                    water_heater_type: HPXML::WaterHeaterTypeTankless,
                                    location: HPXML::LocationLivingSpace,
                                    fraction_dhw_load_served: 0.1,
                                    energy_factor: 0.82,
                                    temperature: Waterheater.get_default_hot_water_temperature(Constants.ERIVersions[-1]))
    hpxml.water_heating_systems.add(id: 'WaterHeater6',
                                    water_heater_type: HPXML::WaterHeaterTypeCombiStorage,
                                    location: HPXML::LocationLivingSpace,
                                    tank_volume: 50,
                                    fraction_dhw_load_served: 0.1,
                                    related_hvac_idref: 'HeatingSystem',
                                    temperature: Waterheater.get_default_hot_water_temperature(Constants.ERIVersions[-1]))
  elsif ['invalid_files/dhw-frac-load-served.xml'].include? hpxml_file
    hpxml.water_heating_systems[0].fraction_dhw_load_served += 0.15
  elsif ['base-dhw-tank-coal.xml',
         'base-dhw-tank-gas.xml',
         'base-dhw-tank-gas-outside.xml',
         'base-dhw-tank-oil.xml',
         'base-dhw-tank-wood.xml'].include? hpxml_file
    hpxml.water_heating_systems[0].tank_volume = 50
    hpxml.water_heating_systems[0].heating_capacity = 40000
    hpxml.water_heating_systems[0].energy_factor = 0.59
    hpxml.water_heating_systems[0].recovery_efficiency = 0.76
    if hpxml_file == 'base-dhw-tank-gas-outside.xml'
      hpxml.water_heating_systems[0].location = HPXML::LocationOtherExterior
    end
    if hpxml_file == 'base-dhw-tank-coal.xml'
      hpxml.water_heating_systems[0].fuel_type = HPXML::FuelTypeCoal
    elsif hpxml_file == 'base-dhw-tank-oil.xml'
      hpxml.water_heating_systems[0].fuel_type = HPXML::FuelTypeOil
    elsif hpxml_file == 'base-dhw-tank-wood.xml'
      hpxml.water_heating_systems[0].fuel_type = HPXML::FuelTypeWoodCord
    else
      hpxml.water_heating_systems[0].fuel_type = HPXML::FuelTypeNaturalGas
    end
  elsif ['base-dhw-tank-heat-pump.xml',
         'base-dhw-tank-heat-pump-outside.xml'].include? hpxml_file
    hpxml.water_heating_systems[0].water_heater_type = HPXML::WaterHeaterTypeHeatPump
    hpxml.water_heating_systems[0].tank_volume = 80
    hpxml.water_heating_systems[0].heating_capacity = nil
    hpxml.water_heating_systems[0].energy_factor = 2.3
    if hpxml_file == 'base-dhw-tank-heat-pump-outside.xml'
      hpxml.water_heating_systems[0].location = HPXML::LocationOtherExterior
    end
  elsif ['base-dhw-tankless-electric.xml',
         'base-dhw-tankless-electric-outside.xml'].include? hpxml_file
    hpxml.water_heating_systems[0].water_heater_type = HPXML::WaterHeaterTypeTankless
    hpxml.water_heating_systems[0].tank_volume = nil
    hpxml.water_heating_systems[0].heating_capacity = nil
    hpxml.water_heating_systems[0].energy_factor = 0.99
    if hpxml_file == 'base-dhw-tankless-electric-outside.xml'
      hpxml.water_heating_systems[0].location = HPXML::LocationOtherExterior
    end
  elsif ['base-dhw-tankless-gas.xml',
         'base-dhw-tankless-propane.xml'].include? hpxml_file
    hpxml.water_heating_systems[0].water_heater_type = HPXML::WaterHeaterTypeTankless
    hpxml.water_heating_systems[0].tank_volume = nil
    hpxml.water_heating_systems[0].heating_capacity = nil
    hpxml.water_heating_systems[0].energy_factor = 0.82
    if hpxml_file == 'base-dhw-tankless-gas.xml'
      hpxml.water_heating_systems[0].fuel_type = HPXML::FuelTypeNaturalGas
    elsif hpxml_file == 'base-dhw-tankless-propane.xml'
      hpxml.water_heating_systems[0].fuel_type = HPXML::FuelTypePropane
    end
  elsif ['base-dhw-uef.xml'].include? hpxml_file
    hpxml.water_heating_systems[0].energy_factor = nil
    hpxml.water_heating_systems[0].uniform_energy_factor = 0.93
  elsif ['base-dhw-desuperheater.xml',
         'base-dhw-desuperheater-2-speed.xml',
         'base-dhw-desuperheater-var-speed.xml',
         'base-dhw-desuperheater-hpwh.xml'].include? hpxml_file
    hpxml.water_heating_systems[0].uses_desuperheater = true
    hpxml.water_heating_systems[0].related_hvac_idref = 'CoolingSystem'
  elsif ['base-dhw-desuperheater-tankless.xml'].include? hpxml_file
    hpxml.water_heating_systems[0].water_heater_type = HPXML::WaterHeaterTypeTankless
    hpxml.water_heating_systems[0].tank_volume = nil
    hpxml.water_heating_systems[0].heating_capacity = nil
    hpxml.water_heating_systems[0].energy_factor = 0.99
    hpxml.water_heating_systems[0].uses_desuperheater = true
    hpxml.water_heating_systems[0].related_hvac_idref = 'CoolingSystem'
  elsif ['base-dhw-desuperheater-gshp.xml'].include? hpxml_file
    hpxml.water_heating_systems[0].uses_desuperheater = true
    hpxml.water_heating_systems[0].related_hvac_idref = 'HeatPump'
  elsif ['base-dhw-jacket-electric.xml',
         'base-dhw-jacket-indirect.xml',
         'base-dhw-jacket-gas.xml',
         'base-dhw-jacket-hpwh.xml'].include? hpxml_file
    hpxml.water_heating_systems[0].jacket_r_value = 10.0
  elsif ['base-dhw-indirect.xml',
         'base-dhw-indirect-outside.xml'].include? hpxml_file
    hpxml.water_heating_systems[0].water_heater_type = HPXML::WaterHeaterTypeCombiStorage
    hpxml.water_heating_systems[0].tank_volume = 50
    hpxml.water_heating_systems[0].heating_capacity = nil
    hpxml.water_heating_systems[0].energy_factor = nil
    hpxml.water_heating_systems[0].fuel_type = nil
    hpxml.water_heating_systems[0].related_hvac_idref = 'HeatingSystem'
    if hpxml_file == 'base-dhw-indirect-outside.xml'
      hpxml.water_heating_systems[0].location = HPXML::LocationOtherExterior
    end
  elsif ['base-dhw-indirect-standbyloss.xml'].include? hpxml_file
    hpxml.water_heating_systems[0].standby_loss = 1.0
  elsif ['base-dhw-combi-tankless.xml',
         'base-dhw-combi-tankless-outside.xml'].include? hpxml_file
    hpxml.water_heating_systems[0].water_heater_type = HPXML::WaterHeaterTypeCombiTankless
    hpxml.water_heating_systems[0].tank_volume = nil
    if hpxml_file == 'base-dhw-combi-tankless-outside.xml'
      hpxml.water_heating_systems[0].location = HPXML::LocationOtherExterior
    end
  elsif ['base-foundation-unconditioned-basement.xml'].include? hpxml_file
    hpxml.water_heating_systems[0].location = HPXML::LocationBasementUnconditioned
  elsif ['base-foundation-unvented-crawlspace.xml'].include? hpxml_file
    hpxml.water_heating_systems[0].location = HPXML::LocationCrawlspaceUnvented
  elsif ['base-foundation-vented-crawlspace.xml'].include? hpxml_file
    hpxml.water_heating_systems[0].location = HPXML::LocationCrawlspaceVented
  elsif ['base-foundation-slab.xml'].include? hpxml_file
    hpxml.water_heating_systems[0].location = HPXML::LocationLivingSpace
  elsif ['base-atticroof-vented.xml'].include? hpxml_file
    hpxml.water_heating_systems[0].location = HPXML::LocationAtticVented
  elsif ['base-atticroof-conditioned.xml'].include? hpxml_file
    hpxml.water_heating_systems[0].location = HPXML::LocationBasementConditioned
  elsif ['invalid_files/water-heater-location.xml'].include? hpxml_file
    hpxml.water_heating_systems[0].location = HPXML::LocationCrawlspaceVented
  elsif ['invalid_files/water-heater-location-other.xml'].include? hpxml_file
    hpxml.water_heating_systems[0].location = 'unconditioned space'
  elsif ['invalid_files/invalid-relatedhvac-desuperheater.xml'].include? hpxml_file
    hpxml.water_heating_systems[0].uses_desuperheater = true
    hpxml.water_heating_systems[0].related_hvac_idref = 'CoolingSystem_bad'
  elsif ['invalid_files/repeated-relatedhvac-desuperheater.xml'].include? hpxml_file
    hpxml.water_heating_systems[0].fraction_dhw_load_served = 0.5
    hpxml.water_heating_systems[0].uses_desuperheater = true
    hpxml.water_heating_systems[0].related_hvac_idref = 'CoolingSystem'
    hpxml.water_heating_systems << hpxml.water_heating_systems[0].dup
    hpxml.water_heating_systems[1].id = 'WaterHeater2'
  elsif ['invalid_files/invalid-relatedhvac-dhw-indirect.xml'].include? hpxml_file
    hpxml.water_heating_systems[0].related_hvac_idref = 'HeatingSystem_bad'
  elsif ['invalid_files/repeated-relatedhvac-dhw-indirect.xml'].include? hpxml_file
    hpxml.water_heating_systems[0].fraction_dhw_load_served = 0.5
    hpxml.water_heating_systems << hpxml.water_heating_systems[0].dup
    hpxml.water_heating_systems[1].id = 'WaterHeater2'
  elsif ['base-enclosure-garage.xml'].include? hpxml_file
    hpxml.water_heating_systems[0].location = HPXML::LocationGarage
  elsif ['base-enclosure-attached-multifamily.xml'].include? hpxml_file
    hpxml.water_heating_systems[0].location = HPXML::LocationLivingSpace
  elsif ['base-enclosure-other-housing-unit.xml',
         'base-enclosure-other-heated-space.xml',
         'base-enclosure-other-non-freezing-space.xml',
         'base-enclosure-other-multifamily-buffer-space.xml'].include? hpxml_file
    if ['base-enclosure-other-housing-unit.xml'].include? hpxml_file
      hpxml.water_heating_systems[0].location = HPXML::LocationOtherHousingUnit
    elsif ['base-enclosure-other-heated-space.xml'].include? hpxml_file
      hpxml.water_heating_systems[0].location = HPXML::LocationOtherHeatedSpace
    elsif ['base-enclosure-other-non-freezing-space.xml'].include? hpxml_file
      hpxml.water_heating_systems[0].location = HPXML::LocationOtherNonFreezingSpace
    elsif ['base-enclosure-other-multifamily-buffer-space.xml'].include? hpxml_file
      hpxml.water_heating_systems[0].location = HPXML::LocationOtherMultifamilyBufferSpace
    end
  elsif ['base-dhw-none.xml'].include? hpxml_file
    hpxml.water_heating_systems.clear
  elsif ['base-misc-defaults.xml',
         'base-misc-defaults2.xml'].include? hpxml_file
    hpxml.water_heating_systems[0].temperature = nil
    hpxml.water_heating_systems[0].location = nil
    hpxml.water_heating_systems[0].heating_capacity = nil
    hpxml.water_heating_systems[0].tank_volume = nil
    hpxml.water_heating_systems[0].recovery_efficiency = nil
    if hpxml_file == 'base-misc-defaults2.xml'
      hpxml.water_heating_systems[0].energy_factor = nil
      hpxml.water_heating_systems[0].uniform_energy_factor = 0.93
    end
  elsif ['base-dhw-shared-water-heater.xml'].include? hpxml_file
    hpxml.water_heating_systems.clear
    hpxml.water_heating_systems.add(id: 'SharedWaterHeater',
                                    is_shared_system: true,
                                    number_of_units_served: 6,
                                    fuel_type: HPXML::FuelTypeNaturalGas,
                                    water_heater_type: HPXML::WaterHeaterTypeStorage,
                                    location: HPXML::LocationLivingSpace,
                                    tank_volume: 50,
                                    fraction_dhw_load_served: 1.0,
                                    heating_capacity: 40000,
                                    energy_factor: 0.59,
                                    recovery_efficiency: 0.76,
                                    temperature: Waterheater.get_default_hot_water_temperature(Constants.ERIVersions[-1]))
  elsif ['base-dhw-shared-laundry-room.xml'].include? hpxml_file
    hpxml.water_heating_systems[0].location = HPXML::LocationLivingSpace
    hpxml.water_heating_systems << hpxml.water_heating_systems[0].dup
    hpxml.water_heating_systems[1].id = 'SharedWaterHeater'
    hpxml.water_heating_systems[1].is_shared_system = true
    hpxml.water_heating_systems[1].number_of_units_served = 6
    hpxml.water_heating_systems[1].fraction_dhw_load_served = 0
    hpxml.water_heating_systems[1].location = HPXML::LocationOtherHeatedSpace
  elsif ['invalid_files/multifamily-reference-water-heater.xml'].include? hpxml_file
    hpxml.water_heating_systems[0].location = HPXML::LocationOtherNonFreezingSpace
  end
end

def set_hpxml_hot_water_distribution(hpxml_file, hpxml)
  if ['base.xml'].include? hpxml_file
    hpxml.hot_water_distributions.add(id: 'HotWaterDistribution',
                                      system_type: HPXML::DHWDistTypeStandard,
                                      standard_piping_length: 50, # Chosen to test a negative EC_adj
                                      pipe_r_value: 0.0)
  elsif ['base-dhw-dwhr.xml'].include? hpxml_file
    hpxml.hot_water_distributions[0].dwhr_facilities_connected = HPXML::DWHRFacilitiesConnectedAll
    hpxml.hot_water_distributions[0].dwhr_equal_flow = true
    hpxml.hot_water_distributions[0].dwhr_efficiency = 0.55
  elsif ['base-dhw-recirc-demand.xml'].include? hpxml_file
    hpxml.hot_water_distributions[0].system_type = HPXML::DHWDistTypeRecirc
    hpxml.hot_water_distributions[0].recirculation_control_type = HPXML::DHWRecirControlTypeSensor
    hpxml.hot_water_distributions[0].recirculation_piping_length = 50
    hpxml.hot_water_distributions[0].recirculation_branch_piping_length = 50
    hpxml.hot_water_distributions[0].recirculation_pump_power = 50
    hpxml.hot_water_distributions[0].pipe_r_value = 3
  elsif ['base-dhw-recirc-manual.xml'].include? hpxml_file
    hpxml.hot_water_distributions[0].system_type = HPXML::DHWDistTypeRecirc
    hpxml.hot_water_distributions[0].recirculation_control_type = HPXML::DHWRecirControlTypeManual
    hpxml.hot_water_distributions[0].recirculation_piping_length = 50
    hpxml.hot_water_distributions[0].recirculation_branch_piping_length = 50
    hpxml.hot_water_distributions[0].recirculation_pump_power = 50
    hpxml.hot_water_distributions[0].pipe_r_value = 3
  elsif ['base-dhw-recirc-nocontrol.xml'].include? hpxml_file
    hpxml.hot_water_distributions[0].system_type = HPXML::DHWDistTypeRecirc
    hpxml.hot_water_distributions[0].recirculation_control_type = HPXML::DHWRecirControlTypeNone
    hpxml.hot_water_distributions[0].recirculation_piping_length = 50
    hpxml.hot_water_distributions[0].recirculation_branch_piping_length = 50
    hpxml.hot_water_distributions[0].recirculation_pump_power = 50
  elsif ['base-dhw-recirc-temperature.xml'].include? hpxml_file
    hpxml.hot_water_distributions[0].system_type = HPXML::DHWDistTypeRecirc
    hpxml.hot_water_distributions[0].recirculation_control_type = HPXML::DHWRecirControlTypeTemperature
    hpxml.hot_water_distributions[0].recirculation_piping_length = 50
    hpxml.hot_water_distributions[0].recirculation_branch_piping_length = 50
    hpxml.hot_water_distributions[0].recirculation_pump_power = 50
  elsif ['base-dhw-recirc-timer.xml'].include? hpxml_file
    hpxml.hot_water_distributions[0].system_type = HPXML::DHWDistTypeRecirc
    hpxml.hot_water_distributions[0].recirculation_control_type = HPXML::DHWRecirControlTypeTimer
    hpxml.hot_water_distributions[0].recirculation_piping_length = 50
    hpxml.hot_water_distributions[0].recirculation_branch_piping_length = 50
    hpxml.hot_water_distributions[0].recirculation_pump_power = 50
  elsif ['base-dhw-shared-water-heater.xml'].include? hpxml_file
    hpxml.hot_water_distributions[0].id = 'SharedHotWaterDistribution'
  elsif ['base-dhw-shared-water-heater-recirc.xml'].include? hpxml_file
    hpxml.hot_water_distributions[0].has_shared_recirculation = true
    hpxml.hot_water_distributions[0].shared_recirculation_number_of_units_served = 6
    hpxml.hot_water_distributions[0].shared_recirculation_pump_power = 220
    hpxml.hot_water_distributions[0].shared_recirculation_control_type = HPXML::DHWRecirControlTypeTimer
  elsif ['base-dhw-none.xml'].include? hpxml_file
    hpxml.hot_water_distributions.clear
  elsif ['base-misc-defaults.xml'].include? hpxml_file
    hpxml.hot_water_distributions[0].standard_piping_length = nil
  elsif ['base-misc-defaults2.xml'].include? hpxml_file
    hpxml.hot_water_distributions[0].recirculation_piping_length = nil
    hpxml.hot_water_distributions[0].recirculation_branch_piping_length = nil
    hpxml.hot_water_distributions[0].recirculation_pump_power = nil
  end
end

def set_hpxml_water_fixtures(hpxml_file, hpxml)
  if ['base.xml'].include? hpxml_file
    hpxml.water_fixtures.add(id: 'WaterFixture',
                             water_fixture_type: HPXML::WaterFixtureTypeShowerhead,
                             low_flow: true)
    hpxml.water_fixtures.add(id: 'WaterFixture2',
                             water_fixture_type: HPXML::WaterFixtureTypeFaucet,
                             low_flow: false)
  elsif ['base-dhw-low-flow-fixtures.xml'].include? hpxml_file
    hpxml.water_fixtures[1].low_flow = true
  elsif ['base-dhw-none.xml'].include? hpxml_file
    hpxml.water_fixtures.clear
  elsif ['base-misc-usage-multiplier.xml'].include? hpxml_file
    hpxml.water_heating.water_fixtures_usage_multiplier = 0.9
  end
end

def set_hpxml_solar_thermal_system(hpxml_file, hpxml)
  if ['base-dhw-solar-fraction.xml',
      'base-dhw-indirect-with-solar-fraction.xml',
      'base-dhw-tank-heat-pump-with-solar-fraction.xml',
      'base-dhw-tankless-gas-with-solar-fraction.xml'].include? hpxml_file
    hpxml.solar_thermal_systems.add(id: 'SolarThermalSystem',
                                    system_type: 'hot water',
                                    water_heating_system_idref: 'WaterHeater',
                                    solar_fraction: 0.65)
  elsif ['base-dhw-multiple.xml'].include? hpxml_file
    hpxml.solar_thermal_systems.add(id: 'SolarThermalSystem',
                                    system_type: 'hot water',
                                    water_heating_system_idref: nil, # Apply to all water heaters
                                    solar_fraction: 0.65)
  elsif ['base-dhw-solar-direct-flat-plate.xml',
         'base-dhw-solar-indirect-flat-plate.xml',
         'base-dhw-solar-thermosyphon-flat-plate.xml',
         'base-dhw-tank-heat-pump-with-solar.xml',
         'base-dhw-tankless-gas-with-solar.xml',
         'base-misc-defaults.xml',
         'invalid_files/solar-thermal-system-with-combi-tankless.xml',
         'invalid_files/solar-thermal-system-with-desuperheater.xml',
         'invalid_files/solar-thermal-system-with-dhw-indirect.xml'].include? hpxml_file
    hpxml.solar_thermal_systems.add(id: 'SolarThermalSystem',
                                    system_type: 'hot water',
                                    collector_area: 40,
                                    collector_type: HPXML::SolarThermalTypeSingleGlazing,
                                    collector_azimuth: 180,
                                    collector_tilt: 20,
                                    collector_frta: 0.77,
                                    collector_frul: 0.793,
                                    storage_volume: 60,
                                    water_heating_system_idref: 'WaterHeater')
    if hpxml_file == 'base-dhw-solar-direct-flat-plate.xml'
      hpxml.solar_thermal_systems[0].collector_loop_type = HPXML::SolarThermalLoopTypeDirect
    elsif hpxml_file == 'base-dhw-solar-thermosyphon-flat-plate.xml'
      hpxml.solar_thermal_systems[0].collector_loop_type = HPXML::SolarThermalLoopTypeThermosyphon
    elsif hpxml_file == 'base-misc-defaults.xml'
      hpxml.solar_thermal_systems[0].collector_loop_type = HPXML::SolarThermalLoopTypeDirect
      hpxml.solar_thermal_systems[0].storage_volume = nil
    else
      hpxml.solar_thermal_systems[0].collector_loop_type = HPXML::SolarThermalLoopTypeIndirect
    end
  elsif ['base-dhw-solar-direct-evacuated-tube.xml'].include? hpxml_file
    hpxml.solar_thermal_systems.add(id: 'SolarThermalSystem',
                                    system_type: 'hot water',
                                    collector_area: 40,
                                    collector_type: HPXML::SolarThermalTypeEvacuatedTube,
                                    collector_azimuth: 180,
                                    collector_tilt: 20,
                                    collector_frta: 0.50,
                                    collector_frul: 0.2799,
                                    storage_volume: 60,
                                    water_heating_system_idref: 'WaterHeater')
    if hpxml_file == 'base-dhw-solar-direct-evacuated-tube.xml'
      hpxml.solar_thermal_systems[0].collector_loop_type = HPXML::SolarThermalLoopTypeDirect
    else
      hpxml.solar_thermal_systems[0].collector_loop_type = HPXML::SolarThermalLoopTypeIndirect
    end
  elsif ['base-dhw-solar-direct-ics.xml'].include? hpxml_file
    hpxml.solar_thermal_systems.add(id: 'SolarThermalSystem',
                                    system_type: 'hot water',
                                    collector_area: 40,
                                    collector_loop_type: HPXML::SolarThermalLoopTypeDirect,
                                    collector_type: HPXML::SolarThermalTypeICS,
                                    collector_azimuth: 180,
                                    collector_tilt: 20,
                                    collector_frta: 0.77,
                                    collector_frul: 0.793,
                                    storage_volume: 60,
                                    water_heating_system_idref: 'WaterHeater')
  elsif ['invalid_files/unattached-solar-thermal-system.xml'].include? hpxml_file
    hpxml.solar_thermal_systems[0].water_heating_system_idref = 'foobar'
  end
end

def set_hpxml_pv_systems(hpxml_file, hpxml)
  if ['base-pv.xml'].include? hpxml_file
    hpxml.pv_systems.add(id: 'PVSystem',
                         is_shared_system: false,
                         module_type: HPXML::PVModuleTypeStandard,
                         location: HPXML::LocationRoof,
                         tracking: HPXML::PVTrackingTypeFixed,
                         array_azimuth: 180,
                         array_tilt: 20,
                         max_power_output: 4000,
                         inverter_efficiency: 0.96,
                         system_losses_fraction: 0.14)
    hpxml.pv_systems.add(id: 'PVSystem2',
                         is_shared_system: false,
                         module_type: HPXML::PVModuleTypePremium,
                         location: HPXML::LocationRoof,
                         tracking: HPXML::PVTrackingTypeFixed,
                         array_azimuth: 90,
                         array_tilt: 20,
                         max_power_output: 1500,
                         inverter_efficiency: 0.96,
                         system_losses_fraction: 0.14)
  elsif ['base-misc-defaults.xml'].include? hpxml_file
    hpxml.pv_systems.add(id: 'PVSystem',
                         is_shared_system: false,
                         module_type: HPXML::PVModuleTypeStandard,
                         location: HPXML::LocationRoof,
                         tracking: HPXML::PVTrackingTypeFixed,
                         array_azimuth: 180,
                         array_tilt: 20,
                         max_power_output: 4000,
                         inverter_efficiency: nil,
                         system_losses_fraction: nil,
                         year_modules_manufactured: 2015)
  elsif ['base-pv-shared.xml'].include? hpxml_file
    hpxml.pv_systems.add(id: 'PVSystem',
                         is_shared_system: true,
                         module_type: HPXML::PVModuleTypeStandard,
                         location: HPXML::LocationGround,
                         tracking: HPXML::PVTrackingTypeFixed,
                         array_azimuth: 225,
                         array_tilt: 30,
                         building_max_power_output: 30000,
                         inverter_efficiency: 0.96,
                         system_losses_fraction: 0.14,
                         number_of_bedrooms_served: 20)
  end
end

def set_hpxml_clothes_washer(hpxml_file, hpxml)
  if ['base.xml'].include? hpxml_file
    hpxml.clothes_washers.add(id: 'ClothesWasher',
                              location: HPXML::LocationLivingSpace,
                              integrated_modified_energy_factor: 1.21,
                              rated_annual_kwh: 380,
                              label_electric_rate: 0.12,
                              label_gas_rate: 1.09,
                              label_annual_gas_cost: 27,
                              capacity: 3.2,
                              label_usage: 6)
  elsif ['base-appliances-none.xml',
         'base-dhw-none.xml'].include? hpxml_file
    hpxml.clothes_washers.clear
  elsif ['base-enclosure-attached-multifamily.xml'].include? hpxml_file
    hpxml.clothes_washers[0].location = HPXML::LocationLivingSpace
  elsif ['base-enclosure-other-housing-unit.xml',
         'base-enclosure-other-heated-space.xml',
         'base-enclosure-other-non-freezing-space.xml',
         'base-enclosure-other-multifamily-buffer-space.xml'].include? hpxml_file
    if ['base-enclosure-other-housing-unit.xml'].include? hpxml_file
      hpxml.clothes_washers[0].location = HPXML::LocationOtherHousingUnit
    elsif ['base-enclosure-other-heated-space.xml'].include? hpxml_file
      hpxml.clothes_washers[0].location = HPXML::LocationOtherHeatedSpace
    elsif ['base-enclosure-other-non-freezing-space.xml'].include? hpxml_file
      hpxml.clothes_washers[0].location = HPXML::LocationOtherNonFreezingSpace
    elsif ['base-enclosure-other-multifamily-buffer-space.xml'].include? hpxml_file
      hpxml.clothes_washers[0].location = HPXML::LocationOtherMultifamilyBufferSpace
    end
  elsif ['base-appliances-modified.xml'].include? hpxml_file
    imef = hpxml.clothes_washers[0].integrated_modified_energy_factor
    hpxml.clothes_washers[0].integrated_modified_energy_factor = nil
    hpxml.clothes_washers[0].modified_energy_factor = HotWaterAndAppliances.calc_clothes_washer_mef_from_imef(imef).round(2)
  elsif ['base-foundation-unconditioned-basement.xml'].include? hpxml_file
    hpxml.clothes_washers[0].location = HPXML::LocationBasementUnconditioned
  elsif ['base-atticroof-conditioned.xml'].include? hpxml_file
    hpxml.clothes_washers[0].location = HPXML::LocationBasementConditioned
  elsif ['base-enclosure-garage.xml',
         'invalid_files/clothes-washer-location.xml'].include? hpxml_file
    hpxml.clothes_washers[0].location = HPXML::LocationGarage
  elsif ['invalid_files/appliances-location-unconditioned-space.xml'].include? hpxml_file
    hpxml.clothes_washers[0].location = 'unconditioned space'
  elsif ['base-misc-defaults.xml'].include? hpxml_file
    hpxml.clothes_washers[0].location = nil
    hpxml.clothes_washers[0].modified_energy_factor = nil
    hpxml.clothes_washers[0].integrated_modified_energy_factor = nil
    hpxml.clothes_washers[0].rated_annual_kwh = nil
    hpxml.clothes_washers[0].label_electric_rate = nil
    hpxml.clothes_washers[0].label_gas_rate = nil
    hpxml.clothes_washers[0].label_annual_gas_cost = nil
    hpxml.clothes_washers[0].capacity = nil
    hpxml.clothes_washers[0].label_usage = nil
  elsif ['base-misc-usage-multiplier.xml'].include? hpxml_file
    hpxml.clothes_washers[0].usage_multiplier = 0.9
  elsif ['base-dhw-shared-laundry-room.xml'].include? hpxml_file
    hpxml.clothes_washers[0].is_shared_appliance = true
    hpxml.clothes_washers[0].id = 'SharedClothesWasher'
    hpxml.clothes_washers[0].location = HPXML::LocationOtherHeatedSpace
    hpxml.clothes_washers[0].water_heating_system_idref = 'SharedWaterHeater'
  elsif ['invalid_files/unattached-shared-clothes-washer-water-heater.xml'].include? hpxml_file
    hpxml.clothes_washers[0].water_heating_system_idref = 'foobar'
  elsif ['invalid_files/multifamily-reference-appliance.xml'].include? hpxml_file
    hpxml.clothes_washers[0].location = HPXML::LocationOtherHousingUnit
  end
end

def set_hpxml_clothes_dryer(hpxml_file, hpxml)
  if ['base.xml'].include? hpxml_file
    hpxml.clothes_dryers.add(id: 'ClothesDryer',
                             location: HPXML::LocationLivingSpace,
                             fuel_type: HPXML::FuelTypeElectricity,
                             combined_energy_factor: 3.73,
                             control_type: HPXML::ClothesDryerControlTypeTimer)
  elsif ['base-appliances-none.xml',
         'base-dhw-none.xml'].include? hpxml_file
    hpxml.clothes_dryers.clear
  elsif ['base-enclosure-attached-multifamily.xml'].include? hpxml_file
    hpxml.clothes_dryers[0].location = HPXML::LocationLivingSpace
  elsif ['base-enclosure-other-housing-unit.xml',
         'base-enclosure-other-heated-space.xml',
         'base-enclosure-other-non-freezing-space.xml',
         'base-enclosure-other-multifamily-buffer-space.xml'].include? hpxml_file
    if ['base-enclosure-other-housing-unit.xml'].include? hpxml_file
      hpxml.clothes_dryers[0].location = HPXML::LocationOtherHousingUnit
    elsif ['base-enclosure-other-heated-space.xml'].include? hpxml_file
      hpxml.clothes_dryers[0].location = HPXML::LocationOtherHeatedSpace
    elsif ['base-enclosure-other-non-freezing-space.xml'].include? hpxml_file
      hpxml.clothes_dryers[0].location = HPXML::LocationOtherNonFreezingSpace
    elsif ['base-enclosure-other-multifamily-buffer-space.xml'].include? hpxml_file
      hpxml.clothes_dryers[0].location = HPXML::LocationOtherMultifamilyBufferSpace
    end
  elsif ['base-appliances-modified.xml'].include? hpxml_file
    cef = hpxml.clothes_dryers[-1].combined_energy_factor
    hpxml.clothes_dryers.clear
    hpxml.clothes_dryers.add(id: 'ClothesDryer',
                             location: HPXML::LocationLivingSpace,
                             fuel_type: HPXML::FuelTypeElectricity,
                             energy_factor: HotWaterAndAppliances.calc_clothes_dryer_ef_from_cef(cef).round(2),
                             control_type: HPXML::ClothesDryerControlTypeMoisture)
  elsif ['base-appliances-coal.xml',
         'base-appliances-gas.xml',
         'base-appliances-propane.xml',
         'base-appliances-oil.xml'].include? hpxml_file
    hpxml.clothes_dryers.clear
    hpxml.clothes_dryers.add(id: 'ClothesDryer',
                             location: HPXML::LocationLivingSpace,
                             combined_energy_factor: 3.30,
                             control_type: HPXML::ClothesDryerControlTypeMoisture)
    if hpxml_file == 'base-appliances-coal.xml'
      hpxml.clothes_dryers[0].fuel_type = HPXML::FuelTypeCoal
    elsif hpxml_file == 'base-appliances-gas.xml'
      hpxml.clothes_dryers[0].fuel_type = HPXML::FuelTypeNaturalGas
    elsif hpxml_file == 'base-appliances-propane.xml'
      hpxml.clothes_dryers[0].fuel_type = HPXML::FuelTypePropane
    elsif hpxml_file == 'base-appliances-oil.xml'
      hpxml.clothes_dryers[0].fuel_type = HPXML::FuelTypeOil
    end
  elsif ['base-appliances-wood.xml'].include? hpxml_file
    hpxml.clothes_dryers.clear
    hpxml.clothes_dryers.add(id: 'ClothesDryer',
                             location: HPXML::LocationLivingSpace,
                             fuel_type: HPXML::FuelTypeWoodCord,
                             combined_energy_factor: 3.30,
                             control_type: HPXML::ClothesDryerControlTypeMoisture)
  elsif ['base-foundation-unconditioned-basement.xml'].include? hpxml_file
    hpxml.clothes_dryers[0].location = HPXML::LocationBasementUnconditioned
  elsif ['base-atticroof-conditioned.xml'].include? hpxml_file
    hpxml.clothes_dryers[0].location = HPXML::LocationBasementConditioned
  elsif ['base-enclosure-garage.xml',
         'invalid_files/clothes-dryer-location.xml'].include? hpxml_file
    hpxml.clothes_dryers[0].location = HPXML::LocationGarage
  elsif ['invalid_files/appliances-location-unconditioned-space.xml'].include? hpxml_file
    hpxml.clothes_dryers[0].location = 'unconditioned space'
  elsif ['base-misc-defaults.xml'].include? hpxml_file
    hpxml.clothes_dryers[0].location = nil
    hpxml.clothes_dryers[0].energy_factor = nil
    hpxml.clothes_dryers[0].combined_energy_factor = nil
    hpxml.clothes_dryers[0].control_type = nil
  elsif ['base-dhw-shared-laundry-room.xml'].include? hpxml_file
    hpxml.clothes_dryers[0].id = 'SharedClothesDryer'
    hpxml.clothes_dryers[0].location = HPXML::LocationOtherHeatedSpace
  elsif ['base-misc-usage-multiplier.xml'].include? hpxml_file
    hpxml.clothes_dryers[0].usage_multiplier = 0.9
  end
end

def set_hpxml_dishwasher(hpxml_file, hpxml)
  if ['base.xml'].include? hpxml_file
    hpxml.dishwashers.add(id: 'Dishwasher',
                          location: HPXML::LocationLivingSpace,
                          rated_annual_kwh: 307,
                          label_electric_rate: 0.12,
                          label_gas_rate: 1.09,
                          label_annual_gas_cost: 22.32,
                          label_usage: 4,
                          place_setting_capacity: 12)
  elsif ['base-appliances-modified.xml'].include? hpxml_file
    rated_annual_kwh = hpxml.dishwashers[0].rated_annual_kwh
    hpxml.dishwashers[0].rated_annual_kwh = nil
    hpxml.dishwashers[0].energy_factor = HotWaterAndAppliances.calc_dishwasher_ef_from_annual_kwh(rated_annual_kwh).round(2)
    hpxml.dishwashers[0].place_setting_capacity = 6 # Compact
  elsif ['base-enclosure-attached-multifamily.xml'].include? hpxml_file
    hpxml.dishwashers[0].location = HPXML::LocationLivingSpace
  elsif ['base-enclosure-other-housing-unit.xml',
         'base-enclosure-other-heated-space.xml',
         'base-enclosure-other-non-freezing-space.xml',
         'base-enclosure-other-multifamily-buffer-space.xml'].include? hpxml_file
    if ['base-enclosure-other-housing-unit.xml'].include? hpxml_file
      hpxml.dishwashers[0].location = HPXML::LocationOtherHousingUnit
    elsif ['base-enclosure-other-heated-space.xml'].include? hpxml_file
      hpxml.dishwashers[0].location = HPXML::LocationOtherHeatedSpace
    elsif ['base-enclosure-other-non-freezing-space.xml'].include? hpxml_file
      hpxml.dishwashers[0].location = HPXML::LocationOtherNonFreezingSpace
    elsif ['base-enclosure-other-multifamily-buffer-space.xml'].include? hpxml_file
      hpxml.dishwashers[0].location = HPXML::LocationOtherMultifamilyBufferSpace
    end
  elsif ['base-appliances-none.xml',
         'base-dhw-none.xml'].include? hpxml_file
    hpxml.dishwashers.clear
  elsif ['base-foundation-unconditioned-basement.xml'].include? hpxml_file
    hpxml.dishwashers[0].location = HPXML::LocationBasementUnconditioned
  elsif ['base-atticroof-conditioned.xml'].include? hpxml_file
    hpxml.dishwashers[0].location = HPXML::LocationBasementConditioned
  elsif ['base-enclosure-garage.xml',
         'invalid_files/dishwasher-location.xml'].include? hpxml_file
    hpxml.dishwashers[0].location = HPXML::LocationGarage
  elsif ['invalid_files/appliances-location-unconditioned-space.xml'].include? hpxml_file
    hpxml.dishwashers[0].location = 'unconditioned space'
  elsif ['base-misc-defaults.xml'].include? hpxml_file
    hpxml.dishwashers[0].rated_annual_kwh = nil
    hpxml.dishwashers[0].label_electric_rate = nil
    hpxml.dishwashers[0].label_gas_rate = nil
    hpxml.dishwashers[0].label_annual_gas_cost = nil
    hpxml.dishwashers[0].place_setting_capacity = nil
    hpxml.dishwashers[0].label_usage = nil
  elsif ['base-misc-usage-multiplier.xml'].include? hpxml_file
    hpxml.dishwashers[0].usage_multiplier = 0.9
  elsif ['base-dhw-shared-laundry-room.xml'].include? hpxml_file
    hpxml.dishwashers[0].is_shared_appliance = true
    hpxml.dishwashers[0].id = 'SharedDishwasher'
    hpxml.dishwashers[0].location = HPXML::LocationOtherHeatedSpace
    hpxml.dishwashers[0].water_heating_system_idref = 'SharedWaterHeater'
  elsif ['invalid_files/unattached-shared-dishwasher-water-heater.xml'].include? hpxml_file
    hpxml.dishwashers[0].water_heating_system_idref = 'foobar'
  end
end

def set_hpxml_refrigerator(hpxml_file, hpxml)
  if ['base.xml'].include? hpxml_file
    hpxml.refrigerators.add(id: 'Refrigerator',
                            location: HPXML::LocationLivingSpace,
                            rated_annual_kwh: 650,
                            primary_indicator: true)
  elsif ['base-appliances-modified.xml'].include? hpxml_file
    hpxml.refrigerators[0].adjusted_annual_kwh = 600
  elsif ['base-appliances-none.xml'].include? hpxml_file
    hpxml.refrigerators.clear
  elsif ['base-enclosure-attached-multifamily.xml'].include? hpxml_file
    hpxml.refrigerators[0].location = HPXML::LocationLivingSpace
  elsif ['base-enclosure-other-housing-unit.xml',
         'base-enclosure-other-heated-space.xml',
         'base-enclosure-other-non-freezing-space.xml',
         'base-enclosure-other-multifamily-buffer-space.xml'].include? hpxml_file
    if ['base-enclosure-other-housing-unit.xml'].include? hpxml_file
      hpxml.refrigerators[0].location = HPXML::LocationOtherHousingUnit
    elsif ['base-enclosure-other-heated-space.xml'].include? hpxml_file
      hpxml.refrigerators[0].location = HPXML::LocationOtherHeatedSpace
    elsif ['base-enclosure-other-non-freezing-space.xml'].include? hpxml_file
      hpxml.refrigerators[0].location = HPXML::LocationOtherNonFreezingSpace
    elsif ['base-enclosure-other-multifamily-buffer-space.xml'].include? hpxml_file
      hpxml.refrigerators[0].location = HPXML::LocationOtherMultifamilyBufferSpace
    end
  elsif ['base-foundation-unconditioned-basement.xml'].include? hpxml_file
    hpxml.refrigerators[0].location = HPXML::LocationBasementUnconditioned
  elsif ['base-atticroof-conditioned.xml'].include? hpxml_file
    hpxml.refrigerators[0].location = HPXML::LocationBasementConditioned
  elsif ['base-enclosure-garage.xml',
         'invalid_files/refrigerator-location.xml'].include? hpxml_file
    hpxml.refrigerators[0].location = HPXML::LocationGarage
  elsif ['invalid_files/appliances-location-unconditioned-space.xml'].include? hpxml_file
    hpxml.refrigerators[0].location = 'unconditioned space'
  elsif ['base-misc-defaults.xml'].include? hpxml_file
    hpxml.refrigerators[0].primary_indicator = nil
    hpxml.refrigerators[0].location = nil
    hpxml.refrigerators[0].rated_annual_kwh = nil
    hpxml.refrigerators[0].adjusted_annual_kwh = nil
  elsif ['base-misc-usage-multiplier.xml'].include? hpxml_file
    hpxml.refrigerators[0].usage_multiplier = 0.9
  elsif ['base-misc-loads-large-uncommon.xml'].include? hpxml_file
    hpxml.refrigerators[0].weekday_fractions = '0.040, 0.039, 0.038, 0.037, 0.036, 0.036, 0.038, 0.040, 0.041, 0.041, 0.040, 0.040, 0.042, 0.042, 0.042, 0.041, 0.044, 0.048, 0.050, 0.048, 0.047, 0.046, 0.044, 0.041'
    hpxml.refrigerators[0].weekend_fractions = '0.040, 0.039, 0.038, 0.037, 0.036, 0.036, 0.038, 0.040, 0.041, 0.041, 0.040, 0.040, 0.042, 0.042, 0.042, 0.041, 0.044, 0.048, 0.050, 0.048, 0.047, 0.046, 0.044, 0.041'
    hpxml.refrigerators[0].monthly_multipliers = '0.837, 0.835, 1.084, 1.084, 1.084, 1.096, 1.096, 1.096, 1.096, 0.931, 0.925, 0.837'
    hpxml.refrigerators.add(id: 'ExtraRefrigerator',
                            rated_annual_kwh: 700,
                            primary_indicator: false,
                            weekday_fractions: '0.040, 0.039, 0.038, 0.037, 0.036, 0.036, 0.038, 0.040, 0.041, 0.041, 0.040, 0.040, 0.042, 0.042, 0.042, 0.041, 0.044, 0.048, 0.050, 0.048, 0.047, 0.046, 0.044, 0.041',
                            weekend_fractions: '0.040, 0.039, 0.038, 0.037, 0.036, 0.036, 0.038, 0.040, 0.041, 0.041, 0.040, 0.040, 0.042, 0.042, 0.042, 0.041, 0.044, 0.048, 0.050, 0.048, 0.047, 0.046, 0.044, 0.041',
                            monthly_multipliers: '0.837, 0.835, 1.084, 1.084, 1.084, 1.096, 1.096, 1.096, 1.096, 0.931, 0.925, 0.837')
    hpxml.refrigerators.add(id: 'ExtraRefrigerator2',
                            rated_annual_kwh: 800,
                            primary_indicator: false,
                            weekday_fractions: '0.040, 0.039, 0.038, 0.037, 0.036, 0.036, 0.038, 0.040, 0.041, 0.041, 0.040, 0.040, 0.042, 0.042, 0.042, 0.041, 0.044, 0.048, 0.050, 0.048, 0.047, 0.046, 0.044, 0.041',
                            weekend_fractions: '0.040, 0.039, 0.038, 0.037, 0.036, 0.036, 0.038, 0.040, 0.041, 0.041, 0.040, 0.040, 0.042, 0.042, 0.042, 0.041, 0.044, 0.048, 0.050, 0.048, 0.047, 0.046, 0.044, 0.041',
                            monthly_multipliers: '0.837, 0.835, 1.084, 1.084, 1.084, 1.096, 1.096, 1.096, 1.096, 0.931, 0.925, 0.837')
  elsif ['invalid_files/refrigerators-multiple-primary.xml'].include? hpxml_file
    hpxml.refrigerators.add(id: 'Refrigerator2',
                            location: HPXML::LocationLivingSpace,
                            rated_annual_kwh: 650,
                            primary_indicator: true)
  elsif ['invalid_files/refrigerators-no-primary.xml'].include? hpxml_file
    hpxml.refrigerators[0].primary_indicator = false
    hpxml.refrigerators.add(id: 'Refrigerator2',
                            location: HPXML::LocationLivingSpace,
                            rated_annual_kwh: 650,
                            primary_indicator: false)
  end
end

def set_hpxml_freezer(hpxml_file, hpxml)
  if ['base-misc-loads-large-uncommon.xml'].include? hpxml_file
    hpxml.freezers.add(id: 'Freezer',
                       rated_annual_kwh: 300,
                       weekday_fractions: '0.040, 0.039, 0.038, 0.037, 0.036, 0.036, 0.038, 0.040, 0.041, 0.041, 0.040, 0.040, 0.042, 0.042, 0.042, 0.041, 0.044, 0.048, 0.050, 0.048, 0.047, 0.046, 0.044, 0.041',
                       weekend_fractions: '0.040, 0.039, 0.038, 0.037, 0.036, 0.036, 0.038, 0.040, 0.041, 0.041, 0.040, 0.040, 0.042, 0.042, 0.042, 0.041, 0.044, 0.048, 0.050, 0.048, 0.047, 0.046, 0.044, 0.041',
                       monthly_multipliers: '0.837, 0.835, 1.084, 1.084, 1.084, 1.096, 1.096, 1.096, 1.096, 0.931, 0.925, 0.837')
    hpxml.freezers.add(id: 'Freezer2',
                       rated_annual_kwh: 400,
                       weekday_fractions: '0.040, 0.039, 0.038, 0.037, 0.036, 0.036, 0.038, 0.040, 0.041, 0.041, 0.040, 0.040, 0.042, 0.042, 0.042, 0.041, 0.044, 0.048, 0.050, 0.048, 0.047, 0.046, 0.044, 0.041',
                       weekend_fractions: '0.040, 0.039, 0.038, 0.037, 0.036, 0.036, 0.038, 0.040, 0.041, 0.041, 0.040, 0.040, 0.042, 0.042, 0.042, 0.041, 0.044, 0.048, 0.050, 0.048, 0.047, 0.046, 0.044, 0.041',
                       monthly_multipliers: '0.837, 0.835, 1.084, 1.084, 1.084, 1.096, 1.096, 1.096, 1.096, 0.931, 0.925, 0.837')
  end
end

def set_hpxml_dehumidifier(hpxml_file, hpxml)
  if ['base-appliances-dehumidifier.xml'].include? hpxml_file
    hpxml.dehumidifiers.add(id: 'Dehumidifier',
                            capacity: 40,
                            energy_factor: 1.8,
                            rh_setpoint: 0.5,
                            fraction_served: 1.0)
  elsif ['base-appliances-dehumidifier-ief.xml'].include? hpxml_file
    hpxml.dehumidifiers[0].energy_factor = nil
    hpxml.dehumidifiers[0].integrated_energy_factor = 1.5
  elsif ['base-appliances-dehumidifier-50percent.xml'].include? hpxml_file
    hpxml.dehumidifiers[0].fraction_served = 0.5
  end
end

def set_hpxml_cooking_range(hpxml_file, hpxml)
  if ['base.xml'].include? hpxml_file
    hpxml.cooking_ranges.add(id: 'Range',
                             location: HPXML::LocationLivingSpace,
                             fuel_type: HPXML::FuelTypeElectricity,
                             is_induction: false)
  elsif ['base-appliances-none.xml'].include? hpxml_file
    hpxml.cooking_ranges.clear
  elsif ['base-enclosure-attached-multifamily.xml'].include? hpxml_file
    hpxml.cooking_ranges[0].location = HPXML::LocationLivingSpace
  elsif ['base-enclosure-other-housing-unit.xml',
         'base-enclosure-other-heated-space.xml',
         'base-enclosure-other-non-freezing-space.xml',
         'base-enclosure-other-multifamily-buffer-space.xml'].include? hpxml_file
    if ['base-enclosure-other-housing-unit.xml'].include? hpxml_file
      hpxml.cooking_ranges[0].location = HPXML::LocationOtherHousingUnit
    elsif ['base-enclosure-other-heated-space.xml'].include? hpxml_file
      hpxml.cooking_ranges[0].location = HPXML::LocationOtherHeatedSpace
    elsif ['base-enclosure-other-non-freezing-space.xml'].include? hpxml_file
      hpxml.cooking_ranges[0].location = HPXML::LocationOtherNonFreezingSpace
    elsif ['base-enclosure-other-multifamily-buffer-space.xml'].include? hpxml_file
      hpxml.cooking_ranges[0].location = HPXML::LocationOtherMultifamilyBufferSpace
    end
  elsif ['base-appliances-gas.xml'].include? hpxml_file
    hpxml.cooking_ranges[0].fuel_type = HPXML::FuelTypeNaturalGas
    hpxml.cooking_ranges[0].is_induction = false
  elsif ['base-appliances-propane.xml'].include? hpxml_file
    hpxml.cooking_ranges[0].fuel_type = HPXML::FuelTypePropane
    hpxml.cooking_ranges[0].is_induction = false
  elsif ['base-appliances-oil.xml'].include? hpxml_file
    hpxml.cooking_ranges[0].fuel_type = HPXML::FuelTypeOil
  elsif ['base-appliances-coal.xml'].include? hpxml_file
    hpxml.cooking_ranges[0].fuel_type = HPXML::FuelTypeCoal
  elsif ['base-appliances-wood.xml'].include? hpxml_file
    hpxml.cooking_ranges[0].fuel_type = HPXML::FuelTypeWoodCord
    hpxml.cooking_ranges[0].is_induction = false
  elsif ['base-foundation-unconditioned-basement.xml'].include? hpxml_file
    hpxml.cooking_ranges[0].location = HPXML::LocationBasementUnconditioned
  elsif ['base-atticroof-conditioned.xml'].include? hpxml_file
    hpxml.cooking_ranges[0].location = HPXML::LocationBasementConditioned
  elsif ['base-enclosure-garage.xml',
         'invalid_files/cooking-range-location.xml'].include? hpxml_file
    hpxml.cooking_ranges[0].location = HPXML::LocationGarage
  elsif ['invalid_files/appliances-location-unconditioned-space.xml'].include? hpxml_file
    hpxml.cooking_ranges[0].location = 'unconditioned space'
  elsif ['base-misc-defaults.xml'].include? hpxml_file
    hpxml.cooking_ranges[0].is_induction = nil
  elsif ['base-misc-usage-multiplier.xml'].include? hpxml_file
    hpxml.cooking_ranges[0].usage_multiplier = 0.9
  elsif ['base-misc-loads-large-uncommon.xml'].include? hpxml_file
    hpxml.cooking_ranges[0].weekday_fractions = '0.007, 0.007, 0.004, 0.004, 0.007, 0.011, 0.025, 0.042, 0.046, 0.048, 0.042, 0.050, 0.057, 0.046, 0.057, 0.044, 0.092, 0.150, 0.117, 0.060, 0.035, 0.025, 0.016, 0.011'
    hpxml.cooking_ranges[0].weekend_fractions = '0.007, 0.007, 0.004, 0.004, 0.007, 0.011, 0.025, 0.042, 0.046, 0.048, 0.042, 0.050, 0.057, 0.046, 0.057, 0.044, 0.092, 0.150, 0.117, 0.060, 0.035, 0.025, 0.016, 0.011'
    hpxml.cooking_ranges[0].monthly_multipliers = '1.097, 1.097, 0.991, 0.987, 0.991, 0.890, 0.896, 0.896, 0.890, 1.085, 1.085, 1.097'
  end
end

def set_hpxml_oven(hpxml_file, hpxml)
  if ['base.xml'].include? hpxml_file
    hpxml.ovens.add(id: 'Oven',
                    is_convection: false)
  elsif ['base-appliances-none.xml'].include? hpxml_file
    hpxml.ovens.clear
  elsif ['base-misc-defaults.xml'].include? hpxml_file
    hpxml.ovens[0].is_convection = nil
  end
end

def set_hpxml_lighting(hpxml_file, hpxml)
  if ['base.xml'].include? hpxml_file
    hpxml.lighting_groups.add(id: 'Lighting_CFL_Interior',
                              location: HPXML::LocationInterior,
                              fraction_of_units_in_location: 0.4,
                              lighting_type: HPXML::LightingTypeCFL)
    hpxml.lighting_groups.add(id: 'Lighting_CFL_Exterior',
                              location: HPXML::LocationExterior,
                              fraction_of_units_in_location: 0.4,
                              lighting_type: HPXML::LightingTypeCFL)
    hpxml.lighting_groups.add(id: 'Lighting_CFL_Garage',
                              location: HPXML::LocationGarage,
                              fraction_of_units_in_location: 0.4,
                              lighting_type: HPXML::LightingTypeCFL)
    hpxml.lighting_groups.add(id: 'Lighting_LFL_Interior',
                              location: HPXML::LocationInterior,
                              fraction_of_units_in_location: 0.1,
                              lighting_type: HPXML::LightingTypeLFL)
    hpxml.lighting_groups.add(id: 'Lighting_LFL_Exterior',
                              location: HPXML::LocationExterior,
                              fraction_of_units_in_location: 0.1,
                              lighting_type: HPXML::LightingTypeLFL)
    hpxml.lighting_groups.add(id: 'Lighting_LFL_Garage',
                              location: HPXML::LocationGarage,
                              fraction_of_units_in_location: 0.1,
                              lighting_type: HPXML::LightingTypeLFL)
    hpxml.lighting_groups.add(id: 'Lighting_LED_Interior',
                              location: HPXML::LocationInterior,
                              fraction_of_units_in_location: 0.25,
                              lighting_type: HPXML::LightingTypeLED)
    hpxml.lighting_groups.add(id: 'Lighting_LED_Exterior',
                              location: HPXML::LocationExterior,
                              fraction_of_units_in_location: 0.25,
                              lighting_type: HPXML::LightingTypeLED)
    hpxml.lighting_groups.add(id: 'Lighting_LED_Garage',
                              location: HPXML::LocationGarage,
                              fraction_of_units_in_location: 0.25,
                              lighting_type: HPXML::LightingTypeLED)
  elsif ['invalid_files/lighting-fractions.xml'].include? hpxml_file
    hpxml.lighting_groups[0].fraction_of_units_in_location = 0.8
  elsif ['base-misc-usage-multiplier.xml'].include? hpxml_file
    hpxml.lighting.interior_usage_multiplier = 0.9
    hpxml.lighting.garage_usage_multiplier = 0.9
    hpxml.lighting.exterior_usage_multiplier = 0.9
  elsif ['base-lighting-none.xml'].include? hpxml_file
    hpxml.lighting_groups.clear
  end
end

def set_hpxml_ceiling_fans(hpxml_file, hpxml)
  if ['base-lighting-ceiling-fans.xml'].include? hpxml_file
    hpxml.ceiling_fans.add(id: 'CeilingFan',
                           efficiency: 100,
                           quantity: 2)
  elsif ['base-misc-defaults.xml'].include? hpxml_file
    hpxml.ceiling_fans.add(id: 'CeilingFan',
                           efficiency: nil,
                           quantity: nil)
  end
end

def set_hpxml_pools(hpxml_file, hpxml)
  if ['base-misc-loads-large-uncommon.xml'].include? hpxml_file
    hpxml.pools.add(id: 'Pool',
                    heater_type: HPXML::HeaterTypeGas,
                    heater_load_units: HPXML::UnitsThermPerYear,
                    heater_load_value: 500,
                    pump_kwh_per_year: 2700,
                    heater_weekday_fractions: '0.003, 0.003, 0.003, 0.004, 0.008, 0.015, 0.026, 0.044, 0.084, 0.121, 0.127, 0.121, 0.120, 0.090, 0.075, 0.061, 0.037, 0.023, 0.013, 0.008, 0.004, 0.003, 0.003, 0.003',
                    heater_weekend_fractions: '0.003, 0.003, 0.003, 0.004, 0.008, 0.015, 0.026, 0.044, 0.084, 0.121, 0.127, 0.121, 0.120, 0.090, 0.075, 0.061, 0.037, 0.023, 0.013, 0.008, 0.004, 0.003, 0.003, 0.003',
                    heater_monthly_multipliers: '1.154, 1.161, 1.013, 1.010, 1.013, 0.888, 0.883, 0.883, 0.888, 0.978, 0.974, 1.154',
                    pump_weekday_fractions: '0.003, 0.003, 0.003, 0.004, 0.008, 0.015, 0.026, 0.044, 0.084, 0.121, 0.127, 0.121, 0.120, 0.090, 0.075, 0.061, 0.037, 0.023, 0.013, 0.008, 0.004, 0.003, 0.003, 0.003',
                    pump_weekend_fractions: '0.003, 0.003, 0.003, 0.004, 0.008, 0.015, 0.026, 0.044, 0.084, 0.121, 0.127, 0.121, 0.120, 0.090, 0.075, 0.061, 0.037, 0.023, 0.013, 0.008, 0.004, 0.003, 0.003, 0.003',
                    pump_monthly_multipliers: '1.154, 1.161, 1.013, 1.010, 1.013, 0.888, 0.883, 0.883, 0.888, 0.978, 0.974, 1.154')
  elsif ['base-misc-loads-large-uncommon2.xml'].include? hpxml_file
    hpxml.pools[0].heater_type = nil
    hpxml.pools[0].heater_load_value = nil
    hpxml.pools[0].heater_weekday_fractions = nil
    hpxml.pools[0].heater_weekend_fractions = nil
    hpxml.pools[0].heater_monthly_multipliers = nil
  end
end

def set_hpxml_hot_tubs(hpxml_file, hpxml)
  if ['base-misc-loads-large-uncommon.xml'].include? hpxml_file
    hpxml.hot_tubs.add(id: 'HotTub',
                       heater_type: HPXML::HeaterTypeElectricResistance,
                       heater_load_units: HPXML::UnitsKwhPerYear,
                       heater_load_value: 1300,
                       pump_kwh_per_year: 1000,
                       heater_weekday_fractions: '0.024, 0.029, 0.024, 0.029, 0.047, 0.067, 0.057, 0.024, 0.024, 0.019, 0.015, 0.014, 0.014, 0.014, 0.024, 0.058, 0.126, 0.122, 0.068, 0.061, 0.051, 0.043, 0.024, 0.024',
                       heater_weekend_fractions: '0.024, 0.029, 0.024, 0.029, 0.047, 0.067, 0.057, 0.024, 0.024, 0.019, 0.015, 0.014, 0.014, 0.014, 0.024, 0.058, 0.126, 0.122, 0.068, 0.061, 0.051, 0.043, 0.024, 0.024',
                       heater_monthly_multipliers: '0.921, 0.928, 0.921, 0.915, 0.921, 1.160, 1.158, 1.158, 1.160, 0.921, 0.915, 0.921',
                       pump_weekday_fractions: '0.024, 0.029, 0.024, 0.029, 0.047, 0.067, 0.057, 0.024, 0.024, 0.019, 0.015, 0.014, 0.014, 0.014, 0.024, 0.058, 0.126, 0.122, 0.068, 0.061, 0.051, 0.043, 0.024, 0.024',
                       pump_weekend_fractions: '0.024, 0.029, 0.024, 0.029, 0.047, 0.067, 0.057, 0.024, 0.024, 0.019, 0.015, 0.014, 0.014, 0.014, 0.024, 0.058, 0.126, 0.122, 0.068, 0.061, 0.051, 0.043, 0.024, 0.024',
                       pump_monthly_multipliers: '0.837, 0.835, 1.084, 1.084, 1.084, 1.096, 1.096, 1.096, 1.096, 0.931, 0.925, 0.837')
  elsif ['base-misc-loads-large-uncommon2.xml'].include? hpxml_file
    hpxml.hot_tubs[0].heater_type = HPXML::HeaterTypeHeatPump
    hpxml.hot_tubs[0].heater_load_value /= 5.0
  end
end

def set_hpxml_lighting_schedule(hpxml_file, hpxml)
  if ['base-lighting-detailed.xml'].include? hpxml_file
    hpxml.lighting.interior_weekday_fractions = '0.124, 0.074, 0.050, 0.050, 0.053, 0.140, 0.330, 0.420, 0.430, 0.424, 0.411, 0.394, 0.382, 0.378, 0.378, 0.379, 0.386, 0.412, 0.484, 0.619, 0.783, 0.880, 0.597, 0.249'
    hpxml.lighting.interior_weekend_fractions = '0.124, 0.074, 0.050, 0.050, 0.053, 0.140, 0.330, 0.420, 0.430, 0.424, 0.411, 0.394, 0.382, 0.378, 0.378, 0.379, 0.386, 0.412, 0.484, 0.619, 0.783, 0.880, 0.597, 0.249'
    hpxml.lighting.interior_monthly_multipliers = '1.075, 1.064951905, 1.0375, 1.0, 0.9625, 0.935048095, 0.925, 0.935048095, 0.9625, 1.0, 1.0375, 1.064951905'
    hpxml.lighting.exterior_weekday_fractions = '0.046, 0.046, 0.046, 0.046, 0.046, 0.037, 0.035, 0.034, 0.033, 0.028, 0.022, 0.015, 0.012, 0.011, 0.011, 0.012, 0.019, 0.037, 0.049, 0.065, 0.091, 0.105, 0.091, 0.063'
    hpxml.lighting.exterior_weekend_fractions = '0.046, 0.046, 0.045, 0.045, 0.046, 0.045, 0.044, 0.041, 0.036, 0.03, 0.024, 0.016, 0.012, 0.011, 0.011, 0.012, 0.019, 0.038, 0.048, 0.06, 0.083, 0.098, 0.085, 0.059'
    hpxml.lighting.exterior_monthly_multipliers = '1.248, 1.257, 0.993, 0.989, 0.993, 0.827, 0.821, 0.821, 0.827, 0.99, 0.987, 1.248'
    hpxml.lighting.garage_weekday_fractions = '0.046, 0.046, 0.046, 0.046, 0.046, 0.037, 0.035, 0.034, 0.033, 0.028, 0.022, 0.015, 0.012, 0.011, 0.011, 0.012, 0.019, 0.037, 0.049, 0.065, 0.091, 0.105, 0.091, 0.063'
    hpxml.lighting.garage_weekend_fractions = '0.046, 0.046, 0.045, 0.045, 0.046, 0.045, 0.044, 0.041, 0.036, 0.03, 0.024, 0.016, 0.012, 0.011, 0.011, 0.012, 0.019, 0.038, 0.048, 0.06, 0.083, 0.098, 0.085, 0.059'
    hpxml.lighting.garage_monthly_multipliers = '1.248, 1.257, 0.993, 0.989, 0.993, 0.827, 0.821, 0.821, 0.827, 0.99, 0.987, 1.248'
    hpxml.lighting.holiday_exists = true
    hpxml.lighting.holiday_kwh_per_day = 1.1
    hpxml.lighting.holiday_period_begin_month = 11
    hpxml.lighting.holiday_period_begin_day_of_month = 24
    hpxml.lighting.holiday_period_end_month = 1
    hpxml.lighting.holiday_period_end_day_of_month = 6
    hpxml.lighting.holiday_weekday_fractions = '0.0, 0.0, 0.0, 0.0, 0.0, 0.0, 0.0, 0.0, 0.0, 0.0, 0.0, 0.0, 0.0, 0.0, 0.0, 0.0, 0.008, 0.098, 0.168, 0.194, 0.284, 0.192, 0.037, 0.019'
    hpxml.lighting.holiday_weekend_fractions = '0.0, 0.0, 0.0, 0.0, 0.0, 0.0, 0.0, 0.0, 0.0, 0.0, 0.0, 0.0, 0.0, 0.0, 0.0, 0.0, 0.008, 0.098, 0.168, 0.194, 0.284, 0.192, 0.037, 0.019'
  end
end

def set_hpxml_plug_loads(hpxml_file, hpxml)
  if ['ASHRAE_Standard_140/L100AC.xml',
      'ASHRAE_Standard_140/L100AL.xml'].include? hpxml_file
    hpxml.plug_loads.add(id: 'PlugLoadMisc',
                         plug_load_type: HPXML::PlugLoadTypeOther,
                         kWh_per_year: 7302,
                         frac_sensible: 0.82,
                         frac_latent: 0.18)
  elsif ['ASHRAE_Standard_140/L170AC.xml',
         'ASHRAE_Standard_140/L170AL.xml'].include? hpxml_file
    hpxml.plug_loads[0].kWh_per_year = 0
  elsif not hpxml_file.include?('ASHRAE_Standard_140')
    if ['base.xml'].include? hpxml_file
      hpxml.plug_loads.add(id: 'PlugLoadMisc',
                           plug_load_type: HPXML::PlugLoadTypeOther)
      hpxml.plug_loads.add(id: 'PlugLoadMisc2',
                           plug_load_type: HPXML::PlugLoadTypeTelevision)
    elsif ['base-misc-usage-multiplier.xml'].include? hpxml_file
      hpxml.plug_loads.each do |plug_load|
        plug_load.usage_multiplier = 0.9
      end
    end
    if ['base-misc-defaults.xml'].include? hpxml_file
      hpxml.plug_loads.each do |plug_load|
        plug_load.kWh_per_year = nil
        plug_load.frac_sensible = nil
        plug_load.frac_latent = nil
      end
    elsif ['base-misc-loads-none.xml'].include? hpxml_file
      hpxml.plug_loads.clear
    elsif ['base-misc-loads-large-uncommon.xml'].include? hpxml_file
      hpxml.plug_loads[0].weekday_fractions = '0.035, 0.033, 0.032, 0.031, 0.032, 0.033, 0.037, 0.042, 0.043, 0.043, 0.043, 0.044, 0.045, 0.045, 0.044, 0.046, 0.048, 0.052, 0.053, 0.05, 0.047, 0.045, 0.04, 0.036'
      hpxml.plug_loads[0].weekend_fractions = '0.035, 0.033, 0.032, 0.031, 0.032, 0.033, 0.037, 0.042, 0.043, 0.043, 0.043, 0.044, 0.045, 0.045, 0.044, 0.046, 0.048, 0.052, 0.053, 0.05, 0.047, 0.045, 0.04, 0.036'
      hpxml.plug_loads[0].monthly_multipliers = '1.248, 1.257, 0.993, 0.989, 0.993, 0.827, 0.821, 0.821, 0.827, 0.99, 0.987, 1.248'
      hpxml.plug_loads[1].weekday_fractions = '0.045, 0.019, 0.01, 0.001, 0.001, 0.001, 0.005, 0.009, 0.018, 0.026, 0.032, 0.038, 0.04, 0.041, 0.043, 0.045, 0.05, 0.055, 0.07, 0.085, 0.097, 0.108, 0.089, 0.07'
      hpxml.plug_loads[1].weekend_fractions = '0.045, 0.019, 0.01, 0.001, 0.001, 0.001, 0.005, 0.009, 0.018, 0.026, 0.032, 0.038, 0.04, 0.041, 0.043, 0.045, 0.05, 0.055, 0.07, 0.085, 0.097, 0.108, 0.089, 0.07'
      hpxml.plug_loads[1].monthly_multipliers = '1.137, 1.129, 0.961, 0.969, 0.961, 0.993, 0.996, 0.96, 0.993, 0.867, 0.86, 1.137'
      hpxml.plug_loads.add(id: 'PlugLoadMisc3',
                           plug_load_type: HPXML::PlugLoadTypeElectricVehicleCharging,
                           kWh_per_year: 1500,
                           weekday_fractions: '0.042, 0.042, 0.042, 0.042, 0.042, 0.042, 0.042, 0.042, 0.042, 0.042, 0.042, 0.042, 0.042, 0.042, 0.042, 0.042, 0.042, 0.042, 0.042, 0.042, 0.042, 0.042, 0.042, 0.042',
                           weekend_fractions: '0.042, 0.042, 0.042, 0.042, 0.042, 0.042, 0.042, 0.042, 0.042, 0.042, 0.042, 0.042, 0.042, 0.042, 0.042, 0.042, 0.042, 0.042, 0.042, 0.042, 0.042, 0.042, 0.042, 0.042',
                           monthly_multipliers: '1, 1, 1, 1, 1, 1, 1, 1, 1, 1, 1, 1')
      hpxml.plug_loads.add(id: 'PlugLoadMisc4',
                           plug_load_type: HPXML::PlugLoadTypeWellPump,
                           kWh_per_year: 475,
                           weekday_fractions: '0.044, 0.023, 0.019, 0.015, 0.016, 0.018, 0.026, 0.033, 0.033, 0.032, 0.033, 0.033, 0.032, 0.032, 0.032, 0.033, 0.045, 0.057, 0.066, 0.076, 0.081, 0.086, 0.075, 0.065',
                           weekend_fractions: '0.044, 0.023, 0.019, 0.015, 0.016, 0.018, 0.026, 0.033, 0.033, 0.032, 0.033, 0.033, 0.032, 0.032, 0.032, 0.033, 0.045, 0.057, 0.066, 0.076, 0.081, 0.086, 0.075, 0.065',
                           monthly_multipliers: '1.154, 1.161, 1.013, 1.010, 1.013, 0.888, 0.883, 0.883, 0.888, 0.978, 0.974, 1.154')
    else
      cfa = hpxml.building_construction.conditioned_floor_area
      nbeds = hpxml.building_construction.number_of_bedrooms

      kWh_per_year, frac_sensible, frac_latent = MiscLoads.get_residual_mels_default_values(cfa)
      hpxml.plug_loads[0].kWh_per_year = kWh_per_year
      hpxml.plug_loads[0].frac_sensible = frac_sensible.round(3)
      hpxml.plug_loads[0].frac_latent = frac_latent.round(3)

      kWh_per_year, frac_sensible, frac_latent = MiscLoads.get_televisions_default_values(cfa, nbeds)
      hpxml.plug_loads[1].kWh_per_year = kWh_per_year
    end
  end
  if hpxml_file.include?('ASHRAE_Standard_140')
    hpxml.plug_loads[0].weekday_fractions = '0.020, 0.020, 0.020, 0.020, 0.020, 0.034, 0.043, 0.085, 0.050, 0.030, 0.030, 0.041, 0.030, 0.025, 0.026, 0.026, 0.039, 0.042, 0.045, 0.070, 0.070, 0.073, 0.073, 0.066'
    hpxml.plug_loads[0].weekend_fractions = '0.020, 0.020, 0.020, 0.020, 0.020, 0.034, 0.043, 0.085, 0.050, 0.030, 0.030, 0.041, 0.030, 0.025, 0.026, 0.026, 0.039, 0.042, 0.045, 0.070, 0.070, 0.073, 0.073, 0.066'
    hpxml.plug_loads[0].monthly_multipliers = '1.0, 1.0, 1.0, 1.0, 1.0, 1.0, 1.0, 1.0, 1.0, 1.0, 1.0, 1.0'
  elsif ['base-misc-defaults.xml'].include? hpxml_file
    hpxml.plug_loads[0].weekday_fractions = nil
    hpxml.plug_loads[0].weekend_fractions = nil
    hpxml.plug_loads[0].monthly_multipliers = nil
  end
end

def set_hpxml_fuel_loads(hpxml_file, hpxml)
  if ['base-misc-loads-large-uncommon.xml'].include? hpxml_file
    hpxml.fuel_loads.add(id: 'FuelLoadMisc',
                         fuel_load_type: HPXML::FuelLoadTypeGrill,
                         fuel_type: HPXML::FuelTypePropane,
                         therm_per_year: 25,
                         weekday_fractions: '0.004, 0.001, 0.001, 0.002, 0.007, 0.012, 0.029, 0.046, 0.044, 0.041, 0.044, 0.046, 0.042, 0.038, 0.049, 0.059, 0.110, 0.161, 0.115, 0.070, 0.044, 0.019, 0.013, 0.007',
                         weekend_fractions: '0.004, 0.001, 0.001, 0.002, 0.007, 0.012, 0.029, 0.046, 0.044, 0.041, 0.044, 0.046, 0.042, 0.038, 0.049, 0.059, 0.110, 0.161, 0.115, 0.070, 0.044, 0.019, 0.013, 0.007',
                         monthly_multipliers: '1.097, 1.097, 0.991, 0.987, 0.991, 0.890, 0.896, 0.896, 0.890, 1.085, 1.085, 1.097')
    hpxml.fuel_loads.add(id: 'FuelLoadMisc2',
                         fuel_load_type: HPXML::FuelLoadTypeLighting,
                         fuel_type: HPXML::FuelTypeNaturalGas,
                         therm_per_year: 28,
                         weekday_fractions: '0.044, 0.023, 0.019, 0.015, 0.016, 0.018, 0.026, 0.033, 0.033, 0.032, 0.033, 0.033, 0.032, 0.032, 0.032, 0.033, 0.045, 0.057, 0.066, 0.076, 0.081, 0.086, 0.075, 0.065',
                         weekend_fractions: '0.044, 0.023, 0.019, 0.015, 0.016, 0.018, 0.026, 0.033, 0.033, 0.032, 0.033, 0.033, 0.032, 0.032, 0.032, 0.033, 0.045, 0.057, 0.066, 0.076, 0.081, 0.086, 0.075, 0.065',
                         monthly_multipliers: '1.154, 1.161, 1.013, 1.010, 1.013, 0.888, 0.883, 0.883, 0.888, 0.978, 0.974, 1.154')
    hpxml.fuel_loads.add(id: 'FuelLoadMisc3',
                         fuel_load_type: HPXML::FuelLoadTypeFireplace,
                         fuel_type: HPXML::FuelTypeWoodCord,
                         therm_per_year: 55,
                         weekday_fractions: '0.044, 0.023, 0.019, 0.015, 0.016, 0.018, 0.026, 0.033, 0.033, 0.032, 0.033, 0.033, 0.032, 0.032, 0.032, 0.033, 0.045, 0.057, 0.066, 0.076, 0.081, 0.086, 0.075, 0.065',
                         weekend_fractions: '0.044, 0.023, 0.019, 0.015, 0.016, 0.018, 0.026, 0.033, 0.033, 0.032, 0.033, 0.033, 0.032, 0.032, 0.032, 0.033, 0.045, 0.057, 0.066, 0.076, 0.081, 0.086, 0.075, 0.065',
                         monthly_multipliers: '1.154, 1.161, 1.013, 1.010, 1.013, 0.888, 0.883, 0.883, 0.888, 0.978, 0.974, 1.154')
  elsif ['base-misc-loads-large-uncommon2.xml'].include? hpxml_file
    hpxml.fuel_loads[0].fuel_type = HPXML::FuelTypeOil
    hpxml.fuel_loads[2].fuel_type = HPXML::FuelTypeWoodPellets
  end
end

def download_epws
  require_relative 'HPXMLtoOpenStudio/resources/util'

  require 'tempfile'
  tmpfile = Tempfile.new('epw')

  UrlResolver.fetch('https://data.nrel.gov/system/files/128/tmy3s-cache-csv.zip', tmpfile)

  puts 'Extracting weather files...'
  weather_dir = File.join(File.dirname(__FILE__), 'weather')
  unzip_file = OpenStudio::UnzipFile.new(tmpfile.path.to_s)
  unzip_file.extractAllFiles(OpenStudio::toPath(weather_dir))

  num_epws_actual = Dir[File.join(weather_dir, '*.epw')].count
  puts "#{num_epws_actual} weather files are available in the weather directory."
  puts 'Completed.'
  exit!
end

command_list = [:update_measures, :cache_weather, :create_release_zips, :download_weather]

def display_usage(command_list)
  puts "Usage: openstudio #{File.basename(__FILE__)} [COMMAND]\nCommands:\n  " + command_list.join("\n  ")
end

if ARGV.size == 0
  puts 'ERROR: Missing command.'
  display_usage(command_list)
  exit!
elsif ARGV.size > 1
  puts 'ERROR: Too many commands.'
  display_usage(command_list)
  exit!
elsif not command_list.include? ARGV[0].to_sym
  puts "ERROR: Invalid command '#{ARGV[0]}'."
  display_usage(command_list)
  exit!
end

if ARGV[0].to_sym == :update_measures
  # Prevent NREL error regarding U: drive when not VPNed in
  ENV['HOME'] = 'C:' if !ENV['HOME'].nil? && ENV['HOME'].start_with?('U:')
  ENV['HOMEDRIVE'] = 'C:\\' if !ENV['HOMEDRIVE'].nil? && ENV['HOMEDRIVE'].start_with?('U:')

  create_hpxmls

  # Apply rubocop
  cops = ['Layout',
          'Lint/DeprecatedClassMethods',
          # 'Lint/RedundantStringCoercion', # Enable when rubocop is upgraded
          'Style/AndOr',
          'Style/FrozenStringLiteralComment',
          'Style/HashSyntax',
          'Style/Next',
          'Style/NilComparison',
          'Style/RedundantParentheses',
          'Style/RedundantSelf',
          'Style/ReturnNil',
          'Style/SelfAssignment',
          'Style/StringLiterals',
          'Style/StringLiteralsInInterpolation']
  commands = ["\"require 'rubocop/rake_task'\"",
              "\"RuboCop::RakeTask.new(:rubocop) do |t| t.options = ['--auto-correct', '--format', 'simple', '--only', '#{cops.join(',')}'] end\"",
              '"Rake.application[:rubocop].invoke"']
  command = "#{OpenStudio.getOpenStudioCLI} -e #{commands.join(' -e ')}"
  puts 'Applying rubocop auto-correct to measures...'
  system(command)

  # Update measures XMLs
  command = "#{OpenStudio.getOpenStudioCLI} measure -t '#{File.dirname(__FILE__)}'"
  puts 'Updating measure.xmls...'
  system(command, [:out, :err] => File::NULL)

  puts 'Done.'
end

if ARGV[0].to_sym == :cache_weather
  require_relative 'HPXMLtoOpenStudio/resources/weather'

  OpenStudio::Logger.instance.standardOutLogger.setLogLevel(OpenStudio::Fatal)
  runner = OpenStudio::Measure::OSRunner.new(OpenStudio::WorkflowJSON.new)
  puts 'Creating cache *.csv for weather files...'

  Dir['weather/*.epw'].each do |epw|
    next if File.exist? epw.gsub('.epw', '.cache')

    puts "Processing #{epw}..."
    model = OpenStudio::Model::Model.new
    epw_file = OpenStudio::EpwFile.new(epw)
    OpenStudio::Model::WeatherFile.setWeatherFile(model, epw_file).get
    weather = WeatherProcess.new(model, runner)
    File.open(epw.gsub('.epw', '-cache.csv'), 'wb') do |file|
      weather.dump_to_csv(file)
    end
  end
end

if ARGV[0].to_sym == :download_weather
  download_epws
end

if ARGV[0].to_sym == :create_release_zips
  # Generate documentation
  puts 'Generating documentation...'
  command = 'sphinx-build -b singlehtml docs/source documentation'
  begin
    `#{command}`
    if not File.exist? File.join(File.dirname(__FILE__), 'documentation', 'index.html')
      puts 'Documentation was not successfully generated. Aborting...'
      exit!
    end
  rescue
    puts "Command failed: '#{command}'. Perhaps sphinx needs to be installed?"
    exit!
  end

  files = ['HPXMLtoOpenStudio/measure.*',
           'HPXMLtoOpenStudio/resources/*.*',
           'SimulationOutputReport/measure.*',
           'SimulationOutputReport/resources/*.*',
           'weather/*.*',
           'workflow/*.*',
           'workflow/sample_files/*.xml',
           'documentation/index.html',
           'documentation/_static/**/*.*']

  # Only include files under git version control
  command = 'git ls-files'
  begin
    git_files = `#{command}`
  rescue
    puts "Command failed: '#{command}'. Perhaps git needs to be installed?"
    exit!
  end

  release_map = { File.join(File.dirname(__FILE__), 'release-minimal.zip') => false,
                  File.join(File.dirname(__FILE__), 'release-full.zip') => true }

  release_map.keys.each do |zip_path|
    File.delete(zip_path) if File.exist? zip_path
  end

  # Check if we need to download weather files for the full release zip
  num_epws_expected = File.readlines(File.join('weather', 'data.csv')).size - 1
  num_epws_local = 0
  files.each do |f|
    Dir[f].each do |file|
      next unless file.end_with? '.epw'

      num_epws_local += 1
    end
  end

  # Make sure we have the full set of weather files
  if num_epws_local < num_epws_expected
    puts 'Fetching all weather files...'
    command = "#{OpenStudio.getOpenStudioCLI} #{__FILE__} download_weather"
    log = `#{command}`
  end

  # Create zip files
  release_map.each do |zip_path, include_all_epws|
    puts "Creating #{zip_path}..."
    zip = OpenStudio::ZipFile.new(zip_path, false)
    files.each do |f|
      Dir[f].each do |file|
        if file.start_with? 'documentation'
          # always include
        elsif include_all_epws
          if (not git_files.include? file) && (not file.start_with? 'weather')
            next
          end
        else
          if not git_files.include? file
            next
          end
        end

        zip.addFile(file, File.join('OpenStudio-HPXML', file))
      end
    end
    puts "Wrote file at #{zip_path}."
  end

  # Cleanup
  FileUtils.rm_r(File.join(File.dirname(__FILE__), 'documentation'))

  puts 'Done.'
end<|MERGE_RESOLUTION|>--- conflicted
+++ resolved
@@ -3552,11 +3552,7 @@
       vent_fan.rated_flow_rate /= 2.0 unless vent_fan.rated_flow_rate.nil?
       vent_fan.tested_flow_rate /= 2.0 unless vent_fan.tested_flow_rate.nil?
       hpxml.ventilation_fans << vent_fan.dup
-<<<<<<< HEAD
       hpxml.ventilation_fans[-1].id = "#{vent_fan.id}_2"
-=======
-      hpxml.ventilation_fans[-1].id = "#{vent_fan.id}2"
->>>>>>> 12da8ffe
       hpxml.ventilation_fans[-1].start_hour = vent_fan.start_hour - 1 unless vent_fan.start_hour.nil?
       hpxml.ventilation_fans[-1].hours_in_operation = vent_fan.hours_in_operation - 1 unless vent_fan.hours_in_operation.nil?
     end
