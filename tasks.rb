--- conflicted
+++ resolved
@@ -372,11 +372,11 @@
       while not parent.nil?
         next unless hpxmls_files.keys.include? parent
 
-        unless hpxmls_files[parent].nil?
-          hpxml_files.unshift(hpxmls_files[parent])
+          unless hpxmls_files[parent].nil?
+            hpxml_files.unshift(hpxmls_files[parent])
+          end
+          parent = hpxmls_files[parent]
         end
-        parent = hpxmls_files[parent]
-      end
 
       hpxml = HPXML.new
       hpxml_files.each do |hpxml_file|
@@ -720,13 +720,9 @@
                          insulation_assembly_r_value: 23.0)
   elsif ['base-foundation-ambient.xml',
          'base-foundation-slab.xml'].include? hpxml_file
-<<<<<<< HEAD
-    hpxml.rim_joists.clear
+    hpxml.rim_joists.clear()
   elsif ['base-enclosure-attached-multifamily.xml'].include? hpxml_file
     hpxml.rim_joists[0].exterior_adjacent_to = "other non-freezing space"
-=======
-    hpxml.rim_joists.clear()
->>>>>>> 392eefc3
   elsif ['base-foundation-unconditioned-basement.xml'].include? hpxml_file
     for i in 0..hpxml.rim_joists.size - 1
       hpxml.rim_joists[i].interior_adjacent_to = HPXML::LocationBasementUnconditioned
@@ -799,65 +795,6 @@
     hpxml.walls[1].insulation_assembly_r_value = 23.0
   elsif ['base-atticroof-conditioned.xml'].include? hpxml_file
     hpxml.walls.delete_at(1)
-<<<<<<< HEAD
-    hpxml.walls.add(:id => "WallAtticKneeWall",
-                    :exterior_adjacent_to => "attic - unvented",
-                    :interior_adjacent_to => "living space",
-                    :wall_type => "WoodStud",
-                    :area => 316,
-                    :solar_absorptance => 0.7,
-                    :emittance => 0.92,
-                    :insulation_assembly_r_value => 23.0)
-    hpxml.walls.add(:id => "WallAtticGableCond",
-                    :exterior_adjacent_to => "outside",
-                    :interior_adjacent_to => "living space",
-                    :wall_type => "WoodStud",
-                    :area => 240,
-                    :solar_absorptance => 0.7,
-                    :emittance => 0.92,
-                    :insulation_assembly_r_value => 22.3)
-    hpxml.walls.add(:id => "WallAtticGableUncond",
-                    :exterior_adjacent_to => "outside",
-                    :interior_adjacent_to => "attic - unvented",
-                    :wall_type => "WoodStud",
-                    :area => 50,
-                    :solar_absorptance => 0.7,
-                    :emittance => 0.92,
-                    :insulation_assembly_r_value => 4.0)
-  elsif ['base-enclosure-attached-multifamily.xml'].include? hpxml_file
-    hpxml.walls.add(:id => "WallUnratedHeatedSpace",
-                    :exterior_adjacent_to => "other heated space",
-                    :interior_adjacent_to => "living space",
-                    :wall_type => "WoodStud",
-                    :area => 100,
-                    :solar_absorptance => 0.7,
-                    :emittance => 0.92,
-                    :insulation_assembly_r_value => 23.0)
-    hpxml.walls.add(:id => "WallMultifamilyBuffer",
-                    :exterior_adjacent_to => "other multifamily buffer space",
-                    :interior_adjacent_to => "living space",
-                    :wall_type => "WoodStud",
-                    :area => 100,
-                    :solar_absorptance => 0.7,
-                    :emittance => 0.92,
-                    :insulation_assembly_r_value => 22.3)
-    hpxml.walls.add(:id => "WallNonFreezingSpace",
-                    :exterior_adjacent_to => "other non-freezing space",
-                    :interior_adjacent_to => "living space",
-                    :wall_type => "WoodStud",
-                    :area => 100,
-                    :solar_absorptance => 0.7,
-                    :emittance => 0.92,
-                    :insulation_assembly_r_value => 23.0)
-    hpxml.walls.add(:id => "WallAdiabatic",
-                    :exterior_adjacent_to => "other housing unit",
-                    :interior_adjacent_to => "living space",
-                    :wall_type => "WoodStud",
-                    :area => 100,
-                    :solar_absorptance => 0.7,
-                    :emittance => 0.92,
-                    :insulation_assembly_r_value => 4.0)
-=======
     hpxml.walls.add(id: 'WallAtticKneeWall',
                     exterior_adjacent_to: HPXML::LocationAtticUnvented,
                     interior_adjacent_to: HPXML::LocationLivingSpace,
@@ -882,7 +819,39 @@
                     solar_absorptance: 0.7,
                     emittance: 0.92,
                     insulation_assembly_r_value: 4.0)
->>>>>>> 392eefc3
+  elsif ['base-enclosure-attached-multifamily.xml'].include? hpxml_file
+    hpxml.walls.add(id: 'WallUnratedHeatedSpace',
+                    exterior_adjacent_to: 'other heated space',
+                    interior_adjacent_to: 'living space',
+                    wall_type: 'WoodStud',
+                    area: 100,
+                    solar_absorptance: 0.7,
+                    emittance: 0.92,
+                    insulation_assembly_r_value: 23.0)
+    hpxml.walls.add(id: 'WallMultifamilyBuffer',
+                    exterior_adjacent_to: 'other multifamily buffer space',
+                    interior_adjacent_to: 'living space',
+                    wall_type: 'WoodStud',
+                    area: 100,
+                    solar_absorptance: 0.7,
+                    emittance: 0.92,
+                    insulation_assembly_r_value: 22.3)
+    hpxml.walls.add(id: 'WallNonFreezingSpace',
+                    exterior_adjacent_to: 'other non-freezing space',
+                    interior_adjacent_to: 'living space',
+                    wall_type: 'WoodStud',
+                    area: 100,
+                    solar_absorptance: 0.7,
+                    emittance: 0.92,
+                    insulation_assembly_r_value: 23.0)
+    hpxml.walls.add(id: 'WallAdiabatic',
+                    exterior_adjacent_to: 'other housing unit',
+                    interior_adjacent_to: 'living space',
+                    wall_type: 'WoodStud',
+                    area: 100,
+                    solar_absorptance: 0.7,
+                    emittance: 0.92,
+                    insulation_assembly_r_value: 4.0)
   elsif ['base-enclosure-walltype-cmu.xml'].include? hpxml_file
     hpxml.walls[0].wall_type = HPXML::WallTypeCMU
     hpxml.walls[0].insulation_assembly_r_value = 12
@@ -999,61 +968,6 @@
 
 def set_hpxml_foundation_walls(hpxml_file, hpxml)
   if ['base.xml'].include? hpxml_file
-<<<<<<< HEAD
-    hpxml.foundation_walls.add(:id => "FoundationWall",
-                               :exterior_adjacent_to => "ground",
-                               :interior_adjacent_to => "basement - conditioned",
-                               :height => 8,
-                               :area => 1200,
-                               :thickness => 8,
-                               :depth_below_grade => 7,
-                               :insulation_interior_r_value => 0,
-                               :insulation_interior_distance_to_top => 0,
-                               :insulation_interior_distance_to_bottom => 0,
-                               :insulation_exterior_distance_to_top => 0,
-                               :insulation_exterior_distance_to_bottom => 8,
-                               :insulation_exterior_r_value => 8.9)
-  elsif ['base-enclosure-attached-multifamily.xml'].include? hpxml_file
-    hpxml.foundation_walls.add(:id => "FoundationWall1",
-                               :exterior_adjacent_to => "other non-freezing space",
-                               :interior_adjacent_to => "basement - conditioned",
-                               :height => 8,
-                               :area => 480,
-                               :thickness => 8,
-                               :depth_below_grade => 7,
-                               :insulation_interior_r_value => 0,
-                               :insulation_interior_distance_to_top => 0,
-                               :insulation_interior_distance_to_bottom => 0,
-                               :insulation_exterior_distance_to_top => 0,
-                               :insulation_exterior_distance_to_bottom => 8,
-                               :insulation_exterior_r_value => 8.9)
-    hpxml.foundation_walls.add(:id => "FoundationWall2",
-                               :exterior_adjacent_to => "other multifamily buffer space",
-                               :interior_adjacent_to => "basement - conditioned",
-                               :height => 4,
-                               :area => 120,
-                               :thickness => 8,
-                               :depth_below_grade => 3,
-                               :insulation_interior_r_value => 0,
-                               :insulation_interior_distance_to_top => 0,
-                               :insulation_interior_distance_to_bottom => 0,
-                               :insulation_exterior_distance_to_top => 0,
-                               :insulation_exterior_distance_to_bottom => 4,
-                               :insulation_exterior_r_value => 8.9)
-    hpxml.foundation_walls.add(:id => "FoundationWall3",
-                               :exterior_adjacent_to => "other heated space",
-                               :interior_adjacent_to => "basement - conditioned",
-                               :height => 2,
-                               :area => 60,
-                               :thickness => 8,
-                               :depth_below_grade => 1,
-                               :insulation_interior_r_value => 0,
-                               :insulation_interior_distance_to_top => 0,
-                               :insulation_interior_distance_to_bottom => 0,
-                               :insulation_exterior_distance_to_top => 0,
-                               :insulation_exterior_distance_to_bottom => 2,
-                               :insulation_exterior_r_value => 8.9)
-=======
     hpxml. foundation_walls.add(id: 'FoundationWall',
                                 exterior_adjacent_to: HPXML::LocationGround,
                                 interior_adjacent_to: HPXML::LocationBasementConditioned,
@@ -1067,7 +981,46 @@
                                 insulation_exterior_distance_to_top: 0,
                                 insulation_exterior_distance_to_bottom: 8,
                                 insulation_exterior_r_value: 8.9)
->>>>>>> 392eefc3
+  elsif ['base-enclosure-attached-multifamily.xml'].include? hpxml_file
+    hpxml.foundation_walls.add(id: 'FoundationWall1',
+                               exterior_adjacent_to: 'other non-freezing space',
+                               interior_adjacent_to: 'basement - conditioned',
+                               height: 8,
+                               area: 480,
+                               thickness: 8,
+                               depth_below_grade: 7,
+                               insulation_interior_r_value: 0,
+                               insulation_interior_distance_to_top: 0,
+                               insulation_interior_distance_to_bottom: 0,
+                               insulation_exterior_distance_to_top: 0,
+                               insulation_exterior_distance_to_bottom: 8,
+                               insulation_exterior_r_value: 8.9)
+    hpxml.foundation_walls.add(id: 'FoundationWall12',
+                               exterior_adjacent_to: 'other multifamily buffer space',
+                               interior_adjacent_to: 'basement - conditioned',
+                               height: 4,
+                               area: 120,
+                               thickness: 8,
+                               depth_below_grade: 3,
+                               insulation_interior_r_value: 0,
+                               insulation_interior_distance_to_top: 0,
+                               insulation_interior_distance_to_bottom: 0,
+                               insulation_exterior_distance_to_top: 0,
+                               insulation_exterior_distance_to_bottom: 4,
+                               insulation_exterior_r_value: 8.9)
+    hpxml.foundation_walls.add(id: 'FoundationWall13',
+                               exterior_adjacent_to: 'other heated space',
+                               interior_adjacent_to: 'basement - conditioned',
+                               height: 2,
+                               area: 60,
+                               thickness: 8,
+                               depth_below_grade: 1,
+                               insulation_interior_r_value: 0,
+                               insulation_interior_distance_to_top: 0,
+                               insulation_interior_distance_to_bottom: 0,
+                               insulation_exterior_distance_to_top: 0,
+                               insulation_exterior_distance_to_bottom: 2,
+                               insulation_exterior_r_value: 8.9)
   elsif ['base-foundation-conditioned-basement-wall-interior-insulation.xml'].include? hpxml_file
     hpxml.foundation_walls[0].insulation_interior_distance_to_top = 0
     hpxml.foundation_walls[0].insulation_interior_distance_to_bottom = 8
@@ -1318,35 +1271,6 @@
   elsif ['base-atticroof-unvented-insulated-roof.xml'].include? hpxml_file
     hpxml.frame_floors[0].insulation_assembly_r_value = 2.1
   elsif ['base-enclosure-adiabatic-surfaces.xml'].include? hpxml_file
-<<<<<<< HEAD
-    hpxml.frame_floors.clear
-    hpxml.frame_floors.add(:id => "FloorAboveAdiabatic",
-                           :exterior_adjacent_to => "other housing unit below",
-                           :interior_adjacent_to => "living space",
-                           :area => 1350,
-                           :insulation_assembly_r_value => 2.1)
-    hpxml.frame_floors.add(:id => "FloorBelowAdiabatic",
-                           :exterior_adjacent_to => "other housing unit above",
-                           :interior_adjacent_to => "living space",
-                           :area => 1350,
-                           :insulation_assembly_r_value => 2.1)
-  elsif ['base-enclosure-attached-multifamily.xml'].include? hpxml_file
-    hpxml.frame_floors.add(:id => "FloorNonFreezingSpace",
-                           :exterior_adjacent_to => "other non-freezing space",
-                           :interior_adjacent_to => "living space",
-                           :area => 1000,
-                           :insulation_assembly_r_value => 2.1)
-    hpxml.frame_floors.add(:id => "FloorMultifamilyBuffer",
-                           :exterior_adjacent_to => "other multifamily buffer space",
-                           :interior_adjacent_to => "living space",
-                           :area => 200,
-                           :insulation_assembly_r_value => 2.1)
-    hpxml.frame_floors.add(:id => "FloorUnratedHeatedSpace",
-                           :exterior_adjacent_to => "other heated space",
-                           :interior_adjacent_to => "living space",
-                           :area => 150,
-                           :insulation_assembly_r_value => 2.1)
-=======
     hpxml.frame_floors.clear()
     hpxml.frame_floors.add(id: 'FloorAboveAdiabatic',
                            exterior_adjacent_to: HPXML::LocationOtherHousingUnitBelow,
@@ -1358,7 +1282,22 @@
                            interior_adjacent_to: HPXML::LocationLivingSpace,
                            area: 1350,
                            insulation_assembly_r_value: 2.1)
->>>>>>> 392eefc3
+  elsif ['base-enclosure-attached-multifamily.xml'].include? hpxml_file
+    hpxml.frame_floors.add(id: 'FloorNonFreezingSpace',
+                           exterior_adjacent_to: 'other non-freezing space',
+                           interior_adjacent_to: 'living space',
+                           area: 1000,
+                           insulation_assembly_r_value: 2.1)
+    hpxml.frame_floors.add(id: 'FloorMultifamilyBuffer',
+                           exterior_adjacent_to: 'other multifamily buffer space',
+                           interior_adjacent_to: 'living space',
+                           area: 200,
+                           insulation_assembly_r_value: 2.1)
+    hpxml.frame_floors.add(id: 'FloorUnratedHeatedSpace',
+                           exterior_adjacent_to: 'other heated space',
+                           interior_adjacent_to: 'living space',
+                           area: 150,
+                           insulation_assembly_r_value: 2.1)
   elsif ['base-enclosure-split-surfaces.xml'].include? hpxml_file
     for n in 1..hpxml.frame_floors.size
       hpxml.frame_floors[n - 1].area /= 10.0
@@ -1504,35 +1443,6 @@
 
 def set_hpxml_windows(hpxml_file, hpxml)
   if ['base.xml'].include? hpxml_file
-<<<<<<< HEAD
-    hpxml.windows.add(:id => "WindowNorth",
-                      :area => 108,
-                      :azimuth => 0,
-                      :ufactor => 0.33,
-                      :shgc => 0.45,
-                      :wall_idref => "Wall")
-    hpxml.windows.add(:id => "WindowSouth",
-                      :area => 108,
-                      :azimuth => 180,
-                      :ufactor => 0.33,
-                      :shgc => 0.45,
-                      :wall_idref => "Wall")
-    hpxml.windows.add(:id => "WindowEast",
-                      :area => 72,
-                      :azimuth => 90,
-                      :ufactor => 0.33,
-                      :shgc => 0.45,
-                      :wall_idref => "Wall")
-    hpxml.windows.add(:id => "WindowWest",
-                      :area => 72,
-                      :azimuth => 270,
-                      :ufactor => 0.33,
-                      :shgc => 0.45,
-                      :wall_idref => "Wall")
-  elsif ['invalid_files/attached-multifamily-window-outside-condition.xml'].include? hpxml_file
-    hpxml.windows[0].area = 50
-    hpxml.windows[0].wall_idref = "WallMultifamilyBuffer"
-=======
     hpxml.windows.add(id: 'WindowNorth',
                       area: 108,
                       azimuth: 0,
@@ -1557,7 +1467,9 @@
                       ufactor: 0.33,
                       shgc: 0.45,
                       wall_idref: 'Wall')
->>>>>>> 392eefc3
+  elsif ['invalid_files/attached-multifamily-window-outside-condition.xml'].include? hpxml_file
+    hpxml.windows[0].area = 50
+    hpxml.windows[0].wall_idref = "WallMultifamilyBuffer"
   elsif ['base-enclosure-overhangs.xml'].include? hpxml_file
     hpxml.windows[0].overhangs_depth = 2.5
     hpxml.windows[0].overhangs_distance_to_top_of_window = 0
@@ -1733,35 +1645,27 @@
                     r_value: 4.4)
   elsif ['base-enclosure-garage.xml',
          'base-enclosure-2stories-garage.xml'].include? hpxml_file
-<<<<<<< HEAD
-    hpxml.doors << HPXML::Door.new(:id => "GarageDoorSouth",
-                                   :wall_idref => "WallGarageExterior",
-                                   :area => 70,
-                                   :azimuth => 180,
-                                   :r_value => 4.4)
-  elsif ['base-enclosure-attached-multifamily.xml'].include? hpxml_file
-    hpxml.doors.add(:id => "DoorOnUnratedHeatedSpace",
-                    :wall_idref => "WallUnratedHeatedSpace",
-                    :area => 40,
-                    :azimuth => 0,
-                    :r_value => 4.4)
-    hpxml.doors.add(:id => "DoorOnNonFreezingFndWall",
-                    :wall_idref => "FoundationWall1",
-                    :area => 40,
-                    :azimuth => 0,
-                    :r_value => 4.4)
-    hpxml.doors.add(:id => "DoorOnOtherUnit",
-                    :wall_idref => "WallAdiabatic",
-                    :area => 40,
-                    :azimuth => 0,
-                    :r_value => 4.4)
-=======
     hpxml.doors.add(id: 'GarageDoorSouth',
                     wall_idref: 'WallGarageExterior',
                     area: 70,
                     azimuth: 180,
                     r_value: 4.4)
->>>>>>> 392eefc3
+  elsif ['base-enclosure-attached-multifamily.xml'].include? hpxml_file
+    hpxml.doors.add(id: 'DoorOnUnratedHeatedSpace',
+                    wall_idref: 'WallUnratedHeatedSpace',
+                    area: 40,
+                    azimuth: 0,
+                    r_value: 4.4)
+    hpxml.doors.add(id: 'DoorOnNonFreezingFndWall',
+                    wall_idref: 'FoundationWall1',
+                    area: 40,
+                    azimuth: 0,
+                    r_value: 4.4)
+    hpxml.doors.add(id: 'DoorOnOtherUnit',
+                    wall_idref: 'WallAdiabatic',
+                    area: 40,
+                    azimuth: 0,
+                    r_value: 4.4)
   elsif ['invalid_files/unattached-door.xml'].include? hpxml_file
     hpxml.doors[0].wall_idref = 'foobar'
   elsif ['base-enclosure-split-surfaces.xml'].include? hpxml_file
