require_relative "constants"
require_relative "geometry"
require_relative "util"
require_relative "unit_conversions"
require_relative "psychrometrics"
require_relative "schedules"

class HVAC
  def self.apply_central_ac_1speed(model, runner, seer, shrs,
                                   fan_power_installed, crankcase_kw, crankcase_temp,
                                   capacity, frac_cool_load_served,
                                   sequential_cool_load_frac, control_zone,
                                   hvac_map, sys_id)

    num_speeds = 1
    fan_power_rated = get_fan_power_rated(seer)
    capacity_ratios = HVAC.one_speed_capacity_ratios
    fan_speed_ratios = HVAC.one_speed_fan_speed_ratios

    # Cooling Coil
    rated_airflow_rate = 386.1 # cfm
    cfms_ton_rated = calc_cfms_ton_rated(rated_airflow_rate, fan_speed_ratios, capacity_ratios)
    eers = [calc_EER_cooling_1spd(seer, fan_power_rated, cOOL_EIR_FT_SPEC_AC)]
    cooling_eirs = calc_cooling_eirs(num_speeds, eers, fan_power_rated)
    shrs_rated_gross = calc_shrs_rated_gross(num_speeds, shrs, fan_power_rated, cfms_ton_rated)
    cOOL_CLOSS_FPLR_SPEC = [calc_plr_coefficients_cooling(num_speeds, seer)]

    obj_name = Constants.ObjectNameCentralAirConditioner

    # _processCurvesDXCooling

    clg_coil_stage_data = calc_coil_stage_data_cooling(model, capacity, (0...num_speeds).to_a, cooling_eirs, shrs_rated_gross, cOOL_CAP_FT_SPEC_AC, cOOL_EIR_FT_SPEC_AC, cOOL_CLOSS_FPLR_SPEC, cOOL_CAP_FFLOW_SPEC_AC, cOOL_EIR_FFLOW_SPEC_AC)

    # _processSystemCoolingCoil

    clg_coil = OpenStudio::Model::CoilCoolingDXSingleSpeed.new(model, model.alwaysOnDiscreteSchedule, clg_coil_stage_data[0].totalCoolingCapacityFunctionofTemperatureCurve, clg_coil_stage_data[0].totalCoolingCapacityFunctionofFlowFractionCurve, clg_coil_stage_data[0].energyInputRatioFunctionofTemperatureCurve, clg_coil_stage_data[0].energyInputRatioFunctionofFlowFractionCurve, clg_coil_stage_data[0].partLoadFractionCorrelationCurve)
    clg_coil_stage_data[0].remove
    clg_coil.setName(obj_name + " clg coil")
    if capacity != Constants.SizingAuto
      clg_coil.setRatedTotalCoolingCapacity(UnitConversions.convert([capacity, Constants.small].max, "Btu/hr", "W")) # Used by HVACSizing measure
    end
    clg_coil.setRatedSensibleHeatRatio(shrs_rated_gross[0])
    clg_coil.setRatedCOP(1.0 / cooling_eirs[0])
    clg_coil.setRatedEvaporatorFanPowerPerVolumeFlowRate(fan_power_rated / UnitConversions.convert(1.0, "cfm", "m^3/s"))
    clg_coil.setNominalTimeForCondensateRemovalToBegin(1000.0)
    clg_coil.setRatioOfInitialMoistureEvaporationRateAndSteadyStateLatentCapacity(1.5)
    clg_coil.setMaximumCyclingRate(3.0)
    clg_coil.setLatentCapacityTimeConstant(45.0)
    clg_coil.setCondenserType("AirCooled")
    clg_coil.setCrankcaseHeaterCapacity(UnitConversions.convert(crankcase_kw, "kW", "W"))
    clg_coil.setMaximumOutdoorDryBulbTemperatureForCrankcaseHeaterOperation(UnitConversions.convert(crankcase_temp, "F", "C"))
    hvac_map[sys_id] << clg_coil

    # _processSystemFan

    fan = OpenStudio::Model::FanOnOff.new(model, model.alwaysOnDiscreteSchedule)
    fan_eff = 0.75 # Overall Efficiency of the Fan, Motor and Drive
    fan.setName(obj_name + " supply fan")
    fan.setEndUseSubcategory("supply fan")
    fan.setFanEfficiency(fan_eff)
    fan.setPressureRise(calculate_fan_pressure_rise(fan_eff, fan_power_installed))
    fan.setMotorEfficiency(1.0)
    fan.setMotorInAirstreamFraction(1.0)
    hvac_map[sys_id] += self.disaggregate_fan_or_pump(model, fan, [], [clg_coil])

    # _processSystemAir

    air_loop_unitary = OpenStudio::Model::AirLoopHVACUnitarySystem.new(model)
    air_loop_unitary.setName(obj_name + " unitary system")
    air_loop_unitary.setAvailabilitySchedule(model.alwaysOnDiscreteSchedule)
    air_loop_unitary.setCoolingCoil(clg_coil)
    air_loop_unitary.setSupplyAirFlowRateDuringHeatingOperation(0.0)
    air_loop_unitary.setSupplyFan(fan)
    air_loop_unitary.setFanPlacement("BlowThrough")
    air_loop_unitary.setSupplyAirFanOperatingModeSchedule(model.alwaysOffDiscreteSchedule)
    air_loop_unitary.setMaximumSupplyAirTemperature(UnitConversions.convert(120.0, "F", "C"))
    air_loop_unitary.setSupplyAirFlowRateWhenNoCoolingorHeatingisRequired(0)
    hvac_map[sys_id] << air_loop_unitary

    air_loop = OpenStudio::Model::AirLoopHVAC.new(model)
    air_loop.setName(obj_name + " airloop")
    air_supply_inlet_node = air_loop.supplyInletNode
    air_supply_outlet_node = air_loop.supplyOutletNode
    air_demand_inlet_node = air_loop.demandInletNode
    air_demand_outlet_node = air_loop.demandOutletNode
    hvac_map[sys_id] << air_loop

    air_loop_unitary.addToNode(air_supply_inlet_node)

    runner.registerInfo("Added '#{fan.name}' to '#{air_loop_unitary.name}'")
    runner.registerInfo("Added '#{clg_coil.name}' to '#{air_loop_unitary.name}'")

    air_loop_unitary.setControllingZoneorThermostatLocation(control_zone)

    # _processSystemDemandSideAir
    # Demand Side

    # Supply Air
    zone_splitter = air_loop.zoneSplitter
    zone_splitter.setName(obj_name + " zone splitter")

    zone_mixer = air_loop.zoneMixer
    zone_mixer.setName(obj_name + " zone mixer")

    air_terminal_living = OpenStudio::Model::AirTerminalSingleDuctUncontrolled.new(model, model.alwaysOnDiscreteSchedule)
    air_terminal_living.setName(obj_name + " #{control_zone.name} terminal")
    air_loop.multiAddBranchForZone(control_zone, air_terminal_living)
    runner.registerInfo("Added '#{air_loop.name}' to '#{control_zone.name}'")

    control_zone.setSequentialCoolingFractionSchedule(air_terminal_living, get_constant_schedule(model, sequential_cool_load_frac.round(5)))
    control_zone.setSequentialHeatingFractionSchedule(air_terminal_living, get_constant_schedule(model, 0))

    # Store info for HVAC Sizing measure
    air_loop_unitary.additionalProperties.setFeature(Constants.SizingInfoHVACRatedCFMperTonCooling, cfms_ton_rated.join(","))
    air_loop_unitary.additionalProperties.setFeature(Constants.SizingInfoHVACFracCoolLoadServed, frac_cool_load_served)
    air_loop_unitary.additionalProperties.setFeature(Constants.SizingInfoHVACCoolType, Constants.ObjectNameCentralAirConditioner)

    return true
  end

  def self.apply_central_ac_2speed(model, runner, seer, shrs,
                                   fan_power_installed, crankcase_kw, crankcase_temp,
                                   capacity, frac_cool_load_served,
                                   sequential_cool_load_frac, control_zone,
                                   hvac_map, sys_id)

    num_speeds = 2
    fan_power_rated = get_fan_power_rated(seer)
    capacity_ratios = HVAC.two_speed_capacity_ratios
    fan_speed_ratios = HVAC.two_speed_fan_speed_ratios_cooling

    # Cooling Coil
    rated_airflow_rate = 355.2 # cfm
    cfms_ton_rated = calc_cfms_ton_rated(rated_airflow_rate, fan_speed_ratios, capacity_ratios)
    eers = calc_EERs_cooling_2spd(runner, seer, HVAC.get_c_d_cooling(num_speeds, seer), capacity_ratios, fan_speed_ratios, fan_power_rated, cOOL_EIR_FT_SPEC_AC(2), cOOL_CAP_FT_SPEC_AC(2))
    cooling_eirs = calc_cooling_eirs(num_speeds, eers, fan_power_rated)
    shrs_rated_gross = calc_shrs_rated_gross(num_speeds, shrs, fan_power_rated, cfms_ton_rated)
    cOOL_CLOSS_FPLR_SPEC = [calc_plr_coefficients_cooling(num_speeds, seer)] * num_speeds

    obj_name = Constants.ObjectNameCentralAirConditioner

    # _processCurvesDXCooling

    clg_coil_stage_data = calc_coil_stage_data_cooling(model, capacity, (0...num_speeds).to_a, cooling_eirs, shrs_rated_gross, cOOL_CAP_FT_SPEC_AC(2), cOOL_EIR_FT_SPEC_AC(2), cOOL_CLOSS_FPLR_SPEC, cOOL_CAP_FFLOW_SPEC_AC(2), cOOL_EIR_FFLOW_SPEC_AC(2))

    # _processSystemCoolingCoil

    clg_coil = OpenStudio::Model::CoilCoolingDXMultiSpeed.new(model)
    clg_coil.setName(obj_name + " clg coil")
    clg_coil.setCondenserType("AirCooled")
    clg_coil.setApplyPartLoadFractiontoSpeedsGreaterthan1(false)
    clg_coil.setApplyLatentDegradationtoSpeedsGreaterthan1(false)
    clg_coil.setCrankcaseHeaterCapacity(UnitConversions.convert(crankcase_kw, "kW", "W"))
    clg_coil.setMaximumOutdoorDryBulbTemperatureforCrankcaseHeaterOperation(UnitConversions.convert(crankcase_temp, "F", "C"))
    clg_coil.setFuelType("Electricity")
    clg_coil_stage_data.each do |stage|
      clg_coil.addStage(stage)
    end
    hvac_map[sys_id] << clg_coil

    # _processSystemFan

    fan_power_curve = create_curve_exponent(model, [0, 1, 3], obj_name + " fan power curve", -100, 100)
    fan_eff_curve = create_curve_cubic(model, [0, 1, 0, 0], obj_name + " fan eff curve", 0, 1, 0.01, 1)
    fan = OpenStudio::Model::FanOnOff.new(model, model.alwaysOnDiscreteSchedule, fan_power_curve, fan_eff_curve)
    fan_eff = 0.75 # Overall Efficiency of the Fan, Motor and Drive
    fan.setName(obj_name + " supply fan")
    fan.setEndUseSubcategory("supply fan")
    fan.setFanEfficiency(fan_eff)
    fan.setPressureRise(calculate_fan_pressure_rise(fan_eff, fan_power_installed))
    fan.setMotorEfficiency(1.0)
    fan.setMotorInAirstreamFraction(1.0)
    hvac_map[sys_id] += self.disaggregate_fan_or_pump(model, fan, [], [clg_coil])

    # _processSystemAir

    air_loop_unitary = OpenStudio::Model::AirLoopHVACUnitarySystem.new(model)
    air_loop_unitary.setName(obj_name + " unitary system")
    air_loop_unitary.setAvailabilitySchedule(model.alwaysOnDiscreteSchedule)
    air_loop_unitary.setCoolingCoil(clg_coil)
    air_loop_unitary.setSupplyAirFlowRateDuringHeatingOperation(0.0)
    air_loop_unitary.setSupplyFan(fan)
    air_loop_unitary.setFanPlacement("BlowThrough")
    air_loop_unitary.setSupplyAirFanOperatingModeSchedule(model.alwaysOffDiscreteSchedule)
    air_loop_unitary.setMaximumSupplyAirTemperature(UnitConversions.convert(120.0, "F", "C"))
    air_loop_unitary.setSupplyAirFlowRateWhenNoCoolingorHeatingisRequired(0)
    hvac_map[sys_id] << air_loop_unitary

    perf = OpenStudio::Model::UnitarySystemPerformanceMultispeed.new(model)
    air_loop_unitary.setDesignSpecificationMultispeedObject(perf)
    perf.setSingleModeOperation(false)
    for speed in 1..num_speeds
      f = OpenStudio::Model::SupplyAirflowRatioField.fromCoolingRatio(fan_speed_ratios[speed - 1])
      perf.addSupplyAirflowRatioField(f)
    end

    air_loop = OpenStudio::Model::AirLoopHVAC.new(model)
    air_loop.setName(obj_name + " airloop")
    air_supply_inlet_node = air_loop.supplyInletNode
    air_supply_outlet_node = air_loop.supplyOutletNode
    air_demand_inlet_node = air_loop.demandInletNode
    air_demand_outlet_node = air_loop.demandOutletNode
    hvac_map[sys_id] << air_loop

    air_loop_unitary.addToNode(air_supply_inlet_node)

    runner.registerInfo("Added '#{fan.name}' to #{air_loop_unitary.name}'")
    runner.registerInfo("Added '#{clg_coil.name}' to '#{air_loop_unitary.name}'")

    air_loop_unitary.setControllingZoneorThermostatLocation(control_zone)

    # _processSystemDemandSideAir
    # Demand Side

    # Supply Air
    zone_splitter = air_loop.zoneSplitter
    zone_splitter.setName(obj_name + " zone splitter")

    zone_mixer = air_loop.zoneMixer
    zone_mixer.setName(obj_name + " zone mixer")

    air_terminal_living = OpenStudio::Model::AirTerminalSingleDuctUncontrolled.new(model, model.alwaysOnDiscreteSchedule)
    air_terminal_living.setName(obj_name + " #{control_zone.name} terminal")
    air_loop.multiAddBranchForZone(control_zone, air_terminal_living)
    runner.registerInfo("Added '#{air_loop.name}' to '#{control_zone.name}'")

    control_zone.setSequentialCoolingFractionSchedule(air_terminal_living, get_constant_schedule(model, sequential_cool_load_frac.round(5)))
    control_zone.setSequentialHeatingFractionSchedule(air_terminal_living, get_constant_schedule(model, 0))

    # Store info for HVAC Sizing measure
    air_loop_unitary.additionalProperties.setFeature(Constants.SizingInfoHVACCapacityRatioCooling, capacity_ratios.join(","))
    air_loop_unitary.additionalProperties.setFeature(Constants.SizingInfoHVACRatedCFMperTonCooling, cfms_ton_rated.join(","))
    air_loop_unitary.additionalProperties.setFeature(Constants.SizingInfoHVACFracCoolLoadServed, frac_cool_load_served)
    air_loop_unitary.additionalProperties.setFeature(Constants.SizingInfoHVACCoolType, Constants.ObjectNameCentralAirConditioner)

    return true
  end

  def self.apply_central_ac_4speed(model, runner, seer, shrs,
                                   fan_power_installed, crankcase_kw, crankcase_temp,
                                   capacity, frac_cool_load_served,
                                   sequential_cool_load_frac, control_zone,
                                   hvac_map, sys_id)

    num_speeds = 4
    fan_power_rated = get_fan_power_rated(seer)
    capacity_ratios = HVAC.variable_speed_capacity_ratios_cooling
    fan_speed_ratios = HVAC.variable_speed_fan_speed_ratios_cooling

    cap_ratio_seer = [capacity_ratios[0], capacity_ratios[1], capacity_ratios[3]]
    fan_speed_seer = [fan_speed_ratios[0], fan_speed_ratios[1], fan_speed_ratios[3]]

    # Cooling Coil
    rated_airflow_rate = 411.0 # cfm
    cfms_ton_rated = calc_cfms_ton_rated(rated_airflow_rate, fan_speed_ratios, capacity_ratios)
    eers = calc_EERs_cooling_4spd(runner, seer, HVAC.get_c_d_cooling(num_speeds, seer), cap_ratio_seer, fan_speed_seer, fan_power_rated, cOOL_EIR_FT_SPEC_AC([0, 1, 4]), cOOL_CAP_FT_SPEC_AC([0, 1, 4]))
    cooling_eirs = calc_cooling_eirs(num_speeds, eers, fan_power_rated)
    shrs_rated_gross = calc_shrs_rated_gross(num_speeds, shrs, fan_power_rated, cfms_ton_rated)
    cOOL_CLOSS_FPLR_SPEC = [calc_plr_coefficients_cooling(num_speeds, seer)] * num_speeds

    hvac_map[sys_id] = []

    obj_name = Constants.ObjectNameCentralAirConditioner

    # _processCurvesDXCooling

    clg_coil_stage_data = calc_coil_stage_data_cooling(model, capacity, (0...num_speeds).to_a, cooling_eirs, shrs_rated_gross, cOOL_CAP_FT_SPEC_AC([0, 1, 2, 4]), cOOL_EIR_FT_SPEC_AC([0, 1, 2, 4]), cOOL_CLOSS_FPLR_SPEC, cOOL_CAP_FFLOW_SPEC_AC(4), cOOL_EIR_FFLOW_SPEC_AC(4))

    # _processSystemCoolingCoil

    clg_coil = OpenStudio::Model::CoilCoolingDXMultiSpeed.new(model)
    clg_coil.setName(obj_name + " clg coil")
    clg_coil.setCondenserType("AirCooled")
    clg_coil.setApplyPartLoadFractiontoSpeedsGreaterthan1(false)
    clg_coil.setApplyLatentDegradationtoSpeedsGreaterthan1(false)
    clg_coil.setCrankcaseHeaterCapacity(UnitConversions.convert(crankcase_kw, "kW", "W"))
    clg_coil.setMaximumOutdoorDryBulbTemperatureforCrankcaseHeaterOperation(UnitConversions.convert(crankcase_temp, "F", "C"))
    clg_coil.setFuelType("Electricity")
    clg_coil_stage_data.each do |stage|
      clg_coil.addStage(stage)
    end
    hvac_map[sys_id] << clg_coil

    # _processSystemFan

    fan_power_curve = create_curve_exponent(model, [0, 1, 3], obj_name + " fan power curve", -100, 100)
    fan_eff_curve = create_curve_cubic(model, [0, 1, 0, 0], obj_name + " fan eff curve", 0, 1, 0.01, 1)
    fan = OpenStudio::Model::FanOnOff.new(model, model.alwaysOnDiscreteSchedule, fan_power_curve, fan_eff_curve)
    fan_eff = 0.75 # Overall Efficiency of the Fan, Motor and Drive
    fan.setName(obj_name + " supply fan")
    fan.setEndUseSubcategory("supply fan")
    fan.setFanEfficiency(fan_eff)
    fan.setPressureRise(calculate_fan_pressure_rise(fan_eff, fan_power_installed))
    fan.setMotorEfficiency(1.0)
    fan.setMotorInAirstreamFraction(1.0)
    hvac_map[sys_id] += self.disaggregate_fan_or_pump(model, fan, [], [clg_coil])

    # _processSystemAir

    air_loop_unitary = OpenStudio::Model::AirLoopHVACUnitarySystem.new(model)
    air_loop_unitary.setName(obj_name + " unitary system")
    air_loop_unitary.setAvailabilitySchedule(model.alwaysOnDiscreteSchedule)
    air_loop_unitary.setCoolingCoil(clg_coil)
    air_loop_unitary.setSupplyAirFlowRateDuringHeatingOperation(0.0)
    air_loop_unitary.setSupplyFan(fan)
    air_loop_unitary.setFanPlacement("BlowThrough")
    air_loop_unitary.setSupplyAirFanOperatingModeSchedule(model.alwaysOffDiscreteSchedule)
    air_loop_unitary.setMaximumSupplyAirTemperature(UnitConversions.convert(120.0, "F", "C"))
    air_loop_unitary.setSupplyAirFlowRateWhenNoCoolingorHeatingisRequired(0)
    hvac_map[sys_id] << air_loop_unitary

    perf = OpenStudio::Model::UnitarySystemPerformanceMultispeed.new(model)
    air_loop_unitary.setDesignSpecificationMultispeedObject(perf)
    perf.setSingleModeOperation(false)
    for speed in 1..num_speeds
      f = OpenStudio::Model::SupplyAirflowRatioField.fromCoolingRatio(fan_speed_ratios[speed - 1])
      perf.addSupplyAirflowRatioField(f)
    end

    air_loop = OpenStudio::Model::AirLoopHVAC.new(model)
    air_loop.setName(obj_name + " airloop")
    air_supply_inlet_node = air_loop.supplyInletNode
    air_supply_outlet_node = air_loop.supplyOutletNode
    air_demand_inlet_node = air_loop.demandInletNode
    air_demand_outlet_node = air_loop.demandOutletNode
    hvac_map[sys_id] << air_loop

    air_loop_unitary.addToNode(air_supply_inlet_node)

    runner.registerInfo("Added '#{fan.name}' to #{air_loop_unitary.name}'")
    runner.registerInfo("Added '#{clg_coil.name}' to #{air_loop_unitary.name}'")

    air_loop_unitary.setControllingZoneorThermostatLocation(control_zone)

    # _processSystemDemandSideAir
    # Demand Side

    # Supply Air
    zone_splitter = air_loop.zoneSplitter
    zone_splitter.setName(obj_name + " zone splitter")

    zone_mixer = air_loop.zoneMixer
    zone_mixer.setName(obj_name + " zone mixer")

    air_terminal_living = OpenStudio::Model::AirTerminalSingleDuctUncontrolled.new(model, model.alwaysOnDiscreteSchedule)
    air_terminal_living.setName(obj_name + " #{control_zone.name} terminal")
    air_loop.multiAddBranchForZone(control_zone, air_terminal_living)
    runner.registerInfo("Added '#{air_loop.name}' to '#{control_zone.name}'")

    control_zone.setSequentialCoolingFractionSchedule(air_terminal_living, get_constant_schedule(model, sequential_cool_load_frac.round(5)))
    control_zone.setSequentialHeatingFractionSchedule(air_terminal_living, get_constant_schedule(model, 0))

    # Store info for HVAC Sizing measure
    air_loop_unitary.additionalProperties.setFeature(Constants.SizingInfoHVACCapacityRatioCooling, capacity_ratios.join(","))
    air_loop_unitary.additionalProperties.setFeature(Constants.SizingInfoHVACRatedCFMperTonCooling, cfms_ton_rated.join(","))
    air_loop_unitary.additionalProperties.setFeature(Constants.SizingInfoHVACFracCoolLoadServed, frac_cool_load_served)
    air_loop_unitary.additionalProperties.setFeature(Constants.SizingInfoHVACCoolType, Constants.ObjectNameCentralAirConditioner)

    return true
  end

  def self.apply_evaporative_cooler(model, runner, frac_cool_load_served,
                                    sequential_cool_load_frac, control_zone,
                                    hvac_map, sys_id, is_ducted)

    cooler_effectiveness = Constants.AssumedEvapCoolerEffectiveness
    obj_name = Constants.ObjectNameEvaporativeCooler

    evap_cooler = OpenStudio::Model::EvaporativeCoolerDirectResearchSpecial.new(model, model.alwaysOnDiscreteSchedule)
    evap_cooler.setName(obj_name)
    evap_cooler.setCoolerEffectiveness(cooler_effectiveness)
    hvac_map[sys_id] << evap_cooler

    # See https://github.com/NREL/openstudio-standards/blob/49626ee957db63129bb74cfe08b48abd571de759/lib/openstudio-standards/prototypes/common/objects/Prototype.hvac_systems.rb#L3764
    # See 1ZoneEvapCooler.idf

<<<<<<< HEAD
    fan = OpenStudio::Model::FanOnOff.new(model, model.alwaysOnDiscreteSchedule)
    fan.setName(obj_name + " supply fan")
    fan.setEndUseSubcategory("supply fan")
    fan.setFanEfficiency(1)
    fan.setMotorEfficiency(1)
    fan.setMotorInAirstreamFraction(0)
    hvac_map[sys_id] += self.disaggregate_fan_or_pump(model, fan, [], [evap_cooler])

    air_loop = OpenStudio::Model::AirLoopHVAC.new(model)
    air_loop.setAvailabilitySchedule(model.alwaysOnDiscreteSchedule)
    air_loop.setName(obj_name + " airloop")
=======
    air_loop = OpenStudio::Model::AirLoopHVAC.new(model)
    air_loop.setAvailabilitySchedule(model.alwaysOnDiscreteSchedule)
    air_loop.setName(obj_name + " airloop")
    air_loop.additionalProperties.setFeature(Constants.DuctedInfoMiniSplitHeatPumpOrEvapCooler, is_ducted)
    air_loop.additionalProperties.setFeature(Constants.SizingInfoHVACCoolType, Constants.ObjectNameEvaporativeCooler)
>>>>>>> aaa54260
    air_supply_inlet_node = air_loop.supplyInletNode
    air_supply_outlet_node = air_loop.supplyOutletNode
    air_demand_inlet_node = air_loop.demandInletNode
    air_demand_outlet_node = air_loop.demandOutletNode
    evap_cooler.addToNode(air_supply_inlet_node)
    hvac_map[sys_id] << air_loop

<<<<<<< HEAD
    # Dummy zero-capacity cooling coil
    dummy_clg_coil = OpenStudio::Model::CoilCoolingDXSingleSpeed.new(model)
    dummy_clg_coil.setAvailabilitySchedule(model.alwaysOffDiscreteSchedule)
    dummy_clg_coil.setRatedTotalCoolingCapacity(2000) # dummy capacity
    dummy_clg_coil.setRatedSensibleHeatRatio(0.85) # Set to override autosize
    unitary_system = OpenStudio::Model::AirLoopHVACUnitarySystem.new(model)
    unitary_system.setName("Evap Cooler Cycling Fan")
    unitary_system.setSupplyFan(fan)
    unitary_system.setCoolingCoil(dummy_clg_coil)
    unitary_system.setControllingZoneorThermostatLocation(control_zone)
    unitary_system.setFanPlacement('BlowThrough')
    unitary_system.setSupplyAirFlowRateMethodDuringCoolingOperation('SupplyAirFlowRate')
    unitary_system.setSupplyAirFanOperatingModeSchedule(model.alwaysOffDiscreteSchedule)
    unitary_system.addToNode(air_loop.supplyInletNode)
    unitary_system.additionalProperties.setFeature(Constants.SizingInfoHVACCoolType, Constants.ObjectNameEvaporativeCooler)
    unitary_system.additionalProperties.setFeature(Constants.DuctedInfoMiniSplitHeatPumpOrEvapCooler, is_ducted)
=======
    fan = OpenStudio::Model::FanVariableVolume.new(model, model.alwaysOnDiscreteSchedule)
    fan.setName(obj_name + " supply fan")
    fan.setEndUseSubcategory("supply fan")
    fan.setFanEfficiency(1)
    fan.setMotorEfficiency(1)
    fan.setMotorInAirstreamFraction(0)
    fan.setFanPowerCoefficient1(0)
    fan.setFanPowerCoefficient2(1)
    fan.setFanPowerCoefficient3(0)
    fan.setFanPowerCoefficient4(0)
    fan.setFanPowerCoefficient5(0)
    fan.addToNode(air_loop.supplyInletNode)
    hvac_map[sys_id] += self.disaggregate_fan_or_pump(model, fan, [], [evap_cooler])
>>>>>>> aaa54260

    # Outdoor air intake system
    oa_intake_controller = OpenStudio::Model::ControllerOutdoorAir.new(model)
    oa_intake_controller.setName("#{air_loop.name} OA Controller")
    oa_intake_controller.setMaximumOutdoorAirFlowRate(10) # Set an extreme large value here, will be reset by E+ using sized value
    oa_intake_controller.setMinimumLimitType('FixedMinimum')
    oa_intake_controller.resetEconomizerMinimumLimitDryBulbTemperature
    oa_intake_controller.setMinimumFractionofOutdoorAirSchedule(model.alwaysOnDiscreteSchedule)
    controller_mv = oa_intake_controller.controllerMechanicalVentilation
    controller_mv.setName("#{air_loop.name} Vent Controller")
    controller_mv.setSystemOutdoorAirMethod('ZoneSum')

    oa_intake = OpenStudio::Model::AirLoopHVACOutdoorAirSystem.new(model, oa_intake_controller)
    oa_intake.setName("#{air_loop.name} OA System")
    oa_intake.addToNode(air_loop.supplyInletNode)

    # air handler controls
    # setpoint follows OAT WetBulb
    evap_stpt_manager = OpenStudio::Model::SetpointManagerFollowOutdoorAirTemperature.new(model)
    evap_stpt_manager.setName("Follow OATwb")
    evap_stpt_manager.setReferenceTemperatureType('OutdoorAirWetBulb')
    evap_stpt_manager.setOffsetTemperatureDifference(0.0)
    evap_stpt_manager.addToNode(air_loop.supplyOutletNode)

    # Supply Air
    zone_splitter = air_loop.zoneSplitter
    zone_splitter.setName(obj_name + " zone splitter")

    zone_mixer = air_loop.zoneMixer
    zone_mixer.setName(obj_name + " zone mixer")

<<<<<<< HEAD
    air_terminal_living = OpenStudio::Model::AirTerminalSingleDuctUncontrolled.new(model, model.alwaysOnDiscreteSchedule)
    air_terminal_living.setName(obj_name + " #{control_zone.name} terminal")
=======
    air_terminal_living = OpenStudio::Model::AirTerminalSingleDuctVAVNoReheat.new(model, model.alwaysOnDiscreteSchedule)
    air_terminal_living.setName(obj_name + " #{control_zone.name} terminal")
    air_terminal_living.setConstantMinimumAirFlowFraction(0)
>>>>>>> aaa54260
    air_loop.multiAddBranchForZone(control_zone, air_terminal_living)
    runner.registerInfo("Added '#{air_loop.name}' to '#{control_zone.name}'")
    control_zone.setSequentialCoolingFractionSchedule(air_terminal_living, get_constant_schedule(model, sequential_cool_load_frac.round(5)))
    control_zone.setSequentialHeatingFractionSchedule(air_terminal_living, get_constant_schedule(model, 0))

    # Store info for HVAC Sizing measure
    evap_cooler.additionalProperties.setFeature(Constants.SizingInfoHVACFracCoolLoadServed, frac_cool_load_served)
    evap_cooler.additionalProperties.setFeature(Constants.SizingInfoHVACCoolType, Constants.ObjectNameEvaporativeCooler)

    return true
  end

  def self.apply_central_ashp_1speed(model, runner, seer, hspf, shrs,
                                     fan_power_installed, min_temp, crankcase_kw, crankcase_temp,
                                     heat_pump_capacity_cool, heat_pump_capacity_heat, heat_pump_capacity_heat_17F,
                                     supplemental_efficiency, supplemental_capacity,
                                     frac_heat_load_served, frac_cool_load_served,
                                     sequential_heat_load_frac, sequential_cool_load_frac,
                                     control_zone, hvac_map, sys_id)

    num_speeds = 1
    fan_power_rated = get_fan_power_rated(seer)
    capacity_ratios = HVAC.one_speed_capacity_ratios
    fan_speed_ratios = HVAC.one_speed_fan_speed_ratios

    # Cooling Coil
    rated_airflow_rate_cooling = 394.2 # cfm
    cfms_ton_rated_cooling = calc_cfms_ton_rated(rated_airflow_rate_cooling, fan_speed_ratios, capacity_ratios)
    eers = [calc_EER_cooling_1spd(seer, fan_power_rated, cOOL_EIR_FT_SPEC_ASHP)]
    cooling_eirs = calc_cooling_eirs(num_speeds, eers, fan_power_rated)
    shrs_rated_gross = calc_shrs_rated_gross(num_speeds, shrs, fan_power_rated, cfms_ton_rated_cooling)
    cOOL_CLOSS_FPLR_SPEC = [calc_plr_coefficients_cooling(num_speeds, seer)]

    # Heating Coil
    rated_airflow_rate_heating = 384.1 # cfm
    cfms_ton_rated_heating = calc_cfms_ton_rated(rated_airflow_rate_heating, fan_speed_ratios, capacity_ratios)
    cops = [calc_COP_heating_1spd(hspf, HVAC.get_c_d_heating(num_speeds, hspf), fan_power_rated, hEAT_EIR_FT_SPEC_ASHP, hEAT_CAP_FT_SPEC_ASHP(1, heat_pump_capacity_heat, heat_pump_capacity_heat_17F))]
    heating_eirs = calc_heating_eirs(num_speeds, cops, fan_power_rated)
    hEAT_CLOSS_FPLR_SPEC = [calc_plr_coefficients_heating(num_speeds, hspf)]

    # Heating defrost curve for reverse cycle
    defrost_eir_curve = create_curve_biquadratic(model, [0.1528, 0, 0, 0, 0, 0], "DefrostEIR", -100, 100, -100, 100)

    obj_name = Constants.ObjectNameAirSourceHeatPump

    # _processCurvesDX

    htg_coil_stage_data = calc_coil_stage_data_heating(model, heat_pump_capacity_heat, (0...num_speeds).to_a, heating_eirs, hEAT_CAP_FT_SPEC_ASHP(1, heat_pump_capacity_heat, heat_pump_capacity_heat_17F), hEAT_EIR_FT_SPEC_ASHP, hEAT_CLOSS_FPLR_SPEC, hEAT_CAP_FFLOW_SPEC_ASHP, hEAT_EIR_FFLOW_SPEC_ASHP)
    clg_coil_stage_data = calc_coil_stage_data_cooling(model, heat_pump_capacity_cool, (0...num_speeds).to_a, cooling_eirs, shrs_rated_gross, cOOL_CAP_FT_SPEC_ASHP, cOOL_EIR_FT_SPEC_ASHP, cOOL_CLOSS_FPLR_SPEC, cOOL_CAP_FFLOW_SPEC_ASHP, cOOL_EIR_FFLOW_SPEC_ASHP)

    # _processSystemCoil

    htg_coil = OpenStudio::Model::CoilHeatingDXSingleSpeed.new(model, model.alwaysOnDiscreteSchedule, htg_coil_stage_data[0].heatingCapacityFunctionofTemperatureCurve, htg_coil_stage_data[0].heatingCapacityFunctionofFlowFractionCurve, htg_coil_stage_data[0].energyInputRatioFunctionofTemperatureCurve, htg_coil_stage_data[0].energyInputRatioFunctionofFlowFractionCurve, htg_coil_stage_data[0].partLoadFractionCorrelationCurve)
    htg_coil_stage_data[0].remove
    htg_coil.setName(obj_name + " htg coil")
    if heat_pump_capacity_heat != Constants.SizingAuto
      htg_coil.setRatedTotalHeatingCapacity(UnitConversions.convert([heat_pump_capacity_heat, Constants.small].max, "Btu/hr", "W")) # Used by HVACSizing measure
    end
    htg_coil.setRatedCOP(1.0 / heating_eirs[0])
    htg_coil.setRatedSupplyFanPowerPerVolumeFlowRate(fan_power_rated / UnitConversions.convert(1.0, "cfm", "m^3/s"))
    htg_coil.setDefrostEnergyInputRatioFunctionofTemperatureCurve(defrost_eir_curve)
    htg_coil.setMinimumOutdoorDryBulbTemperatureforCompressorOperation(UnitConversions.convert(min_temp, "F", "C"))
    htg_coil.setMaximumOutdoorDryBulbTemperatureforDefrostOperation(UnitConversions.convert(40.0, "F", "C"))
    if frac_heat_load_served <= 0
      htg_coil.setCrankcaseHeaterCapacity(0.0)
    else
      htg_coil.setCrankcaseHeaterCapacity(UnitConversions.convert(crankcase_kw, "kW", "W"))
    end
    htg_coil.setMaximumOutdoorDryBulbTemperatureforCrankcaseHeaterOperation(UnitConversions.convert(crankcase_temp, "F", "C"))
    htg_coil.setDefrostStrategy("ReverseCycle")
    htg_coil.setDefrostControl("OnDemand")
    hvac_map[sys_id] << htg_coil

    htg_supp_coil = OpenStudio::Model::CoilHeatingElectric.new(model, model.alwaysOnDiscreteSchedule)
    htg_supp_coil.setName(obj_name + " supp htg coil")
    htg_supp_coil.setEfficiency(supplemental_efficiency)
    if supplemental_capacity != Constants.SizingAuto
      htg_supp_coil.setNominalCapacity(UnitConversions.convert([supplemental_capacity, Constants.small].max, "Btu/hr", "W")) # Used by HVACSizing measure
    end
    hvac_map[sys_id] << htg_supp_coil

    clg_coil = OpenStudio::Model::CoilCoolingDXSingleSpeed.new(model, model.alwaysOnDiscreteSchedule, clg_coil_stage_data[0].totalCoolingCapacityFunctionofTemperatureCurve, clg_coil_stage_data[0].totalCoolingCapacityFunctionofFlowFractionCurve, clg_coil_stage_data[0].energyInputRatioFunctionofTemperatureCurve, clg_coil_stage_data[0].energyInputRatioFunctionofFlowFractionCurve, clg_coil_stage_data[0].partLoadFractionCorrelationCurve)
    clg_coil_stage_data[0].remove
    clg_coil.setName(obj_name + " clg coil")
    if heat_pump_capacity_cool != Constants.SizingAuto
      clg_coil.setRatedTotalCoolingCapacity(UnitConversions.convert([heat_pump_capacity_cool, Constants.small].max, "Btu/hr", "W")) # Used by HVACSizing measure
    end
    clg_coil.setRatedSensibleHeatRatio(shrs_rated_gross[0])
    clg_coil.setRatedCOP(1.0 / cooling_eirs[0])
    clg_coil.setRatedEvaporatorFanPowerPerVolumeFlowRate(fan_power_rated / UnitConversions.convert(1.0, "cfm", "m^3/s"))
    clg_coil.setNominalTimeForCondensateRemovalToBegin(1000.0)
    clg_coil.setRatioOfInitialMoistureEvaporationRateAndSteadyStateLatentCapacity(1.5)
    clg_coil.setMaximumCyclingRate(3.0)
    clg_coil.setLatentCapacityTimeConstant(45.0)
    clg_coil.setCondenserType("AirCooled")
    hvac_map[sys_id] << clg_coil

    # _processSystemFan

    fan = OpenStudio::Model::FanOnOff.new(model, model.alwaysOnDiscreteSchedule)
    fan_eff = 0.75 # Overall Efficiency of the Fan, Motor and Drive
    fan.setName(obj_name + " supply fan")
    fan.setEndUseSubcategory("supply fan")
    fan.setFanEfficiency(fan_eff)
    fan.setPressureRise(calculate_fan_pressure_rise(fan_eff, fan_power_installed))
    fan.setMotorEfficiency(1.0)
    fan.setMotorInAirstreamFraction(1.0)
    hvac_map[sys_id] += self.disaggregate_fan_or_pump(model, fan, [htg_coil, htg_supp_coil], [clg_coil])

    # _processSystemAir

    air_loop_unitary = OpenStudio::Model::AirLoopHVACUnitarySystem.new(model)
    air_loop_unitary.setName(obj_name + " unitary system")
    air_loop_unitary.setAvailabilitySchedule(model.alwaysOnDiscreteSchedule)
    air_loop_unitary.setSupplyFan(fan)
    air_loop_unitary.setHeatingCoil(htg_coil)
    air_loop_unitary.setCoolingCoil(clg_coil)
    air_loop_unitary.setSupplementalHeatingCoil(htg_supp_coil)
    air_loop_unitary.setFanPlacement("BlowThrough")
    air_loop_unitary.setSupplyAirFanOperatingModeSchedule(model.alwaysOffDiscreteSchedule)
    air_loop_unitary.setMaximumSupplyAirTemperature(UnitConversions.convert(170.0, "F", "C")) # higher temp for supplemental heat as to not severely limit its use, resulting in unmet hours.
    air_loop_unitary.setMaximumOutdoorDryBulbTemperatureforSupplementalHeaterOperation(UnitConversions.convert(40.0, "F", "C"))
    air_loop_unitary.setSupplyAirFlowRateWhenNoCoolingorHeatingisRequired(0)
    hvac_map[sys_id] << air_loop_unitary

    air_loop = OpenStudio::Model::AirLoopHVAC.new(model)
    air_loop.setName(obj_name + " airloop")
    air_supply_inlet_node = air_loop.supplyInletNode
    air_supply_outlet_node = air_loop.supplyOutletNode
    air_demand_inlet_node = air_loop.demandInletNode
    air_demand_outlet_node = air_loop.demandOutletNode
    hvac_map[sys_id] << air_loop

    air_loop_unitary.addToNode(air_supply_inlet_node)

    runner.registerInfo("Added '#{fan.name}' to '#{air_loop_unitary.name}'")
    runner.registerInfo("Added '#{htg_coil.name}' to '#{air_loop_unitary.name}'")
    runner.registerInfo("Added '#{clg_coil.name}' to '#{air_loop_unitary.name}'")
    runner.registerInfo("Added '#{htg_supp_coil.name}' to '#{air_loop_unitary.name}'")

    air_loop_unitary.setControllingZoneorThermostatLocation(control_zone)

    # _processSystemDemandSideAir
    # Demand Side

    # Supply Air
    zone_splitter = air_loop.zoneSplitter
    zone_splitter.setName(obj_name + " zone splitter")

    zone_mixer = air_loop.zoneMixer
    zone_mixer.setName(obj_name + " zone mixer")

    air_terminal_living = OpenStudio::Model::AirTerminalSingleDuctUncontrolled.new(model, model.alwaysOnDiscreteSchedule)
    air_terminal_living.setName(obj_name + " #{control_zone.name} terminal")
    air_loop.multiAddBranchForZone(control_zone, air_terminal_living)
    runner.registerInfo("Added '#{air_loop.name}' to '#{control_zone.name}'")

    control_zone.setSequentialHeatingFractionSchedule(air_terminal_living, get_constant_schedule(model, sequential_heat_load_frac.round(5)))
    control_zone.setSequentialCoolingFractionSchedule(air_terminal_living, get_constant_schedule(model, sequential_cool_load_frac.round(5)))

    # Store info for HVAC Sizing measure
    air_loop_unitary.additionalProperties.setFeature(Constants.SizingInfoHVACRatedCFMperTonHeating, cfms_ton_rated_heating.join(","))
    air_loop_unitary.additionalProperties.setFeature(Constants.SizingInfoHVACRatedCFMperTonCooling, cfms_ton_rated_cooling.join(","))
    air_loop_unitary.additionalProperties.setFeature(Constants.SizingInfoHVACFracHeatLoadServed, frac_heat_load_served)
    air_loop_unitary.additionalProperties.setFeature(Constants.SizingInfoHVACFracCoolLoadServed, frac_cool_load_served)
    air_loop_unitary.additionalProperties.setFeature(Constants.SizingInfoHVACCoolType, Constants.ObjectNameAirSourceHeatPump)
    air_loop_unitary.additionalProperties.setFeature(Constants.SizingInfoHVACHeatType, Constants.ObjectNameAirSourceHeatPump)

    return true
  end

  def self.apply_central_ashp_2speed(model, runner, seer, hspf, shrs,
                                     fan_power_installed, min_temp, crankcase_kw, crankcase_temp,
                                     heat_pump_capacity_cool, heat_pump_capacity_heat, heat_pump_capacity_heat_17F,
                                     supplemental_efficiency, supplemental_capacity,
                                     frac_heat_load_served, frac_cool_load_served,
                                     sequential_heat_load_frac, sequential_cool_load_frac,
                                     control_zone, hvac_map, sys_id)

    num_speeds = 2
    fan_power_rated = get_fan_power_rated(seer)
    capacity_ratios = HVAC.two_speed_capacity_ratios
    fan_speed_ratios_heating = HVAC.two_speed_fan_speed_ratios_heating
    fan_speed_ratios_cooling = HVAC.two_speed_fan_speed_ratios_cooling

    # Cooling Coil
    rated_airflow_rate_cooling = 344.1 # cfm
    cfms_ton_rated_cooling = calc_cfms_ton_rated(rated_airflow_rate_cooling, fan_speed_ratios_cooling, capacity_ratios)
    eers = calc_EERs_cooling_2spd(runner, seer, HVAC.get_c_d_cooling(num_speeds, seer), capacity_ratios, fan_speed_ratios_cooling, fan_power_rated, cOOL_EIR_FT_SPEC_ASHP(2), cOOL_CAP_FT_SPEC_ASHP(2), true)
    cooling_eirs = calc_cooling_eirs(num_speeds, eers, fan_power_rated)
    shrs_rated_gross = calc_shrs_rated_gross(num_speeds, shrs, fan_power_rated, cfms_ton_rated_cooling)
    cOOL_CLOSS_FPLR_SPEC = [calc_plr_coefficients_cooling(num_speeds, seer)] * num_speeds

    # Heating Coil
    rated_airflow_rate_heating = 352.2 # cfm
    cfms_ton_rated_heating = calc_cfms_ton_rated(rated_airflow_rate_heating, fan_speed_ratios_heating, capacity_ratios)
    cops = calc_COPs_heating_2spd(hspf, HVAC.get_c_d_heating(num_speeds, hspf), capacity_ratios, fan_speed_ratios_heating, fan_power_rated, hEAT_EIR_FT_SPEC_ASHP(2), hEAT_CAP_FT_SPEC_ASHP(2, heat_pump_capacity_heat, heat_pump_capacity_heat_17F))
    heating_eirs = calc_heating_eirs(num_speeds, cops, fan_power_rated)
    hEAT_CLOSS_FPLR_SPEC = [calc_plr_coefficients_heating(num_speeds, hspf)] * num_speeds

    # Heating defrost curve for reverse cycle
    defrost_eir_curve = create_curve_biquadratic(model, [0.1528, 0, 0, 0, 0, 0], "DefrostEIR", -100, 100, -100, 100)

    obj_name = Constants.ObjectNameAirSourceHeatPump

    # _processCurvesDX

    htg_coil_stage_data = calc_coil_stage_data_heating(model, heat_pump_capacity_heat, (0...num_speeds).to_a, heating_eirs, hEAT_CAP_FT_SPEC_ASHP(2, heat_pump_capacity_heat, heat_pump_capacity_heat_17F), hEAT_EIR_FT_SPEC_ASHP(2), hEAT_CLOSS_FPLR_SPEC, hEAT_CAP_FFLOW_SPEC_ASHP(2), hEAT_EIR_FFLOW_SPEC_ASHP(2))
    clg_coil_stage_data = calc_coil_stage_data_cooling(model, heat_pump_capacity_cool, (0...num_speeds).to_a, cooling_eirs, shrs_rated_gross, cOOL_CAP_FT_SPEC_ASHP(2), cOOL_EIR_FT_SPEC_ASHP(2), cOOL_CLOSS_FPLR_SPEC, cOOL_CAP_FFLOW_SPEC_ASHP(2), cOOL_EIR_FFLOW_SPEC_ASHP(2))

    # _processSystemCoil

    htg_coil = OpenStudio::Model::CoilHeatingDXMultiSpeed.new(model)
    htg_coil.setName(obj_name + " htg coil")
    htg_coil.setMinimumOutdoorDryBulbTemperatureforCompressorOperation(UnitConversions.convert(min_temp, "F", "C"))
    if frac_heat_load_served <= 0
      htg_coil.setCrankcaseHeaterCapacity(0.0)
    else
      htg_coil.setCrankcaseHeaterCapacity(UnitConversions.convert(crankcase_kw, "kW", "W"))
    end
    htg_coil.setMaximumOutdoorDryBulbTemperatureforCrankcaseHeaterOperation(UnitConversions.convert(crankcase_temp, "F", "C"))
    htg_coil.setDefrostEnergyInputRatioFunctionofTemperatureCurve(defrost_eir_curve)
    htg_coil.setMaximumOutdoorDryBulbTemperatureforDefrostOperation(UnitConversions.convert(40.0, "F", "C"))
    htg_coil.setDefrostStrategy("ReverseCycle")
    htg_coil.setDefrostControl("OnDemand")
    htg_coil.setApplyPartLoadFractiontoSpeedsGreaterthan1(false)
    htg_coil.setFuelType("Electricity")
    htg_coil_stage_data.each do |stage|
      htg_coil.addStage(stage)
    end
    hvac_map[sys_id] << htg_coil

    htg_supp_coil = OpenStudio::Model::CoilHeatingElectric.new(model, model.alwaysOnDiscreteSchedule)
    htg_supp_coil.setName(obj_name + " supp htg coil")
    htg_supp_coil.setEfficiency(supplemental_efficiency)
    if supplemental_capacity != Constants.SizingAuto
      htg_supp_coil.setNominalCapacity(UnitConversions.convert([supplemental_capacity, Constants.small].max, "Btu/hr", "W")) # Used by HVACSizing measure
    end
    hvac_map[sys_id] << htg_supp_coil

    clg_coil = OpenStudio::Model::CoilCoolingDXMultiSpeed.new(model)
    clg_coil.setName(obj_name + " clg coil")
    clg_coil.setCondenserType("AirCooled")
    clg_coil.setApplyPartLoadFractiontoSpeedsGreaterthan1(false)
    clg_coil.setApplyLatentDegradationtoSpeedsGreaterthan1(false)
    clg_coil.setFuelType("Electricity")
    clg_coil_stage_data.each do |stage|
      clg_coil.addStage(stage)
    end
    hvac_map[sys_id] << clg_coil

    # _processSystemFan

    fan_power_curve = create_curve_exponent(model, [0, 1, 3], obj_name + " fan power curve", -100, 100)
    fan_eff_curve = create_curve_cubic(model, [0, 1, 0, 0], obj_name + " fan eff curve", 0, 1, 0.01, 1)
    fan = OpenStudio::Model::FanOnOff.new(model, model.alwaysOnDiscreteSchedule, fan_power_curve, fan_eff_curve)
    fan_eff = 0.75 # Overall Efficiency of the Fan, Motor and Drive
    fan.setName(obj_name + " supply fan")
    fan.setEndUseSubcategory("supply fan")
    fan.setFanEfficiency(fan_eff)
    fan.setPressureRise(calculate_fan_pressure_rise(fan_eff, fan_power_installed))
    fan.setMotorEfficiency(1.0)
    fan.setMotorInAirstreamFraction(1.0)
    hvac_map[sys_id] += self.disaggregate_fan_or_pump(model, fan, [htg_coil, htg_supp_coil], [clg_coil])

    perf = OpenStudio::Model::UnitarySystemPerformanceMultispeed.new(model)
    perf.setSingleModeOperation(false)
    for speed in 1..num_speeds
      f = OpenStudio::Model::SupplyAirflowRatioField.new(fan_speed_ratios_heating[speed - 1], fan_speed_ratios_cooling[speed - 1])
      perf.addSupplyAirflowRatioField(f)
    end

    # _processSystemAir

    air_loop_unitary = OpenStudio::Model::AirLoopHVACUnitarySystem.new(model)
    air_loop_unitary.setName(obj_name + " unitary system")
    air_loop_unitary.setAvailabilitySchedule(model.alwaysOnDiscreteSchedule)
    air_loop_unitary.setSupplyFan(fan)
    air_loop_unitary.setHeatingCoil(htg_coil)
    air_loop_unitary.setCoolingCoil(clg_coil)
    air_loop_unitary.setSupplementalHeatingCoil(htg_supp_coil)
    air_loop_unitary.setFanPlacement("BlowThrough")
    air_loop_unitary.setSupplyAirFanOperatingModeSchedule(model.alwaysOffDiscreteSchedule)
    air_loop_unitary.setMaximumSupplyAirTemperature(UnitConversions.convert(170.0, "F", "C")) # higher temp for supplemental heat as to not severely limit its use, resulting in unmet hours.
    air_loop_unitary.setMaximumOutdoorDryBulbTemperatureforSupplementalHeaterOperation(UnitConversions.convert(40.0, "F", "C"))
    air_loop_unitary.setSupplyAirFlowRateWhenNoCoolingorHeatingisRequired(0)
    air_loop_unitary.setDesignSpecificationMultispeedObject(perf)
    hvac_map[sys_id] << air_loop_unitary

    air_loop = OpenStudio::Model::AirLoopHVAC.new(model)
    air_loop.setName(obj_name + " airloop")
    air_supply_inlet_node = air_loop.supplyInletNode
    air_supply_outlet_node = air_loop.supplyOutletNode
    air_demand_inlet_node = air_loop.demandInletNode
    air_demand_outlet_node = air_loop.demandOutletNode
    hvac_map[sys_id] << air_loop

    air_loop_unitary.addToNode(air_supply_inlet_node)

    runner.registerInfo("Added '#{fan.name}' to '#{air_loop_unitary.name}'")
    runner.registerInfo("Added '#{htg_coil.name}' to '#{air_loop_unitary.name}'")
    runner.registerInfo("Added '#{clg_coil.name}' to '#{air_loop_unitary.name}'")
    runner.registerInfo("Added '#{htg_supp_coil.name}' to '#{air_loop_unitary.name}'")

    air_loop_unitary.setControllingZoneorThermostatLocation(control_zone)

    # _processSystemDemandSideAir
    # Demand Side

    # Supply Air
    zone_splitter = air_loop.zoneSplitter
    zone_splitter.setName(obj_name + " zone splitter")

    zone_mixer = air_loop.zoneMixer
    zone_mixer.setName(obj_name + " zone mixer")

    air_terminal_living = OpenStudio::Model::AirTerminalSingleDuctUncontrolled.new(model, model.alwaysOnDiscreteSchedule)
    air_terminal_living.setName(obj_name + " #{control_zone.name} terminal")
    air_loop.multiAddBranchForZone(control_zone, air_terminal_living)
    runner.registerInfo("Added '#{air_loop.name}' to '#{control_zone.name}'")

    control_zone.setSequentialHeatingFractionSchedule(air_terminal_living, get_constant_schedule(model, sequential_heat_load_frac.round(5)))
    control_zone.setSequentialCoolingFractionSchedule(air_terminal_living, get_constant_schedule(model, sequential_cool_load_frac.round(5)))

    # Store info for HVAC Sizing measure
    air_loop_unitary.additionalProperties.setFeature(Constants.SizingInfoHVACCapacityRatioHeating, capacity_ratios.join(","))
    air_loop_unitary.additionalProperties.setFeature(Constants.SizingInfoHVACCapacityRatioCooling, capacity_ratios.join(","))
    air_loop_unitary.additionalProperties.setFeature(Constants.SizingInfoHVACRatedCFMperTonHeating, cfms_ton_rated_heating.join(","))
    air_loop_unitary.additionalProperties.setFeature(Constants.SizingInfoHVACRatedCFMperTonCooling, cfms_ton_rated_cooling.join(","))
    air_loop_unitary.additionalProperties.setFeature(Constants.SizingInfoHVACFracHeatLoadServed, frac_heat_load_served)
    air_loop_unitary.additionalProperties.setFeature(Constants.SizingInfoHVACFracCoolLoadServed, frac_cool_load_served)
    air_loop_unitary.additionalProperties.setFeature(Constants.SizingInfoHVACCoolType, Constants.ObjectNameAirSourceHeatPump)
    air_loop_unitary.additionalProperties.setFeature(Constants.SizingInfoHVACHeatType, Constants.ObjectNameAirSourceHeatPump)

    return true
  end

  def self.apply_central_ashp_4speed(model, runner, seer, hspf, shrs,
                                     fan_power_installed, min_temp, crankcase_kw, crankcase_temp,
                                     heat_pump_capacity_cool, heat_pump_capacity_heat, heat_pump_capacity_heat_17F,
                                     supplemental_efficiency, supplemental_capacity,
                                     frac_heat_load_served, frac_cool_load_served,
                                     sequential_heat_load_frac, sequential_cool_load_frac,
                                     control_zone, hvac_map, sys_id)

    num_speeds = 4
    fan_power_rated = get_fan_power_rated(seer)
    capacity_ratios_heating = HVAC.variable_speed_capacity_ratios_heating
    capacity_ratios_cooling = HVAC.variable_speed_capacity_ratios_cooling
    fan_speed_ratios_heating = HVAC.variable_speed_fan_speed_ratios_heating
    fan_speed_ratios_cooling = HVAC.variable_speed_fan_speed_ratios_cooling

    cap_ratio_seer = [capacity_ratios_cooling[0], capacity_ratios_cooling[1], capacity_ratios_cooling[3]]
    fan_speed_seer = [fan_speed_ratios_cooling[0], fan_speed_ratios_cooling[1], fan_speed_ratios_cooling[3]]

    # Cooling Coil
    rated_airflow_rate_cooling = 411.0 # cfm
    cfms_ton_rated_cooling = calc_cfms_ton_rated(rated_airflow_rate_cooling, fan_speed_ratios_cooling, capacity_ratios_cooling)
    eers = calc_EERs_cooling_4spd(runner, seer, HVAC.get_c_d_cooling(num_speeds, seer), cap_ratio_seer, fan_speed_seer, fan_power_rated, cOOL_EIR_FT_SPEC_ASHP([0, 1, 4]), cOOL_CAP_FT_SPEC_ASHP([0, 1, 4]))
    cooling_eirs = calc_cooling_eirs(num_speeds, eers, fan_power_rated)
    shrs_rated_gross = calc_shrs_rated_gross(num_speeds, shrs, fan_power_rated, cfms_ton_rated_cooling)
    cOOL_CLOSS_FPLR_SPEC = [calc_plr_coefficients_cooling(num_speeds, seer)] * num_speeds

    # Heating Coil
    rated_airflow_rate_heating = 296.9 # cfm
    cfms_ton_rated_heating = calc_cfms_ton_rated(rated_airflow_rate_heating, fan_speed_ratios_heating, capacity_ratios_heating)
    cops = calc_COPs_heating_4spd(runner, hspf, HVAC.get_c_d_heating(num_speeds, hspf), capacity_ratios_heating, fan_speed_ratios_heating, fan_power_rated, hEAT_EIR_FT_SPEC_ASHP(4), hEAT_CAP_FT_SPEC_ASHP(4, heat_pump_capacity_heat, heat_pump_capacity_heat_17F))
    heating_eirs = calc_heating_eirs(num_speeds, cops, fan_power_rated)
    hEAT_CLOSS_FPLR_SPEC = [calc_plr_coefficients_heating(num_speeds, hspf)] * num_speeds

    # Heating defrost curve for reverse cycle
    defrost_eir_curve = create_curve_biquadratic(model, [0.1528, 0, 0, 0, 0, 0], "DefrostEIR", -100, 100, -100, 100)

    obj_name = Constants.ObjectNameAirSourceHeatPump

    # _processCurvesDX

    htg_coil_stage_data = calc_coil_stage_data_heating(model, heat_pump_capacity_heat, (0...num_speeds).to_a, heating_eirs, hEAT_CAP_FT_SPEC_ASHP(4, heat_pump_capacity_heat, heat_pump_capacity_heat_17F), hEAT_EIR_FT_SPEC_ASHP(4), hEAT_CLOSS_FPLR_SPEC, hEAT_CAP_FFLOW_SPEC_ASHP(4), hEAT_EIR_FFLOW_SPEC_ASHP(4))
    clg_coil_stage_data = calc_coil_stage_data_cooling(model, heat_pump_capacity_cool, (0...num_speeds).to_a, cooling_eirs, shrs_rated_gross, cOOL_CAP_FT_SPEC_ASHP([0, 1, 2, 4]), cOOL_EIR_FT_SPEC_ASHP([0, 1, 2, 4]), cOOL_CLOSS_FPLR_SPEC, cOOL_CAP_FFLOW_SPEC_ASHP(4), cOOL_EIR_FFLOW_SPEC_ASHP(4))

    # _processSystemCoil

    htg_coil = OpenStudio::Model::CoilHeatingDXMultiSpeed.new(model)
    htg_coil.setName(obj_name + " htg coil")
    htg_coil.setMinimumOutdoorDryBulbTemperatureforCompressorOperation(UnitConversions.convert(min_temp, "F", "C"))
    if frac_heat_load_served <= 0
      htg_coil.setCrankcaseHeaterCapacity(0.0)
    else
      htg_coil.setCrankcaseHeaterCapacity(UnitConversions.convert(crankcase_kw, "kW", "W"))
    end
    htg_coil.setMaximumOutdoorDryBulbTemperatureforCrankcaseHeaterOperation(UnitConversions.convert(crankcase_temp, "F", "C"))
    htg_coil.setDefrostEnergyInputRatioFunctionofTemperatureCurve(defrost_eir_curve)
    htg_coil.setMaximumOutdoorDryBulbTemperatureforDefrostOperation(UnitConversions.convert(40.0, "F", "C"))
    htg_coil.setDefrostStrategy("ReverseCycle")
    htg_coil.setDefrostControl("OnDemand")
    htg_coil.setApplyPartLoadFractiontoSpeedsGreaterthan1(false)
    htg_coil.setFuelType("Electricity")
    htg_coil_stage_data.each do |stage|
      htg_coil.addStage(stage)
    end
    hvac_map[sys_id] << htg_coil

    htg_supp_coil = OpenStudio::Model::CoilHeatingElectric.new(model, model.alwaysOnDiscreteSchedule)
    htg_supp_coil.setName(obj_name + " supp htg coil")
    htg_supp_coil.setEfficiency(supplemental_efficiency)
    if supplemental_capacity != Constants.SizingAuto
      htg_supp_coil.setNominalCapacity(UnitConversions.convert([supplemental_capacity, Constants.small].max, "Btu/hr", "W")) # Used by HVACSizing measure
    end

    clg_coil = OpenStudio::Model::CoilCoolingDXMultiSpeed.new(model)
    clg_coil.setName(obj_name + " clg coil")
    clg_coil.setCondenserType("AirCooled")
    clg_coil.setApplyPartLoadFractiontoSpeedsGreaterthan1(false)
    clg_coil.setApplyLatentDegradationtoSpeedsGreaterthan1(false)
    clg_coil.setFuelType("Electricity")
    clg_coil_stage_data.each do |stage|
      clg_coil.addStage(stage)
    end
    hvac_map[sys_id] << clg_coil

    # _processSystemFan

    fan_power_curve = create_curve_exponent(model, [0, 1, 3], obj_name + " fan power curve", -100, 100)
    fan_eff_curve = create_curve_cubic(model, [0, 1, 0, 0], obj_name + " fan eff curve", 0, 1, 0.01, 1)
    fan = OpenStudio::Model::FanOnOff.new(model, model.alwaysOnDiscreteSchedule, fan_power_curve, fan_eff_curve)
    fan_eff = 0.75 # Overall Efficiency of the Fan, Motor and Drive
    fan.setName(obj_name + " supply fan")
    fan.setEndUseSubcategory("supply fan")
    fan.setFanEfficiency(fan_eff)
    fan.setPressureRise(calculate_fan_pressure_rise(fan_eff, fan_power_installed))
    fan.setMotorEfficiency(1.0)
    fan.setMotorInAirstreamFraction(1.0)
    hvac_map[sys_id] += self.disaggregate_fan_or_pump(model, fan, [htg_coil, htg_supp_coil], [clg_coil])

    perf = OpenStudio::Model::UnitarySystemPerformanceMultispeed.new(model)
    perf.setSingleModeOperation(false)
    for speed in 1..num_speeds
      f = OpenStudio::Model::SupplyAirflowRatioField.new(fan_speed_ratios_heating[speed - 1], fan_speed_ratios_cooling[speed - 1])
      perf.addSupplyAirflowRatioField(f)
    end

    # _processSystemAir

    air_loop_unitary = OpenStudio::Model::AirLoopHVACUnitarySystem.new(model)
    air_loop_unitary.setName(obj_name + " unitary system")
    air_loop_unitary.setAvailabilitySchedule(model.alwaysOnDiscreteSchedule)
    air_loop_unitary.setSupplyFan(fan)
    air_loop_unitary.setHeatingCoil(htg_coil)
    air_loop_unitary.setCoolingCoil(clg_coil)
    air_loop_unitary.setSupplementalHeatingCoil(htg_supp_coil)
    air_loop_unitary.setFanPlacement("BlowThrough")
    air_loop_unitary.setSupplyAirFanOperatingModeSchedule(model.alwaysOffDiscreteSchedule)
    air_loop_unitary.setMaximumSupplyAirTemperature(UnitConversions.convert(170.0, "F", "C")) # higher temp for supplemental heat as to not severely limit its use, resulting in unmet hours.
    air_loop_unitary.setMaximumOutdoorDryBulbTemperatureforSupplementalHeaterOperation(UnitConversions.convert(40.0, "F", "C"))
    air_loop_unitary.setSupplyAirFlowRateWhenNoCoolingorHeatingisRequired(0)
    air_loop_unitary.setDesignSpecificationMultispeedObject(perf)
    hvac_map[sys_id] << air_loop_unitary

    air_loop = OpenStudio::Model::AirLoopHVAC.new(model)
    air_loop.setName(obj_name + " airloop")
    air_supply_inlet_node = air_loop.supplyInletNode
    air_supply_outlet_node = air_loop.supplyOutletNode
    air_demand_inlet_node = air_loop.demandInletNode
    air_demand_outlet_node = air_loop.demandOutletNode
    hvac_map[sys_id] << air_loop

    air_loop_unitary.addToNode(air_supply_inlet_node)

    runner.registerInfo("Added '#{fan.name}' to '#{air_loop_unitary.name}'")
    runner.registerInfo("Added '#{htg_coil.name}' to '#{air_loop_unitary.name}'")
    runner.registerInfo("Added '#{clg_coil.name}' to '#{air_loop_unitary.name}'")
    runner.registerInfo("Added '#{htg_supp_coil.name}' to '#{air_loop_unitary.name}'")

    air_loop_unitary.setControllingZoneorThermostatLocation(control_zone)

    # _processSystemDemandSideAir
    # Demand Side

    # Supply Air
    zone_splitter = air_loop.zoneSplitter
    zone_splitter.setName(obj_name + " zone splitter")

    zone_mixer = air_loop.zoneMixer
    zone_mixer.setName(obj_name + " zone mixer")

    air_terminal_living = OpenStudio::Model::AirTerminalSingleDuctUncontrolled.new(model, model.alwaysOnDiscreteSchedule)
    air_terminal_living.setName(obj_name + " #{control_zone.name} terminal")
    air_loop.multiAddBranchForZone(control_zone, air_terminal_living)
    runner.registerInfo("Added '#{air_loop.name}' to '#{control_zone.name}'")

    control_zone.setSequentialHeatingFractionSchedule(air_terminal_living, get_constant_schedule(model, sequential_heat_load_frac.round(5)))
    control_zone.setSequentialCoolingFractionSchedule(air_terminal_living, get_constant_schedule(model, sequential_cool_load_frac.round(5)))

    # Store info for HVAC Sizing measure
    air_loop_unitary.additionalProperties.setFeature(Constants.SizingInfoHVACCapacityRatioHeating, capacity_ratios_heating.join(","))
    air_loop_unitary.additionalProperties.setFeature(Constants.SizingInfoHVACCapacityRatioCooling, capacity_ratios_cooling.join(","))
    air_loop_unitary.additionalProperties.setFeature(Constants.SizingInfoHVACRatedCFMperTonHeating, cfms_ton_rated_heating.join(","))
    air_loop_unitary.additionalProperties.setFeature(Constants.SizingInfoHVACRatedCFMperTonCooling, cfms_ton_rated_cooling.join(","))
    air_loop_unitary.additionalProperties.setFeature(Constants.SizingInfoHVACFracHeatLoadServed, frac_heat_load_served)
    air_loop_unitary.additionalProperties.setFeature(Constants.SizingInfoHVACFracCoolLoadServed, frac_cool_load_served)
    air_loop_unitary.additionalProperties.setFeature(Constants.SizingInfoHVACCoolType, Constants.ObjectNameAirSourceHeatPump)
    air_loop_unitary.additionalProperties.setFeature(Constants.SizingInfoHVACHeatType, Constants.ObjectNameAirSourceHeatPump)

    return true
  end

  def self.apply_mshp(model, runner, seer, hspf, shr,
                      min_cooling_capacity, max_cooling_capacity,
                      min_cooling_airflow_rate, max_cooling_airflow_rate,
                      min_heating_capacity, max_heating_capacity,
                      min_heating_airflow_rate, max_heating_airflow_rate,
                      heating_capacity_offset, cap_retention_frac, cap_retention_temp,
                      pan_heater_power, fan_power, is_ducted,
                      heat_pump_capacity, supplemental_efficiency, supplemental_capacity,
                      frac_heat_load_served, frac_cool_load_served,
                      sequential_heat_load_frac, sequential_cool_load_frac,
                      control_zone, hvac_map, sys_id)

    num_speeds = 10

    # htg_supply_air_temp = 105
    supp_htg_max_supply_temp = 200.0
    min_hp_temp = -30.0 # F; Minimum temperature for Heat Pump operation
    supp_htg_max_outdoor_temp = 40.0
    max_defrost_temp = 40.0 # F

    # Performance curves
    cOOL_CAP_FT_SPEC = [[0.7531983499655835, 0.003618193903031667, 0.0, 0.006574385031351544, -6.87181191015432e-05, 0.0]] * num_speeds
    cOOL_EIR_FT_SPEC = [[-0.06376924779982301, -0.0013360593470367282, 1.413060577993827e-05, 0.019433076486584752, -4.91395947154321e-05, -4.909341249475308e-05]] * num_speeds
    cOOL_CAP_FFLOW_SPEC = [[1, 0, 0]] * num_speeds
    cOOL_EIR_FFLOW_SPEC = [[1, 0, 0]] * num_speeds

    # Mini-Split Heat Pump Heating Curve Coefficients
    # Derive coefficients from user input for capacity retention at outdoor drybulb temperature X [C].
    # Biquadratic: capacity multiplier = a + b*IAT + c*IAT^2 + d*OAT + e*OAT^2 + f*IAT*OAT
    x_A = UnitConversions.convert(cap_retention_temp, "F", "C")
    y_A = cap_retention_frac
    x_B = UnitConversions.convert(47.0, "F", "C") # 47F is the rating point
    y_B = 1.0 # Maximum capacity factor is 1 at the rating point, by definition (this is maximum capacity, not nominal capacity)
    oat_slope = (y_B - y_A) / (x_B - x_A)
    oat_intercept = y_A - (x_A * oat_slope)

    # Coefficients for the indoor temperature relationship are retained from the BEoptDefault curve (Daikin lab data).
    iat_slope = -0.010386676170938
    iat_intercept = 0.219274275

    a = oat_intercept + iat_intercept
    b = iat_slope
    c = 0
    d = oat_slope
    e = 0
    f = 0

    hEAT_CAP_FT_SPEC = [convert_curve_biquadratic([a, b, c, d, e, f], false)] * num_speeds

    # COP/EIR as a function of temperature
    # Generic "BEoptDefault" curves (=Daikin from lab data)
    hEAT_EIR_FT_SPEC = [[0.9999941697687026, 0.004684593830254383, 5.901286675833333e-05, -0.0028624467783091973, 1.3041120194135802e-05, -0.00016172918478765433]] * num_speeds
    hEAT_CAP_FFLOW_SPEC = [[1, 0, 0]] * num_speeds
    hEAT_EIR_FFLOW_SPEC = [[1, 0, 0]] * num_speeds

    # Cooling Coil
    c_d_cooling = HVAC.get_c_d_cooling(num_speeds, seer)
    cOOL_CLOSS_FPLR_SPEC = [calc_plr_coefficients_cooling(num_speeds, seer, c_d_cooling)] * num_speeds
    dB_rated = 80.0
    wB_rated = 67.0
    cfms_cooling, capacity_ratios_cooling, shrs_rated = calc_mshp_cfms_ton_cooling(min_cooling_capacity, max_cooling_capacity, min_cooling_airflow_rate, max_cooling_airflow_rate, num_speeds, dB_rated, wB_rated, shr)
    cooling_eirs = calc_mshp_cooling_eirs(runner, seer, fan_power, c_d_cooling, num_speeds, capacity_ratios_cooling, cfms_cooling, cOOL_EIR_FT_SPEC, cOOL_CAP_FT_SPEC)

    # Heating Coil
    c_d_heating = HVAC.get_c_d_heating(num_speeds, hspf)
    hEAT_CLOSS_FPLR_SPEC = [calc_plr_coefficients_heating(num_speeds, hspf, c_d_heating)] * num_speeds
    cfms_heating, capacity_ratios_heating = calc_mshp_cfms_ton_heating(min_heating_capacity, max_heating_capacity, min_heating_airflow_rate, max_heating_airflow_rate, num_speeds)
    heating_eirs = calc_mshp_heating_eirs(runner, hspf, fan_power, min_hp_temp, c_d_heating, cfms_cooling, num_speeds, capacity_ratios_heating, cfms_heating, hEAT_EIR_FT_SPEC, hEAT_CAP_FT_SPEC)

    defrost_eir_curve = create_curve_biquadratic(model, [0.1528, 0, 0, 0, 0, 0], "DefrostEIR", -100, 100, -100, 100)

    mshp_indices = [1, 3, 5, 9]

    obj_name = Constants.ObjectNameMiniSplitHeatPump

    # _processCurvesDX

    htg_coil_stage_data = calc_coil_stage_data_heating(model, heat_pump_capacity, mshp_indices, heating_eirs, hEAT_CAP_FT_SPEC, hEAT_EIR_FT_SPEC, hEAT_CLOSS_FPLR_SPEC, hEAT_CAP_FFLOW_SPEC, hEAT_EIR_FFLOW_SPEC)
    clg_coil_stage_data = calc_coil_stage_data_cooling(model, heat_pump_capacity, mshp_indices, cooling_eirs, shrs_rated, cOOL_CAP_FT_SPEC, cOOL_EIR_FT_SPEC, cOOL_CLOSS_FPLR_SPEC, cOOL_CAP_FFLOW_SPEC, cOOL_EIR_FFLOW_SPEC)

    # _processSystemCoil

    htg_coil = OpenStudio::Model::CoilHeatingDXMultiSpeed.new(model)
    htg_coil.setName(obj_name + " htg coil")
    htg_coil.setMinimumOutdoorDryBulbTemperatureforCompressorOperation(UnitConversions.convert(min_hp_temp, "F", "C"))
    htg_coil.setCrankcaseHeaterCapacity(0)
    htg_coil.setDefrostEnergyInputRatioFunctionofTemperatureCurve(defrost_eir_curve)
    htg_coil.setMaximumOutdoorDryBulbTemperatureforDefrostOperation(UnitConversions.convert(max_defrost_temp, "F", "C"))
    htg_coil.setDefrostStrategy("ReverseCycle")
    htg_coil.setDefrostControl("OnDemand")
    htg_coil.setApplyPartLoadFractiontoSpeedsGreaterthan1(false)
    htg_coil.setFuelType("Electricity")
    htg_coil_stage_data.each do |stage|
      htg_coil.addStage(stage)
    end
    hvac_map[sys_id] << htg_coil

    htg_supp_coil = OpenStudio::Model::CoilHeatingElectric.new(model, model.alwaysOnDiscreteSchedule)
    htg_supp_coil.setName(obj_name + " supp htg coil")
    htg_supp_coil.setEfficiency(supplemental_efficiency)
    if supplemental_capacity != Constants.SizingAuto
      htg_supp_coil.setNominalCapacity(UnitConversions.convert([supplemental_capacity, Constants.small].max, "Btu/hr", "W")) # Used by HVACSizing measure
    end
    hvac_map[sys_id] << htg_supp_coil

    clg_coil = OpenStudio::Model::CoilCoolingDXMultiSpeed.new(model)
    clg_coil.setName(obj_name + " clg coil")
    clg_coil.setCondenserType("AirCooled")
    clg_coil.setApplyPartLoadFractiontoSpeedsGreaterthan1(false)
    clg_coil.setApplyLatentDegradationtoSpeedsGreaterthan1(false)
    clg_coil.setCrankcaseHeaterCapacity(0)
    clg_coil.setFuelType("Electricity")
    clg_coil_stage_data.each do |stage|
      clg_coil.addStage(stage)
    end
    hvac_map[sys_id] << clg_coil

    # _processSystemFan

    fan_power_curve = create_curve_exponent(model, [0, 1, 3], obj_name + " fan power curve", -100, 100)
    fan_eff_curve = create_curve_cubic(model, [0, 1, 0, 0], obj_name + " fan eff curve", 0, 1, 0.01, 1)
    fan = OpenStudio::Model::FanOnOff.new(model, model.alwaysOnDiscreteSchedule, fan_power_curve, fan_eff_curve)
    fan_eff = UnitConversions.convert(UnitConversions.convert(0.1, "inH2O", "Pa") / fan_power, "cfm", "m^3/s") # Overall Efficiency of the Fan, Motor and Drive
    fan.setName(obj_name + " supply fan")
    fan.setEndUseSubcategory("supply fan")
    fan.setFanEfficiency(fan_eff)
    fan.setPressureRise(calculate_fan_pressure_rise(fan_eff, fan_power))
    fan.setMotorEfficiency(1.0)
    fan.setMotorInAirstreamFraction(1.0)
    hvac_map[sys_id] += self.disaggregate_fan_or_pump(model, fan, [htg_coil, htg_supp_coil], [clg_coil])

    perf = OpenStudio::Model::UnitarySystemPerformanceMultispeed.new(model)
    perf.setSingleModeOperation(false)
    mshp_indices.each do |mshp_index|
      ratio_heating = cfms_heating[mshp_index] / cfms_heating[mshp_indices[-1]]
      ratio_cooling = cfms_cooling[mshp_index] / cfms_cooling[mshp_indices[-1]]
      f = OpenStudio::Model::SupplyAirflowRatioField.new(ratio_heating, ratio_cooling)
      perf.addSupplyAirflowRatioField(f)
    end

    # _processSystemAir

    air_loop_unitary = OpenStudio::Model::AirLoopHVACUnitarySystem.new(model)
    air_loop_unitary.setName(obj_name + " unitary system")
    air_loop_unitary.setAvailabilitySchedule(model.alwaysOnDiscreteSchedule)
    air_loop_unitary.setSupplyFan(fan)
    air_loop_unitary.setHeatingCoil(htg_coil)
    air_loop_unitary.setCoolingCoil(clg_coil)
    air_loop_unitary.setSupplementalHeatingCoil(htg_supp_coil)
    air_loop_unitary.setFanPlacement("BlowThrough")
    air_loop_unitary.setSupplyAirFanOperatingModeSchedule(model.alwaysOffDiscreteSchedule)
    air_loop_unitary.setMaximumSupplyAirTemperature(UnitConversions.convert(supp_htg_max_supply_temp, "F", "C")) # higher temp for supplemental heat as to not severely limit its use, resulting in unmet hours.
    air_loop_unitary.setMaximumOutdoorDryBulbTemperatureforSupplementalHeaterOperation(UnitConversions.convert(supp_htg_max_outdoor_temp, "F", "C"))
    air_loop_unitary.setSupplyAirFlowRateWhenNoCoolingorHeatingisRequired(0)
    air_loop_unitary.setDesignSpecificationMultispeedObject(perf)
    hvac_map[sys_id] << air_loop_unitary

    air_loop = OpenStudio::Model::AirLoopHVAC.new(model)
    air_loop.setName(obj_name + " airloop")
    air_supply_inlet_node = air_loop.supplyInletNode
    air_supply_outlet_node = air_loop.supplyOutletNode
    air_demand_inlet_node = air_loop.demandInletNode
    air_demand_outlet_node = air_loop.demandOutletNode
    hvac_map[sys_id] << air_loop

    air_loop_unitary.addToNode(air_supply_inlet_node)

    runner.registerInfo("Added '#{fan.name}' to '#{air_loop_unitary.name}'")
    runner.registerInfo("Added '#{htg_coil.name}' to '#{air_loop_unitary.name}'")
    runner.registerInfo("Added '#{clg_coil.name}' to '#{air_loop_unitary.name}'")
    runner.registerInfo("Added '#{htg_supp_coil.name}' to '#{air_loop_unitary.name}'")

    air_loop_unitary.setControllingZoneorThermostatLocation(control_zone)

    # _processSystemDemandSideAir
    # Demand Side

    # Supply Air
    zone_splitter = air_loop.zoneSplitter
    zone_splitter.setName(obj_name + " zone splitter")

    zone_mixer = air_loop.zoneMixer
    zone_mixer.setName(obj_name + " zone mixer")

    air_terminal_living = OpenStudio::Model::AirTerminalSingleDuctUncontrolled.new(model, model.alwaysOnDiscreteSchedule)
    air_terminal_living.setName(obj_name + " #{control_zone.name} terminal")
    air_loop.multiAddBranchForZone(control_zone, air_terminal_living)
    runner.registerInfo("Added '#{air_loop.name}' to '#{control_zone.name}'")

    control_zone.setSequentialHeatingFractionSchedule(air_terminal_living, get_constant_schedule(model, sequential_heat_load_frac.round(5)))
    control_zone.setSequentialCoolingFractionSchedule(air_terminal_living, get_constant_schedule(model, sequential_cool_load_frac.round(5)))

    if pan_heater_power > 0

      mshp_sensor = OpenStudio::Model::EnergyManagementSystemSensor.new(model, "Heating Coil Electric Energy")
      mshp_sensor.setName("#{obj_name} vrf energy sensor")
      mshp_sensor.setKeyName(obj_name + " coil")

      equip_def = OpenStudio::Model::ElectricEquipmentDefinition.new(model)
      equip_def.setName(obj_name + " pan heater equip")
      equip = OpenStudio::Model::ElectricEquipment.new(equip_def)
      equip.setName(equip_def.name.to_s)
      equip.setSpace(control_zone.spaces[0])
      equip_def.setFractionRadiant(0)
      equip_def.setFractionLatent(0)
      equip_def.setFractionLost(1)
      equip.setSchedule(model.alwaysOnDiscreteSchedule)
      equip.setEndUseSubcategory(obj_name + " pan heater")

      pan_heater_actuator = OpenStudio::Model::EnergyManagementSystemActuator.new(equip, "ElectricEquipment", "Electric Power Level")
      pan_heater_actuator.setName("#{obj_name} pan heater actuator")

      tout_sensor = OpenStudio::Model::EnergyManagementSystemSensor.new(model, "Zone Outdoor Air Drybulb Temperature")
      tout_sensor.setName("#{obj_name} tout sensor")
      thermal_zones.each do |thermal_zone|
        if Geometry.is_living(thermal_zone)
          tout_sensor.setKeyName(thermal_zone.name.to_s)
          break
        end
      end

      program = OpenStudio::Model::EnergyManagementSystemProgram.new(model)
      program.setName(obj_name + " pan heater program")
      if heat_pump_capacity != Constants.SizingAuto
        num_outdoor_units = (UnitConversions.convert([heat_pump_capacity, Constants.small].max, "Btu/hr", "ton") / 1.5).ceil # Assume 1.5 tons max per outdoor unit
      else
        num_outdoor_units = 2
      end
      pan_heater_power = pan_heater_power * num_outdoor_units # W
      program.addLine("Set #{pan_heater_actuator.name} = 0")
      program.addLine("If #{mshp_sensor.name} > 0")
      program.addLine("  If #{tout_sensor.name} <= #{UnitConversions.convert(32.0, "F", "C").round(3)}")
      program.addLine("    Set #{pan_heater_actuator.name} = #{pan_heater_power}")
      program.addLine("  EndIf")
      program.addLine("EndIf")

      program_calling_manager = OpenStudio::Model::EnergyManagementSystemProgramCallingManager.new(model)
      program_calling_manager.setName(obj_name + " pan heater program calling manager")
      program_calling_manager.setCallingPoint("BeginTimestepBeforePredictor")
      program_calling_manager.addProgram(program)

    end

    # Store info for HVAC Sizing measure
    capacity_ratios_heating_4 = []
    capacity_ratios_cooling_4 = []
    cfms_heating_4 = []
    cfms_cooling_4 = []
    shrs_rated_4 = []
    mshp_indices.each do |mshp_index|
      capacity_ratios_heating_4 << capacity_ratios_heating[mshp_index]
      capacity_ratios_cooling_4 << capacity_ratios_cooling[mshp_index]
      cfms_heating_4 << cfms_heating[mshp_index]
      cfms_cooling_4 << cfms_cooling[mshp_index]
      shrs_rated_4 << shrs_rated[mshp_index]
    end
    air_loop_unitary.additionalProperties.setFeature(Constants.DuctedInfoMiniSplitHeatPumpOrEvapCooler, is_ducted)
    air_loop_unitary.additionalProperties.setFeature(Constants.SizingInfoHVACCapacityRatioHeating, capacity_ratios_heating_4.join(","))
    air_loop_unitary.additionalProperties.setFeature(Constants.SizingInfoHVACCapacityRatioCooling, capacity_ratios_cooling_4.join(","))
    air_loop_unitary.additionalProperties.setFeature(Constants.SizingInfoHVACHeatingCFMs, cfms_heating_4.join(","))
    air_loop_unitary.additionalProperties.setFeature(Constants.SizingInfoHVACCoolingCFMs, cfms_cooling_4.join(","))
    air_loop_unitary.additionalProperties.setFeature(Constants.SizingInfoHVACHeatingCapacityOffset, heating_capacity_offset)
    air_loop_unitary.additionalProperties.setFeature(Constants.SizingInfoHVACFracHeatLoadServed, frac_heat_load_served)
    air_loop_unitary.additionalProperties.setFeature(Constants.SizingInfoHVACFracCoolLoadServed, frac_cool_load_served)
    air_loop_unitary.additionalProperties.setFeature(Constants.SizingInfoHVACSHR, shrs_rated_4.join(","))
    air_loop_unitary.additionalProperties.setFeature(Constants.SizingInfoHVACCoolType, Constants.ObjectNameMiniSplitHeatPump)
    air_loop_unitary.additionalProperties.setFeature(Constants.SizingInfoHVACHeatType, Constants.ObjectNameMiniSplitHeatPump)

    return true
  end

  def self.apply_gshp(model, runner, weather, cop, eer, shr,
                      ground_conductivity, grout_conductivity,
                      bore_config, bore_holes, bore_depth,
                      bore_spacing, bore_diameter, pipe_size,
                      ground_diffusivity, fluid_type, frac_glycol,
                      design_delta_t, pump_head,
                      u_tube_leg_spacing, u_tube_spacing_type,
                      fan_power, heat_pump_capacity_cool, heat_pump_capacity_heat,
                      supplemental_efficiency, supplemental_capacity,
                      frac_heat_load_served, frac_cool_load_served,
                      sequential_heat_load_frac, sequential_cool_load_frac,
                      control_zone, hvac_map, sys_id)

    if frac_glycol == 0
      fluid_type = Constants.FluidWater
      runner.registerWarning("Specified #{fluid_type} fluid type and 0 fraction of glycol, so assuming #{Constants.FluidWater} fluid type.")
    end

    # Ground Loop Heat Exchanger
    pipe_od, pipe_id = get_gshp_hx_pipe_diameters(pipe_size)

    # Thermal Resistance of Pipe
    pipe_cond = 0.23 # Pipe thermal conductivity, default to high density polyethylene

    chw_design = get_gshp_HXCHWDesign(weather)
    hw_design = get_gshp_HXHWDesign(weather, fluid_type)

    # Cooling Coil
    coilBF = 0.08060000
    cOOL_CAP_FT_SPEC = [0.39039063, 0.01382596, 0.00000000, -0.00445738, 0.00000000, 0.00000000]
    cOOL_SH_FT_SPEC = [4.27136253, -0.04678521, 0.00000000, -0.00219031, 0.00000000, 0.00000000]
    cOOL_POWER_FT_SPEC = [0.01717338, 0.00316077, 0.00000000, 0.01043792, 0.00000000, 0.00000000]
    cOIL_BF_FT_SPEC = [1.21005458, -0.00664200, 0.00000000, 0.00348246, 0.00000000, 0.00000000]
    gshp_COOL_CAP_fT_coeff = convert_curve_gshp(cOOL_CAP_FT_SPEC, false)
    gshp_COOL_POWER_fT_coeff = convert_curve_gshp(cOOL_POWER_FT_SPEC, false)
    gshp_COOL_SH_fT_coeff = convert_curve_gshp(cOOL_SH_FT_SPEC, false)

    # Heating Coil
    hEAT_CAP_FT_SEC = [0.67104926, -0.00210834, 0.00000000, 0.01491424, 0.00000000, 0.00000000]
    hEAT_POWER_FT_SPEC = [-0.46308105, 0.02008988, 0.00000000, 0.00300222, 0.00000000, 0.00000000]
    gshp_HEAT_CAP_fT_coeff = convert_curve_gshp(hEAT_CAP_FT_SEC, false)
    gshp_HEAT_POWER_fT_coeff = convert_curve_gshp(hEAT_POWER_FT_SPEC, false)

    fanKW_Adjust = get_gshp_FanKW_Adjust(UnitConversions.convert(400.0, "Btu/hr", "ton"))
    pumpKW_Adjust = get_gshp_PumpKW_Adjust(UnitConversions.convert(3.0, "Btu/hr", "ton"))
    coolingEIR = get_gshp_cooling_eir(eer, fanKW_Adjust, pumpKW_Adjust)

    # Heating Coil
    heatingEIR = get_gshp_heating_eir(cop, fanKW_Adjust, pumpKW_Adjust)
    min_hp_temp = -30.0

    obj_name = Constants.ObjectNameGroundSourceHeatPump

    ground_heat_exch_vert = OpenStudio::Model::GroundHeatExchangerVertical.new(model)
    ground_heat_exch_vert.setName(obj_name + " exchanger")
    ground_heat_exch_vert.setBoreHoleRadius(UnitConversions.convert(bore_diameter / 2.0, "in", "m"))
    ground_heat_exch_vert.setGroundThermalConductivity(UnitConversions.convert(ground_conductivity, "Btu/(hr*ft*R)", "W/(m*K)"))
    ground_heat_exch_vert.setGroundThermalHeatCapacity(UnitConversions.convert(ground_conductivity / ground_diffusivity, "Btu/(ft^3*F)", "J/(m^3*K)"))
    ground_heat_exch_vert.setGroundTemperature(UnitConversions.convert(weather.data.AnnualAvgDrybulb, "F", "C"))
    ground_heat_exch_vert.setGroutThermalConductivity(UnitConversions.convert(grout_conductivity, "Btu/(hr*ft*R)", "W/(m*K)"))
    ground_heat_exch_vert.setPipeThermalConductivity(UnitConversions.convert(pipe_cond, "Btu/(hr*ft*R)", "W/(m*K)"))
    ground_heat_exch_vert.setPipeOutDiameter(UnitConversions.convert(pipe_od, "in", "m"))
    ground_heat_exch_vert.setUTubeDistance(UnitConversions.convert(u_tube_leg_spacing, "in", "m"))
    ground_heat_exch_vert.setPipeThickness(UnitConversions.convert((pipe_od - pipe_id) / 2.0, "in", "m"))
    ground_heat_exch_vert.setMaximumLengthofSimulation(1)
    ground_heat_exch_vert.setGFunctionReferenceRatio(0.0005)

    plant_loop = OpenStudio::Model::PlantLoop.new(model)
    plant_loop.setName(obj_name + " condenser loop")
    if fluid_type == Constants.FluidWater
      plant_loop.setFluidType('Water')
    else
      plant_loop.setFluidType({ Constants.FluidPropyleneGlycol => 'PropyleneGlycol', Constants.FluidEthyleneGlycol => 'EthyleneGlycol' }[fluid_type])
      plant_loop.setGlycolConcentration((frac_glycol * 100).to_i)
    end
    plant_loop.setMaximumLoopTemperature(48.88889)
    plant_loop.setMinimumLoopTemperature(UnitConversions.convert(hw_design, "F", "C"))
    plant_loop.setMinimumLoopFlowRate(0)
    plant_loop.setLoadDistributionScheme('SequentialLoad')
    runner.registerInfo("Added '#{plant_loop.name}' to model.")
    hvac_map[sys_id] << plant_loop

    sizing_plant = plant_loop.sizingPlant
    sizing_plant.setLoopType('Condenser')
    sizing_plant.setDesignLoopExitTemperature(UnitConversions.convert(chw_design, "F", "C"))
    sizing_plant.setLoopDesignTemperatureDifference(UnitConversions.convert(design_delta_t, "R", "K"))

    setpoint_mgr_follow_ground_temp = OpenStudio::Model::SetpointManagerFollowGroundTemperature.new(model)
    setpoint_mgr_follow_ground_temp.setName(obj_name + " condenser loop temp")
    setpoint_mgr_follow_ground_temp.setControlVariable('Temperature')
    setpoint_mgr_follow_ground_temp.setMaximumSetpointTemperature(48.88889)
    setpoint_mgr_follow_ground_temp.setMinimumSetpointTemperature(UnitConversions.convert(hw_design, "F", "C"))
    setpoint_mgr_follow_ground_temp.setReferenceGroundTemperatureObjectType('Site:GroundTemperature:Deep')
    setpoint_mgr_follow_ground_temp.addToNode(plant_loop.supplyOutletNode)

    pump = OpenStudio::Model::PumpVariableSpeed.new(model)
    pump.setName(obj_name + " pump")
    pump.setRatedPumpHead(pump_head)
    pump.setMotorEfficiency(0.77 * 0.6)
    pump.setFractionofMotorInefficienciestoFluidStream(0)
    pump.setCoefficient1ofthePartLoadPerformanceCurve(0)
    pump.setCoefficient2ofthePartLoadPerformanceCurve(1)
    pump.setCoefficient3ofthePartLoadPerformanceCurve(0)
    pump.setCoefficient4ofthePartLoadPerformanceCurve(0)
    pump.setMinimumFlowRate(0)
    pump.setPumpControlType('Intermittent')
    pump.addToNode(plant_loop.supplyInletNode)
    hvac_map[sys_id] << pump

    plant_loop.addSupplyBranchForComponent(ground_heat_exch_vert)

    chiller_bypass_pipe = OpenStudio::Model::PipeAdiabatic.new(model)
    plant_loop.addSupplyBranchForComponent(chiller_bypass_pipe)
    coil_bypass_pipe = OpenStudio::Model::PipeAdiabatic.new(model)
    plant_loop.addDemandBranchForComponent(coil_bypass_pipe)
    supply_outlet_pipe = OpenStudio::Model::PipeAdiabatic.new(model)
    supply_outlet_pipe.addToNode(plant_loop.supplyOutletNode)
    demand_inlet_pipe = OpenStudio::Model::PipeAdiabatic.new(model)
    demand_inlet_pipe.addToNode(plant_loop.demandInletNode)
    demand_outlet_pipe = OpenStudio::Model::PipeAdiabatic.new(model)
    demand_outlet_pipe.addToNode(plant_loop.demandOutletNode)

    htg_coil = OpenStudio::Model::CoilHeatingWaterToAirHeatPumpEquationFit.new(model)
    htg_coil.setName(obj_name + " htg coil")
    if heat_pump_capacity_heat != Constants.SizingAuto
      htg_coil.setRatedHeatingCapacity(UnitConversions.convert([heat_pump_capacity_heat, Constants.small].max, "Btu/hr", "W")) # Used by HVACSizing measure
    end
    htg_coil.setRatedHeatingCoefficientofPerformance(1.0 / heatingEIR)
    htg_coil.setHeatingCapacityCoefficient1(gshp_HEAT_CAP_fT_coeff[0])
    htg_coil.setHeatingCapacityCoefficient2(gshp_HEAT_CAP_fT_coeff[1])
    htg_coil.setHeatingCapacityCoefficient3(gshp_HEAT_CAP_fT_coeff[2])
    htg_coil.setHeatingCapacityCoefficient4(gshp_HEAT_CAP_fT_coeff[3])
    htg_coil.setHeatingCapacityCoefficient5(gshp_HEAT_CAP_fT_coeff[4])
    htg_coil.setHeatingPowerConsumptionCoefficient1(gshp_HEAT_POWER_fT_coeff[0])
    htg_coil.setHeatingPowerConsumptionCoefficient2(gshp_HEAT_POWER_fT_coeff[1])
    htg_coil.setHeatingPowerConsumptionCoefficient3(gshp_HEAT_POWER_fT_coeff[2])
    htg_coil.setHeatingPowerConsumptionCoefficient4(gshp_HEAT_POWER_fT_coeff[3])
    htg_coil.setHeatingPowerConsumptionCoefficient5(gshp_HEAT_POWER_fT_coeff[4])
    hvac_map[sys_id] << htg_coil

    htg_supp_coil = OpenStudio::Model::CoilHeatingElectric.new(model, model.alwaysOnDiscreteSchedule)
    htg_supp_coil.setName(obj_name + " supp htg coil")
    htg_supp_coil.setEfficiency(supplemental_efficiency)
    if supplemental_capacity != Constants.SizingAuto
      htg_supp_coil.setNominalCapacity(UnitConversions.convert([supplemental_capacity, Constants.small].max, "Btu/hr", "W")) # Used by HVACSizing measure
    end
    hvac_map[sys_id] << htg_supp_coil

    clg_coil = OpenStudio::Model::CoilCoolingWaterToAirHeatPumpEquationFit.new(model)
    clg_coil.setName(obj_name + " clg coil")
    if heat_pump_capacity_cool != Constants.SizingAuto
      clg_coil.setRatedTotalCoolingCapacity(UnitConversions.convert([heat_pump_capacity_cool, Constants.small].max, "Btu/hr", "W")) # Used by HVACSizing measure
    end
    clg_coil.setRatedCoolingCoefficientofPerformance(1.0 / coolingEIR)
    clg_coil.setTotalCoolingCapacityCoefficient1(gshp_COOL_CAP_fT_coeff[0])
    clg_coil.setTotalCoolingCapacityCoefficient2(gshp_COOL_CAP_fT_coeff[1])
    clg_coil.setTotalCoolingCapacityCoefficient3(gshp_COOL_CAP_fT_coeff[2])
    clg_coil.setTotalCoolingCapacityCoefficient4(gshp_COOL_CAP_fT_coeff[3])
    clg_coil.setTotalCoolingCapacityCoefficient5(gshp_COOL_CAP_fT_coeff[4])
    clg_coil.setSensibleCoolingCapacityCoefficient1(gshp_COOL_SH_fT_coeff[0])
    clg_coil.setSensibleCoolingCapacityCoefficient2(0)
    clg_coil.setSensibleCoolingCapacityCoefficient3(gshp_COOL_SH_fT_coeff[1])
    clg_coil.setSensibleCoolingCapacityCoefficient4(gshp_COOL_SH_fT_coeff[2])
    clg_coil.setSensibleCoolingCapacityCoefficient5(gshp_COOL_SH_fT_coeff[3])
    clg_coil.setSensibleCoolingCapacityCoefficient6(gshp_COOL_SH_fT_coeff[4])
    clg_coil.setCoolingPowerConsumptionCoefficient1(gshp_COOL_POWER_fT_coeff[0])
    clg_coil.setCoolingPowerConsumptionCoefficient2(gshp_COOL_POWER_fT_coeff[1])
    clg_coil.setCoolingPowerConsumptionCoefficient3(gshp_COOL_POWER_fT_coeff[2])
    clg_coil.setCoolingPowerConsumptionCoefficient4(gshp_COOL_POWER_fT_coeff[3])
    clg_coil.setCoolingPowerConsumptionCoefficient5(gshp_COOL_POWER_fT_coeff[4])
    clg_coil.setNominalTimeforCondensateRemovaltoBegin(1000)
    clg_coil.setRatioofInitialMoistureEvaporationRateandSteadyStateLatentCapacity(1.5)
    hvac_map[sys_id] << clg_coil

    plant_loop.addDemandBranchForComponent(htg_coil)
    plant_loop.addDemandBranchForComponent(clg_coil)

    fan = OpenStudio::Model::FanOnOff.new(model, model.alwaysOnDiscreteSchedule)
    fan_eff = 0.75 # Overall Efficiency of the Fan, Motor and Drive
    fan.setName(obj_name + " supply fan")
    fan.setEndUseSubcategory("supply fan")
    fan.setFanEfficiency(fan_eff)
    fan.setPressureRise(calculate_fan_pressure_rise(fan_eff, fan_power))
    fan.setMotorEfficiency(1.0)
    fan.setMotorInAirstreamFraction(1.0)
    hvac_map[sys_id] += self.disaggregate_fan_or_pump(model, fan, [htg_coil, htg_supp_coil], [clg_coil])
    hvac_map[sys_id] += self.disaggregate_fan_or_pump(model, pump, [htg_coil, htg_supp_coil], [clg_coil])

    air_loop_unitary = OpenStudio::Model::AirLoopHVACUnitarySystem.new(model)
    air_loop_unitary.setName(obj_name + " unitary system")
    air_loop_unitary.setAvailabilitySchedule(model.alwaysOnDiscreteSchedule)
    air_loop_unitary.setSupplyFan(fan)
    air_loop_unitary.setHeatingCoil(htg_coil)
    air_loop_unitary.setCoolingCoil(clg_coil)
    air_loop_unitary.setSupplementalHeatingCoil(htg_supp_coil)
    air_loop_unitary.setFanPlacement("BlowThrough")
    air_loop_unitary.setSupplyAirFanOperatingModeSchedule(model.alwaysOffDiscreteSchedule)
    air_loop_unitary.setMaximumSupplyAirTemperature(UnitConversions.convert(170.0, "F", "C")) # higher temp for supplemental heat as to not severely limit its use, resulting in unmet hours.
    air_loop_unitary.setMaximumOutdoorDryBulbTemperatureforSupplementalHeaterOperation(UnitConversions.convert(40.0, "F", "C"))
    air_loop_unitary.setSupplyAirFlowRateWhenNoCoolingorHeatingisRequired(0)
    hvac_map[sys_id] << air_loop_unitary

    air_loop = OpenStudio::Model::AirLoopHVAC.new(model)
    air_loop.setName(obj_name + " airloop")
    air_supply_inlet_node = air_loop.supplyInletNode
    air_supply_outlet_node = air_loop.supplyOutletNode
    air_demand_inlet_node = air_loop.demandInletNode
    air_demand_outlet_node = air_loop.demandOutletNode
    hvac_map[sys_id] << air_loop

    air_loop_unitary.addToNode(air_supply_inlet_node)

    runner.registerInfo("Added '#{htg_coil.name}' to '#{air_loop_unitary.name}'")
    runner.registerInfo("Added '#{clg_coil.name}' to '#{air_loop_unitary.name}'")
    runner.registerInfo("Added '#{htg_supp_coil.name}' to '#{air_loop_unitary.name}'")

    air_loop_unitary.setControllingZoneorThermostatLocation(control_zone)

    zone_splitter = air_loop.zoneSplitter
    zone_splitter.setName(obj_name + " zone splitter")

    zone_mixer = air_loop.zoneMixer
    zone_mixer.setName(obj_name + " zone mixer")

    air_terminal_living = OpenStudio::Model::AirTerminalSingleDuctUncontrolled.new(model, model.alwaysOnDiscreteSchedule)
    air_terminal_living.setName(obj_name + " #{control_zone.name} terminal")
    air_loop.multiAddBranchForZone(control_zone, air_terminal_living)
    runner.registerInfo("Added '#{air_loop.name}' to '#{control_zone.name}'")

    control_zone.setSequentialHeatingFractionSchedule(air_terminal_living, get_constant_schedule(model, sequential_heat_load_frac.round(5)))
    control_zone.setSequentialCoolingFractionSchedule(air_terminal_living, get_constant_schedule(model, sequential_cool_load_frac.round(5)))

    # Store info for HVAC Sizing measure
    air_loop_unitary.additionalProperties.setFeature(Constants.SizingInfoHVACSHR, shr.to_s)
    air_loop_unitary.additionalProperties.setFeature(Constants.SizingInfoGSHPCoil_BF_FT_SPEC, cOIL_BF_FT_SPEC.join(","))
    air_loop_unitary.additionalProperties.setFeature(Constants.SizingInfoGSHPCoilBF, coilBF)
    air_loop_unitary.additionalProperties.setFeature(Constants.SizingInfoHVACFracHeatLoadServed, frac_heat_load_served)
    air_loop_unitary.additionalProperties.setFeature(Constants.SizingInfoHVACFracCoolLoadServed, frac_cool_load_served)
    air_loop_unitary.additionalProperties.setFeature(Constants.SizingInfoGSHPBoreSpacing, bore_spacing)
    air_loop_unitary.additionalProperties.setFeature(Constants.SizingInfoGSHPBoreHoles, bore_holes)
    air_loop_unitary.additionalProperties.setFeature(Constants.SizingInfoGSHPBoreDepth, bore_depth)
    air_loop_unitary.additionalProperties.setFeature(Constants.SizingInfoGSHPBoreConfig, bore_config)
    air_loop_unitary.additionalProperties.setFeature(Constants.SizingInfoGSHPUTubeSpacingType, u_tube_spacing_type)
    air_loop_unitary.additionalProperties.setFeature(Constants.SizingInfoHVACCoolType, Constants.ObjectNameGroundSourceHeatPump)
    air_loop_unitary.additionalProperties.setFeature(Constants.SizingInfoHVACHeatType, Constants.ObjectNameGroundSourceHeatPump)

    return true
  end

  def self.apply_room_ac(model, runner, eer, shr,
                         airflow_rate, capacity, frac_cool_load_served,
                         sequential_cool_load_frac, control_zone,
                         hvac_map, sys_id)

    # Performance curves
    # From Frigidaire 10.7 EER unit in Winkler et. al. Lab Testing of Window ACs (2013)

    cOOL_CAP_FT_SPEC = [0.43945980246913574, -0.0008922469135802481, 0.00013984567901234569, 0.0038489259259259253, -5.6327160493827156e-05, 2.041358024691358e-05]
    cOOL_CAP_FT_SPEC_si = convert_curve_biquadratic(cOOL_CAP_FT_SPEC)
    cOOL_EIR_FT_SPEC = [6.310506172839506, -0.17705185185185185, 0.0014645061728395061, 0.012571604938271608, 0.0001493827160493827, -0.00040308641975308644]
    cOOL_EIR_FT_SPEC_si = convert_curve_biquadratic(cOOL_EIR_FT_SPEC)
    cOOL_CAP_FFLOW_SPEC = [0.887, 0.1128, 0]
    cOOL_EIR_FFLOW_SPEC = [1.763, -0.6081, 0]
    cOOL_PLF_FPLR = [0.78, 0.22, 0]
    cfms_ton_rated = [312] # medium speed

    roomac_cap_ft_curve = create_curve_biquadratic(model, cOOL_CAP_FT_SPEC_si, "RoomAC-Cap-fT", 0, 100, 0, 100)
    roomac_cap_fff_curve = create_curve_quadratic(model, cOOL_CAP_FFLOW_SPEC, "RoomAC-Cap-fFF", 0, 2, 0, 2)
    roomac_eir_ft_curve = create_curve_biquadratic(model, cOOL_EIR_FT_SPEC_si, "RoomAC-EIR-fT", 0, 100, 0, 100)
    roomcac_eir_fff_curve = create_curve_quadratic(model, cOOL_EIR_FFLOW_SPEC, "RoomAC-EIR-fFF", 0, 2, 0, 2)
    roomac_plf_fplr_curve = create_curve_quadratic(model, cOOL_PLF_FPLR, "RoomAC-PLF-fPLR", 0, 1, 0, 1)

    obj_name = Constants.ObjectNameRoomAirConditioner

    # _processSystemRoomAC

    clg_coil = OpenStudio::Model::CoilCoolingDXSingleSpeed.new(model, model.alwaysOnDiscreteSchedule, roomac_cap_ft_curve, roomac_cap_fff_curve, roomac_eir_ft_curve, roomcac_eir_fff_curve, roomac_plf_fplr_curve)
    clg_coil.setName(obj_name + " #{control_zone.name} clg coil")
    if capacity != Constants.SizingAuto
      clg_coil.setRatedTotalCoolingCapacity(UnitConversions.convert([capacity, Constants.small].max, "Btu/hr", "W")) # Used by HVACSizing measure
    end
    clg_coil.setRatedSensibleHeatRatio(shr)
    clg_coil.setRatedCOP(UnitConversions.convert(eer, "Btu/hr", "W"))
    clg_coil.setRatedEvaporatorFanPowerPerVolumeFlowRate(773.3)
    clg_coil.setEvaporativeCondenserEffectiveness(0.9)
    clg_coil.setMaximumOutdoorDryBulbTemperatureForCrankcaseHeaterOperation(10)
    clg_coil.setBasinHeaterSetpointTemperature(2)
    hvac_map[sys_id] << clg_coil

    fan = OpenStudio::Model::FanOnOff.new(model, model.alwaysOnDiscreteSchedule)
    fan.setName(obj_name + " #{control_zone.name} supply fan")
    fan.setEndUseSubcategory("supply fan")
    fan.setFanEfficiency(1)
    fan.setPressureRise(0)
    fan.setMotorEfficiency(1)
    fan.setMotorInAirstreamFraction(0)
    hvac_map[sys_id] += self.disaggregate_fan_or_pump(model, fan, [], [clg_coil])

    htg_coil = OpenStudio::Model::CoilHeatingElectric.new(model, model.alwaysOffDiscreteSchedule())
    htg_coil.setName(obj_name + " #{control_zone.name} htg coil")

    ptac = OpenStudio::Model::ZoneHVACPackagedTerminalAirConditioner.new(model, model.alwaysOnDiscreteSchedule, fan, htg_coil, clg_coil)
    ptac.setName(obj_name + " #{control_zone.name}")
    ptac.setSupplyAirFanOperatingModeSchedule(model.alwaysOffDiscreteSchedule)
    ptac.addToThermalZone(control_zone)
    runner.registerInfo("Added '#{ptac.name}' to '#{control_zone.name}'")
    hvac_map[sys_id] << ptac

    control_zone.setSequentialCoolingFractionSchedule(ptac, get_constant_schedule(model, sequential_cool_load_frac.round(5)))
    control_zone.setSequentialHeatingFractionSchedule(ptac, get_constant_schedule(model, 0))

    # Store info for HVAC Sizing measure
    ptac.additionalProperties.setFeature(Constants.SizingInfoHVACCoolingCFMs, airflow_rate.to_s)
    ptac.additionalProperties.setFeature(Constants.SizingInfoHVACRatedCFMperTonCooling, cfms_ton_rated.join(","))
    ptac.additionalProperties.setFeature(Constants.SizingInfoHVACFracCoolLoadServed, frac_cool_load_served)
    ptac.additionalProperties.setFeature(Constants.SizingInfoHVACCoolType, Constants.ObjectNameRoomAirConditioner)

    return true
  end

  def self.apply_furnace(model, runner, fuel_type, afue,
                         capacity, fan_power_installed,
                         frac_heat_load_served, sequential_heat_load_frac,
                         attached_cooling_system, control_zone,
                         hvac_map, sys_id)

    # _processAirSystem

    obj_name = Constants.ObjectNameFurnace

    # _processSystemHeatingCoil

    if fuel_type == Constants.FuelTypeElectric
      htg_coil = OpenStudio::Model::CoilHeatingElectric.new(model)
      htg_coil.setEfficiency(afue)
    else
      htg_coil = OpenStudio::Model::CoilHeatingGas.new(model)
      htg_coil.setGasBurnerEfficiency(afue)
      htg_coil.setParasiticElectricLoad(0)
      htg_coil.setParasiticGasLoad(0)
      htg_coil.setFuelType(HelperMethods.eplus_fuel_map(fuel_type))
    end
    htg_coil.setName(obj_name + " htg coil")
    if capacity != Constants.SizingAuto
      htg_coil.setNominalCapacity(UnitConversions.convert([capacity, Constants.small].max, "Btu/hr", "W")) # Used by HVACSizing measure
    end
    hvac_map[sys_id] << htg_coil

    if attached_cooling_system.nil?
      # _processSystemFan

      fan = OpenStudio::Model::FanOnOff.new(model, model.alwaysOnDiscreteSchedule)
      fan_eff = 0.75 # Overall Efficiency of the Fan, Motor and Drive
      fan.setName(obj_name + " supply fan")
      fan.setEndUseSubcategory("supply fan")
      fan.setFanEfficiency(fan_eff)
      fan.setPressureRise(calculate_fan_pressure_rise(fan_eff, fan_power_installed))
      fan.setMotorEfficiency(1.0)
      fan.setMotorInAirstreamFraction(1.0)
      hvac_map[sys_id] += self.disaggregate_fan_or_pump(model, fan, [htg_coil], [])

      # _processSystemAir

      air_loop_unitary = OpenStudio::Model::AirLoopHVACUnitarySystem.new(model)
      air_loop_unitary.setName(obj_name + " unitary system")
      air_loop_unitary.setAvailabilitySchedule(model.alwaysOnDiscreteSchedule)
      air_loop_unitary.setHeatingCoil(htg_coil)
      air_loop_unitary.setSupplyAirFlowRateDuringCoolingOperation(0.0)
      air_loop_unitary.setSupplyFan(fan)
      air_loop_unitary.setFanPlacement("BlowThrough")
      air_loop_unitary.setSupplyAirFanOperatingModeSchedule(model.alwaysOffDiscreteSchedule)
      air_loop_unitary.setMaximumSupplyAirTemperature(UnitConversions.convert(120.0, "F", "C"))
      air_loop_unitary.setSupplyAirFlowRateWhenNoCoolingorHeatingisRequired(0)
      hvac_map[sys_id] << air_loop_unitary

      air_loop = OpenStudio::Model::AirLoopHVAC.new(model)
      air_loop.setName(obj_name + " airloop")
      air_supply_inlet_node = air_loop.supplyInletNode
      air_supply_outlet_node = air_loop.supplyOutletNode
      air_demand_inlet_node = air_loop.demandInletNode
      air_demand_outlet_node = air_loop.demandOutletNode
      hvac_map[sys_id] << air_loop

      air_loop_unitary.addToNode(air_supply_inlet_node)

      runner.registerInfo("Added '#{fan.name}' to '#{air_loop_unitary.name}'")
      runner.registerInfo("Added '#{htg_coil.name}' to '#{air_loop_unitary.name}'")

      air_loop_unitary.setControllingZoneorThermostatLocation(control_zone)

      # _processSystemDemandSideAir
      # Demand Side

      # Supply Air
      zone_splitter = air_loop.zoneSplitter
      zone_splitter.setName(obj_name + " zone splitter")

      zone_mixer = air_loop.zoneMixer
      zone_mixer.setName(obj_name + " zone mixer")

      air_terminal_living = OpenStudio::Model::AirTerminalSingleDuctUncontrolled.new(model, model.alwaysOnDiscreteSchedule)
      air_terminal_living.setName(obj_name + " #{control_zone.name} terminal")
      air_loop.multiAddBranchForZone(control_zone, air_terminal_living)
      runner.registerInfo("Added '#{air_loop.name}' to '#{control_zone.name}'")

      control_zone.setSequentialHeatingFractionSchedule(air_terminal_living, get_constant_schedule(model, sequential_heat_load_frac.round(5)))
      control_zone.setSequentialCoolingFractionSchedule(air_terminal_living, get_constant_schedule(model, 0))

      air_loop_unitary.additionalProperties.setFeature(Constants.SizingInfoHVACFracHeatLoadServed, frac_heat_load_served)
      air_loop_unitary.additionalProperties.setFeature(Constants.SizingInfoHVACHeatType, Constants.ObjectNameFurnace)
    else
      # Attach to existing cooling unitary system
      obj_name = Constants.ObjectNameCentralAirConditionerAndFurnace

      fan = attached_cooling_system.supplyFan.get.to_FanOnOff.get
      fan.setName(obj_name + " supply fan")

      # Remove old disaggregation program
      attached_clg_sys_id = nil
      hvac_map.each do |clg_sys_id, clg_objects|
        clg_objects.each do |clg_object|
          next unless clg_object == attached_cooling_system

          attached_clg_sys_id = clg_sys_id
        end
      end
      hvac_map[attached_clg_sys_id].dup.each do |clg_object|
        if clg_object.is_a? OpenStudio::Model::EnergyManagementSystemSensor or
           clg_object.is_a? OpenStudio::Model::EnergyManagementSystemProgram or
           clg_object.is_a? OpenStudio::Model::EnergyManagementSystemProgramCallingManager or
           clg_object.is_a? OpenStudio::Model::EnergyManagementSystemOutputVariable
          clg_object.remove
          hvac_map[attached_clg_sys_id].delete clg_object
        end
      end

      # Add new disaggregation program
      ems_fan_objects = self.disaggregate_fan_or_pump(model, fan, [htg_coil], [attached_cooling_system.coolingCoil.get])
      hvac_map[sys_id] += ems_fan_objects
      hvac_map[attached_clg_sys_id] += ems_fan_objects

      attached_cooling_system.setHeatingCoil(htg_coil)
      attached_cooling_system.setName(obj_name + " unitary system")
      hvac_map[sys_id] << attached_cooling_system

      air_loop = attached_cooling_system.airLoopHVAC.get
      air_loop.setName(obj_name + " airloop")
      hvac_map[sys_id] << air_loop

      runner.registerInfo("Added '#{htg_coil.name}' to '#{attached_cooling_system.name}'")

      zone_splitter = air_loop.zoneSplitter
      zone_splitter.setName(obj_name + " zone splitter")

      zone_mixer = air_loop.zoneMixer
      zone_mixer.setName(obj_name + " zone mixer")

      control_zone.airLoopHVACTerminals.each do |air_terminal_living|
        next unless air_terminal_living.airLoopHVAC.get == air_loop

        air_terminal_living.setName(obj_name + " #{control_zone.name} terminal")
        control_zone.setSequentialHeatingFractionSchedule(air_terminal_living, get_constant_schedule(model, sequential_heat_load_frac.round(5)))
      end

      attached_cooling_system.additionalProperties.setFeature(Constants.SizingInfoHVACFracHeatLoadServed, frac_heat_load_served)
      attached_cooling_system.additionalProperties.setFeature(Constants.SizingInfoHVACHeatType, Constants.ObjectNameFurnace)
    end

    return true
  end

  def self.apply_boiler(model, runner, fuel_type, system_type, afue,
                        oat_reset_enabled, oat_high, oat_low, oat_hwst_high, oat_hwst_low,
                        capacity, design_temp, frac_heat_load_served,
                        sequential_heat_load_frac, control_zone,
                        hvac_map, sys_id)

    # _processHydronicSystem

    if system_type == Constants.BoilerTypeSteam
      runner.registerError("Cannot currently model steam boilers.")
      return false
    end

    if oat_reset_enabled
      if oat_high.nil? or oat_low.nil? or oat_hwst_low.nil? or oat_hwst_high.nil?
        runner.registerWarning("Boiler outdoor air temperature (OAT) reset is enabled but no setpoints were specified so OAT reset is being disabled.")
        oat_reset_enabled = false
      end
    end

    # _processCurvesBoiler

    boiler_eff_curve = get_boiler_curve(model, system_type == Constants.BoilerTypeCondensing)

    obj_name = Constants.ObjectNameBoiler

    # _processSystemHydronic

    plant_loop = OpenStudio::Model::PlantLoop.new(model)
    plant_loop.setName(obj_name + " hydronic heat loop")
    plant_loop.setFluidType("Water")
    plant_loop.setMaximumLoopTemperature(100)
    plant_loop.setMinimumLoopTemperature(0)
    plant_loop.setMinimumLoopFlowRate(0)
    plant_loop.autocalculatePlantLoopVolume()
    runner.registerInfo("Added '#{plant_loop.name}' to model.")
    hvac_map[sys_id] << plant_loop

    loop_sizing = plant_loop.sizingPlant
    loop_sizing.setLoopType("Heating")
    loop_sizing.setDesignLoopExitTemperature(UnitConversions.convert(design_temp - 32.0, "R", "K"))
    loop_sizing.setLoopDesignTemperatureDifference(UnitConversions.convert(20.0, "R", "K"))

    pump = OpenStudio::Model::PumpVariableSpeed.new(model)
    pump.setName(obj_name + " hydronic pump")
    pump.setRatedPumpHead(20000)
    pump.setMotorEfficiency(0.9)
    pump.setFractionofMotorInefficienciestoFluidStream(0)
    pump.setCoefficient1ofthePartLoadPerformanceCurve(0)
    pump.setCoefficient2ofthePartLoadPerformanceCurve(1)
    pump.setCoefficient3ofthePartLoadPerformanceCurve(0)
    pump.setCoefficient4ofthePartLoadPerformanceCurve(0)
    pump.setPumpControlType("Intermittent")
    hvac_map[sys_id] << pump

    boiler = OpenStudio::Model::BoilerHotWater.new(model)
    boiler.setName(obj_name)
    boiler.setFuelType(HelperMethods.eplus_fuel_map(fuel_type))
    if capacity != Constants.SizingAuto
      boiler.setNominalCapacity(UnitConversions.convert([capacity, Constants.small].max, "Btu/hr", "W")) # Used by HVACSizing measure
    end
    if system_type == Constants.BoilerTypeCondensing
      # Convert Rated Efficiency at 80F and 1.0PLR where the performance curves are derived from to Design condition as input
      boiler_RatedHWRT = UnitConversions.convert(80.0 - 32.0, "R", "K")
      plr_Rated = 1.0
      plr_Design = 1.0
      boiler_DesignHWRT = UnitConversions.convert(design_temp - 20.0 - 32.0, "R", "K")
      # Efficiency curves are normalized using 80F return water temperature, at 0.254PLR
      condBlr_TE_Coeff = [1.058343061, 0.052650153, 0.0087272, 0.001742217, 0.00000333715, 0.000513723]
      boilerEff_Norm = afue / (condBlr_TE_Coeff[0] - condBlr_TE_Coeff[1] * plr_Rated - condBlr_TE_Coeff[2] * plr_Rated**2 - condBlr_TE_Coeff[3] * boiler_RatedHWRT + condBlr_TE_Coeff[4] * boiler_RatedHWRT**2 + condBlr_TE_Coeff[5] * boiler_RatedHWRT * plr_Rated)
      boilerEff_Design = boilerEff_Norm * (condBlr_TE_Coeff[0] - condBlr_TE_Coeff[1] * plr_Design - condBlr_TE_Coeff[2] * plr_Design**2 - condBlr_TE_Coeff[3] * boiler_DesignHWRT + condBlr_TE_Coeff[4] * boiler_DesignHWRT**2 + condBlr_TE_Coeff[5] * boiler_DesignHWRT * plr_Design)
      boiler.setNominalThermalEfficiency(boilerEff_Design)
      boiler.setEfficiencyCurveTemperatureEvaluationVariable("EnteringBoiler")
    else
      boiler.setNominalThermalEfficiency(afue)
      boiler.setEfficiencyCurveTemperatureEvaluationVariable("LeavingBoiler")
    end
    boiler.setNormalizedBoilerEfficiencyCurve(boiler_eff_curve)
    boiler.setDesignWaterOutletTemperature(UnitConversions.convert(design_temp - 32.0, "R", "K"))
    boiler.setMinimumPartLoadRatio(0.0)
    boiler.setMaximumPartLoadRatio(1.0)
    boiler.setBoilerFlowMode("LeavingSetpointModulated")
    boiler.setOptimumPartLoadRatio(1.0)
    boiler.setWaterOutletUpperTemperatureLimit(99.9)
    boiler.setParasiticElectricLoad(0)
    hvac_map[sys_id] << boiler

    if system_type == Constants.BoilerTypeCondensing and oat_reset_enabled
      setpoint_manager_oar = OpenStudio::Model::SetpointManagerOutdoorAirReset.new(model)
      setpoint_manager_oar.setName(obj_name + " outdoor reset")
      setpoint_manager_oar.setControlVariable("Temperature")
      setpoint_manager_oar.setSetpointatOutdoorLowTemperature(UnitConversions.convert(oat_hwst_low, "F", "C"))
      setpoint_manager_oar.setOutdoorLowTemperature(UnitConversions.convert(oat_low, "F", "C"))
      setpoint_manager_oar.setSetpointatOutdoorHighTemperature(UnitConversions.convert(oat_hwst_high, "F", "C"))
      setpoint_manager_oar.setOutdoorHighTemperature(UnitConversions.convert(oat_high, "F", "C"))
      setpoint_manager_oar.addToNode(plant_loop.supplyOutletNode)
    end

    hydronic_heat_supply_setpoint = OpenStudio::Model::ScheduleConstant.new(model)
    hydronic_heat_supply_setpoint.setName(obj_name + " hydronic heat supply setpoint")
    hydronic_heat_supply_setpoint.setValue(UnitConversions.convert(design_temp, "F", "C"))

    setpoint_manager_scheduled = OpenStudio::Model::SetpointManagerScheduled.new(model, hydronic_heat_supply_setpoint)
    setpoint_manager_scheduled.setName(obj_name + " hydronic heat loop setpoint manager")
    setpoint_manager_scheduled.setControlVariable("Temperature")

    pipe_supply_bypass = OpenStudio::Model::PipeAdiabatic.new(model)
    pipe_supply_outlet = OpenStudio::Model::PipeAdiabatic.new(model)
    pipe_demand_bypass = OpenStudio::Model::PipeAdiabatic.new(model)
    pipe_demand_inlet = OpenStudio::Model::PipeAdiabatic.new(model)
    pipe_demand_outlet = OpenStudio::Model::PipeAdiabatic.new(model)

    plant_loop.addSupplyBranchForComponent(boiler)
    plant_loop.addSupplyBranchForComponent(pipe_supply_bypass)
    pump.addToNode(plant_loop.supplyInletNode)
    pipe_supply_outlet.addToNode(plant_loop.supplyOutletNode)
    setpoint_manager_scheduled.addToNode(plant_loop.supplyOutletNode)
    plant_loop.addDemandBranchForComponent(pipe_demand_bypass)
    pipe_demand_inlet.addToNode(plant_loop.demandInletNode)
    pipe_demand_outlet.addToNode(plant_loop.demandOutletNode)

    baseboard_coil = OpenStudio::Model::CoilHeatingWaterBaseboard.new(model)
    baseboard_coil.setName(obj_name + " #{control_zone.name} htg coil")
    if capacity != Constants.SizingAuto
      baseboard_coil.setHeatingDesignCapacity(UnitConversions.convert([capacity, Constants.small].max, "Btu/hr", "W")) # Used by HVACSizing measure
    end
    baseboard_coil.setConvergenceTolerance(0.001)
    hvac_map[sys_id] << baseboard_coil

    baseboard_heater = OpenStudio::Model::ZoneHVACBaseboardConvectiveWater.new(model, model.alwaysOnDiscreteSchedule, baseboard_coil)
    baseboard_heater.setName(obj_name + " #{control_zone.name}")
    baseboard_heater.addToThermalZone(control_zone)
    runner.registerInfo("Added '#{baseboard_heater.name}' to '#{control_zone.name}'")
    hvac_map[sys_id] << baseboard_heater

    plant_loop.addDemandBranchForComponent(baseboard_coil)

    control_zone.setSequentialHeatingFractionSchedule(baseboard_heater, get_constant_schedule(model, sequential_heat_load_frac.round(5)))
    control_zone.setSequentialCoolingFractionSchedule(baseboard_heater, get_constant_schedule(model, 0))

    # Store info for HVAC Sizing measure
    baseboard_heater.additionalProperties.setFeature(Constants.SizingInfoHVACFracHeatLoadServed, frac_heat_load_served)
    baseboard_heater.additionalProperties.setFeature(Constants.SizingInfoHVACHeatType, Constants.ObjectNameBoiler)

    htg_objects = []
    hvac_map[sys_id].each do |hvac_object|
      if hvac_object.is_a? OpenStudio::Model::ZoneHVACBaseboardConvectiveWater
        htg_objects << hvac_object
      end
    end
    hvac_map[sys_id] += self.disaggregate_fan_or_pump(model, pump, htg_objects, [])

    return true
  end

  def self.apply_electric_baseboard(model, runner, efficiency, capacity,
                                    frac_heat_load_served, sequential_heat_load_frac,
                                    control_zone, hvac_map, sys_id)

    obj_name = Constants.ObjectNameElectricBaseboard

    baseboard_heater = OpenStudio::Model::ZoneHVACBaseboardConvectiveElectric.new(model)
    baseboard_heater.setName(obj_name + " #{control_zone.name}")
    if capacity != Constants.SizingAuto
      baseboard_heater.setNominalCapacity(UnitConversions.convert([capacity, Constants.small].max, "Btu/hr", "W")) # Used by HVACSizing measure
    end
    baseboard_heater.setEfficiency(efficiency)
    hvac_map[sys_id] << baseboard_heater

    baseboard_heater.addToThermalZone(control_zone)
    runner.registerInfo("Added '#{baseboard_heater.name}' to '#{control_zone.name}'")

    control_zone.setSequentialHeatingFractionSchedule(baseboard_heater, get_constant_schedule(model, sequential_heat_load_frac.round(5)))
    control_zone.setSequentialCoolingFractionSchedule(baseboard_heater, get_constant_schedule(model, 0))

    # Store info for HVAC Sizing measure
    baseboard_heater.additionalProperties.setFeature(Constants.SizingInfoHVACFracHeatLoadServed, frac_heat_load_served)
    baseboard_heater.additionalProperties.setFeature(Constants.SizingInfoHVACHeatType, Constants.ObjectNameElectricBaseboard)

    return true
  end

  def self.apply_unit_heater(model, runner, fuel_type,
                             efficiency, capacity, fan_power,
                             airflow_rate, frac_heat_load_served,
                             sequential_heat_load_frac, control_zone,
                             hvac_map, sys_id)

    if fan_power > 0 and airflow_rate == 0
      runner.registerError("If Fan Power > 0, then Airflow Rate cannot be zero.")
      return false
    end

    obj_name = Constants.ObjectNameUnitHeater

    # _processSystemHeatingCoil

    if fuel_type == Constants.FuelTypeElectric
      htg_coil = OpenStudio::Model::CoilHeatingElectric.new(model)
      htg_coil.setEfficiency(efficiency)
    else
      htg_coil = OpenStudio::Model::CoilHeatingGas.new(model)
      htg_coil.setGasBurnerEfficiency(efficiency)
      htg_coil.setParasiticElectricLoad(0.0)
      htg_coil.setParasiticGasLoad(0)
      htg_coil.setFuelType(HelperMethods.eplus_fuel_map(fuel_type))
    end
    htg_coil.setName(obj_name + " #{control_zone.name} htg coil")
    if capacity != Constants.SizingAuto
      htg_coil.setNominalCapacity(UnitConversions.convert([capacity, Constants.small].max, "Btu/hr", "W")) # Used by HVACSizing measure
    end
    hvac_map[sys_id] << htg_coil

    fan = OpenStudio::Model::FanOnOff.new(model, model.alwaysOnDiscreteSchedule)
    fan.setName(obj_name + " #{control_zone.name} supply fan")
    fan.setEndUseSubcategory("supply fan")
    if fan_power > 0
      fan_eff = 0.75 # Overall Efficiency of the Fan, Motor and Drive
      fan.setFanEfficiency(fan_eff)
      fan.setPressureRise(calculate_fan_pressure_rise(fan_eff, fan_power))
    else
      fan.setFanEfficiency(1)
      fan.setPressureRise(0)
    end
    fan.setMotorEfficiency(1.0)
    fan.setMotorInAirstreamFraction(1.0)
    hvac_map[sys_id] += self.disaggregate_fan_or_pump(model, fan, [htg_coil], [])

    # _processSystemAir

    unitary_system = OpenStudio::Model::AirLoopHVACUnitarySystem.new(model)
    unitary_system.setName(obj_name + " #{control_zone.name} unitary system")
    unitary_system.setAvailabilitySchedule(model.alwaysOnDiscreteSchedule)
    unitary_system.setHeatingCoil(htg_coil)
    unitary_system.setSupplyAirFlowRateMethodDuringCoolingOperation("SupplyAirFlowRate")
    unitary_system.setSupplyAirFlowRateDuringCoolingOperation(0.0)
    unitary_system.setSupplyFan(fan)
    unitary_system.setFanPlacement("BlowThrough")
    unitary_system.setSupplyAirFanOperatingModeSchedule(model.alwaysOffDiscreteSchedule)
    unitary_system.setMaximumSupplyAirTemperature(UnitConversions.convert(120.0, "F", "C"))
    unitary_system.setSupplyAirFlowRateWhenNoCoolingorHeatingisRequired(0)
    hvac_map[sys_id] << unitary_system

    runner.registerInfo("Added '#{fan.name}' to '#{unitary_system.name}''")
    runner.registerInfo("Added '#{htg_coil.name}' to '#{unitary_system.name}'")

    unitary_system.setControllingZoneorThermostatLocation(control_zone)
    unitary_system.addToThermalZone(control_zone)

    control_zone.setSequentialHeatingFractionSchedule(unitary_system, get_constant_schedule(model, sequential_heat_load_frac.round(5)))
    control_zone.setSequentialCoolingFractionSchedule(unitary_system, get_constant_schedule(model, 0))

    # Store info for HVAC Sizing measure
    unitary_system.additionalProperties.setFeature(Constants.SizingInfoHVACRatedCFMperTonHeating, airflow_rate.to_s)
    unitary_system.additionalProperties.setFeature(Constants.SizingInfoHVACFracHeatLoadServed, frac_heat_load_served)
    unitary_system.additionalProperties.setFeature(Constants.SizingInfoHVACHeatType, Constants.ObjectNameUnitHeater)

    return true
  end

  def self.apply_ideal_air_loads(model, runner, sequential_cool_load_frac, sequential_heat_load_frac,
                                 control_zone)

    obj_name = Constants.ObjectNameIdealAirSystem

    ideal_air = OpenStudio::Model::ZoneHVACIdealLoadsAirSystem.new(model)
    ideal_air.setName(obj_name)
    ideal_air.setMaximumHeatingSupplyAirTemperature(50)
    ideal_air.setMinimumCoolingSupplyAirTemperature(10)
    ideal_air.setMaximumHeatingSupplyAirHumidityRatio(0.015)
    ideal_air.setMinimumCoolingSupplyAirHumidityRatio(0.01)
    ideal_air.setHeatingLimit('NoLimit')
    ideal_air.setCoolingLimit('NoLimit')
    ideal_air.setDehumidificationControlType('None')
    ideal_air.setHumidificationControlType('None')
    ideal_air.addToThermalZone(control_zone)

    control_zone.setSequentialCoolingFractionSchedule(ideal_air, get_constant_schedule(model, sequential_cool_load_frac.round(5)))
    control_zone.setSequentialHeatingFractionSchedule(ideal_air, get_constant_schedule(model, sequential_heat_load_frac.round(5)))

    # Store info for HVAC Sizing measure
    ideal_air.additionalProperties.setFeature(Constants.SizingInfoHVACCoolType, Constants.ObjectNameIdealAirSystem)
    ideal_air.additionalProperties.setFeature(Constants.SizingInfoHVACHeatType, Constants.ObjectNameIdealAirSystem)

    return true
  end

  def self.disaggregate_fan_or_pump(model, fan_or_pump, htg_objects, clg_objects)
    # Disaggregate into heating/cooling output energy use.

    hvac_objects = []

    if fan_or_pump.is_a? OpenStudio::Model::FanOnOff or fan_or_pump.is_a? OpenStudio::Model::FanVariableVolume
      fan_or_pump_sensor = OpenStudio::Model::EnergyManagementSystemSensor.new(model, 'Fan Electric Energy')
    elsif fan_or_pump.is_a? OpenStudio::Model::PumpVariableSpeed
      fan_or_pump_sensor = OpenStudio::Model::EnergyManagementSystemSensor.new(model, 'Pump Electric Energy')
    else
      fail "Unexpected fan/pump object '#{fan_or_pump.name}'."
    end
    fan_or_pump_sensor.setName("#{fan_or_pump.name} s")
    fan_or_pump_sensor.setKeyName(fan_or_pump.name.to_s)
    hvac_objects << fan_or_pump_sensor

    clg_object_sensors = []
    clg_objects.each do |clg_object|
      if clg_object.is_a? OpenStudio::Model::EvaporativeCoolerDirectResearchSpecial
        var = "Evaporative Cooler Water Volume"
      else
        var = "Cooling Coil Electric Energy"
      end
      clg_object_sensor = OpenStudio::Model::EnergyManagementSystemSensor.new(model, var)
      clg_object_sensor.setName("#{clg_object.name} s")
      clg_object_sensor.setKeyName(clg_object.name.to_s)
      clg_object_sensors << clg_object_sensor
      hvac_objects << clg_object_sensor
    end

    htg_object_sensors = []
    htg_objects.each do |htg_object|
      var = 'Heating Coil Electric Energy'
      if htg_object.is_a? OpenStudio::Model::CoilHeatingGas
        var = { 'NaturalGas' => 'Heating Coil Gas Energy',
                'PropaneGas' => 'Heating Coil Propane Energy',
                'FuelOil#1' => 'Heating Coil FuelOil#1 Energy',
                'OtherFuel1' => 'Heating Coil OtherFuel1 Energy',
                'OtherFuel2' => 'Heating Coil OtherFuel2 Energy' }[htg_object.fuelType]
        fail "Unexpected heating coil '#{htg_object.name}'." if var.nil?
      elsif htg_object.is_a? OpenStudio::Model::ZoneHVACBaseboardConvectiveWater
        var = 'Baseboard Total Heating Energy'
      end

      htg_object_sensor = OpenStudio::Model::EnergyManagementSystemSensor.new(model, var)
      htg_object_sensor.setName("#{htg_object.name} s")
      htg_object_sensor.setKeyName(htg_object.name.to_s)
      htg_object_sensors << htg_object_sensor
      hvac_objects << htg_object_sensor
    end

    all_sensors = { "cool" => clg_object_sensors,
                    "heat" => htg_object_sensors }

    fan_or_pump_var = fan_or_pump.name.to_s.gsub(' ', '_')

    # Disaggregate electric fan/pump energy
    fan_or_pump_program = OpenStudio::Model::EnergyManagementSystemProgram.new(model)
    fan_or_pump_program.setName("#{fan_or_pump_var} disaggregate program")
    fan_or_pump_program.addLine("Set #{fan_or_pump_var}_heat = 0") unless htg_objects.empty?
    fan_or_pump_program.addLine("Set #{fan_or_pump_var}_cool = 0") unless clg_objects.empty?
    i = 0
    all_sensors.each do |heat_or_cool, sensors|
      next if sensors.empty?

      sum_of_sensors = sensors.map { |sensor| sensor.name }.join(" + ")
      if i == 0
        fan_or_pump_program.addLine("If #{sum_of_sensors} > 0")
      else
        fan_or_pump_program.addLine("ElseIf #{sum_of_sensors} > 0")
      end
      fan_or_pump_program.addLine("  Set #{fan_or_pump_var}_#{heat_or_cool} = #{fan_or_pump_sensor.name}")
      i += 1
    end
    fan_or_pump_program.addLine("EndIf")
    hvac_objects << fan_or_pump_program

    fan_or_pump_program_calling_manager = OpenStudio::Model::EnergyManagementSystemProgramCallingManager.new(model)
    fan_or_pump_program_calling_manager.setName("#{fan_or_pump.name} disaggregate program calling manager")
    fan_or_pump_program_calling_manager.setCallingPoint("EndOfSystemTimestepBeforeHVACReporting")
    fan_or_pump_program_calling_manager.addProgram(fan_or_pump_program)
    hvac_objects << fan_or_pump_program_calling_manager

    if not htg_objects.empty?
      fan_or_pump_ems_output_var_heat = OpenStudio::Model::EnergyManagementSystemOutputVariable.new(model, "#{fan_or_pump_var}_heat")
      fan_or_pump_ems_output_var_heat.setName(Constants.ObjectNameFanPumpDisaggregate(false, fan_or_pump.name.to_s))
      fan_or_pump_ems_output_var_heat.setTypeOfDataInVariable("Summed")
      fan_or_pump_ems_output_var_heat.setUpdateFrequency("SystemTimestep")
      fan_or_pump_ems_output_var_heat.setEMSProgramOrSubroutineName(fan_or_pump_program)
      fan_or_pump_ems_output_var_heat.setUnits("J")
      hvac_objects << fan_or_pump_ems_output_var_heat

      outputVariable = OpenStudio::Model::OutputVariable.new(fan_or_pump_ems_output_var_heat.name.to_s, model)
      outputVariable.setReportingFrequency('monthly')
      outputVariable.setKeyValue('*')
    end

    if not clg_objects.empty?
      fan_or_pump_ems_output_var_cool = OpenStudio::Model::EnergyManagementSystemOutputVariable.new(model, "#{fan_or_pump_var}_cool")
      fan_or_pump_ems_output_var_cool.setName(Constants.ObjectNameFanPumpDisaggregate(true, fan_or_pump.name.to_s))
      fan_or_pump_ems_output_var_cool.setTypeOfDataInVariable("Summed")
      fan_or_pump_ems_output_var_cool.setUpdateFrequency("SystemTimestep")
      fan_or_pump_ems_output_var_cool.setEMSProgramOrSubroutineName(fan_or_pump_program)
      fan_or_pump_ems_output_var_cool.setUnits("J")
      hvac_objects << fan_or_pump_ems_output_var_cool

      outputVariable = OpenStudio::Model::OutputVariable.new(fan_or_pump_ems_output_var_cool.name.to_s, model)
      outputVariable.setReportingFrequency('monthly')
      outputVariable.setKeyValue('*')
    end

    return hvac_objects
  end

  def self.apply_heating_setpoints(model, runner, weather, htg_wkdy_monthly, htg_wked_monthly,
                                   use_auto_season, season_start_month, season_end_month,
                                   living_zone)

    # Get heating season
    if use_auto_season
      heating_season, _ = calc_heating_and_cooling_seasons(model, weather, runner)
    else
      if season_start_month <= season_end_month
        heating_season = Array.new(season_start_month - 1, 0) + Array.new(season_end_month - season_start_month + 1, 1) + Array.new(12 - season_end_month, 0)
      elsif season_start_month > season_end_month
        heating_season = Array.new(season_end_month, 1) + Array.new(season_start_month - season_end_month - 1, 0) + Array.new(12 - season_start_month + 1, 1)
      end
    end
    if heating_season.nil?
      return false
    end

    cooling_season = get_season(model, weather, runner, Constants.ObjectNameCoolingSeason)

    heating_season_sch = MonthWeekdayWeekendSchedule.new(model, runner, Constants.ObjectNameHeatingSeason, Array.new(24, 1), Array.new(24, 1), heating_season, mult_weekday = 1.0, mult_weekend = 1.0, normalize_values = false, create_sch_object = true, schedule_type_limits_name = Constants.ScheduleTypeLimitsOnOff)
    unless heating_season_sch.validated?
      return false
    end

    htg_wkdy_monthly = htg_wkdy_monthly.map { |i| i.map { |j| UnitConversions.convert(j, "F", "C") } }
    htg_wked_monthly = htg_wked_monthly.map { |i| i.map { |j| UnitConversions.convert(j, "F", "C") } }

    # Make the setpoint schedules
    clg_wkdy_monthly = nil
    clg_wked_monthly = nil
    thermostat_setpoint = living_zone.thermostatSetpointDualSetpoint
    if thermostat_setpoint.is_initialized

      thermostat_setpoint = thermostat_setpoint.get
      runner.registerInfo("Found existing thermostat #{thermostat_setpoint.name} for #{living_zone.name}.")

      clg_wkdy_monthly = get_setpoint_schedule(thermostat_setpoint.coolingSetpointTemperatureSchedule.get.to_Schedule.get.to_ScheduleRuleset.get, 'weekday', runner)
      clg_wked_monthly = get_setpoint_schedule(thermostat_setpoint.coolingSetpointTemperatureSchedule.get.to_Schedule.get.to_ScheduleRuleset.get, 'weekend', runner)
      if clg_wkdy_monthly.nil? or clg_wked_monthly.nil?
        return false
      end

      if not clg_wkdy_monthly.uniq.length == 1 or not clg_wked_monthly.uniq.length == 1
        runner.registerError("Found monthly variation in cooling setpoint schedule.")
        return false
      end

      model.getScheduleRulesets.each do |sch|
        next unless sch.name.to_s == Constants.ObjectNameCoolingSetpoint

        sch.remove
      end
    else # no thermostat in model yet

      clg_wkdy_monthly = [[UnitConversions.convert(Constants.DefaultCoolingSetpoint, "F", "C")] * 24] * 12
      clg_wked_monthly = [[UnitConversions.convert(Constants.DefaultCoolingSetpoint, "F", "C")] * 24] * 12

    end

    (0..11).to_a.each do |i|
      if heating_season[i] == 1 and cooling_season[i] == 1 # overlap seasons
        htg_wkdy = htg_wkdy_monthly[i].zip(clg_wkdy_monthly[i]).map { |h, c| c < h ? (h + c) / 2.0 : h }
        htg_wked = htg_wked_monthly[i].zip(clg_wked_monthly[i]).map { |h, c| c < h ? (h + c) / 2.0 : h }
        clg_wkdy = htg_wkdy_monthly[i].zip(clg_wkdy_monthly[i]).map { |h, c| c < h ? (h + c) / 2.0 : c }
        clg_wked = htg_wked_monthly[i].zip(clg_wked_monthly[i]).map { |h, c| c < h ? (h + c) / 2.0 : c }
      elsif heating_season[i] == 1 # heating only seasons; cooling has minimum of heating
        htg_wkdy = htg_wkdy_monthly[i].zip(clg_wkdy_monthly[i]).map { |h, c| c < h ? h : h }
        htg_wked = htg_wked_monthly[i].zip(clg_wked_monthly[i]).map { |h, c| c < h ? h : h }
        clg_wkdy = htg_wkdy_monthly[i].zip(clg_wkdy_monthly[i]).map { |h, c| c < h ? h : c }
        clg_wked = htg_wked_monthly[i].zip(clg_wked_monthly[i]).map { |h, c| c < h ? h : c }
      elsif cooling_season[i] == 1 # cooling only seasons; heating has maximum of cooling
        htg_wkdy = htg_wkdy_monthly[i].zip(clg_wkdy_monthly[i]).map { |h, c| c < h ? c : h }
        htg_wked = htg_wked_monthly[i].zip(clg_wked_monthly[i]).map { |h, c| c < h ? c : h }
        clg_wkdy = htg_wkdy_monthly[i].zip(clg_wkdy_monthly[i]).map { |h, c| c < h ? c : c }
        clg_wked = htg_wked_monthly[i].zip(clg_wked_monthly[i]).map { |h, c| c < h ? c : c }
      else
        htg_wkdy = [UnitConversions.convert(Constants.DefaultHeatingSetpoint, "F", "C")] * 24
        htg_wked = [UnitConversions.convert(Constants.DefaultHeatingSetpoint, "F", "C")] * 24
        clg_wkdy = [UnitConversions.convert(Constants.DefaultCoolingSetpoint, "F", "C")] * 24
        clg_wked = [UnitConversions.convert(Constants.DefaultCoolingSetpoint, "F", "C")] * 24
      end
      htg_wkdy_monthly[i] = htg_wkdy
      htg_wked_monthly[i] = htg_wked
      clg_wkdy_monthly[i] = clg_wkdy
      clg_wked_monthly[i] = clg_wked
    end

    heating_setpoint = HourlyByMonthSchedule.new(model, runner, Constants.ObjectNameHeatingSetpoint, htg_wkdy_monthly, htg_wked_monthly, normalize_values = false)
    cooling_setpoint = HourlyByMonthSchedule.new(model, runner, Constants.ObjectNameCoolingSetpoint, clg_wkdy_monthly, clg_wked_monthly, normalize_values = false)

    unless heating_setpoint.validated? and cooling_setpoint.validated?
      return false
    end

    # Set the setpoint schedules
    thermostat_setpoint = living_zone.thermostatSetpointDualSetpoint
    if thermostat_setpoint.is_initialized

      thermostat_setpoint = thermostat_setpoint.get
      thermostat_setpoint.setHeatingSetpointTemperatureSchedule(heating_setpoint.schedule)
      thermostat_setpoint.setCoolingSetpointTemperatureSchedule(cooling_setpoint.schedule)

    else

      thermostat_setpoint = OpenStudio::Model::ThermostatSetpointDualSetpoint.new(model)
      thermostat_setpoint.setName("#{living_zone.name} temperature setpoint")
      runner.registerInfo("Created new thermostat #{thermostat_setpoint.name} for #{living_zone.name}.")
      thermostat_setpoint.setHeatingSetpointTemperatureSchedule(heating_setpoint.schedule)
      thermostat_setpoint.setCoolingSetpointTemperatureSchedule(cooling_setpoint.schedule)
      living_zone.setThermostatSetpointDualSetpoint(thermostat_setpoint)
      runner.registerInfo("Set a dummy cooling setpoint schedule for #{thermostat_setpoint.name}.")

    end

    runner.registerInfo("Set the heating setpoint schedule for #{thermostat_setpoint.name}.")

    model.getScheduleDays.each do |obj| # remove orphaned summer and winter design day schedules
      next if obj.directUseCount > 0

      obj.remove
    end

    return true
  end

  def self.apply_cooling_setpoints(model, runner, weather, clg_wkdy_monthly, clg_wked_monthly,
                                   use_auto_season, season_start_month, season_end_month,
                                   living_zone)

    # Get cooling season
    if use_auto_season
      _, cooling_season = calc_heating_and_cooling_seasons(model, weather, runner)
    else
      if season_start_month <= season_end_month
        cooling_season = Array.new(season_start_month - 1, 0) + Array.new(season_end_month - season_start_month + 1, 1) + Array.new(12 - season_end_month, 0)
      elsif season_start_month > season_end_month
        cooling_season = Array.new(season_end_month, 1) + Array.new(season_start_month - season_end_month - 1, 0) + Array.new(12 - season_start_month + 1, 1)
      end
    end
    if cooling_season.nil?
      return false
    end

    heating_season = get_season(model, weather, runner, Constants.ObjectNameHeatingSeason)

    cooling_season_sch = MonthWeekdayWeekendSchedule.new(model, runner, Constants.ObjectNameCoolingSeason, Array.new(24, 1), Array.new(24, 1), cooling_season, mult_weekday = 1.0, mult_weekend = 1.0, normalize_values = false, create_sch_object = true, schedule_type_limits_name = Constants.ScheduleTypeLimitsOnOff)
    unless cooling_season_sch.validated?
      return false
    end

    clg_wkdy_monthly = clg_wkdy_monthly.map { |i| i.map { |j| UnitConversions.convert(j, "F", "C") } }
    clg_wked_monthly = clg_wked_monthly.map { |i| i.map { |j| UnitConversions.convert(j, "F", "C") } }

    # Make the setpoint schedules
    htg_wkdy_monthly = nil
    htg_wked_monthly = nil
    thermostat_setpoint = living_zone.thermostatSetpointDualSetpoint
    if thermostat_setpoint.is_initialized

      thermostat_setpoint = thermostat_setpoint.get
      runner.registerInfo("Found existing thermostat #{thermostat_setpoint.name} for #{living_zone.name}.")

      htg_wkdy_monthly = get_setpoint_schedule(thermostat_setpoint.heatingSetpointTemperatureSchedule.get.to_Schedule.get.to_ScheduleRuleset.get, 'weekday', runner)
      htg_wked_monthly = get_setpoint_schedule(thermostat_setpoint.heatingSetpointTemperatureSchedule.get.to_Schedule.get.to_ScheduleRuleset.get, 'weekend', runner)
      if htg_wkdy_monthly.nil? or htg_wked_monthly.nil?
        return false
      end

      if not htg_wkdy_monthly.uniq.length == 1 or not htg_wked_monthly.uniq.length == 1
        runner.registerError("Found monthly variation in heating setpoint schedule.")
        return false
      end

      model.getScheduleRulesets.each do |sch|
        next unless sch.name.to_s == Constants.ObjectNameHeatingSetpoint

        sch.remove
      end
    else # no thermostat in model yet

      htg_wkdy_monthly = [[UnitConversions.convert(Constants.DefaultHeatingSetpoint, "F", "C")] * 24] * 12
      htg_wked_monthly = [[UnitConversions.convert(Constants.DefaultHeatingSetpoint, "F", "C")] * 24] * 12

    end

    (0..11).to_a.each do |i|
      if heating_season[i] == 1 and cooling_season[i] == 1 # overlap seasons
        htg_wkdy = htg_wkdy_monthly[i].zip(clg_wkdy_monthly[i]).map { |h, c| c < h ? (h + c) / 2.0 : h }
        htg_wked = htg_wked_monthly[i].zip(clg_wked_monthly[i]).map { |h, c| c < h ? (h + c) / 2.0 : h }
        clg_wkdy = htg_wkdy_monthly[i].zip(clg_wkdy_monthly[i]).map { |h, c| c < h ? (h + c) / 2.0 : c }
        clg_wked = htg_wked_monthly[i].zip(clg_wked_monthly[i]).map { |h, c| c < h ? (h + c) / 2.0 : c }
      elsif heating_season[i] == 1 # heating only seasons; cooling has minimum of heating
        htg_wkdy = htg_wkdy_monthly[i].zip(clg_wkdy_monthly[i]).map { |h, c| c < h ? h : h }
        htg_wked = htg_wked_monthly[i].zip(clg_wked_monthly[i]).map { |h, c| c < h ? h : h }
        clg_wkdy = htg_wkdy_monthly[i].zip(clg_wkdy_monthly[i]).map { |h, c| c < h ? h : c }
        clg_wked = htg_wked_monthly[i].zip(clg_wked_monthly[i]).map { |h, c| c < h ? h : c }
      elsif cooling_season[i] == 1 # cooling only seasons; heating has maximum of cooling
        htg_wkdy = htg_wkdy_monthly[i].zip(clg_wkdy_monthly[i]).map { |h, c| c < h ? c : h }
        htg_wked = htg_wked_monthly[i].zip(clg_wked_monthly[i]).map { |h, c| c < h ? c : h }
        clg_wkdy = htg_wkdy_monthly[i].zip(clg_wkdy_monthly[i]).map { |h, c| c < h ? c : c }
        clg_wked = htg_wked_monthly[i].zip(clg_wked_monthly[i]).map { |h, c| c < h ? c : c }
      else
        htg_wkdy = [UnitConversions.convert(Constants.DefaultHeatingSetpoint, "F", "C")] * 24
        htg_wked = [UnitConversions.convert(Constants.DefaultHeatingSetpoint, "F", "C")] * 24
        clg_wkdy = [UnitConversions.convert(Constants.DefaultCoolingSetpoint, "F", "C")] * 24
        clg_wked = [UnitConversions.convert(Constants.DefaultCoolingSetpoint, "F", "C")] * 24
      end
      htg_wkdy_monthly[i] = htg_wkdy
      htg_wked_monthly[i] = htg_wked
      clg_wkdy_monthly[i] = clg_wkdy
      clg_wked_monthly[i] = clg_wked
    end

    heating_setpoint = HourlyByMonthSchedule.new(model, runner, Constants.ObjectNameHeatingSetpoint, htg_wkdy_monthly, htg_wked_monthly, normalize_values = false)
    cooling_setpoint = HourlyByMonthSchedule.new(model, runner, Constants.ObjectNameCoolingSetpoint, clg_wkdy_monthly, clg_wked_monthly, normalize_values = false)

    unless heating_setpoint.validated? and cooling_setpoint.validated?
      return false
    end

    # Set the setpoint schedules
    thermostat_setpoint = living_zone.thermostatSetpointDualSetpoint
    if thermostat_setpoint.is_initialized

      thermostat_setpoint = thermostat_setpoint.get
      thermostat_setpoint.setHeatingSetpointTemperatureSchedule(heating_setpoint.schedule)
      thermostat_setpoint.setCoolingSetpointTemperatureSchedule(cooling_setpoint.schedule)

    else

      thermostat_setpoint = OpenStudio::Model::ThermostatSetpointDualSetpoint.new(model)
      thermostat_setpoint.setName("#{living_zone.name} temperature setpoint")
      runner.registerInfo("Created new thermostat #{thermostat_setpoint.name} for #{living_zone.name}.")
      thermostat_setpoint.setHeatingSetpointTemperatureSchedule(heating_setpoint.schedule)
      thermostat_setpoint.setCoolingSetpointTemperatureSchedule(cooling_setpoint.schedule)
      living_zone.setThermostatSetpointDualSetpoint(thermostat_setpoint)
      runner.registerInfo("Set a dummy heating setpoint schedule for #{thermostat_setpoint.name}.")

    end

    runner.registerInfo("Set the cooling setpoint schedule for #{thermostat_setpoint.name}.")

    model.getScheduleDays.each do |obj| # remove orphaned summer and winter design day schedules
      next if obj.directUseCount > 0

      obj.remove
    end

    return true
  end

  def self.get_setpoint_schedule(schedule_ruleset, weekday_or_weekend, runner)
    setpoint_schedule = [[0] * 24] * 12
    schedule_ruleset.scheduleRules.each do |rule|
      month = rule.startDate.get.monthOfYear.value.to_i - 1
      next unless weekday_or_weekend_rule(rule).include? weekday_or_weekend

      rule.daySchedule.values.each_with_index do |value, i|
        hour = rule.daySchedule.times[i].hours - 1
        setpoint_schedule[month][hour] = value
      end
      setpoint_schedule[month] = backfill_schedule_values(setpoint_schedule[month])
    end
    if setpoint_schedule.any? { |m| m.any? { |h| h == 0 } }
      runner.registerError("Failed to get the setpoint schedule.")
      return nil
    end
    return setpoint_schedule
  end

  def self.weekday_or_weekend_rule(rule)
    if rule.applyMonday and rule.applyTuesday and rule.applyWednesday and rule.applyThursday and rule.applyFriday and rule.applySaturday and rule.applySunday
      return 'weekday/weekend'
    elsif rule.applyMonday and rule.applyTuesday and rule.applyWednesday and rule.applyThursday and rule.applyFriday
      return 'weekday'
    elsif rule.applySaturday and rule.applySunday
      return 'weekend'
    end

    return nil
  end

  def self.backfill_schedule_values(values)
    # backfill the array values
    values = values.reverse
    previous_value = values[0]
    values.each_with_index do |c, i|
      if values[i + 1] == 0
        values[i + 1] = previous_value
      end
      previous_value = values[i + 1]
    end
    values = values.reverse
    return values
  end

  def self.get_season(model, weather, runner, sch_name)
    season = []
    model.getScheduleRulesets.each do |sch|
      if sch.name.to_s == sch_name
        sch.scheduleRules.each do |rule|
          ix = rule.startDate.get.monthOfYear.value.to_i - 1
          season[ix] = rule.daySchedule.values[0]
        end
      end
    end
    if season.empty?
      heating_season, cooling_season = calc_heating_and_cooling_seasons(model, weather, runner)
      if sch_name == Constants.ObjectNameHeatingSeason
        season = heating_season
      else
        season = cooling_season
      end
    end
    return season
  end

  def self.get_default_heating_setpoint(control_type)
    htg_sp = 68 # F
    htg_setback_sp = nil
    htg_setback_hrs_per_week = nil
    htg_setback_start_hr = nil
    if control_type == "programmable thermostat"
      htg_setback_sp = 66 # F
      htg_setback_hrs_per_week = 7 * 7 # 11 p.m. to 5:59 a.m., 7 days a week
      htg_setback_start_hr = 23 # 11 p.m.
    elsif control_type != "manual thermostat"
      fail "Unexpected control type #{control_type}."
    end
    return htg_sp, htg_setback_sp, htg_setback_hrs_per_week, htg_setback_start_hr
  end

  def self.get_default_cooling_setpoint(control_type)
    clg_sp = 78 # F
    clg_setup_sp = nil
    clg_setup_hrs_per_week = nil
    clg_setup_start_hr = nil
    if control_type == "programmable thermostat"
      clg_setup_sp = 80 # F
      clg_setup_hrs_per_week = 6 * 7 # 9 a.m. to 2:59 p.m., 7 days a week
      clg_setup_start_hr = 9 # 9 a.m.
    elsif control_type != "manual thermostat"
      fail "Unexpected control type #{control_type}."
    end
    return clg_sp, clg_setup_sp, clg_setup_hrs_per_week, clg_setup_start_hr
  end

  def self.apply_dehumidifier(model, runner, energy_factor, water_removal_rate,
                              air_flow_rate, humidity_setpoint, control_zone)

    # error checking
    if humidity_setpoint < 0 or humidity_setpoint > 1
      runner.registerError("Invalid humidity setpoint value entered.")
      return false
    end
    if water_removal_rate != Constants.Auto and water_removal_rate.to_f <= 0
      runner.registerError("Invalid water removal rate value entered.")
      return false
    end
    if energy_factor != Constants.Auto and energy_factor.to_f < 0
      runner.registerError("Invalid energy factor value entered.")
      return false
    end
    if air_flow_rate != Constants.Auto and air_flow_rate.to_f < 0
      runner.registerError("Invalid air flow rate value entered.")
      return false
    end

    obj_name = Constants.ObjectNameDehumidifier

    avg_rh_setpoint = humidity_setpoint * 100.0 # (EnergyPlus uses 60 for 60% RH)
    relative_humidity_setpoint_sch = OpenStudio::Model::ScheduleConstant.new(model)
    relative_humidity_setpoint_sch.setName(Constants.ObjectNameRelativeHumiditySetpoint)
    relative_humidity_setpoint_sch.setValue(avg_rh_setpoint)

    # Dehumidifier coefficients
    # Generic model coefficients from Winkler, Christensen, and Tomerlin (2011)
    water_removal_curve = create_curve_biquadratic(model, [-1.162525707, 0.02271469, -0.000113208, 0.021110538, -0.0000693034, 0.000378843], "DXDH-WaterRemove-Cap-fT", -100, 100, -100, 100)
    energy_factor_curve = create_curve_biquadratic(model, [-1.902154518, 0.063466565, -0.000622839, 0.039540407, -0.000125637, -0.000176722], "DXDH-EnergyFactor-fT", -100, 100, -100, 100)
    part_load_frac_curve = create_curve_quadratic(model, [0.90, 0.10, 0.0], "DXDH-PLF-fPLR", 0, 1, 0.7, 1)

    control_zone.each do |control_zone, slave_zones|
      humidistat = OpenStudio::Model::ZoneControlHumidistat.new(model)
      humidistat.setName(obj_name + " #{control_zone.name} humidistat")
      humidistat.setHumidifyingRelativeHumiditySetpointSchedule(relative_humidity_setpoint_sch)
      humidistat.setDehumidifyingRelativeHumiditySetpointSchedule(relative_humidity_setpoint_sch)
      control_zone.setZoneControlHumidistat(humidistat)

      zone_hvac = OpenStudio::Model::ZoneHVACDehumidifierDX.new(model, water_removal_curve, energy_factor_curve, part_load_frac_curve)
      zone_hvac.setName(obj_name + " #{control_zone.name} dx")
      zone_hvac.setAvailabilitySchedule(model.alwaysOnDiscreteSchedule)
      if water_removal_rate != Constants.Auto
        zone_hvac.setRatedWaterRemoval(UnitConversions.convert(water_removal_rate.to_f, "pint", "L"))
      else
        zone_hvac.setRatedWaterRemoval(Constants.small) # Autosize flag for HVACSizing measure
      end
      if energy_factor != Constants.Auto
        zone_hvac.setRatedEnergyFactor(energy_factor.to_f)
      else
        zone_hvac.setRatedEnergyFactor(Constants.small) # Autosize flag for HVACSizing measure
      end
      if air_flow_rate != Constants.Auto
        zone_hvac.setRatedAirFlowRate(UnitConversions.convert(air_flow_rate.to_f, "cfm", "m^3/s"))
      else
        zone_hvac.setRatedAirFlowRate(Constants.small) # Autosize flag for HVACSizing measure
      end
      zone_hvac.setMinimumDryBulbTemperatureforDehumidifierOperation(10)
      zone_hvac.setMaximumDryBulbTemperatureforDehumidifierOperation(40)

      zone_hvac.addToThermalZone(control_zone)
      runner.registerInfo("Added '#{zone_hvac.name}' to '#{control_zone.name}'")
    end

    return true
  end

  def self.apply_ceiling_fans(model, runner, annual_kWh, weekday_sch, weekend_sch, monthly_sch,
                              cfa, living_space)
    obj_name = Constants.ObjectNameCeilingFan

    ceiling_fan_sch = MonthWeekdayWeekendSchedule.new(model, runner, obj_name + " schedule", weekday_sch, weekend_sch, monthly_sch, mult_weekday = 1.0, mult_weekend = 1.0, normalized_values = true, create_sch_object = true, schedule_type_limits_name = Constants.ScheduleTypeLimitsFraction)
    if not ceiling_fan_sch.validated?
      return false
    end

    space_design_level = ceiling_fan_sch.calcDesignLevelFromDailykWh(annual_kWh / 365.0)

    equip_def = OpenStudio::Model::ElectricEquipmentDefinition.new(model)
    equip_def.setName(obj_name)
    equip = OpenStudio::Model::ElectricEquipment.new(equip_def)
    equip.setName(equip_def.name.to_s)
    equip.setSpace(living_space)
    equip_def.setDesignLevel(space_design_level)
    equip_def.setFractionRadiant(0.558)
    equip_def.setFractionLatent(0)
    equip_def.setFractionLost(0)
    equip.setEndUseSubcategory(obj_name)
    equip.setSchedule(ceiling_fan_sch.schedule)

    return true
  end

  def self.get_default_ceiling_fan_power()
    return 42.6 # W
  end

  def self.get_default_ceiling_fan_quantity(nbeds)
    return nbeds + 1
  end

  def self.get_ceiling_fan_operation_months(weather)
    months = [0] * 12
    weather.data.MonthlyAvgDrybulbs.each_with_index do |val, m|
      next unless val > 63.0 # deg-F

      months[m] = 1
    end
    return months
  end

  def self.apply_eae_to_heating_fan(runner, eae_hvacs, eae, fuel, load_frac, htg_type)
    # Applies Electric Auxiliary Energy (EAE) for fuel heating equipment to fan power.

    if htg_type == 'Boiler'

      if eae.nil?
        eae = get_default_eae(htg_type, fuel, load_frac, nil)
      end

      elec_power = (eae / 2.08) # W

      eae_hvacs.each do |eae_hvac|
        next unless eae_hvac.is_a? OpenStudio::Model::PlantLoop

        eae_hvac.components.each do |plc|
          if plc.to_BoilerHotWater.is_initialized
            boiler = plc.to_BoilerHotWater.get
            boiler.setParasiticElectricLoad(0.0)
          elsif plc.to_PumpVariableSpeed.is_initialized
            pump = plc.to_PumpVariableSpeed.get
            pump_eff = 0.9
            pump_gpm = UnitConversions.convert(pump.ratedFlowRate.get, "m^3/s", "gal/min")
            pump_w_gpm = elec_power / pump_gpm # W/gpm
            pump.setRatedPowerConsumption(elec_power)
            pump.setRatedPumpHead(calculate_pump_head(pump_eff, pump_w_gpm))
            pump.setMotorEfficiency(1.0)
          end
        end
      end

    else # Furnace/WallFurnace/Stove

      unitary_systems = []
      eae_hvacs.each do |eae_hvac|
        if eae_hvac.is_a? OpenStudio::Model::AirLoopHVAC # Furnace
          unitary_systems << get_unitary_system_from_air_loop_hvac(eae_hvac)
        elsif eae_hvac.is_a? OpenStudio::Model::AirLoopHVACUnitarySystem # WallFurnace/Stove
          unitary_systems << eae_hvac
        end
      end

      unitary_systems.each do |unitary_system|
        if eae.nil?
          htg_coil = unitary_system.heatingCoil.get.to_CoilHeatingGas.get
          htg_capacity = UnitConversions.convert(htg_coil.nominalCapacity.get, "W", "kBtu/hr")
          eae = get_default_eae(htg_type, fuel, load_frac, htg_capacity)
        end
        elec_power = eae / 2.08 # W

        htg_coil = unitary_system.heatingCoil.get.to_CoilHeatingGas.get
        htg_coil.setParasiticElectricLoad(0.0)

        htg_cfm = UnitConversions.convert(unitary_system.supplyAirFlowRateDuringHeatingOperation.get, "m^3/s", "cfm")

        fan = unitary_system.supplyFan.get.to_FanOnOff.get
        if elec_power > 0
          fan_eff = 0.75 # Overall Efficiency of the Fan, Motor and Drive
          fan_w_cfm = elec_power / htg_cfm # W/cfm
          fan.setFanEfficiency(fan_eff)
          fan.setPressureRise(calculate_fan_pressure_rise(fan_eff, fan_w_cfm))
        else
          fan.setFanEfficiency(1)
          fan.setPressureRise(0)
        end
        fan.setMotorEfficiency(1.0)
        fan.setMotorInAirstreamFraction(1.0)
      end

    end

    return true
  end

  def self.get_default_eae(htg_type, fuel, load_frac, furnace_capacity_kbtuh)
    # From ANSI/RESNET/ICC 301 Standard
    if htg_type == 'Boiler'
      if fuel == Constants.FuelTypeGas or fuel == Constants.FuelTypePropane
        return 170.0 * load_frac # kWh/yr
      elsif fuel == Constants.FuelTypeOil
        return 330.0 * load_frac # kWh/yr
      end
    elsif htg_type == 'Furnace'
      if fuel == Constants.FuelTypeGas or fuel == Constants.FuelTypePropane
        return (149.0 + 10.3 * furnace_capacity_kbtuh) * load_frac # kWh/yr
      elsif fuel == Constants.FuelTypeOil
        return (439.0 + 5.5 * furnace_capacity_kbtuh) * load_frac # kWh/yr
      end
    end
    return 0.0
  end

  def self.one_speed_capacity_ratios
    return [1.0]
  end

  def self.one_speed_fan_speed_ratios
    return [1.0]
  end

  def self.two_speed_capacity_ratios
    return [0.72, 1.0]
  end

  def self.two_speed_fan_speed_ratios_heating
    return [0.8, 1.0]
  end

  def self.two_speed_fan_speed_ratios_cooling
    return [0.86, 1.0]
  end

  def self.variable_speed_capacity_ratios_cooling
    return [0.36, 0.51, 0.67, 1.0]
  end

  def self.variable_speed_fan_speed_ratios_cooling
    return [0.42, 0.54, 0.68, 1.0]
  end

  def self.variable_speed_capacity_ratios_heating
    return [0.33, 0.56, 1.0, 1.17]
  end

  def self.variable_speed_fan_speed_ratios_heating
    return [0.63, 0.76, 1.0, 1.19]
  end

  def self.cOOL_CAP_FT_SPEC_AC(num_speeds = 1)
    if num_speeds == 1
      return [[3.670270705, -0.098652414, 0.000955906, 0.006552414, -0.0000156, -0.000131877]]
    elsif num_speeds == 2
      return [[3.940185508, -0.104723455, 0.001019298, 0.006471171, -0.00000953, -0.000161658],
              [3.109456535, -0.085520461, 0.000863238, 0.00863049, -0.0000210, -0.000140186]]
    else
      # The following coefficients were generated using NREL experimental performance mapping for the Carrier unit
      cOOL_CAP_coeff_perf_map = [[1.6516044444444447, 0.0698916049382716, -0.0005546296296296296, -0.08870160493827162, 0.0004135802469135802, 0.00029077160493827157],
                                 [-6.84948049382716, 0.26946, -0.0019413580246913577, -0.03281469135802469, 0.00015694444444444442, 3.32716049382716e-05],
                                 [-4.53543086419753, 0.15358543209876546, -0.0009345679012345678, 0.002666913580246914, -7.993827160493826e-06, -0.00011617283950617283],
                                 [-3.500948395061729, 0.11738987654320988, -0.0006580246913580248, 0.007003148148148148, -2.8518518518518517e-05, -0.0001284259259259259],
                                 [1.8769221728395058, -0.04768641975308643, 0.0006885802469135801, 0.006643395061728395, 1.4209876543209876e-05, -0.00024043209876543206]]
      return cOOL_CAP_coeff_perf_map.select { |i| num_speeds.include? cOOL_CAP_coeff_perf_map.index(i) }
    end
  end

  def self.cOOL_EIR_FT_SPEC_AC(num_speeds = 1)
    if num_speeds == 1
      return [[-3.302695861, 0.137871531, -0.001056996, -0.012573945, 0.000214638, -0.000145054]]
    elsif num_speeds == 2
      return [[-3.877526888, 0.164566276, -0.001272755, -0.019956043, 0.000256512, -0.000133539],
              [-1.990708931, 0.093969249, -0.00073335, -0.009062553, 0.000165099, -0.0000997]]
    else
      # The following coefficients were generated using NREL experimental performance mapping for the Carrier unit
      cOOL_EIR_coeff_perf_map = [[2.896298765432099, -0.12487654320987657, 0.0012148148148148148, 0.04492037037037037, 8.734567901234567e-05, -0.0006348765432098764],
                                 [6.428076543209876, -0.20913209876543212, 0.0018521604938271604, 0.024392592592592594, 0.00019691358024691356, -0.0006012345679012346],
                                 [5.136356049382716, -0.1591530864197531, 0.0014151234567901232, 0.018665555555555557, 0.00020398148148148147, -0.0005407407407407407],
                                 [1.3823471604938273, -0.02875123456790123, 0.00038302469135802463, 0.006344814814814816, 0.00024836419753086417, -0.00047469135802469134],
                                 [-1.0411735802469133, 0.055261604938271605, -0.0004404320987654321, 0.0002154938271604939, 0.00017484567901234564, -0.0002017901234567901]]
      return cOOL_EIR_coeff_perf_map.select { |i| num_speeds.include? cOOL_EIR_coeff_perf_map.index(i) }
    end
  end

  def self.cOOL_CAP_FFLOW_SPEC_AC(num_speeds = 1)
    if num_speeds == 1
      return [[0.718605468, 0.410099989, -0.128705457]]
    elsif num_speeds == 2
      return [[0.65673024, 0.516470835, -0.172887149],
              [0.690334551, 0.464383753, -0.154507638]]
    elsif num_speeds == 4
      return [[1, 0, 0]] * 4
    end
  end

  def self.cOOL_EIR_FFLOW_SPEC_AC(num_speeds = 1)
    if num_speeds == 1
      return [[1.32299905, -0.477711207, 0.154712157]]
    elsif num_speeds == 2
      return [[1.562945114, -0.791859997, 0.230030877],
              [1.31565404, -0.482467162, 0.166239001]]
    elsif num_speeds == 4
      return [[1, 0, 0]] * 4
    end
  end

  def self.cOOL_CAP_FT_SPEC_ASHP(num_speeds = 1)
    if num_speeds == 1
      return [[3.68637657, -0.098352478, 0.000956357, 0.005838141, -0.0000127, -0.000131702]]
    elsif num_speeds == 2
      return [[3.998418659, -0.108728222, 0.001056818, 0.007512314, -0.0000139, -0.000164716],
              [3.466810106, -0.091476056, 0.000901205, 0.004163355, -0.00000919, -0.000110829]]
    else
      return cOOL_CAP_FT_SPEC_AC(num_speeds)
    end
  end

  def self.cOOL_EIR_FT_SPEC_ASHP(num_speeds = 1)
    if num_speeds == 1
      return [[-3.437356399, 0.136656369, -0.001049231, -0.0079378, 0.000185435, -0.0001441]]
    elsif num_speeds == 2
      return [[-4.282911381, 0.181023691, -0.001357391, -0.026310378, 0.000333282, -0.000197405],
              [-3.557757517, 0.112737397, -0.000731381, 0.013184877, 0.000132645, -0.000338716]]
    else
      return cOOL_EIR_FT_SPEC_AC(num_speeds)
    end
  end

  def self.cOOL_CAP_FFLOW_SPEC_ASHP(num_speeds = 1)
    if num_speeds == 1
      return [[0.718664047, 0.41797409, -0.136638137]]
    elsif num_speeds == 2
      return [[0.655239515, 0.511655216, -0.166894731],
              [0.618281092, 0.569060264, -0.187341356]]
    elsif num_speeds == 4
      return [[1, 0, 0]] * 4
    end
  end

  def self.cOOL_EIR_FFLOW_SPEC_ASHP(num_speeds = 1)
    if num_speeds == 1
      return [[1.143487507, -0.13943972, -0.004047787]]
    elsif num_speeds == 2
      return [[1.639108268, -0.998953996, 0.359845728],
              [1.570774717, -0.914152018, 0.343377302]]
    elsif num_speeds == 4
      return [[1, 0, 0]] * 4
    end
  end

  def self.hEAT_CAP_FT_SPEC_ASHP(num_speeds = 1, heat_pump_capacity_heat = nil, heat_pump_capacity_heat_17F = nil)
    if num_speeds == 1
      cap_coeff = [[0.566333415, -0.000744164, -0.0000103, 0.009414634, 0.0000506, -0.00000675]]

      # Indoor temperature slope and intercept used if Q_17 is specified (derived using cap_coeff)
      iat_slope = -0.002303414
      iat_intercept = 0.18417308
    elsif num_speeds == 2
      cap_coeff = [[0.335690634, 0.002405123, -0.0000464, 0.013498735, 0.0000499, -0.00000725],
                   [0.306358843, 0.005376987, -0.0000579, 0.011645092, 0.0000591, -0.0000203]]

      # Indoor temperature slope and intercept used if Q_17 is specified (derived using cap_coeff)
      # NOTE: Using Q_17 assumes the same curve for all speeds
      iat_slope = -0.002947013
      iat_intercept = 0.23168251
    elsif num_speeds == 4
      cap_coeff = [[0.304192655, -0.003972566, 0.0000196432, 0.024471251, -0.000000774126, -0.0000841323],
                   [0.496381324, -0.00144792, 0.0, 0.016020855, 0.0000203447, -0.0000584118],
                   [0.697171186, -0.006189599, 0.0000337077, 0.014291981, 0.0000105633, -0.0000387956],
                   [0.555513805, -0.001337363, -0.00000265117, 0.014328826, 0.0000163849, -0.0000480711]]

      # Indoor temperature slope and intercept used if Q_17 is specified (derived using cap_coeff)
      # NOTE: Using Q_17 assumes the same curve for all speeds
      iat_slope = -0.002897048
      iat_intercept = 0.209319129
    end

    if heat_pump_capacity_heat.nil? or heat_pump_capacity_heat_17F.nil? or heat_pump_capacity_heat == Constants.SizingAuto
      return cap_coeff
    end

    # Derive coefficients from user input for heating capacity at 47F and 17F
    # Biquadratic: capacity multiplier = a + b*IAT + c*IAT^2 + d*OAT + e*OAT^2 + f*IAT*OAT
    x_A = 17.0
    y_A = heat_pump_capacity_heat_17F / heat_pump_capacity_heat
    x_B = 47.0 # 47F is the rating point
    y_B = 1.0

    oat_slope = (y_B - y_A) / (x_B - x_A)
    oat_intercept = y_A - (x_A * oat_slope)

    cap_coeff = []
    (1..num_speeds).to_a.each do |speed, i|
      cap_coeff << [oat_intercept + iat_intercept, iat_slope, 0, oat_slope, 0, 0]
    end

    return cap_coeff
  end

  def self.hEAT_EIR_FT_SPEC_ASHP(num_speeds = 1)
    if num_speeds == 1
      return [[0.718398423, 0.003498178, 0.000142202, -0.005724331, 0.00014085, -0.000215321]]
    elsif num_speeds == 2
      return [[0.36338171, 0.013523725, 0.000258872, -0.009450269, 0.000439519, -0.000653723],
              [0.981100941, -0.005158493, 0.000243416, -0.005274352, 0.000230742, -0.000336954]]
    elsif num_speeds == 4
      return [[0.708311527, 0.020732093, 0.000391479, -0.037640031, 0.000979937, -0.001079042],
              [0.025480155, 0.020169585, 0.000121341, -0.004429789, 0.000166472, -0.00036447],
              [0.379003189, 0.014195012, 0.0000821046, -0.008894061, 0.000151519, -0.000210299],
              [0.690404655, 0.00616619, 0.000137643, -0.009350199, 0.000153427, -0.000213258]]
    end
  end

  def self.hEAT_CAP_FFLOW_SPEC_ASHP(num_speeds = 1)
    if num_speeds == 1
      return [[0.694045465, 0.474207981, -0.168253446]]
    elsif num_speeds == 2
      return [[0.741466907, 0.378645444, -0.119754733],
              [0.76634609, 0.32840943, -0.094701495]]
    elsif num_speeds == 4
      return [[1, 0, 0]] * 4
    end
  end

  def self.hEAT_EIR_FFLOW_SPEC_ASHP(num_speeds = 1)
    if num_speeds == 1
      return [[2.185418751, -1.942827919, 0.757409168]]
    elsif num_speeds == 2
      return [[2.153618211, -1.737190609, 0.584269478],
              [2.001041353, -1.58869128, 0.587593517]]
    elsif num_speeds == 4
      return [[1, 0, 0]] * 4
    end
  end

  private

  def self.get_gshp_hx_pipe_diameters(pipe_size)
    # Pipe norminal size convertion to pipe outside diameter and inside diameter,
    # only pipe sizes <= 2" are used here with DR11 (dimension ratio),
    if pipe_size == 0.75 # 3/4" pipe
      pipe_od = 1.050
      pipe_id = 0.859
    elsif pipe_size == 1.0 # 1" pipe
      pipe_od = 1.315
      pipe_id = 1.076
    elsif pipe_size == 1.25 # 1-1/4" pipe
      pipe_od = 1.660
      pipe_id = 1.358
    end
    return pipe_od, pipe_id
  end

  def self.get_gshp_HXCHWDesign(weather)
    return [85.0, weather.design.CoolingDrybulb - 15.0, weather.data.AnnualAvgDrybulb + 10.0].max # Temperature of water entering indoor coil,use 85F as lower bound
  end

  def self.get_gshp_HXHWDesign(weather, fluid_type)
    if fluid_type == Constants.FluidWater
      return [45.0, weather.design.HeatingDrybulb + 35.0, weather.data.AnnualAvgDrybulb - 10.0].max # Temperature of fluid entering indoor coil, use 45F as lower bound for water
    else
      return [35.0, weather.design.HeatingDrybulb + 35.0, weather.data.AnnualAvgDrybulb - 10.0].min # Temperature of fluid entering indoor coil, use 35F as upper bound
    end
  end

  def self.get_gshp_cooling_eir(eer, fanKW_Adjust, pumpKW_Adjust)
    return UnitConversions.convert((1.0 - eer * (fanKW_Adjust + pumpKW_Adjust)) / (eer * (1 + UnitConversions.convert(fanKW_Adjust, "Wh", "Btu"))), "Wh", "Btu")
  end

  def self.get_gshp_heating_eir(cop, fanKW_Adjust, pumpKW_Adjust)
    return (1.0 - cop * (fanKW_Adjust + pumpKW_Adjust)) / (cop * (1 - fanKW_Adjust))
  end

  def self.get_gshp_FanKW_Adjust(cfm_btuh)
    return cfm_btuh * UnitConversions.convert(1.0, "cfm", "m^3/s") * 1000.0 * 0.35 * 249.0 / 300.0 # Adjustment per ISO 13256-1 Internal pressure drop across heat pump assumed to be 0.5 in. w.g.
  end

  def self.get_gshp_PumpKW_Adjust(gpm_btuh)
    return gpm_btuh * UnitConversions.convert(1.0, "gal/min", "m^3/s") * 1000.0 * 6.0 * 2990.0 / 3000.0 # Adjustment per ISO 13256-1 Internal Pressure drop across heat pump coil assumed to be 11ft w.g.
  end

  def self.calc_EIR_from_COP(cop, fan_power_rated)
    return UnitConversions.convert((UnitConversions.convert(1, "Btu", "Wh") + fan_power_rated * 0.03333) / cop - fan_power_rated * 0.03333, "Wh", "Btu")
  end

  def self.calc_EIR_from_EER(eer, fan_power_rated)
    return UnitConversions.convert((1 - UnitConversions.convert(fan_power_rated * 0.03333, "Wh", "Btu")) / eer - fan_power_rated * 0.03333, "Wh", "Btu")
  end

  def self.calc_EER_from_EIR(eir, fan_power_rated)
    cfm_per_ton = 400.0
    cfm_per_btuh = cfm_per_ton / 12000.0
    return ((1 - 3.412 * (fan_power_rated * cfm_per_btuh)) / (eir / 3.412 + (fan_power_rated * cfm_per_btuh)))
  end

  def self.calc_COP_from_EIR(eir, fan_power_rated)
    cfm_per_ton = 400.0
    cfm_per_btuh = cfm_per_ton / 12000.0
    return (1.0 / 3.412 + fan_power_rated * cfm_per_btuh) / (eir / 3.412 + fan_power_rated * cfm_per_btuh)
  end

  def self.calc_EERs_from_EIR_2spd(eer_2, fan_power_rated, is_heat_pump)
    # Returns low and high stage EER A given high stage EER A

    eir_2_a = calc_EIR_from_EER(eer_2, fan_power_rated)

    if not is_heat_pump
      eir_1_a = 0.8691 * eir_2_a + 0.0127 # Relationship derived using Dylan's data for two stage air conditioners
    else
      eir_1_a = 0.8887 * eir_2_a + 0.0083 # Relationship derived using Dylan's data for two stage heat pumps
    end

    return [calc_EER_from_EIR(eir_1_a, fan_power_rated), eer_2]
  end

  def self.calc_EERs_from_EIR_4spd(eer_nom, fan_power_rated, calc_type = 'seer')
    # Returns EER A at minimum, intermediate, and nominal speed given EER A (and a fourth speed if calc_type != 'seer')

    eir_nom = calc_EIR_from_EER(eer_nom, fan_power_rated)

    if calc_type.include? 'seer'
      indices = [0, 1, 4]
    else
      indices = [0, 1, 2, 4]
    end

    cop_ratios = [1.07, 1.11, 1.08, 1.05, 1.0] # Gross COP

    # SEER calculation is based on performance at three speeds
    cops = [cop_ratios[indices[0]], cop_ratios[indices[1]], cop_ratios[indices[2]]]

    unless calc_type.include? 'seer'
      cops << cop_ratios[indices[3]]
    end

    eers = []
    cops.each do |mult|
      eir = eir_nom / mult
      eers << calc_EER_from_EIR(eir, fan_power_rated)
    end

    return eers
  end

  def self.calc_COPs_from_EIR_2spd(cop_2, fan_power_rated)
    # Returns low and high stage rated COP given high stage COP

    eir_2 = calc_EIR_from_COP(cop_2, fan_power_rated)

    eir_1 = 0.6241 * eir_2 + 0.0681 # Relationship derived using Dylan's data for Carrier two stage heat pumps

    return [calc_COP_from_EIR(eir_1, fan_power_rated), cop_2]
  end

  def self.calc_COPs_from_EIR_4spd(cop_nom, fan_power_rated, calc_type = 'hspf')
    # Returns rated COP at minimum, intermediate, and nominal speed given rated COP

    eir_nom = calc_EIR_from_COP(cop_nom, fan_power_rated)

    cop_ratios = [1.385171617, 1.183214059, 1.0, 0.95544453] # Updated based on Nordyne 3 ton heat pump

    # HSPF calculation is based on performance at three speeds
    if calc_type.include? 'hspf'
      indices = [0, 1, 2]
    else
      indices = [0, 1, 2, 3]
    end

    cops_net = []
    indices.each do |i|
      eir = eir_nom / cop_ratios[i]
      cops_net << calc_COP_from_EIR(eir, fan_power_rated)
    end

    return cops_net
  end

  def self.calc_biquad(coeff, in_1, in_2)
    result = coeff[0] + coeff[1] * in_1 + coeff[2] * in_1 * in_1 + coeff[3] * in_2 + coeff[4] * in_2 * in_2 + coeff[5] * in_1 * in_2
    return result
  end

  def self.calc_EER_cooling_1spd(seer, fan_power_rated, coeff_eir)
    # Directly calculate cooling coil net EER at condition A (95/80/67) using SEER

    c_d = HVAC.get_c_d_cooling(1, seer)

    # 1. Calculate eer_b using SEER and c_d
    eer_b = seer / (1 - 0.5 * c_d)

    # 2. Calculate eir_b
    eir_b = calc_EIR_from_EER(eer_b, fan_power_rated)

    # 3. Calculate eir_a using performance curves
    eir_a = eir_b / calc_biquad(coeff_eir[0], 67.0, 82.0)
    eer_a = calc_EER_from_EIR(eir_a, fan_power_rated)

    return eer_a
  end

  def self.calc_EERs_cooling_2spd(runner, seer, c_d, capacity_ratios, fanspeed_ratios, fan_power_rated, coeff_eir, coeff_q, is_heat_pump = false)
    # Iterate to find rated net EERs given SEER using simple bisection method for two stage air conditioners

    # Initial large bracket of EER (A condition) to span possible seer range
    eer_a = 5.0
    eer_b = 20.0

    # Iterate
    iter_max = 100
    tol = 0.0001

    err = 1
    eer_c = (eer_a + eer_b) / 2.0
    (1..iter_max).each do |n|
      eers = calc_EERs_from_EIR_2spd(eer_a, fan_power_rated, is_heat_pump)
      f_a = calc_SEER_TwoSpeed(eers, c_d, capacity_ratios, fanspeed_ratios, fan_power_rated, coeff_eir, coeff_q) - seer

      eers = calc_EERs_from_EIR_2spd(eer_c, fan_power_rated, is_heat_pump)
      f_c = calc_SEER_TwoSpeed(eers, c_d, capacity_ratios, fanspeed_ratios, fan_power_rated, coeff_eir, coeff_q) - seer

      if f_c == 0
        return eer_c
      elsif f_a * f_c < 0
        eer_b = eer_c
      else
        eer_a = eer_c
      end

      eer_c = (eer_a + eer_b) / 2.0
      err = (eer_b - eer_a) / 2.0

      if err <= tol
        break
      end
    end

    if err > tol
      eer_c = -99
      runner.registerWarning('Two-speed cooling EERs iteration failed to converge.')
    end

    return calc_EERs_from_EIR_2spd(eer_c, fan_power_rated, is_heat_pump)
  end

  def self.calc_EERs_cooling_4spd(runner, seer, c_d, capacity_ratios, fanspeed_ratios, fan_power_rated, coeff_eir, coeff_q)
    # Iterate to find rated net EERs given SEER using simple bisection method for two stage and variable speed air conditioners

    # Initial large bracket of EER (A condition) to span possible seer range
    eer_a = 5.0
    eer_b = 30.0

    # Iterate
    iter_max = 100
    tol = 0.0001

    err = 1
    eer_c = (eer_a + eer_b) / 2.0
    (1..iter_max).each do |n|
      eers = calc_EERs_from_EIR_4spd(eer_a, fan_power_rated, calc_type = 'seer')
      f_a = calc_SEER_VariableSpeed(eers, c_d, capacity_ratios, fanspeed_ratios, fan_power_rated, coeff_eir, coeff_q) - seer

      eers = calc_EERs_from_EIR_4spd(eer_c, fan_power_rated, calc_type = 'seer')
      f_c = calc_SEER_VariableSpeed(eers, c_d, capacity_ratios, fanspeed_ratios, fan_power_rated, coeff_eir, coeff_q) - seer

      if f_c == 0
        return eer_c
      elsif f_a * f_c < 0
        eer_b = eer_c
      else
        eer_a = eer_c
      end

      eer_c = (eer_a + eer_b) / 2.0
      err = (eer_b - eer_a) / 2.0

      if err <= tol
        break
      end
    end

    if err > tol
      eer_c = -99
      runner.registerWarning('Variable-speed cooling EERs iteration failed to converge.')
    end

    return calc_EERs_from_EIR_4spd(eer_c, fan_power_rated, calc_type = 'model')
  end

  def self.calc_SEER_TwoSpeed(eers, c_d, capacity_ratios, fanspeed_ratios, fan_power_rated, coeff_eir, coeff_q)
    # Two speed SEER calculation ported from BEopt v2.8 sim.py

    eir_A2 = calc_EIR_from_EER(eers[1], fan_power_rated)
    eir_B2 = eir_A2 * calc_biquad(coeff_eir[1], 67.0, 82.0)

    eir_A1 = calc_EIR_from_EER(eers[0], fan_power_rated)
    eir_B1 = eir_A1 * calc_biquad(coeff_eir[0], 67.0, 82.0)
    eir_F1 = eir_A1 * calc_biquad(coeff_eir[0], 67.0, 67.0)

    q_A2 = 1.0
    q_B2 = q_A2 * calc_biquad(coeff_q[1], 67.0, 82.0)

    q_B1 = q_A2 * capacity_ratios[0] * calc_biquad(coeff_q[0], 67.0, 82.0)
    q_F1 = q_A2 * capacity_ratios[0] * calc_biquad(coeff_q[0], 67.0, 67.0)

    cfm_Btu_h = 400.0 / 12000.0

    q_A2_net = q_A2 - fan_power_rated * 3.412 * cfm_Btu_h
    q_B2_net = q_B2 - fan_power_rated * 3.412 * cfm_Btu_h
    q_B1_net = q_B1 - fan_power_rated * 3.412 * cfm_Btu_h * fanspeed_ratios[0]
    q_F1_net = q_F1 - fan_power_rated * 3.412 * cfm_Btu_h * fanspeed_ratios[0]

    p_A2 = (q_A2 * eir_A2) / 3.412 + fan_power_rated * cfm_Btu_h
    p_B2 = (q_B2 * eir_B2) / 3.412 + fan_power_rated * cfm_Btu_h
    p_B1 = (q_B1 * eir_B1) / 3.412 + fan_power_rated * cfm_Btu_h * fanspeed_ratios[0]
    p_F1 = (q_F1 * eir_F1) / 3.412 + fan_power_rated * cfm_Btu_h * fanspeed_ratios[0]

    t_bins = [67.0, 72.0, 77.0, 82.0, 87.0, 92.0, 97.0, 102.0]
    frac_hours = [0.214, 0.231, 0.216, 0.161, 0.104, 0.052, 0.018, 0.004]

    e_tot = 0.0
    q_tot = 0.0
    (0..7).each do |i|
      bL_i = ((t_bins[i] - 65.0) / (95.0 - 65.0)) * (q_A2_net / 1.1)
      q_low_i = q_F1_net + ((q_B1_net - q_F1_net) / (82.0 - 67.0)) * (t_bins[i] - 67.0)
      e_low_i = p_F1 + ((p_B1 - p_F1) / (82.0 - 67.0)) * (t_bins[i] - 67.0)
      q_high_i = q_B2_net + ((q_A2_net - q_B2_net) / (95.0 - 82.0)) * (t_bins[i] - 82.0)
      e_high_i = p_B2 + ((p_A2 - p_B2) / (95.0 - 82.0)) * (t_bins[i] - 82.0)
      if q_low_i >= bL_i
        pLF_i = 1.0 - c_d * (1.0 - (bL_i / q_low_i))
        q_i = bL_i * frac_hours[i]
        e_i = (((bL_i / q_low_i) * e_low_i) / pLF_i) * frac_hours[i]
      elsif q_low_i < bL_i and bL_i < q_high_i
        x_i = (q_high_i - bL_i) / (q_high_i - q_low_i)
        q_i = (x_i * q_low_i + (1.0 - x_i) * q_high_i) * frac_hours[i]
        e_i = (x_i * e_low_i + (1.0 - x_i) * e_high_i) * frac_hours[i]
      elsif q_high_i <= bL_i
        q_i = q_high_i * frac_hours[i]
        e_i = e_high_i * frac_hours[i]
      end

      e_tot += e_i
      q_tot += q_i
    end

    seer = q_tot / e_tot
    return seer
  end

  def self.calc_SEER_VariableSpeed(eers, c_d, capacity_ratios, fanspeed_ratios, fan_power_rated, coeff_eir, coeff_q)
    n_max = 2
    n_int = 1
    n_min = 0

    wBin = 67.0
    tout_B = 82.0
    tout_E = 87.0
    tout_F = 67.0

    eir_A2 = calc_EIR_from_EER(eers[n_max], fan_power_rated)
    eir_B2 = eir_A2 * calc_biquad(coeff_eir[n_max], wBin, tout_B)

    eir_Av = calc_EIR_from_EER(eers[n_int], fan_power_rated)
    eir_Ev = eir_Av * calc_biquad(coeff_eir[n_int], wBin, tout_E)

    eir_A1 = calc_EIR_from_EER(eers[n_min], fan_power_rated)
    eir_B1 = eir_A1 * calc_biquad(coeff_eir[n_min], wBin, tout_B)
    eir_F1 = eir_A1 * calc_biquad(coeff_eir[n_min], wBin, tout_F)

    q_A2 = capacity_ratios[n_max]
    q_B2 = q_A2 * calc_biquad(coeff_q[n_max], wBin, tout_B)
    q_Ev = capacity_ratios[n_int] * calc_biquad(coeff_q[n_int], wBin, tout_E)
    q_B1 = capacity_ratios[n_min] * calc_biquad(coeff_q[n_min], wBin, tout_B)
    q_F1 = capacity_ratios[n_min] * calc_biquad(coeff_q[n_min], wBin, tout_F)

    cfm_Btu_h = 400.0 / 12000.0

    q_A2_net = q_A2 - fan_power_rated * 3.412 * cfm_Btu_h * fanspeed_ratios[n_max]
    q_B2_net = q_B2 - fan_power_rated * 3.412 * cfm_Btu_h * fanspeed_ratios[n_max]
    q_Ev_net = q_Ev - fan_power_rated * 3.412 * cfm_Btu_h * fanspeed_ratios[n_int]
    q_B1_net = q_B1 - fan_power_rated * 3.412 * cfm_Btu_h * fanspeed_ratios[n_min]
    q_F1_net = q_F1 - fan_power_rated * 3.412 * cfm_Btu_h * fanspeed_ratios[n_min]

    p_A2 = (q_A2 * eir_A2) / 3.412 + fan_power_rated * cfm_Btu_h * fanspeed_ratios[n_max]
    p_B2 = (q_B2 * eir_B2) / 3.412 + fan_power_rated * cfm_Btu_h * fanspeed_ratios[n_max]
    p_Ev = (q_Ev * eir_Ev) / 3.412 + fan_power_rated * cfm_Btu_h * fanspeed_ratios[n_int]
    p_B1 = (q_B1 * eir_B1) / 3.412 + fan_power_rated * cfm_Btu_h * fanspeed_ratios[n_min]
    p_F1 = (q_F1 * eir_F1) / 3.412 + fan_power_rated * cfm_Btu_h * fanspeed_ratios[n_min]

    q_k1_87 = q_F1_net + (q_B1_net - q_F1_net) / (82.0 - 67.0) * (87.0 - 67.0)
    q_k2_87 = q_B2_net + (q_A2_net - q_B2_net) / (95.0 - 82.0) * (87.0 - 82.0)
    n_Q = (q_Ev_net - q_k1_87) / (q_k2_87 - q_k1_87)
    m_Q = (q_B1_net - q_F1_net) / (82.0 - 67.0) * (1.0 - n_Q) + (q_A2_net - q_B2_net) / (95.0 - 82.0) * n_Q
    p_k1_87 = p_F1 + (p_B1 - p_F1) / (82.0 - 67.0) * (87.0 - 67.0)
    p_k2_87 = p_B2 + (p_A2 - p_B2) / (95.0 - 82.0) * (87.0 - 82.0)
    n_E = (p_Ev - p_k1_87) / (p_k2_87 - p_k1_87)
    m_E = (p_B1 - p_F1) / (82.0 - 67.0) * (1.0 - n_E) + (p_A2 - p_B2) / (95.0 - 82.0) * n_E

    c_T_1_1 = q_A2_net / (1.1 * (95.0 - 65.0))
    c_T_1_2 = q_F1_net
    c_T_1_3 = (q_B1_net - q_F1_net) / (82.0 - 67.0)
    t_1 = (c_T_1_2 - 67.0 * c_T_1_3 + 65.0 * c_T_1_1) / (c_T_1_1 - c_T_1_3)
    q_T_1 = q_F1_net + (q_B1_net - q_F1_net) / (82.0 - 67.0) * (t_1 - 67.0)
    p_T_1 = p_F1 + (p_B1 - p_F1) / (82.0 - 67.0) * (t_1 - 67.0)
    eer_T_1 = q_T_1 / p_T_1

    t_v = (q_Ev_net - 87.0 * m_Q + 65.0 * c_T_1_1) / (c_T_1_1 - m_Q)
    q_T_v = q_Ev_net + m_Q * (t_v - 87.0)
    p_T_v = p_Ev + m_E * (t_v - 87.0)
    eer_T_v = q_T_v / p_T_v

    c_T_2_1 = c_T_1_1
    c_T_2_2 = q_B2_net
    c_T_2_3 = (q_A2_net - q_B2_net) / (95.0 - 82.0)
    t_2 = (c_T_2_2 - 82.0 * c_T_2_3 + 65.0 * c_T_2_1) / (c_T_2_1 - c_T_2_3)
    q_T_2 = q_B2_net + (q_A2_net - q_B2_net) / (95.0 - 82.0) * (t_2 - 82.0)
    p_T_2 = p_B2 + (p_A2 - p_B2) / (95.0 - 82.0) * (t_2 - 82.0)
    eer_T_2 = q_T_2 / p_T_2

    d = (t_2**2.0 - t_1**2.0) / (t_v**2.0 - t_1**2.0)
    b = (eer_T_1 - eer_T_2 - d * (eer_T_1 - eer_T_v)) / (t_1 - t_2 - d * (t_1 - t_v))
    c = (eer_T_1 - eer_T_2 - b * (t_1 - t_2)) / (t_1**2.0 - t_2**2.0)
    a = eer_T_2 - b * t_2 - c * t_2**2.0

    t_bins = [67.0, 72.0, 77.0, 82.0, 87.0, 92.0, 97.0, 102.0]
    frac_hours = [0.214, 0.231, 0.216, 0.161, 0.104, 0.052, 0.018, 0.004]

    e_tot = 0.0
    q_tot = 0.0
    (0..7).each do |i|
      bL = ((t_bins[i] - 65.0) / (95.0 - 65.0)) * (q_A2_net / 1.1)
      q_k1 = q_F1_net + (q_B1_net - q_F1_net) / (82.0 - 67.0) * (t_bins[i] - 67.0)
      p_k1 = p_F1 + (p_B1 - p_F1) / (82.0 - 67.0) * (t_bins[i] - 67)
      q_k2 = q_B2_net + (q_A2_net - q_B2_net) / (95.0 - 82.0) * (t_bins[i] - 82.0)
      p_k2 = p_B2 + (p_A2 - p_B2) / (95.0 - 82.0) * (t_bins[i] - 82.0)

      if bL <= q_k1
        x_k1 = bL / q_k1
        q_Tj_N = x_k1 * q_k1 * frac_hours[i]
        e_Tj_N = x_k1 * p_k1 * frac_hours[i] / (1.0 - c_d * (1.0 - x_k1))
      elsif q_k1 < bL and bL <= q_k2
        q_Tj_N = bL * frac_hours[i]
        eer_T_j = a + b * t_bins[i] + c * t_bins[i]**2.0
        e_Tj_N = q_Tj_N / eer_T_j
      else
        q_Tj_N = frac_hours[i] * q_k2
        e_Tj_N = frac_hours[i] * p_k2
      end

      q_tot += q_Tj_N
      e_tot += e_Tj_N
    end

    seer = q_tot / e_tot
    return seer
  end

  def self.calc_COP_heating_1spd(hspf, c_d, fan_power_rated, coeff_eir, coeff_q)
    # Iterate to find rated net COP given HSPF using simple bisection method

    # Initial large bracket to span possible hspf range
    cop_a = 0.1
    cop_b = 10.0

    # Iterate
    iter_max = 100
    tol = 0.0001

    err = 1
    cop_c = (cop_a + cop_b) / 2.0
    (1..iter_max).each do |n|
      f_a = calc_HSPF_SingleSpeed(cop_a, c_d, fan_power_rated, coeff_eir, coeff_q) - hspf
      f_c = calc_HSPF_SingleSpeed(cop_c, c_d, fan_power_rated, coeff_eir, coeff_q) - hspf

      if f_c == 0
        return cop_c
      elsif f_a * f_c < 0
        cop_b = cop_c
      else
        cop_a = cop_c
      end

      cop_c = (cop_a + cop_b) / 2.0
      err = (cop_b - cop_a) / 2.0

      if err <= tol
        break
      end
    end

    if err > tol
      cop_c = -99
      runner.registerWarning('Single-speed heating COP iteration failed to converge.')
    end

    return cop_c
  end

  def self.calc_HSPF_SingleSpeed(cop_47, c_d, fan_power_rated, coeff_eir, coeff_q)
    # Single speed HSPF calculation ported from BEopt v2.8 sim.py

    eir_47 = calc_EIR_from_COP(cop_47, fan_power_rated)
    eir_35 = eir_47 * calc_biquad(coeff_eir[0], 70.0, 35.0)
    eir_17 = eir_47 * calc_biquad(coeff_eir[0], 70.0, 17.0)

    q_47 = 1.0
    q_35 = 0.7519 # Hard code Q_35 from BEopt1
    q_17 = q_47 * calc_biquad(coeff_q[0], 70.0, 17.0)

    cfm_Btu_h = 400.0 / 12000.0

    q_47_net = q_47 + fan_power_rated * 3.412 * cfm_Btu_h
    q_35_net = q_35 + fan_power_rated * 3.412 * cfm_Btu_h
    q_17_net = q_17 + fan_power_rated * 3.412 * cfm_Btu_h

    p_47 = (q_47 * eir_47) / 3.412 + fan_power_rated * cfm_Btu_h
    p_35 = (q_35 * eir_35) / 3.412 + fan_power_rated * cfm_Btu_h
    p_17 = (q_17 * eir_17) / 3.412 + fan_power_rated * cfm_Btu_h

    t_bins = [62.0, 57.0, 52.0, 47.0, 42.0, 37.0, 32.0, 27.0, 22.0, 17.0, 12.0, 7.0, 2.0, -3.0, -8.0]
    frac_hours = [0.132, 0.111, 0.103, 0.093, 0.100, 0.109, 0.126, 0.087, 0.055, 0.036, 0.026, 0.013, 0.006, 0.002, 0.001]

    designtemp = 5.0
    t_off = 10.0
    t_on = 14.0
    ptot = 0.0
    rHtot = 0.0
    bLtot = 0.0
    dHRmin = q_47
    (0..14).each do |i|
      bL = ((65.0 - t_bins[i]) / (65.0 - designtemp)) * 0.77 * dHRmin

      if t_bins[i] > 17.0 and t_bins[i] < 45.0
        q_h = q_17_net + (((q_35_net - q_17_net) * (t_bins[i] - 17.0)) / (35.0 - 17.0))
        p_h = p_17 + (((p_35 - p_17) * (t_bins[i] - 17.0)) / (35.0 - 17.0))
      else
        q_h = q_17_net + (((q_47_net - q_17_net) * (t_bins[i] - 17.0)) / (47.0 - 17.0))
        p_h = p_17 + (((p_47 - p_17) * (t_bins[i] - 17.0)) / (47.0 - 17.0))
      end

      x_t = [bL / q_h, 1].min

      pLF = 1 - (c_d * (1 - x_t))
      if t_bins[i] <= t_off or q_h / (3.412 * p_h) < 1.0
        sigma_t = 0.0
      elsif t_off < t_bins[i] and t_bins[i] <= t_on and q_h / (p_h * 3.412) >= 1.0
        sigma_t = 0.5
      elsif t_bins[i] > t_on and q_h / (3.412 * p_h) >= 1.0
        sigma_t = 1.0
      end

      p_h_i = (x_t * p_h * sigma_t / pLF) * frac_hours[i]
      rH_i = ((bL - (x_t * q_h * sigma_t)) / 3.412) * frac_hours[i]
      bL_i = bL * frac_hours[i]
      ptot += p_h_i
      rHtot += rH_i
      bLtot += bL_i
    end

    hspf = bLtot / (ptot + rHtot)
    return hspf
  end

  def self.calc_COPs_heating_2spd(hspf, c_d, capacity_ratios, fanspeed_ratios, fan_power_rated, coeff_eir, coeff_q)
    # Iterate to find rated net EERs given SEER using simple bisection method for two stage air conditioners

    # Initial large bracket of COP to span possible hspf range
    cop_a = 1.0
    cop_b = 10.0

    # Iterate
    iter_max = 100
    tol = 0.0001

    err = 1
    cop_c = (cop_a + cop_b) / 2.0
    (1..iter_max).each do |n|
      cops = calc_COPs_from_EIR_2spd(cop_a, fan_power_rated)
      f_a = calc_HSPF_TwoSpeed(cops, c_d, capacity_ratios, fanspeed_ratios, fan_power_rated, coeff_eir, coeff_q) - hspf

      cops = calc_COPs_from_EIR_2spd(cop_c, fan_power_rated)
      f_c = calc_HSPF_TwoSpeed(cops, c_d, capacity_ratios, fanspeed_ratios, fan_power_rated, coeff_eir, coeff_q) - hspf

      if f_c == 0
        return cop_c
      elsif f_a * f_c < 0
        cop_b = cop_c
      else
        cop_a = cop_c
      end

      cop_c = (cop_a + cop_b) / 2.0
      err = (cop_b - cop_a) / 2.0

      if err <= tol
        break
      end
    end

    if err > tol
      cop_c = -99
      runner.registerWarning('Two-speed heating COP iteration failed to converge.')
    end

    return calc_COPs_from_EIR_2spd(cop_c, fan_power_rated)
  end

  def self.calc_COPs_heating_4spd(runner, hspf, c_d, capacity_ratios, fanspeed_ratios, fan_power_rated, coeff_eir, coeff_q)
    # Iterate to find rated net COPs given HSPF using simple bisection method for variable speed heat pumps

    # Initial large bracket of COP to span possible hspf range
    cop_a = 1.0
    cop_b = 15.0

    # Iterate
    iter_max = 100
    tol = 0.0001

    err = 1
    cop_c = (cop_a + cop_b) / 2.0
    (1..iter_max).each do |n|
      cops = calc_COPs_from_EIR_4spd(cop_a, fan_power_rated, calc_type = 'hspf')
      f_a = calc_HSPF_VariableSpeed(cops, c_d, capacity_ratios, fanspeed_ratios, fan_power_rated, coeff_eir, coeff_q) - hspf

      cops = calc_COPs_from_EIR_4spd(cop_c, fan_power_rated, calc_type = 'hspf')
      f_c = calc_HSPF_VariableSpeed(cops, c_d, capacity_ratios, fanspeed_ratios, fan_power_rated, coeff_eir, coeff_q) - hspf

      if f_c == 0
        return cop_c
      elsif f_a * f_c < 0
        cop_b = cop_c
      else
        cop_a = cop_c
      end

      cop_c = (cop_a + cop_b) / 2.0
      err = (cop_b - cop_a) / 2.0

      if err <= tol
        break
      end
    end

    if err > tol
      cop_c = -99
      runner.registerWarning('Variable-speed heating COPs iteration failed to converge.')
    end

    return calc_COPs_from_EIR_4spd(cop_c, fan_power_rated, calc_type = 'model')
  end

  def self.calc_HSPF_TwoSpeed(cops, c_d, capacity_ratios, fanspeed_ratios, fan_power_rated, coeff_eir, coeff_q)
    eir_47_H = calc_EIR_from_COP(cops[1], fan_power_rated)
    eir_35_H = eir_47_H * calc_biquad(coeff_eir[1], 70.0, 35.0)
    eir_17_H = eir_47_H * calc_biquad(coeff_eir[1], 70.0, 17.0)

    eir_47_L = calc_EIR_from_COP(cops[0], fan_power_rated)
    eir_62_L = eir_47_L * calc_biquad(coeff_eir[0], 70.0, 62.0)
    eir_35_L = eir_47_L * calc_biquad(coeff_eir[0], 70.0, 35.0)
    eir_17_L = eir_47_L * calc_biquad(coeff_eir[0], 70.0, 17.0)

    q_H47 = 1.0
    q_H35 = q_H47 * calc_biquad(coeff_q[1], 70.0, 35.0)
    q_H17 = q_H47 * calc_biquad(coeff_q[1], 70.0, 17.0)

    q_L47 = q_H47 * capacity_ratios[0]
    q_L62 = q_L47 * calc_biquad(coeff_q[0], 70.0, 62.0)
    q_L35 = q_L47 * calc_biquad(coeff_q[0], 70.0, 35.0)
    q_L17 = q_L47 * calc_biquad(coeff_q[0], 70.0, 17.0)

    cfm_Btu_h = 400.0 / 12000.0

    q_H47_net = q_H47 + fan_power_rated * 3.412 * cfm_Btu_h
    q_H35_net = q_H35 + fan_power_rated * 3.412 * cfm_Btu_h
    q_H17_net = q_H17 + fan_power_rated * 3.412 * cfm_Btu_h
    q_L62_net = q_L62 + fan_power_rated * 3.412 * cfm_Btu_h * fanspeed_ratios[0]
    q_L47_net = q_L47 + fan_power_rated * 3.412 * cfm_Btu_h * fanspeed_ratios[0]
    q_L35_net = q_L35 + fan_power_rated * 3.412 * cfm_Btu_h * fanspeed_ratios[0]
    q_L17_net = q_L17 + fan_power_rated * 3.412 * cfm_Btu_h * fanspeed_ratios[0]

    p_H47 = (q_H47 * eir_47_H) / 3.412 + fan_power_rated * cfm_Btu_h
    p_H35 = (q_H35 * eir_35_H) / 3.412 + fan_power_rated * cfm_Btu_h
    p_H17 = (q_H17 * eir_17_H) / 3.412 + fan_power_rated * cfm_Btu_h
    p_L62 = (q_L62 * eir_62_L) / 3.412 + fan_power_rated * cfm_Btu_h * fanspeed_ratios[0]
    p_L47 = (q_L47 * eir_47_L) / 3.412 + fan_power_rated * cfm_Btu_h * fanspeed_ratios[0]
    p_L35 = (q_L35 * eir_35_L) / 3.412 + fan_power_rated * cfm_Btu_h * fanspeed_ratios[0]
    p_L17 = (q_L17 * eir_17_L) / 3.412 + fan_power_rated * cfm_Btu_h * fanspeed_ratios[0]

    t_bins = [62.0, 57.0, 52.0, 47.0, 42.0, 37.0, 32.0, 27.0, 22.0, 17.0, 12.0, 7.0, 2.0, -3.0, -8.0]
    frac_hours = [0.132, 0.111, 0.103, 0.093, 0.100, 0.109, 0.126, 0.087, 0.055, 0.036, 0.026, 0.013, 0.006, 0.002, 0.001]

    designtemp = 5.0
    t_off = 10.0
    t_on = 14.0
    ptot = 0.0
    rHtot = 0.0
    bLtot = 0.0
    dHRmin = q_H47
    (0..14).each do |i|
      bL = ((65.0 - t_bins[i]) / (65.0 - designtemp)) * 0.77 * dHRmin

      if 17.0 < t_bins[i] and t_bins[i] < 45.0
        q_h = q_H17_net + (((q_H35_net - q_H17_net) * (t_bins[i] - 17.0)) / (35.0 - 17.0))
        p_h = p_H17 + (((p_H35 - p_H17) * (t_bins[i] - 17.0)) / (35.0 - 17.0))
      else
        q_h = q_H17_net + (((q_H47_net - q_H17_net) * (t_bins[i] - 17.0)) / (47.0 - 17.0))
        p_h = p_H17 + (((p_H47 - p_H17) * (t_bins[i] - 17.0)) / (47.0 - 17.0))
      end

      if t_bins[i] >= 40.0
        q_l = q_L47_net + (((q_L62_net - q_L47_net) * (t_bins[i] - 47.0)) / (62.0 - 47.0))
        p_l = p_L47 + (((p_L62 - p_L47) * (t_bins[i] - 47.0)) / (62.0 - 47.0))
      elsif 17 <= t_bins[i] and t_bins[i] < 40.0
        q_l = q_L17_net + (((q_L35_net - q_L17_net) * (t_bins[i] - 17.0)) / (35.0 - 17.0))
        p_l = p_L17 + (((p_L35 - p_L17) * (t_bins[i] - 17.0)) / (35.0 - 17.0))
      else
        q_l = q_L17_net + (((q_L47_net - q_L17_net) * (t_bins[i] - 17.0)) / (47.0 - 17.0))
        p_l = p_L17 + (((p_L47 - p_L17) * (t_bins[i] - 17.0)) / (47.0 - 17.0))
      end

      x_t_h = [bL / q_h, 1].min
      x_t_l = [bL / q_l, 1].min
      pLF = 1 - (c_d * (1 - x_t_l))
      if t_bins[i] <= t_off or q_h / (p_h * 3.412) < 1.0
        sigma_t_h = 0.0
      elsif t_off < t_bins[i] and t_bins[i] <= t_on and q_h / (p_h * 3.412) >= 1.0
        sigma_t_h = 0.5
      elsif t_bins[i] > t_on and q_h / (p_h * 3.412) >= 1.0
        sigma_t_h = 1.0
      end

      if t_bins[i] <= t_off
        sigma_t_l = 0.0
      elsif t_off < t_bins[i] and t_bins[i] <= t_on
        sigma_t_l = 0.5
      elsif t_bins[i] > t_on
        sigma_t_l = 1.0
      end

      if q_l > bL
        p_h_i = (x_t_l * p_l * sigma_t_l / pLF) * frac_hours[i]
        rH_i = (bL * (1.0 - sigma_t_l)) / 3.412 * frac_hours[i]
      elsif q_l < bL and q_h > bL
        x_t_l = ((q_h - bL) / (q_h - q_l))
        x_t_h = 1.0 - x_t_l
        p_h_i = (x_t_l * p_l + x_t_h * p_h) * sigma_t_l * frac_hours[i]
        rH_i = (bL * (1.0 - sigma_t_l)) / 3.412 * frac_hours[i]
      elsif q_h <= bL
        p_h_i = p_h * sigma_t_h * frac_hours[i]
        rH_i = (bL - (q_h * sigma_t_l)) / 3.412 * frac_hours[i]
      end

      bL_i = bL * frac_hours[i]
      ptot += p_h_i
      rHtot += rH_i
      bLtot += bL_i
    end

    hspf = bLtot / (ptot + rHtot)
    return hspf
  end

  def self.calc_HSPF_VariableSpeed(cop_47, c_d, capacity_ratios, fanspeed_ratios, fan_power_rated, coeff_eir, coeff_q)
    n_max = 2
    n_int = 1
    n_min = 0

    tin = 70.0
    tout_3 = 17.0
    tout_2 = 35.0
    tout_0 = 62.0

    eir_H1_2 = calc_EIR_from_COP(cop_47[n_max], fan_power_rated)
    eir_H3_2 = eir_H1_2 * calc_biquad(coeff_eir[n_max], tin, tout_3)

    eir_adjv = calc_EIR_from_COP(cop_47[n_int], fan_power_rated)
    eir_H2_v = eir_adjv * calc_biquad(coeff_eir[n_int], tin, tout_2)

    eir_H1_1 = calc_EIR_from_COP(cop_47[n_min], fan_power_rated)
    eir_H0_1 = eir_H1_1 * calc_biquad(coeff_eir[n_min], tin, tout_0)

    q_H1_2 = capacity_ratios[n_max]
    q_H3_2 = q_H1_2 * calc_biquad(coeff_q[n_max], tin, tout_3)

    q_H2_v = capacity_ratios[n_int] * calc_biquad(coeff_q[n_int], tin, tout_2)

    q_H1_1 = capacity_ratios[n_min]
    q_H0_1 = q_H1_1 * calc_biquad(coeff_q[n_min], tin, tout_0)

    cfm_Btu_h = 400.0 / 12000.0

    q_H1_2_net = q_H1_2 + fan_power_rated * 3.412 * cfm_Btu_h * fanspeed_ratios[n_max]
    q_H3_2_net = q_H3_2 + fan_power_rated * 3.412 * cfm_Btu_h * fanspeed_ratios[n_max]
    q_H2_v_net = q_H2_v + fan_power_rated * 3.412 * cfm_Btu_h * fanspeed_ratios[n_int]
    q_H1_1_net = q_H1_1 + fan_power_rated * 3.412 * cfm_Btu_h * fanspeed_ratios[n_min]
    q_H0_1_net = q_H0_1 + fan_power_rated * 3.412 * cfm_Btu_h * fanspeed_ratios[n_min]

    p_H1_2 = q_H1_2 * eir_H1_2 + fan_power_rated * 3.412 * cfm_Btu_h * fanspeed_ratios[n_max]
    p_H3_2 = q_H3_2 * eir_H3_2 + fan_power_rated * 3.412 * cfm_Btu_h * fanspeed_ratios[n_max]
    p_H2_v = q_H2_v * eir_H2_v + fan_power_rated * 3.412 * cfm_Btu_h * fanspeed_ratios[n_int]
    p_H1_1 = q_H1_1 * eir_H1_1 + fan_power_rated * 3.412 * cfm_Btu_h * fanspeed_ratios[n_min]
    p_H0_1 = q_H0_1 * eir_H0_1 + fan_power_rated * 3.412 * cfm_Btu_h * fanspeed_ratios[n_min]

    q_H35_2 = 0.9 * (q_H3_2_net + 0.6 * (q_H1_2_net - q_H3_2_net))
    p_H35_2 = 0.985 * (p_H3_2 + 0.6 * (p_H1_2 - p_H3_2))
    q_H35_1 = q_H1_1_net + (q_H0_1_net - q_H1_1_net) / (62.0 - 47.0) * (35.0 - 47.0)
    p_H35_1 = p_H1_1 + (p_H0_1 - p_H1_1) / (62.0 - 47.0) * (35.0 - 47.0)
    n_Q = (q_H2_v_net - q_H35_1) / (q_H35_2 - q_H35_1)
    m_Q = (q_H0_1_net - q_H1_1_net) / (62.0 - 47.0) * (1 - n_Q) + n_Q * (q_H35_2 - q_H3_2_net) / (35.0 - 17.0)
    n_E = (p_H2_v - p_H35_1) / (p_H35_2 - p_H35_1)
    m_E = (p_H0_1 - p_H1_1) / (62.0 - 47.0) * (1.0 - n_E) + n_E * (p_H35_2 - p_H3_2) / (35.0 - 17.0)

    t_OD = 5.0
    dHR = q_H1_2_net * (65.0 - t_OD) / 60.0

    c_T_3_1 = q_H1_1_net
    c_T_3_2 = (q_H0_1_net - q_H1_1_net) / (62.0 - 47.0)
    c_T_3_3 = 0.77 * dHR / (65.0 - t_OD)
    t_3 = (47.0 * c_T_3_2 + 65.0 * c_T_3_3 - c_T_3_1) / (c_T_3_2 + c_T_3_3)
    q_HT3_1 = q_H1_1_net + (q_H0_1_net - q_H1_1_net) / (62.0 - 47.0) * (t_3 - 47.0)
    p_HT3_1 = p_H1_1 + (p_H0_1 - p_H1_1) / (62.0 - 47.0) * (t_3 - 47.0)
    cop_T3_1 = q_HT3_1 / p_HT3_1

    c_T_v_1 = q_H2_v_net
    c_T_v_3 = c_T_3_3
    t_v = (35.0 * m_Q + 65 * c_T_v_3 - c_T_v_1) / (m_Q + c_T_v_3)
    q_HTv_v = q_H2_v_net + m_Q * (t_v - 35.0)
    p_HTv_v = p_H2_v + m_E * (t_v - 35.0)
    cop_Tv_v = q_HTv_v / p_HTv_v

    c_T_4_1 = q_H3_2_net
    c_T_4_2 = (q_H35_2 - q_H3_2_net) / (35.0 - 17.0)
    c_T_4_3 = c_T_v_3
    t_4 = (17.0 * c_T_4_2 + 65.0 * c_T_4_3 - c_T_4_1) / (c_T_4_2 + c_T_4_3)
    q_HT4_2 = q_H3_2_net + (q_H35_2 - q_H3_2_net) / (35.0 - 17.0) * (t_4 - 17.0)
    p_HT4_2 = p_H3_2 + (p_H35_2 - p_H3_2) / (35.0 - 17.0) * (t_4 - 17.0)
    cop_T4_2 = q_HT4_2 / p_HT4_2

    d = (t_3**2.0 - t_4**2.0) / (t_v**2.0 - t_4**2.0)
    b = (cop_T4_2 - cop_T3_1 - d * (cop_T4_2 - cop_Tv_v)) / (t_4 - t_3 - d * (t_4 - t_v))
    c = (cop_T4_2 - cop_T3_1 - b * (t_4 - t_3)) / (t_4**2.0 - t_3**2.0)
    a = cop_T4_2 - b * t_4 - c * t_4**2.0

    t_bins = [62.0, 57.0, 52.0, 47.0, 42.0, 37.0, 32.0, 27.0, 22.0, 17.0, 12.0, 7.0, 2.0, -3.0, -8.0]
    frac_hours = [0.132, 0.111, 0.103, 0.093, 0.100, 0.109, 0.126, 0.087, 0.055, 0.036, 0.026, 0.013, 0.006, 0.002, 0.001]

    t_off = 10.0
    t_on = t_off + 4
    etot = 0.0
    bLtot = 0.0
    (0..14).each do |i|
      bL = ((65.0 - t_bins[i]) / (65.0 - t_OD)) * 0.77 * dHR

      q_1 = q_H1_1_net + (q_H0_1_net - q_H1_1_net) / (62.0 - 47.0) * (t_bins[i] - 47.0)
      p_1 = p_H1_1 + (p_H0_1 - p_H1_1) / (62.0 - 47.0) * (t_bins[i] - 47.0)

      if t_bins[i] <= 17.0 or t_bins[i] >= 45.0
        q_2 = q_H3_2_net + (q_H1_2_net - q_H3_2_net) * (t_bins[i] - 17.0) / (47.0 - 17.0)
        p_2 = p_H3_2 + (p_H1_2 - p_H3_2) * (t_bins[i] - 17.0) / (47.0 - 17.0)
      else
        q_2 = q_H3_2_net + (q_H35_2 - q_H3_2_net) * (t_bins[i] - 17.0) / (35.0 - 17.0)
        p_2 = p_H3_2 + (p_H35_2 - p_H3_2) * (t_bins[i] - 17.0) / (35.0 - 17.0)
      end

      if t_bins[i] <= t_off
        delta = 0.0
      elsif t_bins[i] >= t_on
        delta = 1.0
      else
        delta = 0.5
      end

      if bL <= q_1
        x_1 = bL / q_1
        e_Tj_n = delta * x_1 * p_1 * frac_hours[i] / (1.0 - c_d * (1.0 - x_1))
      elsif q_1 < bL and bL <= q_2
        cop_T_j = a + b * t_bins[i] + c * t_bins[i]**2.0
        e_Tj_n = delta * frac_hours[i] * bL / cop_T_j + (1.0 - delta) * bL * (frac_hours[i])
      else
        e_Tj_n = delta * frac_hours[i] * p_2 + frac_hours[i] * (bL - delta * q_2)
      end

      bLtot += frac_hours[i] * bL
      etot += e_Tj_n
    end

    hspf = bLtot / (etot / 3.412)
    return hspf
  end

  def self.calc_cfms_ton_rated(rated_airflow_rate, fan_speed_ratios, capacity_ratios)
    array = []
    fan_speed_ratios.each_with_index do |fanspeed_ratio, i|
      capacity_ratio = capacity_ratios[i]
      array << fanspeed_ratio * rated_airflow_rate / capacity_ratio
    end
    return array
  end

  def self.create_curve_biquadratic_constant(model)
    const_biquadratic = OpenStudio::Model::CurveBiquadratic.new(model)
    const_biquadratic.setName("ConstantBiquadratic")
    const_biquadratic.setCoefficient1Constant(1)
    const_biquadratic.setCoefficient2x(0)
    const_biquadratic.setCoefficient3xPOW2(0)
    const_biquadratic.setCoefficient4y(0)
    const_biquadratic.setCoefficient5yPOW2(0)
    const_biquadratic.setCoefficient6xTIMESY(0)
    const_biquadratic.setMinimumValueofx(-100)
    const_biquadratic.setMaximumValueofx(100)
    const_biquadratic.setMinimumValueofy(-100)
    const_biquadratic.setMaximumValueofy(100)
    return const_biquadratic
  end

  def self.create_curve_cubic_constant(model)
    constant_cubic = OpenStudio::Model::CurveCubic.new(model)
    constant_cubic.setName("ConstantCubic")
    constant_cubic.setCoefficient1Constant(1)
    constant_cubic.setCoefficient2x(0)
    constant_cubic.setCoefficient3xPOW2(0)
    constant_cubic.setCoefficient4xPOW3(0)
    constant_cubic.setMinimumValueofx(-100)
    constant_cubic.setMaximumValueofx(100)
    return constant_cubic
  end

  def self.convert_curve_biquadratic(coeff, ip_to_si = true)
    if ip_to_si
      # Convert IP curves to SI curves
      si_coeff = []
      si_coeff << coeff[0] + 32.0 * (coeff[1] + coeff[3]) + 1024.0 * (coeff[2] + coeff[4] + coeff[5])
      si_coeff << 9.0 / 5.0 * coeff[1] + 576.0 / 5.0 * coeff[2] + 288.0 / 5.0 * coeff[5]
      si_coeff << 81.0 / 25.0 * coeff[2]
      si_coeff << 9.0 / 5.0 * coeff[3] + 576.0 / 5.0 * coeff[4] + 288.0 / 5.0 * coeff[5]
      si_coeff << 81.0 / 25.0 * coeff[4]
      si_coeff << 81.0 / 25.0 * coeff[5]
      return si_coeff
    else
      # Convert SI curves to IP curves
      ip_coeff = []
      ip_coeff << coeff[0] - 160.0 / 9.0 * (coeff[1] + coeff[3]) + 25600.0 / 81.0 * (coeff[2] + coeff[4] + coeff[5])
      ip_coeff << 5.0 / 9.0 * (coeff[1] - 320.0 / 9.0 * coeff[2] - 160.0 / 9.0 * coeff[5])
      ip_coeff << 25.0 / 81.0 * coeff[2]
      ip_coeff << 5.0 / 9.0 * (coeff[3] - 320.0 / 9.0 * coeff[4] - 160.0 / 9.0 * coeff[5])
      ip_coeff << 25.0 / 81.0 * coeff[4]
      ip_coeff << 25.0 / 81.0 * coeff[5]
      return ip_coeff
    end
  end

  def self.convert_curve_gshp(coeff, gshp_to_biquadratic)
    m1 = 32 - 273.15 * 1.8
    m2 = 283 * 1.8
    if gshp_to_biquadratic
      biq_coeff = []
      biq_coeff << coeff[0] - m1 * ((coeff[1] + coeff[2]) / m2)
      biq_coeff << coeff[1] / m2
      biq_coeff << 0
      biq_coeff << coeff[2] / m2
      biq_coeff << 0
      biq_coeff << 0
      return biq_coeff
    else
      gsph_coeff = []
      gsph_coeff << coeff[0] + m1 * (coeff[1] + coeff[3])
      gsph_coeff << m2 * coeff[1]
      gsph_coeff << m2 * coeff[3]
      gsph_coeff << 0
      gsph_coeff << 0
      return gsph_coeff
    end
  end

  def self.create_curve_biquadratic(model, coeff, name, minX, maxX, minY, maxY)
    curve = OpenStudio::Model::CurveBiquadratic.new(model)
    curve.setName(name)
    curve.setCoefficient1Constant(coeff[0])
    curve.setCoefficient2x(coeff[1])
    curve.setCoefficient3xPOW2(coeff[2])
    curve.setCoefficient4y(coeff[3])
    curve.setCoefficient5yPOW2(coeff[4])
    curve.setCoefficient6xTIMESY(coeff[5])
    curve.setMinimumValueofx(minX)
    curve.setMaximumValueofx(maxX)
    curve.setMinimumValueofy(minY)
    curve.setMaximumValueofy(maxY)
    return curve
  end

  def self.create_curve_bicubic(model, coeff, name, minX, maxX, minY, maxY)
    curve = OpenStudio::Model::CurveBicubic.new(model)
    curve.setName(name)
    curve.setCoefficient1Constant(coeff[0])
    curve.setCoefficient2x(coeff[1])
    curve.setCoefficient3xPOW2(coeff[2])
    curve.setCoefficient4y(coeff[3])
    curve.setCoefficient5yPOW2(coeff[4])
    curve.setCoefficient6xTIMESY(coeff[5])
    curve.setCoefficient7xPOW3(coeff[6])
    curve.setCoefficient8yPOW3(coeff[7])
    curve.setCoefficient9xPOW2TIMESY(coeff[8])
    curve.setCoefficient10xTIMESYPOW2(coeff[9])
    curve.setMinimumValueofx(minX)
    curve.setMaximumValueofx(maxX)
    curve.setMinimumValueofy(minY)
    curve.setMaximumValueofy(maxY)
    return curve
  end

  def self.create_curve_quadratic(model, coeff, name, minX, maxX, minY, maxY, is_dimensionless = false)
    curve = OpenStudio::Model::CurveQuadratic.new(model)
    curve.setName(name)
    curve.setCoefficient1Constant(coeff[0])
    curve.setCoefficient2x(coeff[1])
    curve.setCoefficient3xPOW2(coeff[2])
    curve.setMinimumValueofx(minX)
    curve.setMaximumValueofx(maxX)
    if not minY.nil?
      curve.setMinimumCurveOutput(minY)
    end
    if not maxY.nil?
      curve.setMaximumCurveOutput(maxY)
    end
    if is_dimensionless
      curve.setInputUnitTypeforX("Dimensionless")
      curve.setOutputUnitType("Dimensionless")
    end
    return curve
  end

  def self.create_curve_cubic(model, coeff, name, minX, maxX, minY, maxY)
    curve = OpenStudio::Model::CurveCubic.new(model)
    curve.setName(name)
    curve.setCoefficient1Constant(coeff[0])
    curve.setCoefficient2x(coeff[1])
    curve.setCoefficient3xPOW2(coeff[2])
    curve.setCoefficient4xPOW3(coeff[3])
    curve.setMinimumValueofx(minX)
    curve.setMaximumValueofx(maxX)
    curve.setMinimumCurveOutput(minY)
    curve.setMaximumCurveOutput(maxY)
    return curve
  end

  def self.create_curve_exponent(model, coeff, name, minX, maxX)
    curve = OpenStudio::Model::CurveExponent.new(model)
    curve.setName(name)
    curve.setCoefficient1Constant(coeff[0])
    curve.setCoefficient2Constant(coeff[1])
    curve.setCoefficient3Constant(coeff[2])
    curve.setMinimumValueofx(minX)
    curve.setMaximumValueofx(maxX)
    return curve
  end

  def self.calc_coil_stage_data_cooling(model, outputCapacity, speeds, cooling_eirs, shrs_rated_gross, cOOL_CAP_FT_SPEC, cOOL_EIR_FT_SPEC, cOOL_CLOSS_FPLR_SPEC, cOOL_CAP_FFLOW_SPEC, cOOL_EIR_FFLOW_SPEC)
    const_biquadratic = create_curve_biquadratic_constant(model)

    clg_coil_stage_data = []
    speeds.each_with_index do |speed, i|
      cOOL_CAP_FT_SPEC_si = convert_curve_biquadratic(cOOL_CAP_FT_SPEC[speed])
      cOOL_EIR_FT_SPEC_si = convert_curve_biquadratic(cOOL_EIR_FT_SPEC[speed])
      cool_cap_ft_curve = create_curve_biquadratic(model, cOOL_CAP_FT_SPEC_si, "Cool-Cap-fT#{speed + 1}", 13.88, 23.88, 18.33, 51.66)
      cool_eir_ft_curve = create_curve_biquadratic(model, cOOL_EIR_FT_SPEC_si, "Cool-EIR-fT#{speed + 1}", 13.88, 23.88, 18.33, 51.66)
      cool_plf_fplr_curve = create_curve_quadratic(model, cOOL_CLOSS_FPLR_SPEC[speed], "Cool-PLF-fPLR#{speed + 1}", 0, 1, 0.7, 1)
      cool_cap_fff_curve = create_curve_quadratic(model, cOOL_CAP_FFLOW_SPEC[speed], "Cool-Cap-fFF#{speed + 1}", 0, 2, 0, 2)
      cool_eir_fff_curve = create_curve_quadratic(model, cOOL_EIR_FFLOW_SPEC[speed], "Cool-EIR-fFF#{speed + 1}", 0, 2, 0, 2)

      stage_data = OpenStudio::Model::CoilCoolingDXMultiSpeedStageData.new(model,
                                                                           cool_cap_ft_curve,
                                                                           cool_cap_fff_curve,
                                                                           cool_eir_ft_curve,
                                                                           cool_eir_fff_curve,
                                                                           cool_plf_fplr_curve,
                                                                           const_biquadratic)
      if outputCapacity != Constants.SizingAuto
        stage_data.setGrossRatedTotalCoolingCapacity(UnitConversions.convert([outputCapacity, Constants.small].max, "Btu/hr", "W")) # Used by HVACSizing measure
      end
      stage_data.setGrossRatedSensibleHeatRatio(shrs_rated_gross[speed])
      stage_data.setGrossRatedCoolingCOP(1.0 / cooling_eirs[speed])
      stage_data.setNominalTimeforCondensateRemovaltoBegin(1000)
      stage_data.setRatioofInitialMoistureEvaporationRateandSteadyStateLatentCapacity(1.5)
      stage_data.setMaximumCyclingRate(3)
      stage_data.setLatentCapacityTimeConstant(45)
      stage_data.setRatedWasteHeatFractionofPowerInput(0.2)
      clg_coil_stage_data[i] = stage_data
    end
    return clg_coil_stage_data
  end

  def self.calc_coil_stage_data_heating(model, outputCapacity, speeds, heating_eirs, hEAT_CAP_FT_SPEC, hEAT_EIR_FT_SPEC, hEAT_CLOSS_FPLR_SPEC, hEAT_CAP_FFLOW_SPEC, hEAT_EIR_FFLOW_SPEC)
    const_biquadratic = create_curve_biquadratic_constant(model)

    htg_coil_stage_data = []
    # Loop through speeds to create curves for each speed
    speeds.each_with_index do |speed, i|
      hEAT_CAP_FT_SPEC_si = convert_curve_biquadratic(hEAT_CAP_FT_SPEC[speed])
      hEAT_EIR_FT_SPEC_si = convert_curve_biquadratic(hEAT_EIR_FT_SPEC[speed])
      hp_heat_cap_ft_curve = create_curve_biquadratic(model, hEAT_CAP_FT_SPEC_si, "HP_Heat-Cap-fT#{speed + 1}", -100, 100, -100, 100)
      hp_heat_eir_ft_curve = create_curve_biquadratic(model, hEAT_EIR_FT_SPEC_si, "HP_Heat-EIR-fT#{speed + 1}", -100, 100, -100, 100)
      hp_heat_plf_fplr_curve = create_curve_quadratic(model, hEAT_CLOSS_FPLR_SPEC[speed], "HP_Heat-PLF-fPLR#{speed + 1}", 0, 1, 0.7, 1)
      hp_heat_cap_fff_curve = create_curve_quadratic(model, hEAT_CAP_FFLOW_SPEC[speed], "HP_Heat-CAP-fFF#{speed + 1}", 0, 2, 0, 2)
      hp_heat_eir_fff_curve = create_curve_quadratic(model, hEAT_EIR_FFLOW_SPEC[speed], "HP_Heat-EIR-fFF#{speed + 1}", 0, 2, 0, 2)

      stage_data = OpenStudio::Model::CoilHeatingDXMultiSpeedStageData.new(model,
                                                                           hp_heat_cap_ft_curve,
                                                                           hp_heat_cap_fff_curve,
                                                                           hp_heat_eir_ft_curve,
                                                                           hp_heat_eir_fff_curve,
                                                                           hp_heat_plf_fplr_curve,
                                                                           const_biquadratic)
      if outputCapacity != Constants.SizingAuto
        stage_data.setGrossRatedHeatingCapacity(UnitConversions.convert([outputCapacity, Constants.small].max, "Btu/hr", "W")) # Used by HVACSizing measure
      end
      stage_data.setGrossRatedHeatingCOP(1.0 / heating_eirs[speed])
      stage_data.setRatedWasteHeatFractionofPowerInput(0.2)
      htg_coil_stage_data[i] = stage_data
    end
    return htg_coil_stage_data
  end

  def self.calc_cooling_eirs(num_speeds, coolingEER, fan_power_rated)
    cooling_eirs = []
    (0...num_speeds).to_a.each do |speed|
      eir = calc_EIR_from_EER(coolingEER[speed], fan_power_rated)
      cooling_eirs << eir
    end
    return cooling_eirs
  end

  def self.calc_heating_eirs(num_speeds, heatingCOP, fan_power_rated)
    heating_eirs = []
    (0...num_speeds).to_a.each do |speed|
      eir = calc_EIR_from_COP(heatingCOP[speed], fan_power_rated)
      heating_eirs << eir
    end
    return heating_eirs
  end

  def self.calc_shrs_rated_gross(num_speeds, shr_Rated_Net, fan_power_rated, cfms_ton_rated)
    # Convert SHRs from net to gross
    shrs_rated_gross = []
    (0...num_speeds).to_a.each do |speed|
      qtot_net_nominal = 12000.0
      qsens_net_nominal = qtot_net_nominal * shr_Rated_Net[speed]
      qtot_gross_nominal = qtot_net_nominal + UnitConversions.convert(cfms_ton_rated[speed] * fan_power_rated, "Wh", "Btu")
      qsens_gross_nominal = qsens_net_nominal + UnitConversions.convert(cfms_ton_rated[speed] * fan_power_rated, "Wh", "Btu")
      shrs_rated_gross << (qsens_gross_nominal / qtot_gross_nominal)

      # Make sure SHR's are in valid range based on E+ model limits.
      # The following correlation was developed by Jon Winkler to test for maximum allowed SHR based on the 300 - 450 cfm/ton limits in E+
      maxSHR = 0.3821066 + 0.001050652 * cfms_ton_rated[speed] - 0.01
      shrs_rated_gross[speed] = [shrs_rated_gross[speed], maxSHR].min
      minSHR = 0.60 # Approximate minimum SHR such that an ADP exists
      shrs_rated_gross[speed] = [shrs_rated_gross[speed], minSHR].max
    end

    return shrs_rated_gross
  end

  def self.calc_plr_coefficients_cooling(num_speeds, coolingSEER, c_d = nil)
    if c_d.nil?
      c_d = self.get_c_d_cooling(num_speeds, coolingSEER)
    end
    return [(1.0 - c_d), c_d, 0.0] # Linear part load model
  end

  def self.calc_plr_coefficients_heating(num_speeds, heatingHSPF, c_d = nil)
    if c_d.nil?
      c_d = self.get_c_d_heating(num_speeds, heatingHSPF)
    end
    return [(1 - c_d), c_d, 0] # Linear part load model
  end

  def self.get_c_d_cooling(num_speeds, coolingSEER)
    # Degradation coefficient for cooling
    if num_speeds == 1
      if coolingSEER < 13.0
        return 0.20
      else
        return 0.07
      end
    elsif num_speeds == 2
      return 0.11
    elsif num_speeds == 4
      return 0.25
    elsif num_speeds == 10
      return 0.25
    end
  end

  def self.get_c_d_heating(num_speeds, heatingHSPF)
    # Degradation coefficient for heating
    if num_speeds == 1
      if heatingHSPF < 7.0
        return 0.20
      else
        return 0.11
      end
    elsif num_speeds == 2
      return 0.11
    elsif num_speeds == 4
      return 0.24
    elsif num_speeds == 10
      return 0.40
    end
  end

  def self.get_fan_power_rated(seer)
    if seer <= 15
      return 0.365 # W/cfm
    else
      return 0.14 # W/cfm
    end
  end

  def self.get_boiler_curve(model, isCondensing)
    if isCondensing
      return create_curve_biquadratic(model, [1.058343061, -0.052650153, -0.0087272, -0.001742217, 0.00000333715, 0.000513723], "CondensingBoilerEff", 0.2, 1.0, 30.0, 85.0)
    else
      return create_curve_bicubic(model, [1.111720116, 0.078614078, -0.400425756, 0.0, -0.000156783, 0.009384599, 0.234257955, 1.32927e-06, -0.004446701, -1.22498e-05], "NonCondensingBoilerEff", 0.1, 1.0, 20.0, 80.0)
    end
  end

  def self.calculate_fan_pressure_rise(fan_eff, fan_power)
    # Calculates needed fan pressure rise to achieve a given fan power with an assumed efficiency.
    # Previously we calculated the fan efficiency from an assumed pressure rise, which could lead to
    # errors (fan efficiencies > 1).
    return fan_eff * fan_power / UnitConversions.convert(1.0, "cfm", "m^3/s") # Pa
  end

  def self.calculate_pump_head(pump_eff, pump_power)
    # Calculate needed pump head to achieve a given pump power with an assumed efficiency.
    # Previously we calculated the pump efficiency from an assumed pump head, which could lead to
    # errors (pump efficiencies > 1).
    return pump_eff * pump_power / UnitConversions.convert(1.0, "gal/min", "m^3/s") # Pa
  end

  def self.existing_equipment(model, runner, thermal_zone)
    # Returns a list of equipment objects

    equipment = []
    hvac_types = []

    unitary_system_air_loops = self.get_unitary_system_air_loops(model, runner, thermal_zone)
    unitary_system_air_loops.each do |unitary_system_air_loop|
      system, clg_coil, htg_coil, air_loop = unitary_system_air_loop
      equipment << system

      hvac_type_cool = system.additionalProperties.getFeatureAsString(Constants.SizingInfoHVACCoolType)
      hvac_types << hvac_type_cool.get if hvac_type_cool.is_initialized

      hvac_type_heat = system.additionalProperties.getFeatureAsString(Constants.SizingInfoHVACHeatType)
      hvac_types << hvac_type_heat.get if hvac_type_heat.is_initialized
    end

    ptacs = self.get_ptacs(model, runner, thermal_zone)
    ptacs.each do |ptac|
      equipment << ptac
      hvac_types << ptac.additionalProperties.getFeatureAsString(Constants.SizingInfoHVACCoolType).get
    end

    evap_coolers = self.get_evap_coolers(model, runner, thermal_zone)
    evap_coolers.each do |evap_cooler|
      equipment << evap_cooler
      hvac_types << evap_cooler.additionalProperties.getFeatureAsString(Constants.SizingInfoHVACCoolType).get
    end

    baseboards = self.get_baseboard_waters(model, runner, thermal_zone)
    baseboards.each do |baseboard|
      equipment << baseboard
      hvac_types << baseboard.additionalProperties.getFeatureAsString(Constants.SizingInfoHVACHeatType).get
    end

    baseboards = self.get_baseboard_electrics(model, runner, thermal_zone)
    baseboards.each do |baseboard|
      equipment << baseboard
      hvac_types << baseboard.additionalProperties.getFeatureAsString(Constants.SizingInfoHVACHeatType).get
    end

    unitary_system_hvac_map = self.get_unitary_system_hvac_map(model, runner, thermal_zone)
    unitary_system_hvac_map.each do |unitary_system_zone_hvac|
      system, clg_coil, htg_coil = unitary_system_zone_hvac
      next if htg_coil.nil?

      equipment << system
      hvac_types << system.additionalProperties.getFeatureAsString(Constants.SizingInfoHVACHeatType).get
    end

    ideal_air = self.get_ideal_air(model, runner, thermal_zone)
    if not ideal_air.nil?
      equipment << ideal_air
      hvac_types << ideal_air.additionalProperties.getFeatureAsString(Constants.SizingInfoHVACCoolType).get
      hvac_types << ideal_air.additionalProperties.getFeatureAsString(Constants.SizingInfoHVACHeatType).get
    end

    hvac_types.uniq.each do |hvac_type|
      if hvac_type == Constants.ObjectNameCentralAirConditioner
        runner.registerInfo("Found central air conditioner in #{thermal_zone.name}.")
      elsif hvac_type == Constants.ObjectNameAirSourceHeatPump
        runner.registerInfo("Found air source heat pump in #{thermal_zone.name}.")
      elsif hvac_type == Constants.ObjectNameGroundSourceHeatPump
        runner.registerInfo("Found ground source heat pump in #{thermal_zone.name}.")
      elsif hvac_type == Constants.ObjectNameMiniSplitHeatPump
        runner.registerInfo("Found mini split heat pump in #{thermal_zone.name}.")
      elsif hvac_type == Constants.ObjectNameRoomAirConditioner
        runner.registerInfo("Found room air conditioner in #{thermal_zone.name}.")
      elsif hvac_type == Constants.ObjectNameIdealAirSystem
        runner.registerInfo("Found ideal air system in #{thermal_zone.name}.")
      elsif hvac_type == Constants.ObjectNameFurnace
        runner.registerInfo("Found furnace in #{thermal_zone.name}.")
      elsif hvac_type == Constants.ObjectNameElectricBaseboard
        runner.registerInfo("Found electric baseboard in #{thermal_zone.name}.")
      elsif hvac_type == Constants.ObjectNameBoiler
        runner.registerInfo("Found boiler serving #{thermal_zone.name}.")
      elsif hvac_type == Constants.ObjectNameUnitHeater
        runner.registerInfo("Found unit heater in #{thermal_zone.name}.")
      elsif hvac_type == Constants.ObjectNameEvaporativeCooler
        runner.registerInfo("Found evaporative cooler in #{thermal_zone.name}.")
      end
    end

    return equipment
  end

  def self.get_coils_from_hvac_equip(model, hvac_equip)
    # Returns the clg coil, htg coil, and supp htg coil as applicable
    clg_coil = nil
    htg_coil = nil
    supp_htg_coil = nil
    if hvac_equip.is_a? OpenStudio::Model::AirLoopHVACUnitarySystem
      htg_coil = get_coil_from_hvac_component(hvac_equip.heatingCoil)
      clg_coil = get_coil_from_hvac_component(hvac_equip.coolingCoil)
      supp_htg_coil = get_coil_from_hvac_component(hvac_equip.supplementalHeatingCoil)
    elsif hvac_equip.is_a? OpenStudio::Model::ZoneHVACBaseboardConvectiveWater
      htg_coil = get_coil_from_hvac_component(hvac_equip.heatingCoil)
    elsif hvac_equip.is_a? OpenStudio::Model::ZoneHVACPackagedTerminalAirConditioner
      htg_coil = get_coil_from_hvac_component(hvac_equip.heatingCoil)
      if not htg_coil.nil? and htg_coil.availabilitySchedule == model.alwaysOffDiscreteSchedule
        # Don't return coil if it is unused
        htg_coil = nil
      end
      clg_coil = get_coil_from_hvac_component(hvac_equip.coolingCoil)
    end
    return clg_coil, htg_coil, supp_htg_coil
  end

  def self.get_coil_from_hvac_component(hvac_component)
    # Check for optional objects
    if hvac_component.is_a? OpenStudio::Model::OptionalHVACComponent
      return nil if not hvac_component.is_initialized

      hvac_component = hvac_component.get
    end

    # Cooling coils
    if hvac_component.to_CoilCoolingDXSingleSpeed.is_initialized
      return hvac_component.to_CoilCoolingDXSingleSpeed.get
    elsif hvac_component.to_CoilCoolingDXMultiSpeed.is_initialized
      return hvac_component.to_CoilCoolingDXMultiSpeed.get
    elsif hvac_component.to_CoilCoolingWaterToAirHeatPumpEquationFit.is_initialized
      return hvac_component.to_CoilCoolingWaterToAirHeatPumpEquationFit.get
    end

    # Heating coils
    if hvac_component.to_CoilHeatingDXSingleSpeed.is_initialized
      return hvac_component.to_CoilHeatingDXSingleSpeed.get
    elsif hvac_component.to_CoilHeatingDXMultiSpeed.is_initialized
      return hvac_component.to_CoilHeatingDXMultiSpeed.get
    elsif hvac_component.to_CoilHeatingGas.is_initialized
      return hvac_component.to_CoilHeatingGas.get
    elsif hvac_component.to_CoilHeatingElectric.is_initialized
      return hvac_component.to_CoilHeatingElectric.get
    elsif hvac_component.to_CoilHeatingWaterBaseboard.is_initialized
      return hvac_component.to_CoilHeatingWaterBaseboard.get
    elsif hvac_component.to_CoilHeatingWaterToAirHeatPumpEquationFit.is_initialized
      return hvac_component.to_CoilHeatingWaterToAirHeatPumpEquationFit.get
    end

    return hvac_component
  end

  def self.get_unitary_system_from_air_loop_hvac(air_loop)
    # Returns the unitary system or nil
    air_loop.supplyComponents.each do |comp|
      next unless comp.to_AirLoopHVACUnitarySystem.is_initialized

      return comp.to_AirLoopHVACUnitarySystem.get
    end
    return nil
  end

  def self.get_evap_cooler_from_air_loop_hvac(air_loop)
    # Returns the evap cooler or nil
    air_loop.supplyComponents.each do |comp|
      next unless comp.to_EvaporativeCoolerDirectResearchSpecial.is_initialized

      return comp.to_EvaporativeCoolerDirectResearchSpecial.get
    end
    return nil
  end

  def self.get_unitary_system_air_loops(model, runner, thermal_zone)
    # Returns the unitary system(s), cooling coil(s), heating coil(s), and air loops(s) if available
    unitary_system_air_loops = []
    thermal_zone.airLoopHVACs.each do |air_loop|
      system = get_unitary_system_from_air_loop_hvac(air_loop)
      next if system.nil?

      # skip evap cooler dummy unitary system
      if system.additionalProperties.getFeatureAsString(Constants.SizingInfoHVACCoolType).is_initialized
        next if system.additionalProperties.getFeatureAsString(Constants.SizingInfoHVACCoolType).get == Constants.ObjectNameEvaporativeCooler
      end

      clg_coil = nil
      htg_coil = nil
      if system.coolingCoil.is_initialized
        clg_coil = system.coolingCoil.get
      end
      if system.heatingCoil.is_initialized
        htg_coil = system.heatingCoil.get
      end
      unitary_system_air_loops << [system, clg_coil, htg_coil, air_loop]
    end
    return unitary_system_air_loops
  end

  def self.get_unitary_system_hvac_map(model, runner, thermal_zone)
    # Returns the unitary system, cooling coil, and heating coil if available
    unitary_system_hvac_map = []
    thermal_zone.equipment.each do |equipment|
      next unless equipment.to_AirLoopHVACUnitarySystem.is_initialized

      system = equipment.to_AirLoopHVACUnitarySystem.get
      clg_coil = nil
      htg_coil = nil
      if system.coolingCoil.is_initialized
        clg_coil = system.coolingCoil.get
      end
      if system.heatingCoil.is_initialized
        htg_coil = system.heatingCoil.get
      end
      unitary_system_hvac_map << [system, clg_coil, htg_coil]
    end
    return unitary_system_hvac_map
  end

  def self.get_ptacs(model, runner, thermal_zone)
    # Returns the PTAC(s) if available
    ptacs = []
    model.getZoneHVACPackagedTerminalAirConditioners.each do |ptac|
      next unless thermal_zone.handle.to_s == ptac.thermalZone.get.handle.to_s

      ptacs << ptac
    end
    return ptacs
  end

  def self.get_evap_coolers(model, runner, thermal_zone)
    # Returns the evaporative cooler if available
    evap_coolers = []
    thermal_zone.airLoopHVACs.each do |air_loop|
      evap_cooler = get_evap_cooler_from_air_loop_hvac(air_loop)
      next if evap_cooler.nil?

      evap_coolers << evap_cooler
    end
    return evap_coolers
  end

  def self.get_baseboard_waters(model, runner, thermal_zone)
    # Returns the water baseboard if available
    baseboards = []
    model.getZoneHVACBaseboardConvectiveWaters.each do |baseboard|
      next unless thermal_zone.handle.to_s == baseboard.thermalZone.get.handle.to_s

      baseboards << baseboard
    end
    return baseboards
  end

  def self.get_baseboard_electrics(model, runner, thermal_zone)
    # Returns the electric baseboard if available
    baseboards = []
    model.getZoneHVACBaseboardConvectiveElectrics.each do |baseboard|
      next unless thermal_zone.handle.to_s == baseboard.thermalZone.get.handle.to_s

      baseboards << baseboard
    end
    return baseboards
  end

  def self.get_dehumidifiers(model, runner, thermal_zone)
    # Returns the dehumidifier if available
    dehums = []
    model.getZoneHVACDehumidifierDXs.each do |dehum|
      next unless thermal_zone.handle.to_s == dehum.thermalZone.get.handle.to_s

      dehums << dehum
    end
    return dehums
  end

  def self.get_ideal_air(model, runner, thermal_zone)
    # Returns the heating ideal air loads system if available
    model.getZoneHVACIdealLoadsAirSystems.each do |ideal_air|
      next unless thermal_zone.handle.to_s == ideal_air.thermalZone.get.handle.to_s

      return ideal_air
    end
    return nil
  end

  def self.has_ducted_equipment(model, runner, air_loop)
    if air_loop.name.to_s.include? Constants.ObjectNameEvaporativeCooler
      system = air_loop
    else
      system = get_unitary_system_from_air_loop_hvac(air_loop)
    end

    hvac_type_cool = system.additionalProperties.getFeatureAsString(Constants.SizingInfoHVACCoolType)
    hvac_type_cool = hvac_type_cool.get if hvac_type_cool.is_initialized
    hvac_type_heat = system.additionalProperties.getFeatureAsString(Constants.SizingInfoHVACHeatType)
    hvac_type_heat = hvac_type_heat.get if hvac_type_heat.is_initialized

    if [Constants.ObjectNameCentralAirConditioner,
        Constants.ObjectNameAirSourceHeatPump,
        Constants.ObjectNameGroundSourceHeatPump].include? hvac_type_cool
      return true
    elsif Constants.ObjectNameFurnace == hvac_type_heat
      return true
    elsif [Constants.ObjectNameMiniSplitHeatPump, Constants.ObjectNameEvaporativeCooler].include? hvac_type_cool
      is_ducted = system.additionalProperties.getFeatureAsBoolean(Constants.DuctedInfoMiniSplitHeatPumpOrEvapCooler).get
      if is_ducted
        return true
      end
    end

    return false
  end

  def self.calc_heating_and_cooling_seasons(model, weather, runner = nil)
    # Calculates heating/cooling seasons from BAHSP definition

    monthly_temps = weather.data.MonthlyAvgDrybulbs
    heat_design_db = weather.design.HeatingDrybulb

    # create basis lists with zero for every month
    cooling_season_temp_basis = Array.new(monthly_temps.length, 0.0)
    heating_season_temp_basis = Array.new(monthly_temps.length, 0.0)

    monthly_temps.each_with_index do |temp, i|
      if temp < 66.0
        heating_season_temp_basis[i] = 1.0
      elsif temp >= 66.0
        cooling_season_temp_basis[i] = 1.0
      end

      if (i == 0 or i == 11) and heat_design_db < 59.0
        heating_season_temp_basis[i] = 1.0
      elsif i == 6 or i == 7
        cooling_season_temp_basis[i] = 1.0
      end
    end

    cooling_season = Array.new(monthly_temps.length, 0.0)
    heating_season = Array.new(monthly_temps.length, 0.0)

    monthly_temps.each_with_index do |temp, i|
      # Heating overlaps with cooling at beginning of summer
      if i == 0 # January
        prevmonth = 11 # December
      else
        prevmonth = i - 1
      end

      if (heating_season_temp_basis[i] == 1.0 or (cooling_season_temp_basis[prevmonth] == 0.0 and cooling_season_temp_basis[i] == 1.0))
        heating_season[i] = 1.0
      else
        heating_season[i] = 0.0
      end

      if (cooling_season_temp_basis[i] == 1.0 or (heating_season_temp_basis[prevmonth] == 0.0 and heating_season_temp_basis[i] == 1.0))
        cooling_season[i] = 1.0
      else
        cooling_season[i] = 0.0
      end
    end

    # Find the first month of cooling and add one month
    (1...12).to_a.each do |i|
      if cooling_season[i] == 1.0
        cooling_season[i - 1] = 1.0
        break
      end
    end

    return heating_season, cooling_season
  end

  def self.calc_mshp_cfms_ton_cooling(cap_min_per, cap_max_per, cfm_ton_min, cfm_ton_max, num_speeds, dB_rated, wB_rated, shr)
    capacity_ratios_cooling = [0.0] * num_speeds
    cfms_cooling = [0.0] * num_speeds
    shrs_rated = [0.0] * num_speeds

    cap_nom_per = 1.0
    cfm_ton_nom = ((cfm_ton_max - cfm_ton_min) / (cap_max_per - cap_min_per)) * (cap_nom_per - cap_min_per) + cfm_ton_min

    ao = Psychrometrics.CoilAoFactor(dB_rated, wB_rated, Constants.Patm, UnitConversions.convert(1, "ton", "kBtu/hr"), cfm_ton_nom, shr)

    (0...num_speeds).each do |i|
      capacity_ratios_cooling[i] = cap_min_per + i * (cap_max_per - cap_min_per) / (num_speeds - 1)
      cfms_cooling[i] = cfm_ton_min + i * (cfm_ton_max - cfm_ton_min) / (num_speeds - 1)
      # Calculate the SHR for each speed. Use minimum value of 0.98 to prevent E+ bypass factor calculation errors
      shrs_rated[i] = [Psychrometrics.CalculateSHR(dB_rated, wB_rated, Constants.Patm, UnitConversions.convert(capacity_ratios_cooling[i], "ton", "kBtu/hr"), cfms_cooling[i], ao), 0.98].min
    end

    return cfms_cooling, capacity_ratios_cooling, shrs_rated
  end

  def self.calc_mshp_cooling_eirs(runner, coolingSEER, supplyFanPower, c_d, num_speeds, capacity_ratios_cooling, cfms_cooling, cOOL_EIR_FT_SPEC, cOOL_CAP_FT_SPEC)
    cops_Norm = [1.901, 1.859, 1.746, 1.609, 1.474, 1.353, 1.247, 1.156, 1.079, 1.0]
    fanPows_Norm = [0.604, 0.634, 0.670, 0.711, 0.754, 0.800, 0.848, 0.898, 0.948, 1.0]

    cooling_eirs = [0.0] * num_speeds
    fanPowsRated = [0.0] * num_speeds
    eers_Rated = [0.0] * num_speeds

    cop_maxSpeed = 3.5 # 3.5 is an initial guess, final value solved for below

    (0...num_speeds).each do |i|
      fanPowsRated[i] = supplyFanPower * fanPows_Norm[i]
      eers_Rated[i] = UnitConversions.convert(cop_maxSpeed, "W", "Btu/hr") * cops_Norm[i]
    end

    cop_maxSpeed_1 = cop_maxSpeed
    cop_maxSpeed_2 = cop_maxSpeed
    error = coolingSEER - calc_mshp_SEER_VariableSpeed(eers_Rated, c_d, capacity_ratios_cooling, cfms_cooling, fanPowsRated, true, cOOL_EIR_FT_SPEC, cOOL_CAP_FT_SPEC)
    error1 = error
    error2 = error

    itmax = 50 # maximum iterations
    cvg = false
    final_n = nil

    (1...itmax + 1).each do |n|
      final_n = n
      (0...num_speeds).each do |i|
        eers_Rated[i] = UnitConversions.convert(cop_maxSpeed, "W", "Btu/hr") * cops_Norm[i]
      end

      error = coolingSEER - calc_mshp_SEER_VariableSpeed(eers_Rated, c_d, capacity_ratios_cooling, cfms_cooling, fanPowsRated, true, cOOL_EIR_FT_SPEC, cOOL_CAP_FT_SPEC)

      cop_maxSpeed, cvg, cop_maxSpeed_1, error1, cop_maxSpeed_2, error2 = MathTools.Iterate(cop_maxSpeed, error, cop_maxSpeed_1, error1, cop_maxSpeed_2, error2, n, cvg)

      if cvg
        break
      end
    end

    if not cvg or final_n > itmax
      cop_maxSpeed = UnitConversions.convert(0.547 * coolingSEER - 0.104, "Btu/hr", "W") # Correlation developed from JonW's MatLab scripts. Only used is an EER cannot be found.
      runner.registerWarning('Mini-split heat pump COP iteration failed to converge. Setting to default value.')
    end

    (0...num_speeds).each do |i|
      cooling_eirs[i] = calc_EIR_from_EER(UnitConversions.convert(cop_maxSpeed, "W", "Btu/hr") * cops_Norm[i], fanPowsRated[i])
    end

    return cooling_eirs
  end

  def self.calc_mshp_SEER_VariableSpeed(eer_A, c_d, capacityRatio, cfm_Tons, fan_power_rated, isHeatPump, cOOL_EIR_FT_SPEC, cOOL_CAP_FT_SPEC)
    n_max = (eer_A.length - 1.0) - 3.0 # Don't use max speed
    n_min = 0.0
    n_int = (n_min + (n_max - n_min) / 3.0).ceil.to_i

    wBin = 67.0
    tout_B = 82.0
    tout_E = 87.0
    tout_F = 67.0

    eir_A2 = calc_EIR_from_EER(eer_A[n_max], fan_power_rated[n_max])
    eir_B2 = eir_A2 * MathTools.biquadratic(wBin, tout_B, cOOL_EIR_FT_SPEC[n_max])

    eir_Av = calc_EIR_from_EER(eer_A[n_int], fan_power_rated[n_int])
    eir_Ev = eir_Av * MathTools.biquadratic(wBin, tout_E, cOOL_EIR_FT_SPEC[n_int])

    eir_A1 = calc_EIR_from_EER(eer_A[n_min], fan_power_rated[n_min])
    eir_B1 = eir_A1 * MathTools.biquadratic(wBin, tout_B, cOOL_EIR_FT_SPEC[n_min])
    eir_F1 = eir_A1 * MathTools.biquadratic(wBin, tout_F, cOOL_EIR_FT_SPEC[n_min])

    q_A2 = capacityRatio[n_max]
    q_B2 = q_A2 * MathTools.biquadratic(wBin, tout_B, cOOL_CAP_FT_SPEC[n_max])
    q_Ev = capacityRatio[n_int] * MathTools.biquadratic(wBin, tout_E, cOOL_CAP_FT_SPEC[n_int])
    q_B1 = capacityRatio[n_min] * MathTools.biquadratic(wBin, tout_B, cOOL_CAP_FT_SPEC[n_min])
    q_F1 = capacityRatio[n_min] * MathTools.biquadratic(wBin, tout_F, cOOL_CAP_FT_SPEC[n_min])

    q_A2_net = q_A2 - fan_power_rated[n_max] * UnitConversions.convert(1, "W", "Btu/hr") * cfm_Tons[n_max] / UnitConversions.convert(1, "ton", "Btu/hr")
    q_B2_net = q_B2 - fan_power_rated[n_max] * UnitConversions.convert(1, "W", "Btu/hr") * cfm_Tons[n_max] / UnitConversions.convert(1, "ton", "Btu/hr")
    q_Ev_net = q_Ev - fan_power_rated[n_int] * UnitConversions.convert(1, "W", "Btu/hr") * cfm_Tons[n_int] / UnitConversions.convert(1, "ton", "Btu/hr")
    q_B1_net = q_B1 - fan_power_rated[n_min] * UnitConversions.convert(1, "W", "Btu/hr") * cfm_Tons[n_min] / UnitConversions.convert(1, "ton", "Btu/hr")
    q_F1_net = q_F1 - fan_power_rated[n_min] * UnitConversions.convert(1, "W", "Btu/hr") * cfm_Tons[n_min] / UnitConversions.convert(1, "ton", "Btu/hr")

    p_A2 = UnitConversions.convert(q_A2 * eir_A2, "Btu", "Wh") + fan_power_rated[n_max] * cfm_Tons[n_max] / UnitConversions.convert(1, "ton", "Btu/hr")
    p_B2 = UnitConversions.convert(q_B2 * eir_B2, "Btu", "Wh") + fan_power_rated[n_max] * cfm_Tons[n_max] / UnitConversions.convert(1, "ton", "Btu/hr")
    p_Ev = UnitConversions.convert(q_Ev * eir_Ev, "Btu", "Wh") + fan_power_rated[n_int] * cfm_Tons[n_int] / UnitConversions.convert(1, "ton", "Btu/hr")
    p_B1 = UnitConversions.convert(q_B1 * eir_B1, "Btu", "Wh") + fan_power_rated[n_min] * cfm_Tons[n_min] / UnitConversions.convert(1, "ton", "Btu/hr")
    p_F1 = UnitConversions.convert(q_F1 * eir_F1, "Btu", "Wh") + fan_power_rated[n_min] * cfm_Tons[n_min] / UnitConversions.convert(1, "ton", "Btu/hr")

    q_k1_87 = q_F1_net + (q_B1_net - q_F1_net) / (82.0 - 67.0) * (87 - 67.0)
    q_k2_87 = q_B2_net + (q_A2_net - q_B2_net) / (95.0 - 82.0) * (87.0 - 82.0)
    n_Q = (q_Ev_net - q_k1_87) / (q_k2_87 - q_k1_87)
    m_Q = (q_B1_net - q_F1_net) / (82.0 - 67.0) * (1.0 - n_Q) + (q_A2_net - q_B2_net) / (95.0 - 82.0) * n_Q
    p_k1_87 = p_F1 + (p_B1 - p_F1) / (82.0 - 67.0) * (87.0 - 67.0)
    p_k2_87 = p_B2 + (p_A2 - p_B2) / (95.0 - 82.0) * (87.0 - 82.0)
    n_E = (p_Ev - p_k1_87) / (p_k2_87 - p_k1_87)
    m_E = (p_B1 - p_F1) / (82.0 - 67.0) * (1.0 - n_E) + (p_A2 - p_B2) / (95.0 - 82.0) * n_E

    c_T_1_1 = q_A2_net / (1.1 * (95.0 - 65.0))
    c_T_1_2 = q_F1_net
    c_T_1_3 = (q_B1_net - q_F1_net) / (82.0 - 67.0)
    t_1 = (c_T_1_2 - 67.0 * c_T_1_3 + 65.0 * c_T_1_1) / (c_T_1_1 - c_T_1_3)
    q_T_1 = q_F1_net + (q_B1_net - q_F1_net) / (82.0 - 67.0) * (t_1 - 67.0)
    p_T_1 = p_F1 + (p_B1 - p_F1) / (82.0 - 67.0) * (t_1 - 67.0)
    eer_T_1 = q_T_1 / p_T_1

    t_v = (q_Ev_net - 87.0 * m_Q + 65.0 * c_T_1_1) / (c_T_1_1 - m_Q)
    q_T_v = q_Ev_net + m_Q * (t_v - 87.0)
    p_T_v = p_Ev + m_E * (t_v - 87.0)
    eer_T_v = q_T_v / p_T_v

    c_T_2_1 = c_T_1_1
    c_T_2_2 = q_B2_net
    c_T_2_3 = (q_A2_net - q_B2_net) / (95.0 - 82.0)
    t_2 = (c_T_2_2 - 82.0 * c_T_2_3 + 65.0 * c_T_2_1) / (c_T_2_1 - c_T_2_3)
    q_T_2 = q_B2_net + (q_A2_net - q_B2_net) / (95.0 - 82.0) * (t_2 - 82.0)
    p_T_2 = p_B2 + (p_A2 - p_B2) / (95.0 - 82.0) * (t_2 - 82.0)
    eer_T_2 = q_T_2 / p_T_2

    d = (t_2**2 - t_1**2) / (t_v**2 - t_1**2)
    b = (eer_T_1 - eer_T_2 - d * (eer_T_1 - eer_T_v)) / (t_1 - t_2 - d * (t_1 - t_v))
    c = (eer_T_1 - eer_T_2 - b * (t_1 - t_2)) / (t_1**2 - t_2**2)
    a = eer_T_2 - b * t_2 - c * t_2**2

    e_tot = 0
    q_tot = 0
    t_bins = [67.0, 72.0, 77.0, 82.0, 87.0, 92.0, 97.0, 102.0]
    frac_hours = [0.214, 0.231, 0.216, 0.161, 0.104, 0.052, 0.018, 0.004]

    (0...8).each do |_i|
      bL = ((t_bins[_i] - 65.0) / (95.0 - 65.0)) * (q_A2_net / 1.1)
      q_k1 = q_F1_net + (q_B1_net - q_F1_net) / (82.0 - 67.0) * (t_bins[_i] - 67.0)
      p_k1 = p_F1 + (p_B1 - p_F1) / (82.0 - 67.0) * (t_bins[_i] - 67)
      q_k2 = q_B2_net + (q_A2_net - q_B2_net) / (95.0 - 82.0) * (t_bins[_i] - 82.0)
      p_k2 = p_B2 + (p_A2 - p_B2) / (95.0 - 82.0) * (t_bins[_i] - 82.0)

      if bL <= q_k1
        x_k1 = bL / q_k1
        q_Tj_N = x_k1 * q_k1 * frac_hours[_i]
        e_Tj_N = x_k1 * p_k1 * frac_hours[_i] / (1 - c_d * (1 - x_k1))
      elsif q_k1 < bL and bL <= q_k2
        q_Tj_N = bL * frac_hours[_i]
        eer_T_j = a + b * t_bins[_i] + c * t_bins[_i]**2
        e_Tj_N = q_Tj_N / eer_T_j
      else
        q_Tj_N = frac_hours[_i] * q_k2
        e_Tj_N = frac_hours[_i] * p_k2
      end

      q_tot = q_tot + q_Tj_N
      e_tot = e_tot + e_Tj_N
    end

    seer = q_tot / e_tot
    return seer
  end

  def self.calc_mshp_cfms_ton_heating(cap_min_per, cap_max_per, cfm_ton_min, cfm_ton_max, num_speeds)
    capacity_ratios_heating = [0.0] * num_speeds
    cfms_heating = [0.0] * num_speeds

    (0...num_speeds).each do |i|
      capacity_ratios_heating[i] = cap_min_per + i * (cap_max_per - cap_min_per) / (num_speeds - 1)
      cfms_heating[i] = cfm_ton_min + i * (cfm_ton_max - cfm_ton_min) / (num_speeds - 1)
    end

    return cfms_heating, capacity_ratios_heating
  end

  def self.calc_mshp_heating_eirs(runner, heatingHSPF, supplyFanPower, min_hp_temp, c_d, cfms_cooling, num_speeds, capacity_ratios_heating, cfms_heating, hEAT_EIR_FT_SPEC, hEAT_CAP_FT_SPEC)
    # COPs_Norm = [1.636, 1.757, 1.388, 1.240, 1.162, 1.119, 1.084, 1.062, 1.044, 1] #Report Avg
    # COPs_Norm = [1.792, 1.502, 1.308, 1.207, 1.145, 1.105, 1.077, 1.056, 1.041, 1] #BEopt Default

    cops_Norm = [1.792, 1.502, 1.308, 1.207, 1.145, 1.105, 1.077, 1.056, 1.041, 1] # BEopt Default
    fanPows_Norm = [0.577, 0.625, 0.673, 0.720, 0.768, 0.814, 0.861, 0.907, 0.954, 1]

    heating_eirs = [0.0] * num_speeds
    fanPowsRated = [0.0] * num_speeds
    cops_Rated = [0.0] * num_speeds

    cop_maxSpeed = 3.25 # 3.35 is an initial guess, final value solved for below

    (0...num_speeds).each do |i|
      fanPowsRated[i] = supplyFanPower * fanPows_Norm[i]
      cops_Rated[i] = cop_maxSpeed * cops_Norm[i]
    end

    cop_maxSpeed_1 = cop_maxSpeed
    cop_maxSpeed_2 = cop_maxSpeed
    error = heatingHSPF - calc_mshp_HSPF_VariableSpeed(cops_Rated, c_d, capacity_ratios_heating, cfms_heating, fanPowsRated, min_hp_temp, hEAT_EIR_FT_SPEC, hEAT_CAP_FT_SPEC)

    error1 = error
    error2 = error

    itmax = 50 # maximum iterations
    cvg = false
    final_n = nil

    (1...itmax + 1).each do |n|
      final_n = n
      (0...num_speeds).each do |i|
        cops_Rated[i] = cop_maxSpeed * cops_Norm[i]
      end

      error = heatingHSPF - calc_mshp_HSPF_VariableSpeed(cops_Rated, c_d, capacity_ratios_heating, cfms_cooling, fanPowsRated, min_hp_temp, hEAT_EIR_FT_SPEC, hEAT_CAP_FT_SPEC)

      cop_maxSpeed, cvg, cop_maxSpeed_1, error1, cop_maxSpeed_2, error2 = MathTools.Iterate(cop_maxSpeed, error, cop_maxSpeed_1, error1, cop_maxSpeed_2, error2, n, cvg)

      if cvg
        break
      end
    end

    if not cvg or final_n > itmax
      cop_maxSpeed = UnitConversions.convert(0.4174 * heatingHSPF - 1.1134, "Btu/hr", "W") # Correlation developed from JonW's MatLab scripts. Only used if a COP cannot be found.
      runner.registerWarning('Mini-split heat pump COP iteration failed to converge. Setting to default value.')
    end

    (0...num_speeds).each do |i|
      heating_eirs[i] = calc_EIR_from_COP(cop_maxSpeed * cops_Norm[i], fanPowsRated[i])
    end

    return heating_eirs
  end

  def self.calc_mshp_HSPF_VariableSpeed(cop_47, c_d, capacityRatio, cfm_Tons, fan_power_rated, min_temp, hEAT_EIR_FT_SPEC, hEAT_CAP_FT_SPEC)
    n_max = (cop_47.length - 1.0) #-3 # Don't use max speed
    n_min = 0
    n_int = (n_min + (n_max - n_min) / 3.0).ceil.to_i

    tin = 70.0
    tout_3 = 17.0
    tout_2 = 35.0
    tout_0 = 62.0

    eir_H1_2 = calc_EIR_from_COP(cop_47[n_max], fan_power_rated[n_max])
    eir_H3_2 = eir_H1_2 * MathTools.biquadratic(tin, tout_3, hEAT_EIR_FT_SPEC[n_max])

    eir_adjv = calc_EIR_from_COP(cop_47[n_int], fan_power_rated[n_int])
    eir_H2_v = eir_adjv * MathTools.biquadratic(tin, tout_2, hEAT_EIR_FT_SPEC[n_int])

    eir_H1_1 = calc_EIR_from_COP(cop_47[n_min], fan_power_rated[n_min])
    eir_H0_1 = eir_H1_1 * MathTools.biquadratic(tin, tout_0, hEAT_EIR_FT_SPEC[n_min])

    q_H1_2 = capacityRatio[n_max]
    q_H3_2 = q_H1_2 * MathTools.biquadratic(tin, tout_3, hEAT_CAP_FT_SPEC[n_max])

    q_H2_v = capacityRatio[n_int] * MathTools.biquadratic(tin, tout_2, hEAT_CAP_FT_SPEC[n_int])

    q_H1_1 = capacityRatio[n_min]
    q_H0_1 = q_H1_1 * MathTools.biquadratic(tin, tout_0, hEAT_CAP_FT_SPEC[n_min])

    q_H1_2_net = q_H1_2 + fan_power_rated[n_max] * UnitConversions.convert(1, "W", "Btu/hr") * cfm_Tons[n_max] / UnitConversions.convert(1, "ton", "Btu/hr")
    q_H3_2_net = q_H3_2 + fan_power_rated[n_max] * UnitConversions.convert(1, "W", "Btu/hr") * cfm_Tons[n_max] / UnitConversions.convert(1, "ton", "Btu/hr")
    q_H2_v_net = q_H2_v + fan_power_rated[n_int] * UnitConversions.convert(1, "W", "Btu/hr") * cfm_Tons[n_int] / UnitConversions.convert(1, "ton", "Btu/hr")
    q_H1_1_net = q_H1_1 + fan_power_rated[n_min] * UnitConversions.convert(1, "W", "Btu/hr") * cfm_Tons[n_min] / UnitConversions.convert(1, "ton", "Btu/hr")
    q_H0_1_net = q_H0_1 + fan_power_rated[n_min] * UnitConversions.convert(1, "W", "Btu/hr") * cfm_Tons[n_min] / UnitConversions.convert(1, "ton", "Btu/hr")

    p_H1_2 = q_H1_2 * eir_H1_2 + fan_power_rated[n_max] * UnitConversions.convert(1, "W", "Btu/hr") * cfm_Tons[n_max] / UnitConversions.convert(1, "ton", "Btu/hr")
    p_H3_2 = q_H3_2 * eir_H3_2 + fan_power_rated[n_max] * UnitConversions.convert(1, "W", "Btu/hr") * cfm_Tons[n_max] / UnitConversions.convert(1, "ton", "Btu/hr")
    p_H2_v = q_H2_v * eir_H2_v + fan_power_rated[n_int] * UnitConversions.convert(1, "W", "Btu/hr") * cfm_Tons[n_int] / UnitConversions.convert(1, "ton", "Btu/hr")
    p_H1_1 = q_H1_1 * eir_H1_1 + fan_power_rated[n_min] * UnitConversions.convert(1, "W", "Btu/hr") * cfm_Tons[n_min] / UnitConversions.convert(1, "ton", "Btu/hr")
    p_H0_1 = q_H0_1 * eir_H0_1 + fan_power_rated[n_min] * UnitConversions.convert(1, "W", "Btu/hr") * cfm_Tons[n_min] / UnitConversions.convert(1, "ton", "Btu/hr")

    q_H35_2 = 0.9 * (q_H3_2_net + 0.6 * (q_H1_2_net - q_H3_2_net))
    p_H35_2 = 0.985 * (p_H3_2 + 0.6 * (p_H1_2 - p_H3_2))
    q_H35_1 = q_H1_1_net + (q_H0_1_net - q_H1_1_net) / (62.0 - 47.0) * (35.0 - 47.0)
    p_H35_1 = p_H1_1 + (p_H0_1 - p_H1_1) / (62.0 - 47.0) * (35.0 - 47.0)
    n_Q = (q_H2_v_net - q_H35_1) / (q_H35_2 - q_H35_1)
    m_Q = (q_H0_1_net - q_H1_1_net) / (62.0 - 47.0) * (1 - n_Q) + n_Q * (q_H35_2 - q_H3_2_net) / (35.0 - 17.0)
    n_E = (p_H2_v - p_H35_1) / (p_H35_2 - p_H35_1)
    m_E = (p_H0_1 - p_H1_1) / (62.0 - 47.0) * (1.0 - n_E) + n_E * (p_H35_2 - p_H3_2) / (35.0 - 17.0)

    t_OD = 5.0
    dHR = q_H1_2_net * (65.0 - t_OD) / 60.0

    c_T_3_1 = q_H1_1_net
    c_T_3_2 = (q_H0_1_net - q_H1_1_net) / (62.0 - 47.0)
    c_T_3_3 = 0.77 * dHR / (65.0 - t_OD)
    t_3 = (47.0 * c_T_3_2 + 65.0 * c_T_3_3 - c_T_3_1) / (c_T_3_2 + c_T_3_3)
    q_HT3_1 = q_H1_1_net + (q_H0_1_net - q_H1_1_net) / (62.0 - 47.0) * (t_3 - 47.0)
    p_HT3_1 = p_H1_1 + (p_H0_1 - p_H1_1) / (62.0 - 47.0) * (t_3 - 47.0)
    cop_T3_1 = q_HT3_1 / p_HT3_1

    c_T_v_1 = q_H2_v_net
    c_T_v_3 = c_T_3_3
    t_v = (35.0 * m_Q + 65.0 * c_T_v_3 - c_T_v_1) / (m_Q + c_T_v_3)
    q_HTv_v = q_H2_v_net + m_Q * (t_v - 35.0)
    p_HTv_v = p_H2_v + m_E * (t_v - 35.0)
    cop_Tv_v = q_HTv_v / p_HTv_v

    c_T_4_1 = q_H3_2_net
    c_T_4_2 = (q_H35_2 - q_H3_2_net) / (35.0 - 17.0)
    c_T_4_3 = c_T_v_3
    t_4 = (17.0 * c_T_4_2 + 65.0 * c_T_4_3 - c_T_4_1) / (c_T_4_2 + c_T_4_3)
    q_HT4_2 = q_H3_2_net + (q_H35_2 - q_H3_2_net) / (35.0 - 17.0) * (t_4 - 17.0)
    p_HT4_2 = p_H3_2 + (p_H35_2 - p_H3_2) / (35.0 - 17.0) * (t_4 - 17.0)
    cop_T4_2 = q_HT4_2 / p_HT4_2

    d = (t_3**2 - t_4**2) / (t_v**2 - t_4**2)
    b = (cop_T4_2 - cop_T3_1 - d * (cop_T4_2 - cop_Tv_v)) / (t_4 - t_3 - d * (t_4 - t_v))
    c = (cop_T4_2 - cop_T3_1 - b * (t_4 - t_3)) / (t_4**2 - t_3**2)
    a = cop_T4_2 - b * t_4 - c * t_4**2

    t_bins = [62.0, 57.0, 52.0, 47.0, 42.0, 37.0, 32.0, 27.0, 22.0, 17.0, 12.0, 7.0, 2.0, -3.0, -8.0]
    frac_hours = [0.132, 0.111, 0.103, 0.093, 0.100, 0.109, 0.126, 0.087, 0.055, 0.036, 0.026, 0.013, 0.006, 0.002, 0.001]

    # T_off = min_temp
    t_off = 10.0
    t_on = t_off + 4.0
    etot = 0
    bLtot = 0

    (0...15).each do |_i|
      bL = ((65.0 - t_bins[_i]) / (65.0 - t_OD)) * 0.77 * dHR

      q_1 = q_H1_1_net + (q_H0_1_net - q_H1_1_net) / (62.0 - 47.0) * (t_bins[_i] - 47.0)
      p_1 = p_H1_1 + (p_H0_1 - p_H1_1) / (62.0 - 47.0) * (t_bins[_i] - 47.0)

      if t_bins[_i] <= 17.0 or t_bins[_i] >= 45.0
        q_2 = q_H3_2_net + (q_H1_2_net - q_H3_2_net) * (t_bins[_i] - 17.0) / (47.0 - 17.0)
        p_2 = p_H3_2 + (p_H1_2 - p_H3_2) * (t_bins[_i] - 17.0) / (47.0 - 17.0)
      else
        q_2 = q_H3_2_net + (q_H35_2 - q_H3_2_net) * (t_bins[_i] - 17) / (35.0 - 17.0)
        p_2 = p_H3_2 + (p_H35_2 - p_H3_2) * (t_bins[_i] - 17.0) / (35.0 - 17.0)
      end

      if t_bins[_i] <= t_off
        delta = 0
      elsif t_bins[_i] >= t_on
        delta = 1.0
      else
        delta = 0.5
      end

      if bL <= q_1
        x_1 = bL / q_1
        e_Tj_n = delta * x_1 * p_1 * frac_hours[_i] / (1.0 - c_d * (1.0 - x_1))
      elsif q_1 < bL and bL <= q_2
        cop_T_j = a + b * t_bins[_i] + c * t_bins[_i]**2
        e_Tj_n = delta * frac_hours[_i] * bL / cop_T_j + (1.0 - delta) * bL * (frac_hours[_i])
      else
        e_Tj_n = delta * frac_hours[_i] * p_2 + frac_hours[_i] * (bL - delta * q_2)
      end

      bLtot = bLtot + frac_hours[_i] * bL
      etot = etot + e_Tj_n
    end

    hspf = bLtot / UnitConversions.convert(etot, "Btu/hr", "W")
    return hspf
  end

  def self.get_constant_schedule(model, value)
    s = OpenStudio::Model::ScheduleConstant.new(model)
    s.setName("Sequential Fraction Schedule")
    s.setValue(value)
    Schedule.set_schedule_type_limits(model, s, Constants.ScheduleTypeLimitsFraction)
    return s
  end
end<|MERGE_RESOLUTION|>--- conflicted
+++ resolved
@@ -374,25 +374,11 @@
     # See https://github.com/NREL/openstudio-standards/blob/49626ee957db63129bb74cfe08b48abd571de759/lib/openstudio-standards/prototypes/common/objects/Prototype.hvac_systems.rb#L3764
     # See 1ZoneEvapCooler.idf
 
-<<<<<<< HEAD
-    fan = OpenStudio::Model::FanOnOff.new(model, model.alwaysOnDiscreteSchedule)
-    fan.setName(obj_name + " supply fan")
-    fan.setEndUseSubcategory("supply fan")
-    fan.setFanEfficiency(1)
-    fan.setMotorEfficiency(1)
-    fan.setMotorInAirstreamFraction(0)
-    hvac_map[sys_id] += self.disaggregate_fan_or_pump(model, fan, [], [evap_cooler])
-
-    air_loop = OpenStudio::Model::AirLoopHVAC.new(model)
-    air_loop.setAvailabilitySchedule(model.alwaysOnDiscreteSchedule)
-    air_loop.setName(obj_name + " airloop")
-=======
     air_loop = OpenStudio::Model::AirLoopHVAC.new(model)
     air_loop.setAvailabilitySchedule(model.alwaysOnDiscreteSchedule)
     air_loop.setName(obj_name + " airloop")
     air_loop.additionalProperties.setFeature(Constants.DuctedInfoMiniSplitHeatPumpOrEvapCooler, is_ducted)
     air_loop.additionalProperties.setFeature(Constants.SizingInfoHVACCoolType, Constants.ObjectNameEvaporativeCooler)
->>>>>>> aaa54260
     air_supply_inlet_node = air_loop.supplyInletNode
     air_supply_outlet_node = air_loop.supplyOutletNode
     air_demand_inlet_node = air_loop.demandInletNode
@@ -400,24 +386,6 @@
     evap_cooler.addToNode(air_supply_inlet_node)
     hvac_map[sys_id] << air_loop
 
-<<<<<<< HEAD
-    # Dummy zero-capacity cooling coil
-    dummy_clg_coil = OpenStudio::Model::CoilCoolingDXSingleSpeed.new(model)
-    dummy_clg_coil.setAvailabilitySchedule(model.alwaysOffDiscreteSchedule)
-    dummy_clg_coil.setRatedTotalCoolingCapacity(2000) # dummy capacity
-    dummy_clg_coil.setRatedSensibleHeatRatio(0.85) # Set to override autosize
-    unitary_system = OpenStudio::Model::AirLoopHVACUnitarySystem.new(model)
-    unitary_system.setName("Evap Cooler Cycling Fan")
-    unitary_system.setSupplyFan(fan)
-    unitary_system.setCoolingCoil(dummy_clg_coil)
-    unitary_system.setControllingZoneorThermostatLocation(control_zone)
-    unitary_system.setFanPlacement('BlowThrough')
-    unitary_system.setSupplyAirFlowRateMethodDuringCoolingOperation('SupplyAirFlowRate')
-    unitary_system.setSupplyAirFanOperatingModeSchedule(model.alwaysOffDiscreteSchedule)
-    unitary_system.addToNode(air_loop.supplyInletNode)
-    unitary_system.additionalProperties.setFeature(Constants.SizingInfoHVACCoolType, Constants.ObjectNameEvaporativeCooler)
-    unitary_system.additionalProperties.setFeature(Constants.DuctedInfoMiniSplitHeatPumpOrEvapCooler, is_ducted)
-=======
     fan = OpenStudio::Model::FanVariableVolume.new(model, model.alwaysOnDiscreteSchedule)
     fan.setName(obj_name + " supply fan")
     fan.setEndUseSubcategory("supply fan")
@@ -431,7 +399,6 @@
     fan.setFanPowerCoefficient5(0)
     fan.addToNode(air_loop.supplyInletNode)
     hvac_map[sys_id] += self.disaggregate_fan_or_pump(model, fan, [], [evap_cooler])
->>>>>>> aaa54260
 
     # Outdoor air intake system
     oa_intake_controller = OpenStudio::Model::ControllerOutdoorAir.new(model)
@@ -463,14 +430,9 @@
     zone_mixer = air_loop.zoneMixer
     zone_mixer.setName(obj_name + " zone mixer")
 
-<<<<<<< HEAD
-    air_terminal_living = OpenStudio::Model::AirTerminalSingleDuctUncontrolled.new(model, model.alwaysOnDiscreteSchedule)
-    air_terminal_living.setName(obj_name + " #{control_zone.name} terminal")
-=======
     air_terminal_living = OpenStudio::Model::AirTerminalSingleDuctVAVNoReheat.new(model, model.alwaysOnDiscreteSchedule)
     air_terminal_living.setName(obj_name + " #{control_zone.name} terminal")
     air_terminal_living.setConstantMinimumAirFlowFraction(0)
->>>>>>> aaa54260
     air_loop.multiAddBranchForZone(control_zone, air_terminal_living)
     runner.registerInfo("Added '#{air_loop.name}' to '#{control_zone.name}'")
     control_zone.setSequentialCoolingFractionSchedule(air_terminal_living, get_constant_schedule(model, sequential_cool_load_frac.round(5)))
