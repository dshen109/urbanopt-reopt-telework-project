--- conflicted
+++ resolved
@@ -1450,17 +1450,6 @@
                          attached_cooling_system, control_zone,
                          hvac_map, sys_id)
 
-<<<<<<< HEAD
-    # Parasitic Electricity (Source: DOE. (2007). Technical Support Document: Energy Efficiency Program for Consumer Products: "Energy Conservation Standards for Residential Furnaces and Boilers". www.eere.energy.gov/buildings/appliance_standards/residential/furnaces_boilers.html)
-    furnaceParasiticElecDict = { Constants.FuelTypeGas => 76.0, # W during operation
-                                 Constants.FuelTypePropane => 76.0,
-                                 Constants.FuelTypeOil => 220.0,
-                                 Constants.FuelTypeElectric => 0.0,
-                                 Constants.FuelTypeWood => 76.0 }
-    aux_elec = furnaceParasiticElecDict[fuel_type]
-
-=======
->>>>>>> d79d906d
     # _processAirSystem
 
     obj_name = Constants.ObjectNameFurnace
@@ -1626,17 +1615,6 @@
       end
     end
 
-<<<<<<< HEAD
-    # Parasitic Electricity (Source: DOE. (2007). Technical Support Document: Energy Efficiency Program for Consumer Products: "Energy Conservation Standards for Residential Furnaces and Boilers". www.eere.energy.gov/buildings/appliance_standards/residential/furnaces_boilers.html)
-    boilerParasiticElecDict = { Constants.FuelTypeGas => 76.0, # W during operation
-                                Constants.FuelTypePropane => 76.0,
-                                Constants.FuelTypeOil => 220.0,
-                                Constants.FuelTypeElectric => 0.0,
-                                Constants.FuelTypeWood => 76.0 }
-    boiler_aux = boilerParasiticElecDict[fuel_type]
-
-=======
->>>>>>> d79d906d
     # _processCurvesBoiler
 
     boiler_eff_curve = get_boiler_curve(model, system_type == Constants.BoilerTypeCondensing)
