--- conflicted
+++ resolved
@@ -2294,7 +2294,6 @@
         clg_coil.remove
       end
 
-<<<<<<< HEAD
       unless htg_coil.nil?
         runner.registerInfo("Removed '#{htg_coil.name}' from '#{air_loop.name}'.")
         system.resetHeatingCoil
@@ -2405,20 +2404,12 @@
     end
   end
 
-  def self.apply_heating_setpoints(model, runner, weather, weekday_setpoints, weekend_setpoints,
-                                   use_auto_season, season_start_month, season_end_month)
-
-    # Get heating season
-    if use_auto_season
-      heating_season, cooling_season = calc_heating_and_cooling_seasons(model, weather, runner)
-=======
   def self.apply_heating_setpoints(model, runner, weather, htg_wkdy_monthly, htg_wked_monthly,
                                    use_auto_season, season_start_month, season_end_month)
 
     # Get heating season
     if use_auto_season
       heating_season, _ = calc_heating_and_cooling_seasons(model, weather, runner)
->>>>>>> 91591be7
     else
       if season_start_month <= season_end_month
         heating_season = Array.new(season_start_month - 1, 0) + Array.new(season_end_month - season_start_month + 1, 1) + Array.new(12 - season_end_month, 0)
