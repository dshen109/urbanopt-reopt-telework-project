--- conflicted
+++ resolved
@@ -67,13 +67,8 @@
 
       fan = OpenStudio::Model::FanOnOff.new(model, model.alwaysOnDiscreteSchedule)
       fan_eff = 0.75 # Overall Efficiency of the Fan, Motor and Drive
-<<<<<<< HEAD
       fan.setName(obj_name + " clg supply fan")
-      fan.setEndUseSubcategory(Constants.EndUseHVACCoolingFan)
-=======
-      fan.setName(obj_name + " supply fan")
-      fan.setEndUseSubcategory(obj_name + " supply fan")
->>>>>>> 86350203
+      fan.setEndUseSubcategory(obj_name + " clg supply fan")
       fan.setFanEfficiency(fan_eff)
       fan.setPressureRise(calculate_fan_pressure_rise(fan_eff, fan_power_installed / dse))
       fan.setMotorEfficiency(1.0)
@@ -206,13 +201,8 @@
 
       fan = OpenStudio::Model::FanOnOff.new(model, model.alwaysOnDiscreteSchedule, fan_power_curve, fan_eff_curve)
       fan_eff = 0.75 # Overall Efficiency of the Fan, Motor and Drive
-<<<<<<< HEAD
       fan.setName(obj_name + " clg supply fan")
-      fan.setEndUseSubcategory(Constants.EndUseHVACCoolingFan)
-=======
-      fan.setName(obj_name + " supply fan")
-      fan.setEndUseSubcategory(obj_name + " supply fan")
->>>>>>> 86350203
+      fan.setEndUseSubcategory(obj_name + " clg supply fan")
       fan.setFanEfficiency(fan_eff)
       fan.setPressureRise(calculate_fan_pressure_rise(fan_eff, fan_power_installed / dse))
       fan.setMotorEfficiency(1.0)
@@ -356,13 +346,8 @@
 
       fan = OpenStudio::Model::FanOnOff.new(model, model.alwaysOnDiscreteSchedule, fan_power_curve, fan_eff_curve)
       fan_eff = 0.75 # Overall Efficiency of the Fan, Motor and Drive
-<<<<<<< HEAD
       fan.setName(obj_name + " clg supply fan")
-      fan.setEndUseSubcategory(Constants.EndUseHVACCoolingFan)
-=======
-      fan.setName(obj_name + " supply fan")
-      fan.setEndUseSubcategory(obj_name + " supply fan")
->>>>>>> 86350203
+      fan.setEndUseSubcategory(obj_name + " clg supply fan")
       fan.setFanEfficiency(fan_eff)
       fan.setPressureRise(calculate_fan_pressure_rise(fan_eff, fan_power_installed / dse))
       fan.setMotorEfficiency(1.0)
@@ -529,7 +514,7 @@
       fan = OpenStudio::Model::FanOnOff.new(model, model.alwaysOnDiscreteSchedule)
       fan_eff = 0.75 # Overall Efficiency of the Fan, Motor and Drive
       fan.setName(obj_name + " htg supply fan")
-      fan.setEndUseSubcategory(Constants.EndUseHVACHeatingFan)
+      fan.setEndUseSubcategory(obj_name + " htg supply fan")
       fan.setFanEfficiency(fan_eff)
       fan.setPressureRise(calculate_fan_pressure_rise(fan_eff, fan_power_installed / dse))
       fan.setMotorEfficiency(1.0)
@@ -619,13 +604,8 @@
 
       fan = OpenStudio::Model::FanOnOff.new(model, model.alwaysOnDiscreteSchedule)
       fan_eff = 0.75 # Overall Efficiency of the Fan, Motor and Drive
-<<<<<<< HEAD
       fan.setName(obj_name + " clg supply fan")
-      fan.setEndUseSubcategory(Constants.EndUseHVACCoolingFan)
-=======
-      fan.setName(obj_name + " supply fan")
-      fan.setEndUseSubcategory(obj_name + " supply fan")
->>>>>>> 86350203
+      fan.setEndUseSubcategory(obj_name + " clg supply fan")
       fan.setFanEfficiency(fan_eff)
       fan.setPressureRise(calculate_fan_pressure_rise(fan_eff, fan_power_installed / dse))
       fan.setMotorEfficiency(1.0)
@@ -791,7 +771,7 @@
       fan = OpenStudio::Model::FanOnOff.new(model, model.alwaysOnDiscreteSchedule, fan_power_curve, fan_eff_curve)
       fan_eff = 0.75 # Overall Efficiency of the Fan, Motor and Drive
       fan.setName(obj_name + " htg supply fan")
-      fan.setEndUseSubcategory(Constants.EndUseHVACHeatingFan)
+      fan.setEndUseSubcategory(obj_name + " htg supply fan")
       fan.setFanEfficiency(fan_eff)
       fan.setPressureRise(calculate_fan_pressure_rise(fan_eff, fan_power_installed / dse))
       fan.setMotorEfficiency(1.0)
@@ -888,13 +868,8 @@
 
       fan = OpenStudio::Model::FanOnOff.new(model, model.alwaysOnDiscreteSchedule, fan_power_curve, fan_eff_curve)
       fan_eff = 0.75 # Overall Efficiency of the Fan, Motor and Drive
-<<<<<<< HEAD
       fan.setName(obj_name + " clg supply fan")
-      fan.setEndUseSubcategory(Constants.EndUseHVACCoolingFan)
-=======
-      fan.setName(obj_name + " supply fan")
-      fan.setEndUseSubcategory(obj_name + " supply fan")
->>>>>>> 86350203
+      fan.setEndUseSubcategory(obj_name + " clg supply fan")
       fan.setFanEfficiency(fan_eff)
       fan.setPressureRise(calculate_fan_pressure_rise(fan_eff, fan_power_installed / dse))
       fan.setMotorEfficiency(1.0)
@@ -1075,7 +1050,7 @@
       fan = OpenStudio::Model::FanOnOff.new(model, model.alwaysOnDiscreteSchedule, fan_power_curve, fan_eff_curve)
       fan_eff = 0.75 # Overall Efficiency of the Fan, Motor and Drive
       fan.setName(obj_name + " htg supply fan")
-      fan.setEndUseSubcategory(Constants.EndUseHVACHeatingFan)
+      fan.setEndUseSubcategory(obj_name + " htg supply fan")
       fan.setFanEfficiency(fan_eff)
       fan.setPressureRise(calculate_fan_pressure_rise(fan_eff, fan_power_installed / dse))
       fan.setMotorEfficiency(1.0)
@@ -1172,13 +1147,8 @@
 
       fan = OpenStudio::Model::FanOnOff.new(model, model.alwaysOnDiscreteSchedule, fan_power_curve, fan_eff_curve)
       fan_eff = 0.75 # Overall Efficiency of the Fan, Motor and Drive
-<<<<<<< HEAD
       fan.setName(obj_name + " clg supply fan")
-      fan.setEndUseSubcategory(Constants.EndUseHVACCoolingFan)
-=======
-      fan.setName(obj_name + " supply fan")
-      fan.setEndUseSubcategory(obj_name + " supply fan")
->>>>>>> 86350203
+      fan.setEndUseSubcategory(obj_name + " clg supply fan")
       fan.setFanEfficiency(fan_eff)
       fan.setPressureRise(calculate_fan_pressure_rise(fan_eff, fan_power_installed / dse))
       fan.setMotorEfficiency(1.0)
@@ -1363,23 +1333,12 @@
         htg_coil.addStage(stage)
       end
 
-<<<<<<< HEAD
       supp_htg_coil = OpenStudio::Model::CoilHeatingElectric.new(model, model.alwaysOnDiscreteSchedule)
       supp_htg_coil.setName(obj_name + " supp heater")
       supp_htg_coil.setEfficiency(dse * supplemental_efficiency)
       if supplemental_capacity != Constants.SizingAuto
         supp_htg_coil.setNominalCapacity(UnitConversions.convert(supplemental_capacity, "Btu/hr", "W")) # Used by HVACSizing measure
       end
-=======
-        fan = OpenStudio::Model::FanOnOff.new(model, model.alwaysOnDiscreteSchedule)
-        fan_eff = 0.75 # Overall Efficiency of the Fan, Motor and Drive
-        fan.setName(obj_name + " #{zone.name} supply fan")
-        fan.setEndUseSubcategory(obj_name + " supply fan")
-        fan.setFanEfficiency(fan_eff)
-        fan.setPressureRise(calculate_fan_pressure_rise(fan_eff, fan_power / dse))
-        fan.setMotorEfficiency(1.0)
-        fan.setMotorInAirstreamFraction(1.0)
->>>>>>> 86350203
 
       # _processSystemFan
 
@@ -1389,7 +1348,7 @@
       fan = OpenStudio::Model::FanOnOff.new(model, model.alwaysOnDiscreteSchedule, fan_power_curve, fan_eff_curve)
       fan_eff = UnitConversions.convert(UnitConversions.convert(0.1, "inH2O", "Pa") / fan_power, "cfm", "m^3/s") # Overall Efficiency of the Fan, Motor and Drive
       fan.setName(obj_name + " htg supply fan")
-      fan.setEndUseSubcategory(Constants.EndUseHVACHeatingFan)
+      fan.setEndUseSubcategory(obj_name + " htg supply fan")
       fan.setFanEfficiency(fan_eff)
       fan.setPressureRise(calculate_fan_pressure_rise(fan_eff, fan_power / dse))
       fan.setMotorEfficiency(1.0)
@@ -1543,7 +1502,7 @@
       fan = OpenStudio::Model::FanOnOff.new(model, model.alwaysOnDiscreteSchedule, fan_power_curve, fan_eff_curve)
       fan_eff = UnitConversions.convert(UnitConversions.convert(0.1, "inH2O", "Pa") / fan_power, "cfm", "m^3/s") # Overall Efficiency of the Fan, Motor and Drive
       fan.setName(obj_name + " clg supply fan")
-      fan.setEndUseSubcategory(Constants.EndUseHVACCoolingFan)
+      fan.setEndUseSubcategory(obj_name + " clg supply fan")
       fan.setFanEfficiency(fan_eff)
       fan.setPressureRise(calculate_fan_pressure_rise(fan_eff, fan_power / dse))
       fan.setMotorEfficiency(1.0)
@@ -1793,7 +1752,7 @@
       fan = OpenStudio::Model::FanOnOff.new(model, model.alwaysOnDiscreteSchedule)
       fan_eff = 0.75 # Overall Efficiency of the Fan, Motor and Drive
       fan.setName(obj_name + " #{control_zone.name} htg supply fan")
-      fan.setEndUseSubcategory(Constants.EndUseHVACHeatingFan)
+      fan.setEndUseSubcategory(obj_name + " htg supply fan")
       fan.setFanEfficiency(fan_eff)
       fan.setPressureRise(calculate_fan_pressure_rise(fan_eff, fan_power / dse))
       fan.setMotorEfficiency(1.0)
@@ -1883,13 +1842,8 @@
 
       fan = OpenStudio::Model::FanOnOff.new(model, model.alwaysOnDiscreteSchedule)
       fan_eff = 0.75 # Overall Efficiency of the Fan, Motor and Drive
-<<<<<<< HEAD
       fan.setName(obj_name + " #{control_zone.name} clg supply fan")
-      fan.setEndUseSubcategory(Constants.EndUseHVACCoolingFan)
-=======
-      fan.setName(obj_name + " #{control_zone.name} supply fan")
-      fan.setEndUseSubcategory(obj_name + " supply fan")
->>>>>>> 86350203
+      fan.setEndUseSubcategory(obj_name + " clg supply fan")
       fan.setFanEfficiency(fan_eff)
       fan.setPressureRise(calculate_fan_pressure_rise(fan_eff, fan_power / dse))
       fan.setMotorEfficiency(1.0)
@@ -1988,17 +1942,7 @@
     control_slave_zones_hash.each do |control_zone, slave_zones|
       ([control_zone] + slave_zones).each do |zone|
 
-<<<<<<< HEAD
-      fan = OpenStudio::Model::FanOnOff.new(model, model.alwaysOnDiscreteSchedule)
-      fan.setName(obj_name + " clg supply fan")
-      fan.setEndUseSubcategory(Constants.EndUseHVACCoolingFan)
-      fan.setFanEfficiency(1)
-      fan.setPressureRise(0)
-      fan.setMotorEfficiency(1)
-      fan.setMotorInAirstreamFraction(0)
-=======
         # _processSystemRoomAC
->>>>>>> 86350203
 
         clg_coil = OpenStudio::Model::CoilCoolingDXSingleSpeed.new(model, model.alwaysOnDiscreteSchedule, roomac_cap_ft_curve, roomac_cap_fff_curve, roomac_eir_ft_curve, roomcac_eir_fff_curve, roomac_plf_fplr_curve)
         clg_coil.setName(obj_name + " cooling coil")
@@ -2013,8 +1957,8 @@
         clg_coil.setBasinHeaterSetpointTemperature(OpenStudio::OptionalDouble.new(2))
 
         fan = OpenStudio::Model::FanOnOff.new(model, model.alwaysOnDiscreteSchedule)
-        fan.setName(obj_name + " supply fan")
-        fan.setEndUseSubcategory(obj_name + " supply fan")
+        fan.setName(obj_name + " #{zone.name} clg supply fan")
+        fan.setEndUseSubcategory(obj_name + " clg supply fan")
         fan.setFanEfficiency(1)
         fan.setPressureRise(0)
         fan.setMotorEfficiency(1)
@@ -2031,14 +1975,7 @@
 
         prioritize_zone_hvac(model, runner, zone)
 
-<<<<<<< HEAD
-      slave_zones.each do |slave_zone|
-        prioritize_zone_hvac(model, runner, slave_zone)
-      end # slave_zone
-=======
-      end
-    end
->>>>>>> 86350203
+      end
 
       # Store info for HVAC Sizing measure
       ptac.additionalProperties.setFeature(Constants.SizingInfoHVACCoolingCFMs, airflow_rate.to_s)
@@ -2096,13 +2033,8 @@
         fan = OpenStudio::Model::FanOnOff.new(model, model.alwaysOnDiscreteSchedule)
       end
       fan_eff = 0.75 # Overall Efficiency of the Fan, Motor and Drive
-<<<<<<< HEAD
       fan.setName(obj_name + " htg supply fan")
-      fan.setEndUseSubcategory(Constants.EndUseHVACHeatingFan)
-=======
-      fan.setName(obj_name + " supply fan")
-      fan.setEndUseSubcategory(obj_name + " supply fan")
->>>>>>> 86350203
+      fan.setEndUseSubcategory(obj_name + " htg supply fan")
       fan.setFanEfficiency(fan_eff)
       fan.setPressureRise(calculate_fan_pressure_rise(fan_eff, fan_power_installed / dse))
       fan.setMotorEfficiency(1.0)
@@ -2380,13 +2312,8 @@
         htg_coil.setFuelType(HelperMethods.eplus_fuel_map(fuel_type))
 
         fan = OpenStudio::Model::FanOnOff.new(model, model.alwaysOnDiscreteSchedule)
-<<<<<<< HEAD
-        fan.setName(obj_name + " htg fan")
-        fan.setEndUseSubcategory(Constants.EndUseHVACHeatingFan)
-=======
-        fan.setName(obj_name + " fan")
-        fan.setEndUseSubcategory(obj_name + " supply fan")
->>>>>>> 86350203
+        fan.setName(obj_name + " htg supply fan")
+        fan.setEndUseSubcategory(obj_name + " htg supply fan")
         if fan_power > 0
           fan_eff = 0.75 # Overall Efficiency of the Fan, Motor and Drive
           fan.setFanEfficiency(fan_eff)
@@ -3409,7 +3336,6 @@
       end
       elec_power = eae / 2.08 # W
 
-<<<<<<< HEAD
       htg_coil = htg_unitary_system.heatingCoil.get.to_CoilHeatingGas.get
       htg_coil.setParasiticElectricLoad(0.0)
 
@@ -3417,13 +3343,6 @@
 
       [htg_unitary_system, clg_unitary_system].each do |unitary_system|
         next if unitary_system.nil?
-=======
-      model.getAirLoopHVACUnitarySystems.each do |system|
-        next if not system.heatingCoil.is_initialized
-
-        htg_coil = system.heatingCoil.get.to_CoilHeatingGas.get
-        htg_coil.setParasiticElectricLoad(0.0)
->>>>>>> 86350203
 
         fan = unitary_system.supplyFan.get.to_FanOnOff.get
         if elec_power > 0
