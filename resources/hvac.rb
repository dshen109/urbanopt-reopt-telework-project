--- conflicted
+++ resolved
@@ -2097,21 +2097,7 @@
 
   def self.apply_boiler(model, unit, runner, fuel_type, system_type, afue,
                         oat_reset_enabled, oat_high, oat_low, oat_hwst_high, oat_hwst_low,
-<<<<<<< HEAD
-                        capacity, design_temp, is_modulating, dse,
-                        frac_heat_load_served = 1.0)
-
-    boilerIsCondensing = false
-    if system_type == Constants.BoilerTypeCondensing
-      boilerIsCondensing = true
-    end
-
-    if fuel_type != Constants.FuelTypeElectric and boilerIsCondensing and not is_modulating
-      runner.registerWarning("A non modulating, condensing fuel boiler has been selected. These types of units are very uncommon, double check inputs.")
-    end
-=======
-                        capacity, design_temp, dse)
->>>>>>> ec4f1702
+                        capacity, design_temp, dse, frac_heat_load_served = 1.0)
 
     # _processHydronicSystem
 
