--- conflicted
+++ resolved
@@ -359,24 +359,6 @@
     return true
   end
 
-<<<<<<< HEAD
-  def self.apply_supplemental_htg_coil(model, obj_name, fuel_type, supplemental_efficiency, supplemental_capacity)
-    if fuel_type == Constants.FuelTypeElectric
-      htg_supp_coil = OpenStudio::Model::CoilHeatingElectric.new(model, model.alwaysOnDiscreteSchedule)
-      htg_supp_coil.setEfficiency(supplemental_efficiency)
-    else
-      htg_supp_coil = OpenStudio::Model::CoilHeatingGas.new(model)
-      htg_supp_coil.setGasBurnerEfficiency(supplemental_efficiency)
-      htg_supp_coil.setParasiticElectricLoad(0)
-      htg_supp_coil.setParasiticGasLoad(0)
-      htg_supp_coil.setFuelType(HelperMethods.eplus_fuel_map(fuel_type))
-    end
-    htg_supp_coil.setName(obj_name + " supp htg coil")
-    if supplemental_capacity != Constants.SizingAuto
-      htg_supp_coil.setNominalCapacity(UnitConversions.convert([supplemental_capacity, Constants.small].max, "Btu/hr", "W")) # Used by HVACSizing measure
-    end
-    return htg_supp_coil
-=======
   def self.apply_evaporative_cooler(model, runner, frac_cool_load_served,
                                     sequential_cool_load_frac, control_zone,
                                     hvac_map, sys_id, is_ducted)
@@ -457,7 +439,6 @@
     evap_cooler.additionalProperties.setFeature(Constants.SizingInfoHVACCoolType, Constants.ObjectNameEvaporativeCooler)
 
     return true
->>>>>>> 1619846b
   end
 
   def self.apply_central_ashp_1speed(model, runner, seer, hspf, shrs,
@@ -2850,6 +2831,24 @@
   end
 
   private
+
+  def self.apply_supplemental_htg_coil(model, obj_name, fuel_type, supplemental_efficiency, supplemental_capacity)
+    if fuel_type == Constants.FuelTypeElectric
+      htg_supp_coil = OpenStudio::Model::CoilHeatingElectric.new(model, model.alwaysOnDiscreteSchedule)
+      htg_supp_coil.setEfficiency(supplemental_efficiency)
+    else
+      htg_supp_coil = OpenStudio::Model::CoilHeatingGas.new(model)
+      htg_supp_coil.setGasBurnerEfficiency(supplemental_efficiency)
+      htg_supp_coil.setParasiticElectricLoad(0)
+      htg_supp_coil.setParasiticGasLoad(0)
+      htg_supp_coil.setFuelType(HelperMethods.eplus_fuel_map(fuel_type))
+    end
+    htg_supp_coil.setName(obj_name + " supp htg coil")
+    if supplemental_capacity != Constants.SizingAuto
+      htg_supp_coil.setNominalCapacity(UnitConversions.convert([supplemental_capacity, Constants.small].max, "Btu/hr", "W")) # Used by HVACSizing measure
+    end
+    return htg_supp_coil
+  end
 
   def self.get_gshp_hx_pipe_diameters(pipe_size)
     # Pipe norminal size convertion to pipe outside diameter and inside diameter,
