--- conflicted
+++ resolved
@@ -107,17 +107,6 @@
         "Walls/Wall" => zero_or_more, # See [AtticWall]
       },
 
-<<<<<<< HEAD
-      ## [AtticType=Unvented]
-      '/HPXML/Building/BuildingDetails/Enclosure/Attics/Attic/AtticType/Attic[Vented="false"]' => {
-        '../../Floors/Floor' => one_or_more, # See [AtticFloor]
-      },
-
-      ## [AtticType=Vented]
-      '/HPXML/Building/BuildingDetails/Enclosure/Attics/Attic/AtticType/Attic[Vented="true"]' => {
-        '../../Floors/Floor' => one_or_more, # See [AtticFloor]
-        '[SpecificLeakageArea | extension/ConstantACHnatural]' => zero_or_one, # Uses ERI Reference Home if not provided
-=======
       ## [AtticType=UnventedAttic]
       "/HPXML/Building/BuildingDetails/Enclosure/Attics/Attic[AtticType/Attic[Vented='false']]" => {
         "Floors/Floor" => one_or_more, # See [AtticFloor]
@@ -126,8 +115,7 @@
       ## [AtticType=VentedAttic]
       "/HPXML/Building/BuildingDetails/Enclosure/Attics/Attic[AtticType/Attic[Vented='true']]" => {
         "Floors/Floor" => one_or_more, # See [AtticFloor]
-        "[SpecificLeakageArea | extension/AtticConstantACHnatural]" => zero_or_one, # Uses ERI Reference Home if not provided
->>>>>>> 5458f215
+        'AtticType/Attic[SpecificLeakageArea | extension/ConstantACHnatural]' => zero_or_one, # Uses ERI Reference Home if not provided
       },
 
       ## [AtticRoof]
@@ -193,17 +181,11 @@
         "Slab" => one_or_more, # See [FoundationSlab]; use slab with zero thickness for dirt floor
       },
 
-<<<<<<< HEAD
-      ## [FoundationType=VentedCrawl]
-      '/HPXML/Building/BuildingDetails/Enclosure/Foundations/Foundation/FoundationType/Crawlspace[Vented="true"]' => {
-        'SpecificLeakageArea' => zero_or_one, # Uses ERI Reference Home if not provided
-=======
       ## [FoundationType=UnventedCrawlspace]
       "/HPXML/Building/BuildingDetails/Enclosure/Foundations/Foundation[FoundationType/Crawlspace[Vented='false']]" => {
         "FrameFloor" => one_or_more, # See [FoundationFrameFloor]
         "FoundationWall" => one_or_more, # See [FoundationWall]
         "Slab" => one_or_more, # See [FoundationSlab]; use slab with zero thickness for dirt floor
->>>>>>> 5458f215
       },
 
       ## [FoundationType=Slab]
@@ -260,7 +242,6 @@
       },
 
       # [RimJoist]
-<<<<<<< HEAD
       '/HPXML/Building/BuildingDetails/Enclosure/RimJoists/RimJoist' => {
         'SystemIdentifier' => one, # Required by HPXML schema
         '[ExteriorAdjacentTo="outside" or ExteriorAdjacentTo="basement - unconditioned" or ExteriorAdjacentTo="crawlspace - vented" or ExteriorAdjacentTo="crawlspace - unvented" or ExteriorAdjacentTo="attic - vented" or ExteriorAdjacentTo="attic - unvented" or ExteriorAdjacentTo="attic - conditioned" or ExteriorAdjacentTo="garage"]' => one,
@@ -271,16 +252,6 @@
         'Emittance' => one,
         'Insulation/SystemIdentifier' => one, # Required by HPXML schema
         'Insulation/AssemblyEffectiveRValue' => one,
-=======
-      "/HPXML/Building/BuildingDetails/Enclosure/RimJoists/RimJoist" => {
-        "SystemIdentifier" => one, # Required by HPXML schema
-        "[ExteriorAdjacentTo='outside' or ExteriorAdjacentTo='basement - unconditioned' or ExteriorAdjacentTo='crawlspace - vented' or ExteriorAdjacentTo='crawlspace - unvented' or ExteriorAdjacentTo='attic - vented' or ExteriorAdjacentTo='attic - unvented' or ExteriorAdjacentTo='attic - conditioned' or ExteriorAdjacentTo='garage']" => one,
-        "[InteriorAdjacentTo='living space' or InteriorAdjacentTo='basement - unconditioned' or InteriorAdjacentTo='crawlspace - vented' or InteriorAdjacentTo='crawlspace - unvented' or InteriorAdjacentTo='attic - vented' or InteriorAdjacentTo='attic - unvented' or InteriorAdjacentTo='attic - conditioned' or InteriorAdjacentTo='garage']" => one,
-        "Area" => one,
-        "Azimuth" => zero_or_one,
-        "Insulation/SystemIdentifier" => one, # Required by HPXML schema
-        "Insulation/AssemblyEffectiveRValue" => one,
->>>>>>> 5458f215
       },
 
       # [Wall]
