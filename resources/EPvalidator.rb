class EnergyPlusValidator
  def self.run_validator(hpxml_doc)
    # A hash of hashes that defines the XML elements used by the EnergyPlus HPXML Use Case.
    #
    # Example:
    #
    # use_case = {
    #     nil => {
    #         "floor_area" => one,            # 1 element required always
    #         "garage_area" => zero_or_one,   # 0 or 1 elements required always
    #         "walls" => one_or_more,         # 1 or more elements required always
    #     },
    #     "/walls" => {
    #         "rvalue" => one,                # 1 element required if /walls element exists (conditional)
    #         "windows" => zero_or_one,       # 0 or 1 elements required if /walls element exists (conditional)
    #         "layers" => one_or_more,        # 1 or more elements required if /walls element exists (conditional)
    #     }
    # }
    #

    zero = [0]
    one = [1]
    zero_or_one = [0, 1]
    zero_or_more = nil
    one_or_more = []

    requirements = {

      # Root
      nil => {
        "/HPXML/XMLTransactionHeaderInformation/XMLType" => one, # Required by HPXML schema
        "/HPXML/XMLTransactionHeaderInformation/XMLGeneratedBy" => one, # Required by HPXML schema
        "/HPXML/XMLTransactionHeaderInformation/CreatedDateAndTime" => one, # Required by HPXML schema
        "/HPXML/XMLTransactionHeaderInformation/Transaction" => one, # Required by HPXML schema
        "/HPXML/SoftwareInfo/extension/ERICalculation[Version='2014' or Version='2014A' or Version='2014AE' or Version='2014AEG']" => one, # Choose version of 301 standard and addenda (e.g., A, E, G)

        "/HPXML/Building" => one,
        "/HPXML/Building/BuildingID" => one, # Required by HPXML schema
        "/HPXML/Building/ProjectStatus/EventType" => one, # Required by HPXML schema

        "/HPXML/Building/BuildingDetails/BuildingSummary/Site/FuelTypesAvailable[Fuel='electricity' or Fuel='natural gas' or Fuel='fuel oil' or Fuel='propane' or Fuel='kerosene' or Fuel='diesel' or Fuel='coal' or Fuel='coke' or Fuel='wood' or Fuel='wood pellets']" => one_or_more,
        "/HPXML/Building/BuildingDetails/BuildingSummary/Site/extension/ShelterCoefficient" => zero_or_one, # Uses ERI assumption if not provided
        "/HPXML/Building/BuildingDetails/BuildingSummary/BuildingOccupancy/NumberofResidents" => zero_or_one, # Uses ERI assumption if not provided
        "/HPXML/Building/BuildingDetails/BuildingSummary/BuildingConstruction/NumberofConditionedFloors" => one,
        "/HPXML/Building/BuildingDetails/BuildingSummary/BuildingConstruction/NumberofConditionedFloorsAboveGrade" => one,
        "/HPXML/Building/BuildingDetails/BuildingSummary/BuildingConstruction/NumberofBedrooms" => one,
        "/HPXML/Building/BuildingDetails/BuildingSummary/BuildingConstruction/ConditionedFloorArea" => one,
        "/HPXML/Building/BuildingDetails/BuildingSummary/BuildingConstruction/ConditionedBuildingVolume" => one,

        "/HPXML/Building/BuildingDetails/ClimateandRiskZones/WeatherStation" => one, # See [WeatherStation]

        "/HPXML/Building/BuildingDetails/Enclosure/AirInfiltration[AirInfiltrationMeasurement[HousePressure=50]/BuildingAirLeakage[UnitofMeasure='ACH' or UnitofMeasure='CFM']/AirLeakage | AirInfiltrationMeasurement/extension/ConstantACHnatural]" => one, # ACH50, CFM50, or constant nACH; see [AirInfiltration]
        "/HPXML/Building/BuildingDetails/Enclosure/AirInfiltration/AirInfiltrationMeasurement/InfiltrationVolume" => zero_or_one, # Assumes InfiltrationVolume = ConditionedVolume if not provided

        "/HPXML/Building/BuildingDetails/Enclosure/Attics/Attic[AtticType/Attic[Vented='true']]/VentilationRate[[UnitofMeasure='SLA']/Value | extension/ConstantACHnatural]" => zero_or_one, # SLA or constant nACH; used for vented attic if provided
        "/HPXML/Building/BuildingDetails/Enclosure/Foundations/Foundation[FoundationType/Crawlspace[Vented='true']]/VentilationRate[UnitofMeasure='SLA']/Value" => zero_or_one, # SLA; used for vented crawlspace if provided
        "/HPXML/Building/BuildingDetails/Enclosure/Roofs/Roof" => zero_or_more, # See [Roof]
        "/HPXML/Building/BuildingDetails/Enclosure/Walls/Wall" => one_or_more, # See [Wall]
        "/HPXML/Building/BuildingDetails/Enclosure/RimJoists/RimJoist" => zero_or_more, # See [RimJoist]
        "/HPXML/Building/BuildingDetails/Enclosure/FoundationWalls/FoundationWall" => zero_or_more, # See [FoundationWall]
        "/HPXML/Building/BuildingDetails/Enclosure/FrameFloors/FrameFloor" => zero_or_more, # See [FrameFloor]
        "/HPXML/Building/BuildingDetails/Enclosure/Slabs/Slab" => zero_or_more, # See [Slab]
        "/HPXML/Building/BuildingDetails/Enclosure/Windows/Window" => zero_or_more, # See [Window]
        "/HPXML/Building/BuildingDetails/Enclosure/Skylights/Skylight" => zero_or_more, # See [Skylight]
        "/HPXML/Building/BuildingDetails/Enclosure/Doors/Door" => zero_or_more, # See [Door]

        "/HPXML/Building/BuildingDetails/Systems/HVAC/HVACPlant/HeatingSystem" => zero_or_more, # See [HeatingSystem]
        "/HPXML/Building/BuildingDetails/Systems/HVAC/HVACPlant/CoolingSystem" => zero_or_more, # See [CoolingSystem]
        "/HPXML/Building/BuildingDetails/Systems/HVAC/HVACPlant/HeatPump" => zero_or_more, # See [HeatPump]
        "/HPXML/Building/BuildingDetails/Systems/HVAC/HVACControl" => zero_or_one, # See [HVACControl]
        "/HPXML/Building/BuildingDetails/Systems/HVAC/HVACDistribution" => zero_or_more, # See [HVACDistribution]
        "/HPXML/Building/BuildingDetails/Systems/HVAC/extension/NaturalVentilation" => zero_or_one, # See [NaturalVentilation]

        "/HPXML/Building/BuildingDetails/Systems/MechanicalVentilation/VentilationFans/VentilationFan[UsedForWholeBuildingVentilation='true']" => zero_or_one, # See [MechanicalVentilation]
        "/HPXML/Building/BuildingDetails/Systems/WaterHeating/WaterHeatingSystem" => zero_or_more, # See [WaterHeatingSystem]
        "/HPXML/Building/BuildingDetails/Systems/WaterHeating/WaterFixture" => zero_or_more, # See [WaterFixture]
        "/HPXML/Building/BuildingDetails/Systems/WaterHeating/HotWaterDistribution" => zero_or_one, # See [HotWaterDistribution]
        "/HPXML/Building/BuildingDetails/Systems/Photovoltaics/PVSystem" => zero_or_more, # See [PVSystem]

        "/HPXML/Building/BuildingDetails/Appliances/ClothesWasher" => zero_or_one, # See [ClothesWasher]
        "/HPXML/Building/BuildingDetails/Appliances/ClothesDryer" => zero_or_one, # See [ClothesDryer]
        "/HPXML/Building/BuildingDetails/Appliances/Dishwasher" => zero_or_one, # See [Dishwasher]
        "/HPXML/Building/BuildingDetails/Appliances/Refrigerator" => zero_or_one, # See [Refrigerator]
        "/HPXML/Building/BuildingDetails/Appliances/CookingRange" => zero_or_one, # See [CookingRange]

        "/HPXML/Building/BuildingDetails/Lighting" => zero_or_one, # See [Lighting]
        "/HPXML/Building/BuildingDetails/Lighting/CeilingFan" => zero_or_one, # See [CeilingFan]

        "/HPXML/Building/BuildingDetails/MiscLoads/PlugLoad[PlugLoadType='other']" => zero_or_one, # See [PlugLoads]
        "/HPXML/Building/BuildingDetails/MiscLoads/PlugLoad[PlugLoadType='TV other']" => zero_or_one, # See [Television]
      },

      # [WeatherStation]
      "/HPXML/Building/BuildingDetails/ClimateandRiskZones/WeatherStation" => {
        "SystemIdentifier" => one, # Required by HPXML schema
        "Name" => one, # Required by HPXML schema
        "WMO" => one, # Reference weather/data.csv for the list of acceptable WMO station numbers
      },

      # [AirInfiltration]
      "BuildingDetails/Enclosure/AirInfiltration/AirInfiltrationMeasurement" => {
        "SystemIdentifier" => one, # Required by HPXML schema
      },

      # [Roof]
      "/HPXML/Building/BuildingDetails/Enclosure/Roofs/Roof" => {
        "SystemIdentifier" => one, # Required by HPXML schema
        "[InteriorAdjacentTo='attic - vented' or InteriorAdjacentTo='attic - unvented' or InteriorAdjacentTo='living space' or InteriorAdjacentTo='garage']" => one,
        "Area" => one,
        "Azimuth" => zero_or_one,
        "SolarAbsorptance" => one,
        "Emittance" => one,
        "Pitch" => one,
        "RadiantBarrier" => one,
        "Insulation/SystemIdentifier" => one, # Required by HPXML schema
        "Insulation/AssemblyEffectiveRValue" => one,
      },

      # [Wall]
      "/HPXML/Building/BuildingDetails/Enclosure/Walls/Wall" => {
        "SystemIdentifier" => one, # Required by HPXML schema
        "[ExteriorAdjacentTo='outside' or ExteriorAdjacentTo='attic - vented' or ExteriorAdjacentTo='attic - unvented' or ExteriorAdjacentTo='basement - conditioned' or ExteriorAdjacentTo='basement - unconditioned' or ExteriorAdjacentTo='crawlspace - vented' or ExteriorAdjacentTo='crawlspace - unvented' or ExteriorAdjacentTo='garage' or ExteriorAdjacentTo='other housing unit']" => one,
        "[InteriorAdjacentTo='living space' or InteriorAdjacentTo='attic - vented' or InteriorAdjacentTo='attic - unvented' or InteriorAdjacentTo='basement - conditioned' or InteriorAdjacentTo='basement - unconditioned' or InteriorAdjacentTo='crawlspace - vented' or InteriorAdjacentTo='crawlspace - unvented' or InteriorAdjacentTo='garage']" => one,
        "WallType[WoodStud | DoubleWoodStud | ConcreteMasonryUnit | StructurallyInsulatedPanel | InsulatedConcreteForms | SteelFrame | SolidConcrete | StructuralBrick | StrawBale | Stone | LogWall]" => one,
        "Area" => one,
        "Azimuth" => zero_or_one,
        "SolarAbsorptance" => one,
        "Emittance" => one,
        "Insulation/SystemIdentifier" => one, # Required by HPXML schema
        "Insulation/AssemblyEffectiveRValue" => one,
      },

      # [RimJoist]
      "/HPXML/Building/BuildingDetails/Enclosure/RimJoists/RimJoist" => {
        "SystemIdentifier" => one, # Required by HPXML schema
        "[ExteriorAdjacentTo='outside' or ExteriorAdjacentTo='attic - vented' or ExteriorAdjacentTo='attic - unvented' or ExteriorAdjacentTo='basement - conditioned' or ExteriorAdjacentTo='basement - unconditioned' or ExteriorAdjacentTo='crawlspace - vented' or ExteriorAdjacentTo='crawlspace - unvented' or ExteriorAdjacentTo='garage' or ExteriorAdjacentTo='other housing unit']" => one,
        "[InteriorAdjacentTo='living space' or InteriorAdjacentTo='attic - vented' or InteriorAdjacentTo='attic - unvented' or InteriorAdjacentTo='basement - conditioned' or InteriorAdjacentTo='basement - unconditioned' or InteriorAdjacentTo='crawlspace - vented' or InteriorAdjacentTo='crawlspace - unvented' or InteriorAdjacentTo='garage']" => one,
        "Area" => one,
        "Azimuth" => zero_or_one,
        "SolarAbsorptance" => one,
        "Emittance" => one,
        "Insulation/SystemIdentifier" => one, # Required by HPXML schema
        "Insulation/AssemblyEffectiveRValue" => one,
      },

      # [FoundationWall]
      "/HPXML/Building/BuildingDetails/Enclosure/FoundationWall" => {
        "SystemIdentifier" => one, # Required by HPXML schema
        "[ExteriorAdjacentTo='ground' or ExteriorAdjacentTo='basement - conditioned' or ExteriorAdjacentTo='basement - unconditioned' or ExteriorAdjacentTo='crawlspace - vented' or ExteriorAdjacentTo='crawlspace - unvented' or ExteriorAdjacentTo='garage' or ExteriorAdjacentTo='other housing unit']" => one,
        "[InteriorAdjacentTo='basement - conditioned' or InteriorAdjacentTo='basement - unconditioned' or InteriorAdjacentTo='crawlspace - vented' or InteriorAdjacentTo='crawlspace - unvented' or InteriorAdjacentTo='garage']" => one,
        "Height" => one,
        "Area" => one,
        "Azimuth" => zero_or_one,
        "Thickness" => one,
        "DepthBelowGrade" => one,
        "Insulation/SystemIdentifier" => one, # Required by HPXML schema
        # Either specify insulation layer R-value and insulation height OR assembly R-value:
        "DistanceToBottomOfInsulation | Insulation/AssemblyEffectiveRValue" => one,
        "Insulation/Layer[InstallationType='continuous']/NominalRValue | Insulation/AssemblyEffectiveRValue" => one,
      },

      # [FrameFloor]
      "/HPXML/Building/BuildingDetails/Enclosure/FrameFloors/FrameFloor" => {
        "SystemIdentifier" => one, # Required by HPXML schema
        "[ExteriorAdjacentTo='outside' or ExteriorAdjacentTo='attic - vented' or ExteriorAdjacentTo='attic - unvented' or ExteriorAdjacentTo='basement - conditioned' or ExteriorAdjacentTo='basement - unconditioned' or ExteriorAdjacentTo='crawlspace - vented' or ExteriorAdjacentTo='crawlspace - unvented' or ExteriorAdjacentTo='garage' or ExteriorAdjacentTo='other housing unit']" => one,
        "[InteriorAdjacentTo='living space' or InteriorAdjacentTo='attic - vented' or InteriorAdjacentTo='attic - unvented' or InteriorAdjacentTo='basement - conditioned' or InteriorAdjacentTo='basement - unconditioned' or InteriorAdjacentTo='crawlspace - vented' or InteriorAdjacentTo='crawlspace - unvented' or InteriorAdjacentTo='garage']" => one,
        "Area" => one,
        "Insulation/SystemIdentifier" => one, # Required by HPXML schema
        "Insulation/AssemblyEffectiveRValue" => one,
      },

      # [Slab]
      "/HPXML/Building/BuildingDetails/Enclosure/Slabs/Slab" => {
        "SystemIdentifier" => one, # Required by HPXML schema
        "[InteriorAdjacentTo='living space' or InteriorAdjacentTo='basement - conditioned' or InteriorAdjacentTo='basement - unconditioned' or InteriorAdjacentTo='crawlspace - vented' or InteriorAdjacentTo='crawlspace - unvented' or InteriorAdjacentTo='garage']" => one,
        "Area" => one,
        "Thickness" => one, # Use zero for dirt floor
        "ExposedPerimeter" => one,
        "PerimeterInsulationDepth" => one,
        "[UnderSlabInsulationWidth | [UnderSlabInsulationSpansEntireSlab='true']]" => one,
        "DepthBelowGrade" => one,
        "PerimeterInsulation/SystemIdentifier" => one, # Required by HPXML schema
        "PerimeterInsulation/Layer[InstallationType='continuous']/NominalRValue" => one,
        "UnderSlabInsulation/SystemIdentifier" => one, # Required by HPXML schema
        "UnderSlabInsulation/Layer[InstallationType='continuous']/NominalRValue" => one,
        "extension/CarpetFraction" => one,
        "extension/CarpetRValue" => one,
      },

      # [Window]
      "/HPXML/Building/BuildingDetails/Enclosure/Windows/Window" => {
        "SystemIdentifier" => one, # Required by HPXML schema
        "Area" => one,
        "Azimuth" => one,
        "UFactor" => one,
        "SHGC" => one,
        "Overhangs" => zero_or_one, # See [WindowOverhang]
        "AttachedToWall" => one,
        "extension/InteriorShadingFactorSummer" => zero_or_one, # Uses ERI assumption if not provided
        "extension/InteriorShadingFactorWinter" => zero_or_one, # Uses ERI assumption if not provided
      },

      ## [WindowOverhang]
      "/HPXML/Building/BuildingDetails/Enclosure/Windows/Window/Overhangs" => {
        "Depth" => one,
        "DistanceToTopOfWindow" => one,
        "DistanceToBottomOfWindow" => one,
      },

      # [Skylight]
      "/HPXML/Building/BuildingDetails/Enclosure/Skylights/Skylight" => {
        "SystemIdentifier" => one, # Required by HPXML schema
        "Area" => one,
        "Azimuth" => one,
        "UFactor" => one,
        "SHGC" => one,
        "AttachedToRoof" => one,
      },

      # [Door]
      "/HPXML/Building/BuildingDetails/Enclosure/Doors/Door" => {
        "SystemIdentifier" => one, # Required by HPXML schema
        "AttachedToWall" => one,
        "Area" => one,
        "Azimuth" => one,
        "RValue" => one,
      },

      # [HeatingSystem]
      "/HPXML/Building/BuildingDetails/Systems/HVAC/HVACPlant/HeatingSystem" => {
        "SystemIdentifier" => one, # Required by HPXML schema
        "../../HVACControl" => one, # See [HVACControl]
        "HeatingSystemType[ElectricResistance | Furnace | WallFurnace | Boiler | Stove]" => one, # See [HeatingType=Resistance] or [HeatingType=Furnace] or [HeatingType=WallFurnace] or [HeatingType=Boiler] or [HeatingType=Stove]
        "HeatingCapacity" => one, # Use -1 for autosizing
        "FractionHeatLoadServed" => one, # Must sum to <= 1 across all HeatingSystems and HeatPumps
      },

      ## [HeatingType=Resistance]
      "/HPXML/Building/BuildingDetails/Systems/HVAC/HVACPlant/HeatingSystem[HeatingSystemType/ElectricResistance]" => {
        "DistributionSystem" => zero,
        "[HeatingSystemFuel='electricity']" => one,
        "AnnualHeatingEfficiency[Units='Percent']/Value" => one,
      },

      ## [HeatingType=Furnace]
      "/HPXML/Building/BuildingDetails/Systems/HVAC/HVACPlant/HeatingSystem[HeatingSystemType/Furnace]" => {
        "../../HVACDistribution[DistributionSystemType/AirDistribution | DistributionSystemType[Other='DSE']]" => one_or_more, # See [HVACDistribution]
        "DistributionSystem" => one,
        "[HeatingSystemFuel='natural gas' or HeatingSystemFuel='fuel oil' or HeatingSystemFuel='propane' or HeatingSystemFuel='electricity']" => one, # See [HeatingType=FuelEquipment] if not electricity
        "AnnualHeatingEfficiency[Units='AFUE']/Value" => one,
      },

      ## [HeatingType=WallFurnace]
      "/HPXML/Building/BuildingDetails/Systems/HVAC/HVACPlant/HeatingSystem[HeatingSystemType/WallFurnace]" => {
        "DistributionSystem" => zero,
        "[HeatingSystemFuel='natural gas' or HeatingSystemFuel='fuel oil' or HeatingSystemFuel='propane' or HeatingSystemFuel='electricity']" => one, # See [HeatingType=FuelEquipment] if not electricity
        "AnnualHeatingEfficiency[Units='AFUE']/Value" => one,
      },

      ## [HeatingType=Boiler]
      "/HPXML/Building/BuildingDetails/Systems/HVAC/HVACPlant/HeatingSystem[HeatingSystemType/Boiler]" => {
        "../../HVACDistribution[DistributionSystemType/HydronicDistribution | DistributionSystemType[Other='DSE']]" => one_or_more, # See [HVACDistribution]
        "DistributionSystem" => one,
        "[HeatingSystemFuel='natural gas' or HeatingSystemFuel='fuel oil' or HeatingSystemFuel='propane' or HeatingSystemFuel='electricity']" => one, # See [HeatingType=FuelEquipment] if not electricity
        "AnnualHeatingEfficiency[Units='AFUE']/Value" => one,
      },

      ## [HeatingType=Stove]
      "/HPXML/Building/BuildingDetails/Systems/HVAC/HVACPlant/HeatingSystem[HeatingSystemType/Stove]" => {
        "DistributionSystem" => zero,
        "[HeatingSystemFuel='natural gas' or HeatingSystemFuel='fuel oil' or HeatingSystemFuel='propane' or HeatingSystemFuel='electricity' or HeatingSystemFuel='wood' or HeatingSystemFuel='wood pellets']" => one, # See [HeatingType=FuelEquipment] if not electricity
        "AnnualHeatingEfficiency[Units='Percent']/Value" => one,
      },

      ## [HeatingType=FuelEquipment]
      "/HPXML/Building/BuildingDetails/Systems/HVAC/HVACPlant/HeatingSystem[HeatingSystemFuel='natural gas' or HeatingSystemFuel='fuel oil' or HeatingSystemFuel='propane']" => {
        "ElectricAuxiliaryEnergy" => zero_or_one, # If not provided, uses 301 defaults for furnace/boiler and zero for other heating systems
      },

      # [CoolingSystem]
      "/HPXML/Building/BuildingDetails/Systems/HVAC/HVACPlant/CoolingSystem" => {
        "SystemIdentifier" => one, # Required by HPXML schema
        "../../HVACControl" => one, # See [HVACControl]
        "[CoolingSystemType='central air conditioner' or CoolingSystemType='room air conditioner']" => one, # See [CoolingType=CentralAC] or [CoolingType=RoomAC]
        "[CoolingSystemFuel='electricity']" => one,
        "CoolingCapacity" => one, # Use -1 for autosizing
        "FractionCoolLoadServed" => one, # Must sum to <= 1 across all CoolingSystems and HeatPumps
      },

      ## [CoolingType=CentralAC]
      "/HPXML/Building/BuildingDetails/Systems/HVAC/HVACPlant/CoolingSystem[CoolingSystemType='central air conditioner']" => {
        "../../HVACDistribution[DistributionSystemType/AirDistribution | DistributionSystemType[Other='DSE']]" => one_or_more, # See [HVACDistribution]
        "DistributionSystem" => one,
        "AnnualCoolingEfficiency[Units='SEER']/Value" => one,
      },

      ## [CoolingType=RoomAC]
      "/HPXML/Building/BuildingDetails/Systems/HVAC/HVACPlant/CoolingSystem[CoolingSystemType='room air conditioner']" => {
        "DistributionSystem" => zero,
        "AnnualCoolingEfficiency[Units='EER']/Value" => one,
      },

      # [HeatPump]
      "/HPXML/Building/BuildingDetails/Systems/HVAC/HVACPlant/HeatPump" => {
        "SystemIdentifier" => one, # Required by HPXML schema
        "../../HVACControl" => one, # See [HVACControl]
        "[HeatPumpType='air-to-air' or HeatPumpType='mini-split' or HeatPumpType='ground-to-air']" => one, # See [HeatPumpType=ASHP] or [HeatPumpType=MSHP] or [HeatPumpType=GSHP]
        "[HeatPumpFuel='electricity']" => one,
        "CoolingCapacity" => one, # Use -1 for autosizing
        "[BackupSystemFuel='electricity']" => zero_or_one, # See [HeatPumpBackup]
        "FractionHeatLoadServed" => one, # Must sum to <= 1 across all HeatPumps and HeatingSystems
        "FractionCoolLoadServed" => one, # Must sum to <= 1 across all HeatPumps and CoolingSystems
      },

      ## [HeatPumpType=ASHP]
      "/HPXML/Building/BuildingDetails/Systems/HVAC/HVACPlant/HeatPump[HeatPumpType='air-to-air']" => {
        "../../HVACDistribution[DistributionSystemType/AirDistribution | DistributionSystemType[Other='DSE']]" => one_or_more, # See [HVACDistribution]
        "DistributionSystem" => one,
        "AnnualCoolingEfficiency[Units='SEER']/Value" => one,
        "AnnualHeatingEfficiency[Units='HSPF']/Value" => one,
      },

      ## [HeatPumpType=MSHP]
      "/HPXML/Building/BuildingDetails/Systems/HVAC/HVACPlant/HeatPump[HeatPumpType='mini-split']" => {
        "../../HVACDistribution[DistributionSystemType/AirDistribution | DistributionSystemType[Other='DSE']]" => zero_or_more, # See [HVACDistribution]
        "DistributionSystem" => zero_or_one,
        "AnnualCoolingEfficiency[Units='SEER']/Value" => one,
        "AnnualHeatingEfficiency[Units='HSPF']/Value" => one,
      },

      ## [HeatPumpType=GSHP]
      "/HPXML/Building/BuildingDetails/Systems/HVAC/HVACPlant/HeatPump[HeatPumpType='ground-to-air']" => {
        "../../HVACDistribution[DistributionSystemType/AirDistribution | DistributionSystemType[Other='DSE']]" => one_or_more, # See [HVACDistribution]
        "DistributionSystem" => one,
        "AnnualCoolingEfficiency[Units='EER']/Value" => one,
        "AnnualHeatingEfficiency[Units='COP']/Value" => one,
      },

      ## [HeatPumpBackup]
      "/HPXML/Building/BuildingDetails/Systems/HVAC/HVACPlant/HeatPump[BackupSystemFuel]" => {
        "BackupAnnualHeatingEfficiency[Units='Percent']/Value" => one,
        "BackupHeatingCapacity" => one, # Use -1 for autosizing
      },

      # [HVACControl]
      "/HPXML/Building/BuildingDetails/Systems/HVAC/HVACControl" => {
        "SystemIdentifier" => one, # Required by HPXML schema
        "[ControlType='manual thermostat' or ControlType='programmable thermostat']" => one,
        "SetpointTempHeatingSeason" => zero_or_one, # Uses ERI assumption if not provided
        "SetpointTempCoolingSeason" => zero_or_one, # Uses ERI assumption if not provided
      },

      # [HVACDistribution]
      "/HPXML/Building/BuildingDetails/Systems/HVAC/HVACDistribution" => {
        "SystemIdentifier" => one, # Required by HPXML schema
        "[DistributionSystemType/AirDistribution | DistributionSystemType/HydronicDistribution | DistributionSystemType[Other='DSE']]" => one, # See [HVACDistType=Air] or [HVACDistType=DSE]
      },

      ## [HVACDistType=Air]
      "/HPXML/Building/BuildingDetails/Systems/HVAC/HVACDistribution/DistributionSystemType/AirDistribution" => {
        "DuctLeakageMeasurement[DuctType='supply']/DuctLeakage[Units='CFM25' and TotalOrToOutside='to outside']/Value" => one,
        "DuctLeakageMeasurement[DuctType='return']/DuctLeakage[Units='CFM25' and TotalOrToOutside='to outside']/Value" => one,
        "Ducts[DuctType='supply']" => one_or_more, # See [HVACDuct]
        "Ducts[DuctType='return']" => one_or_more, # See [HVACDuct]
      },

      ## [HVACDistType=DSE]
      "/HPXML/Building/BuildingDetails/Systems/HVAC/HVACDistribution[DistributionSystemType[Other='DSE']]" => {
        "[AnnualHeatingDistributionSystemEfficiency | AnnualCoolingDistributionSystemEfficiency]" => one_or_more,
      },

      ## [HVACDuct]
      "/HPXML/Building/BuildingDetails/Systems/HVAC/HVACDistribution/DistributionSystemType/AirDistribution/Ducts[DuctType='supply' or DuctType='return']" => {
        "DuctInsulationRValue" => one,
        "[DuctLocation='living space' or DuctLocation='basement - conditioned' or DuctLocation='basement - unconditioned' or DuctLocation='crawlspace - vented' or DuctLocation='crawlspace - unvented' or DuctLocation='attic - vented' or DuctLocation='attic - unvented' or DuctLocation='garage' or DuctLocation='outside']" => one,
        "DuctSurfaceArea" => one,
      },

      # [MechanicalVentilation]
      "/HPXML/Building/BuildingDetails/Systems/MechanicalVentilation/VentilationFans/VentilationFan[UsedForWholeBuildingVentilation='true']" => {
        "SystemIdentifier" => one, # Required by HPXML schema
        "[FanType='energy recovery ventilator' or FanType='heat recovery ventilator' or FanType='exhaust only' or FanType='supply only' or FanType='balanced' or FanType='central fan integrated supply']" => one, # See [MechVentType=HRV] or [MechVentType=ERV] or [MechVentType=CFIS]
        "RatedFlowRate" => one,
        "HoursInOperation" => one,
        "UsedForWholeBuildingVentilation" => one,
        "FanPower" => one,
      },

      ## [MechVentType=HRV]
      "/HPXML/Building/BuildingDetails/Systems/MechanicalVentilation/VentilationFans/VentilationFan[UsedForWholeBuildingVentilation='true'][FanType='heat recovery ventilator']" => {
        "SensibleRecoveryEfficiency" => one,
      },

      ## [MechVentType=ERV]
      "/HPXML/Building/BuildingDetails/Systems/MechanicalVentilation/VentilationFans/VentilationFan[UsedForWholeBuildingVentilation='true'][FanType='energy recovery ventilator']" => {
        "TotalRecoveryEfficiency" => one,
        "SensibleRecoveryEfficiency" => one,
      },

      ## [MechVentType=CFIS]
      "/HPXML/Building/BuildingDetails/Systems/MechanicalVentilation/VentilationFans/VentilationFan[UsedForWholeBuildingVentilation='true'][FanType='central fan integrated supply']" => {
        "AttachedToHVACDistributionSystem" => one,
      },

      # [WaterHeatingSystem]
      "/HPXML/Building/BuildingDetails/Systems/WaterHeating/WaterHeatingSystem" => {
        "../HotWaterDistribution" => one, # See [HotWaterDistribution]
        "../WaterFixture" => one_or_more, # See [WaterFixture]
        "SystemIdentifier" => one, # Required by HPXML schema
<<<<<<< HEAD
        "[WaterHeaterType='storage water heater' or WaterHeaterType='instantaneous water heater' or WaterHeaterType='heat pump water heater']" => one, # See [WHType=Tank] or [WHType=Tankless] or [WHType=HeatPump]
        "[Location='living space' or Location='basement - unconditioned' or Location='basement - conditioned' or Location='attic - unvented' or Location='attic - vented' or Location='garage' or Location='crawlspace - unvented' or Location='crawlspace - vented' or Location='other exterior']" => one,
=======
        "[WaterHeaterType='storage water heater' or WaterHeaterType='instantaneous water heater' or WaterHeaterType='heat pump water heater' or WaterHeaterType='space-heating boiler with storage tank' or WaterHeaterType='space-heating boiler with tankless coil']" => one, # See [WHType=Tank] or [WHType=Tankless] or [WHType=HeatPump] or [WHType=Indirect] or [WHType=CombiTankless]
        "[Location='living space' or Location='basement - unconditioned' or Location='basement - conditioned' or Location='attic - unvented' or Location='attic - vented' or Location='garage' or Location='crawlspace - unvented' or Location='crawlspace - vented']" => one,
>>>>>>> e67e727c
        "FractionDHWLoadServed" => one,
      },

      ## [WHType=Tank]
      "/HPXML/Building/BuildingDetails/Systems/WaterHeating/WaterHeatingSystem[WaterHeaterType='storage water heater']" => {
        "[FuelType='natural gas' or FuelType='fuel oil' or FuelType='propane' or FuelType='electricity']" => one, # If not electricity, see [WHType=FuelTank]
        "TankVolume" => one,
        "HeatingCapacity" => one,
        "[EnergyFactor | UniformEnergyFactor]" => one,
      },

      ## [WHType=FuelTank]
      "/HPXML/Building/BuildingDetails/Systems/WaterHeating/WaterHeatingSystem[WaterHeaterType='storage water heater' and FuelType!='electricity']" => {
        "RecoveryEfficiency" => one,
        "[EnergyFactor | UniformEnergyFactor]" => one,
      },

      ## [WHType=Tankless]
      "/HPXML/Building/BuildingDetails/Systems/WaterHeating/WaterHeatingSystem[WaterHeaterType='instantaneous water heater']" => {
        "[FuelType='natural gas' or FuelType='fuel oil' or FuelType='propane' or FuelType='electricity']" => one,
        "PerformanceAdjustment" => zero_or_one, # Uses ERI assumption for tankless cycling derate if not provided
        "[EnergyFactor | UniformEnergyFactor]" => one,
      },

      ## [WHType=HeatPump]
      "/HPXML/Building/BuildingDetails/Systems/WaterHeating/WaterHeatingSystem[WaterHeaterType='heat pump water heater']" => {
        "[FuelType='electricity']" => one,
        "TankVolume" => one,
        "[EnergyFactor | UniformEnergyFactor]" => one,
      },

      ## [WHType=Indirect]
      "/HPXML/Building/BuildingDetails/Systems/WaterHeating/WaterHeatingSystem[WaterHeaterType='space-heating boiler with storage tank']" => {
        "RelatedHVACSystem" => one, # Expect HeatingSystem (boiler)
        "TankVolume" => one,
      },

      ## [WHType=CombiTankless]
      "/HPXML/Building/BuildingDetails/Systems/WaterHeating/WaterHeatingSystem[WaterHeaterType='space-heating boiler with tankless coil']" => {
        "RelatedHVACSystem" => one, # Expect HeatingSystem (boiler)
      },

      # [HotWaterDistribution]
      "/HPXML/Building/BuildingDetails/Systems/WaterHeating/HotWaterDistribution" => {
        "SystemIdentifier" => one, # Required by HPXML schema
        "[SystemType/Standard | SystemType/Recirculation]" => one, # See [HWDistType=Standard] or [HWDistType=Recirculation]
        "PipeInsulation/PipeRValue" => one,
        "DrainWaterHeatRecovery" => zero_or_one, # See [DrainWaterHeatRecovery]
      },

      ## [HWDistType=Standard]
      "/HPXML/Building/BuildingDetails/Systems/WaterHeating/HotWaterDistribution/SystemType/Standard" => {
        "PipingLength" => one,
      },

      ## [HWDistType=Recirculation]
      "/HPXML/Building/BuildingDetails/Systems/WaterHeating/HotWaterDistribution/SystemType/Recirculation" => {
        "ControlType" => one,
        "RecirculationPipingLoopLength" => one,
        "BranchPipingLoopLength" => one,
        "PumpPower" => one,
      },

      ## [DrainWaterHeatRecovery]
      "/HPXML/Building/BuildingDetails/Systems/WaterHeating/HotWaterDistribution/DrainWaterHeatRecovery" => {
        "FacilitiesConnected" => one,
        "EqualFlow" => one,
        "Efficiency" => one,
      },

      # [WaterFixture]
      "/HPXML/Building/BuildingDetails/Systems/WaterHeating/WaterFixture" => {
        "SystemIdentifier" => one, # Required by HPXML schema
        "[WaterFixtureType='shower head' or WaterFixtureType='faucet']" => one, # Required by HPXML schema
        "LowFlow" => one,
      },

      # [PVSystem]
      "/HPXML/Building/BuildingDetails/Systems/Photovoltaics/PVSystem" => {
        "SystemIdentifier" => one, # Required by HPXML schema
        "[Location='ground' or Location='roof']" => one,
        "[ModuleType='standard' or ModuleType='premium' or ModuleType='thin film']" => one,
        "[Tracking='fixed' or Tracking='1-axis' or Tracking='1-axis backtracked' or Tracking='2-axis']" => one,
        "ArrayAzimuth" => one,
        "ArrayTilt" => one,
        "MaxPowerOutput" => one,
        "InverterEfficiency" => one, # PVWatts default is 0.96
        "SystemLossesFraction" => one, # PVWatts default is 0.14
      },

      # [ClothesWasher]
      "/HPXML/Building/BuildingDetails/Appliances/ClothesWasher" => {
        "SystemIdentifier" => one, # Required by HPXML schema
        "[Location='living space' or Location='basement - conditioned' or Location='basement - unconditioned' or Location='garage']" => one,
        "[ModifiedEnergyFactor | IntegratedModifiedEnergyFactor]" => one,
        "RatedAnnualkWh" => one,
        "LabelElectricRate" => one,
        "LabelGasRate" => one,
        "LabelAnnualGasCost" => one,
        "Capacity" => one,
      },

      # [ClothesDryer]
      "/HPXML/Building/BuildingDetails/Appliances/ClothesDryer" => {
        "SystemIdentifier" => one, # Required by HPXML schema
        "[Location='living space' or Location='basement - conditioned' or Location='basement - unconditioned' or Location='garage']" => one,
        "[FuelType='natural gas' or FuelType='fuel oil' or FuelType='propane' or FuelType='electricity']" => one,
        "[EnergyFactor | CombinedEnergyFactor]" => one,
        "[ControlType='timer' or ControlType='moisture']" => one,
      },

      # [Dishwasher]
      "/HPXML/Building/BuildingDetails/Appliances/Dishwasher" => {
        "SystemIdentifier" => one, # Required by HPXML schema
        "[EnergyFactor | RatedAnnualkWh]" => one,
        "PlaceSettingCapacity" => one,
      },

      # [Refrigerator]
      "/HPXML/Building/BuildingDetails/Appliances/Refrigerator" => {
        "SystemIdentifier" => one, # Required by HPXML schema
        "[Location='living space' or Location='basement - conditioned' or Location='basement - unconditioned' or Location='garage']" => one,
        "RatedAnnualkWh" => one,
      },

      # [CookingRange]
      "/HPXML/Building/BuildingDetails/Appliances/CookingRange" => {
        "SystemIdentifier" => one, # Required by HPXML schema
        "[FuelType='natural gas' or FuelType='fuel oil' or FuelType='propane' or FuelType='electricity']" => one,
        "IsInduction" => one,
        "../Oven/IsConvection" => one,
      },

      # [Lighting]
      "/HPXML/Building/BuildingDetails/Lighting" => {
        "LightingGroup[ThirdPartyCertification='ERI Tier I' and Location='interior']" => one, # See [LightingGroup]
        "LightingGroup[ThirdPartyCertification='ERI Tier I' and Location='exterior']" => one, # See [LightingGroup]
        "LightingGroup[ThirdPartyCertification='ERI Tier I' and Location='garage']" => one, # See [LightingGroup]
        "LightingGroup[ThirdPartyCertification='ERI Tier II' and Location='interior']" => one, # See [LightingGroup]
        "LightingGroup[ThirdPartyCertification='ERI Tier II' and Location='exterior']" => one, # See [LightingGroup]
        "LightingGroup[ThirdPartyCertification='ERI Tier II' and Location='garage']" => one, # See [LightingGroup]
      },

      ## [LightingGroup]
      "/HPXML/Building/BuildingDetails/Lighting/LightingGroup[ThirdPartyCertification='ERI Tier I' or ThirdPartyCertification='ERI Tier II'][Location='interior' or Location='exterior' or Location='garage']" => {
        "SystemIdentifier" => one, # Required by HPXML schema
        "FractionofUnitsInLocation" => one,
      },

      # [CeilingFan]
      "/HPXML/Building/BuildingDetails/Lighting/CeilingFan" => {
        "SystemIdentifier" => one, # Required by HPXML schema
        "Airflow[FanSpeed='medium']/Efficiency" => zero_or_one, # Uses Reference Home if not provided
        "Quantity" => zero_or_one, # Uses Reference Home if not provided
      },

      # [PlugLoads]
      "/HPXML/Building/BuildingDetails/MiscLoads/PlugLoad[PlugLoadType='other']" => {
        "SystemIdentifier" => one, # Required by HPXML schema
        "Load[Units='kWh/year']/Value" => zero_or_one, # Uses ERI Reference Home if not provided
        "extension/FracSensible" => zero_or_one, # Uses ERI Reference Home if not provided
        "extension/FracLatent" => zero_or_one, # Uses ERI Reference Home if not provided
        "../extension/WeekdayScheduleFractions" => zero_or_one, # Uses ERI Reference Home if not provided
        "../extension/WeekendScheduleFractions" => zero_or_one, # Uses ERI Reference Home if not provided
        "../extension/MonthlyScheduleMultipliers" => zero_or_one, # Uses ERI Reference Home if not provided
      },

      # [Television]
      "/HPXML/Building/BuildingDetails/MiscLoads/PlugLoad[PlugLoadType='TV other']" => {
        "SystemIdentifier" => one, # Required by HPXML schema
        "Load[Units='kWh/year']/Value" => zero_or_one, # Uses ERI Reference Home if not provided
        "../extension/WeekdayScheduleFractions" => zero_or_one, # Uses ERI Reference Home if not provided
        "../extension/WeekendScheduleFractions" => zero_or_one, # Uses ERI Reference Home if not provided
        "../extension/MonthlyScheduleMultipliers" => zero_or_one, # Uses ERI Reference Home if not provided
      },

    }

    errors = []
    requirements.each do |parent, requirement|
      if parent.nil? # Unconditional
        requirement.each do |child, expected_sizes|
          next if expected_sizes.nil?

          xpath = combine_into_xpath(parent, child)
          actual_size = REXML::XPath.first(hpxml_doc, "count(#{xpath})")
          check_number_of_elements(actual_size, expected_sizes, xpath, errors)
        end
      else # Conditional based on parent element existence
        next if hpxml_doc.elements[parent].nil? # Skip if parent element doesn't exist

        hpxml_doc.elements.each(parent) do |parent_element|
          requirement.each do |child, expected_sizes|
            next if expected_sizes.nil?

            xpath = combine_into_xpath(parent, child)
            actual_size = REXML::XPath.first(parent_element, "count(#{child})")
            check_number_of_elements(actual_size, expected_sizes, xpath, errors)
          end
        end
      end
    end

    # Check sum of FractionCoolLoadServeds <= 1
    frac_cool_load = hpxml_doc.elements["sum(/HPXML/Building/BuildingDetails/Systems/HVAC/HVACPlant/CoolingSystem/FractionCoolLoadServed/text())"]
    frac_cool_load += hpxml_doc.elements["sum(/HPXML/Building/BuildingDetails/Systems/HVAC/HVACPlant/HeatPump/FractionCoolLoadServed/text())"]
    if frac_cool_load > 1
      errors << "Expected FractionCoolLoadServed to sum to <= 1, but calculated sum is #{frac_cool_load.round(2)}."
    end

    # Check sum of FractionHeatLoadServeds <= 1
    frac_heat_load = hpxml_doc.elements["sum(/HPXML/Building/BuildingDetails/Systems/HVAC/HVACPlant/HeatingSystem/FractionHeatLoadServed/text())"]
    frac_heat_load += hpxml_doc.elements["sum(/HPXML/Building/BuildingDetails/Systems/HVAC/HVACPlant/HeatPump/FractionHeatLoadServed/text())"]
    if frac_heat_load > 1
      errors << "Expected FractionHeatLoadServed to sum to <= 1, but calculated sum is #{frac_heat_load.round(2)}."
    end

    # Check sum of FractionDHWLoadServed == 1
    frac_dhw_load = hpxml_doc.elements["sum(/HPXML/Building/BuildingDetails/Systems/WaterHeating/WaterHeatingSystem/FractionDHWLoadServed/text())"]
    if frac_dhw_load > 0 and (frac_dhw_load < 0.99 or frac_dhw_load > 1.01)
      errors << "Expected FractionDHWLoadServed to sum to 1, but calculated sum is #{frac_dhw_load.round(2)}."
    end

    return errors
  end

  def self.check_number_of_elements(actual_size, expected_sizes, xpath, errors)
    if expected_sizes.size > 0
      return if expected_sizes.include?(actual_size)

      errors << "Expected #{expected_sizes.to_s} element(s) but found #{actual_size.to_s} element(s) for xpath: #{xpath}"
    else
      return if actual_size > 0

      errors << "Expected 1 or more element(s) but found 0 elements for xpath: #{xpath}"
    end
  end

  def self.combine_into_xpath(parent, child)
    if parent.nil?
      return child
    elsif child.start_with?("[")
      return [parent, child].join("")
    end

    return [parent, child].join("/")
  end
end<|MERGE_RESOLUTION|>--- conflicted
+++ resolved
@@ -407,13 +407,8 @@
         "../HotWaterDistribution" => one, # See [HotWaterDistribution]
         "../WaterFixture" => one_or_more, # See [WaterFixture]
         "SystemIdentifier" => one, # Required by HPXML schema
-<<<<<<< HEAD
-        "[WaterHeaterType='storage water heater' or WaterHeaterType='instantaneous water heater' or WaterHeaterType='heat pump water heater']" => one, # See [WHType=Tank] or [WHType=Tankless] or [WHType=HeatPump]
+        "[WaterHeaterType='storage water heater' or WaterHeaterType='instantaneous water heater' or WaterHeaterType='heat pump water heater' or WaterHeaterType='space-heating boiler with storage tank' or WaterHeaterType='space-heating boiler with tankless coil']" => one, # See [WHType=Tank] or [WHType=Tankless] or [WHType=HeatPump] or [WHType=Indirect] or [WHType=CombiTankless]
         "[Location='living space' or Location='basement - unconditioned' or Location='basement - conditioned' or Location='attic - unvented' or Location='attic - vented' or Location='garage' or Location='crawlspace - unvented' or Location='crawlspace - vented' or Location='other exterior']" => one,
-=======
-        "[WaterHeaterType='storage water heater' or WaterHeaterType='instantaneous water heater' or WaterHeaterType='heat pump water heater' or WaterHeaterType='space-heating boiler with storage tank' or WaterHeaterType='space-heating boiler with tankless coil']" => one, # See [WHType=Tank] or [WHType=Tankless] or [WHType=HeatPump] or [WHType=Indirect] or [WHType=CombiTankless]
-        "[Location='living space' or Location='basement - unconditioned' or Location='basement - conditioned' or Location='attic - unvented' or Location='attic - vented' or Location='garage' or Location='crawlspace - unvented' or Location='crawlspace - vented']" => one,
->>>>>>> e67e727c
         "FractionDHWLoadServed" => one,
       },
 
