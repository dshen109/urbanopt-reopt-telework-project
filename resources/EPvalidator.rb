--- conflicted
+++ resolved
@@ -410,11 +410,8 @@
         "[WaterHeaterType='storage water heater' or WaterHeaterType='instantaneous water heater' or WaterHeaterType='heat pump water heater' or WaterHeaterType='space-heating boiler with storage tank' or WaterHeaterType='space-heating boiler with tankless coil']" => one, # See [WHType=Tank] or [WHType=Tankless] or [WHType=HeatPump] or [WHType=Indirect] or [WHType=CombiTankless]
         "[Location='living space' or Location='basement - unconditioned' or Location='basement - conditioned' or Location='attic - unvented' or Location='attic - vented' or Location='garage' or Location='crawlspace - unvented' or Location='crawlspace - vented']" => one,
         "FractionDHWLoadServed" => one,
-<<<<<<< HEAD
         "[EnergyFactor | UniformEnergyFactor]" => one,
 		"WaterHeaterInsulation/Jacket/JacketRValue" => zero_or_one, # Capable to model tank wrap insulation
-=======
->>>>>>> 88e1deec
       },
 
       ## [WHType=Tank]
