require "#{File.dirname(__FILE__)}/constants"
require "#{File.dirname(__FILE__)}/unit_conversions"
require "#{File.dirname(__FILE__)}/util"

class Geometry
  def self.get_abs_azimuth(azimuth_type, relative_azimuth, building_orientation, offset = 180.0)
    azimuth = nil
    if azimuth_type == Constants.CoordRelative
      azimuth = relative_azimuth + building_orientation + offset
    elsif azimuth_type == Constants.CoordAbsolute
      azimuth = relative_azimuth + offset
    end

    # Ensure azimuth is >=0 and <=360
    while azimuth < 0.0
      azimuth += 360.0
    end

    while azimuth >= 360.0
      azimuth -= 360.0
    end

    return azimuth
  end

  def self.get_abs_tilt(tilt_type, relative_tilt, roof_tilt, latitude)
    if tilt_type == Constants.TiltPitch
      return relative_tilt + roof_tilt
    elsif tilt_type == Constants.TiltLatitude
      return relative_tilt + latitude
    elsif tilt_type == Constants.CoordAbsolute
      return relative_tilt
    end
  end

  def self.initialize_transformation_matrix(m)
    m[0, 0] = 1
    m[1, 1] = 1
    m[2, 2] = 1
    m[3, 3] = 1
    return m
  end

  def self.get_surface_dimensions(surface)
    least_x = 9e99
    greatest_x = -9e99
    least_y = 9e99
    greatest_y = -9e99
    least_z = 9e99
    greatest_z = -9e99
    surface.vertices.each do |vertex|
      least_x = [vertex.x, least_x].min
      greatest_x = [vertex.x, greatest_x].max
      least_y = [vertex.y, least_y].min
      greatest_y = [vertex.y, greatest_y].max
      least_z = [vertex.z, least_z].min
      greatest_z = [vertex.z, greatest_z].max
    end
    l = greatest_x - least_x
    w = greatest_y - least_y
    h = greatest_z - least_z
    return l, w, h
  end

  def self.get_building_stories(spaces)
    space_min_zs = []
    spaces.each do |space|
      next if not self.space_is_finished(space)

      surfaces_min_zs = []
      space.surfaces.each do |surface|
        zvalues = self.getSurfaceZValues([surface])
        surfaces_min_zs << zvalues.min + UnitConversions.convert(space.zOrigin, "m", "ft")
      end
      space_min_zs << surfaces_min_zs.min
    end
    return space_min_zs.uniq.length
  end

  def self.get_above_grade_building_stories(spaces)
    space_min_zs = []
    spaces.each do |space|
      next if not self.space_is_finished(space)
      next if not self.space_is_above_grade(space)

      surfaces_min_zs = []
      space.surfaces.each do |surface|
        zvalues = self.getSurfaceZValues([surface])
        surfaces_min_zs << zvalues.min + UnitConversions.convert(space.zOrigin, "m", "ft")
      end
      space_min_zs << surfaces_min_zs.min
    end
    return space_min_zs.uniq.length
  end

  def self.make_one_space_from_multiple_spaces(model, spaces)
    new_space = OpenStudio::Model::Space.new(model)
    spaces.each do |space|
      space.surfaces.each do |surface|
        if surface.adjacentSurface.is_initialized and surface.surfaceType.downcase == "wall"
          surface.adjacentSurface.get.remove
          surface.remove
        else
          surface.setSpace(new_space)
        end
      end
      space.remove
    end
    return new_space
  end

  def self.make_polygon(*pts)
    p = OpenStudio::Point3dVector.new
    pts.each do |pt|
      p << pt
    end
    return p
  end

  def self.get_building_units(model, runner = nil)
    if model.getSpaces.size == 0
      if !runner.nil?
        runner.registerError("No building geometry has been defined.")
      end
      return nil
    end

    return_units = []
    model.getBuildingUnits.each do |unit|
      # Remove any units from list that have no associated spaces or are not residential
      next if not (unit.spaces.size > 0 and unit.buildingUnitType == Constants.BuildingUnitTypeResidential)

<<<<<<< HEAD
      if return_units.size == 0
          # Assume SFD; create single building unit for entire model
          if !runner.nil?
              runner.registerWarning("No building units defined; assuming single-family detached building.")
          end
          unit = OpenStudio::Model::BuildingUnit.new(model)
          unit.setBuildingUnitType(Constants.BuildingUnitTypeResidential)
          unit.setName(Constants.ObjectNameBuildingUnit)
          model.getSpaces.each do |space|
              space.setBuildingUnit(unit)
          end
          model.getBuildingUnits.each do |unit|
            return_units << unit
          end
=======
      return_units << unit
    end

    if return_units.size == 0
      # Assume SFD; create single building unit for entire model
      if !runner.nil?
        runner.registerWarning("No building units defined; assuming single-family detached building.")
>>>>>>> 61820dce
      end
      unit = OpenStudio::Model::BuildingUnit.new(model)
      unit.setBuildingUnitType("Residential")
      unit.setName(Constants.ObjectNameBuildingUnit)
      model.getSpaces.each do |space|
        space.setBuildingUnit(unit)
      end
      model.getBuildingUnits.each do |unit|
        return_units << unit
      end
    end

    return return_units
  end

  def self.get_unit_beds_baths(model, unit, runner = nil)
    # Returns a list with #beds, #baths, a list of spaces, and the unit name
    nbeds = unit.additionalProperties.getFeatureAsInteger(Constants.BuildingUnitFeatureNumBedrooms)
    nbaths = unit.additionalProperties.getFeatureAsDouble(Constants.BuildingUnitFeatureNumBathrooms)
    if not (nbeds.is_initialized or nbaths.is_initialized)
      if !runner.nil?
        runner.registerError("Could not determine number of bedrooms or bathrooms.")
      end
      return [nil, nil]
    else
      nbeds = nbeds.get.to_f
      nbaths = nbaths.get
    end
    return [nbeds, nbaths]
  end

  def self.get_unit_adjacent_common_spaces(unit)
    # Returns a list of spaces adjacent to the unit that are not assigned
    # to a building unit.
    spaces = []

    unit.spaces.each do |space|
      space.surfaces.each do |surface|
        next if not surface.adjacentSurface.is_initialized

        adjacent_surface = surface.adjacentSurface.get
        next if not adjacent_surface.space.is_initialized

        adjacent_space = adjacent_surface.space.get
        next if adjacent_space.buildingUnit.is_initialized

        spaces << adjacent_space
      end
    end

    return spaces.uniq
  end

  def self.get_common_spaces(model)
    spaces = []
    model.getSpaces.each do |space|
      next if space.buildingUnit.is_initialized

      spaces << space
    end
    return spaces
  end

  def self.get_floor_area_from_spaces(spaces, apply_multipliers = false, runner = nil)
    floor_area = 0
    spaces.each do |space|
      mult = 1.0
      if apply_multipliers
        mult = space.multiplier.to_f
      end
      floor_area += UnitConversions.convert(space.floorArea * mult, "m^2", "ft^2")
    end
    if floor_area == 0 and not runner.nil?
      runner.registerError("Could not find any floor area.")
      return nil
    end
    return floor_area
  end

  def self.get_zone_volume(zone, apply_multipliers = false, runner = nil)
    if zone.isVolumeAutocalculated or not zone.volume.is_initialized
      # Calculate volume from spaces
      volume = 0
      zone.spaces.each do |space|
        mult = 1.0
        if apply_multipliers
          mult = space.multiplier.to_f
        end
        volume += UnitConversions.convert(space.volume * mult, "m^3", "ft^3")
      end
    else
      mult = 1.0
      if apply_multipliers
        mult = zone.multiplier.to_f
      end
      volume = UnitConversions.convert(zone.volume.get * mult, "m^3", "ft^3")
    end
    if volume <= 0 and not runner.nil?
      runner.registerError("Could not find any volume.")
      return nil
    end
    return volume
  end

  def self.get_finished_floor_area_from_spaces(spaces, apply_multipliers = false, runner = nil)
    floor_area = 0
    spaces.each do |space|
      next if not self.space_is_finished(space)

      mult = 1.0
      if apply_multipliers
        mult = space.multiplier.to_f
      end
      floor_area += UnitConversions.convert(space.floorArea * mult, "m^2", "ft^2")
    end
    if floor_area == 0 and not runner.nil?
      runner.registerError("Could not find any finished floor area.")
      return nil
    end
    return floor_area
  end

  def self.get_above_grade_finished_floor_area_from_spaces(spaces, apply_multipliers = false, runner = nil)
    floor_area = 0
    spaces.each do |space|
      next if not (self.space_is_finished(space) and self.space_is_above_grade(space))

      mult = 1.0
      if apply_multipliers
        mult = space.multiplier.to_f
      end
      floor_area += UnitConversions.convert(space.floorArea * mult, "m^2", "ft^2")
    end
    if floor_area == 0 and not runner.nil?
      runner.registerError("Could not find any above-grade finished floor area.")
      return nil
    end
    return floor_area
  end

  def self.get_above_grade_finished_volume(model, apply_multipliers = false, runner = nil)
    volume = 0
    model.getThermalZones.each do |zone|
      next if not (self.zone_is_finished(zone) and self.zone_is_above_grade(zone))

      volume += self.get_zone_volume(zone, apply_multipliers, runner)
    end
    if volume == 0 and not runner.nil?
      runner.registerError("Could not find any above-grade finished volume.")
      return nil
    end
    return volume
  end

  def self.get_window_area_from_spaces(spaces, apply_multipliers = false)
    window_area = 0
    spaces.each do |space|
      mult = 1.0
      if apply_multipliers
        mult = space.multiplier.to_f
      end
      space.surfaces.each do |surface|
        surface.subSurfaces.each do |subsurface|
          next if subsurface.subSurfaceType.downcase != "fixedwindow"

          window_area += UnitConversions.convert(subsurface.grossArea * mult, "m^2", "ft^2")
        end
      end
    end
    return window_area
  end

  def self.space_height(space)
    return Geometry.get_height_of_spaces([space])
  end

  # Calculates space heights as the max z coordinate minus the min z coordinate
  def self.get_height_of_spaces(spaces)
    minzs = []
    maxzs = []
    spaces.each do |space|
      zvalues = self.getSurfaceZValues(space.surfaces)
      minzs << zvalues.min + UnitConversions.convert(space.zOrigin, "m", "ft")
      maxzs << zvalues.max + UnitConversions.convert(space.zOrigin, "m", "ft")
    end
    return maxzs.max - minzs.min
  end

  # Calculates the surface height as the max z coordinate minus the min z coordinate
  def self.surface_height(surface)
    zvalues = self.getSurfaceZValues([surface])
    minz = zvalues.min
    maxz = zvalues.max
    return maxz - minz
  end

  def self.zone_is_finished(zone)
    zone.spaces.each do |space|
      unless self.space_is_finished(space)
        return false
      end
    end
  end

  # Returns true if all spaces in zone are fully above grade
  def self.zone_is_above_grade(zone)
    spaces_are_above_grade = []
    zone.spaces.each do |space|
      spaces_are_above_grade << self.space_is_above_grade(space)
    end
    if spaces_are_above_grade.all?
      return true
    end

    return false
  end

  # Returns true if all spaces in zone are either fully or partially below grade
  def self.zone_is_below_grade(zone)
    return !self.zone_is_above_grade(zone)
  end

  def self.get_finished_above_and_below_grade_zones(thermal_zones)
    finished_living_zones = []
    finished_basement_zones = []
    thermal_zones.each do |thermal_zone|
      next unless self.zone_is_finished(thermal_zone)

      if self.zone_is_above_grade(thermal_zone)
        finished_living_zones << thermal_zone
      elsif self.zone_is_below_grade(thermal_zone)
        finished_basement_zones << thermal_zone
      end
    end
    return finished_living_zones, finished_basement_zones
  end

  def self.get_thermal_zones_from_spaces(spaces)
    thermal_zones = []
    spaces.each do |space|
      next unless space.thermalZone.is_initialized

      unless thermal_zones.include? space.thermalZone.get
        thermal_zones << space.thermalZone.get
      end
    end
    return thermal_zones
  end

  def self.get_building_type(model)
    building_type = nil
    unless model.getBuilding.standardsBuildingType.empty?
      building_type = model.getBuilding.standardsBuildingType.get.downcase
    end
    return building_type
  end

  def self.space_is_unfinished(space)
    return !self.space_is_finished(space)
  end

  def self.space_is_finished(space)
    unless space.isPlenum
      if space.spaceType.is_initialized
        if space.spaceType.get.standardsSpaceType.is_initialized
          return self.is_living_space_type(space.spaceType.get.standardsSpaceType.get)
        end
      end
    end
    return false
  end

  def self.is_living_space_type(space_type)
    if [Constants.SpaceTypeLiving, Constants.SpaceTypeFinishedBasement, Constants.SpaceTypeKitchen,
        Constants.SpaceTypeBedroom, Constants.SpaceTypeBathroom, Constants.SpaceTypeLaundryRoom].include? space_type
      return true
    end

    return false
  end

  # Returns true if space is fully above grade
  def self.space_is_above_grade(space)
    return !self.space_is_below_grade(space)
  end

  # Returns true if space is either fully or partially below grade
  def self.space_is_below_grade(space)
    space.surfaces.each do |surface|
      next if surface.surfaceType.downcase != "wall"
      if surface.outsideBoundaryCondition.downcase == "foundation"
        return true
      end
    end
    return false
  end

  def self.space_has_roof(space)
    space.surfaces.each do |surface|
      next if surface.surfaceType.downcase != "roofceiling"
      next if surface.outsideBoundaryCondition.downcase != "outdoors"
      next if surface.tilt == 0

      return true
    end
    return false
  end

  def self.space_below_is_finished(space)
    space.surfaces.each do |surface|
      next if surface.surfaceType.downcase != "floor"
      next if not surface.adjacentSurface.is_initialized
      next if not surface.adjacentSurface.get.space.is_initialized

      adjacent_space = surface.adjacentSurface.get.space.get
      next if not self.space_is_finished(adjacent_space)

      return true
    end
    return false
  end

  def self.get_model_locations(model)
    locations = []
    model.getSpaceTypes.each do |spaceType|
      next if not spaceType.standardsSpaceType.is_initialized

      locations << spaceType.standardsSpaceType.get
    end
    return locations
  end

  def self.get_space_from_location(unit, location, location_hierarchy)
    spaces = unit.spaces + self.get_unit_adjacent_common_spaces(unit)
    if location == Constants.Auto
      location_hierarchy.each do |space_type|
        spaces.each do |space|
          next if not self.space_is_of_type(space, space_type)

          return space
        end
      end
    else
      spaces.each do |space|
        next if not space.spaceType.is_initialized
        next if not space.spaceType.get.standardsSpaceType.is_initialized
        next if space.spaceType.get.standardsSpaceType.get != location

        return space
      end
    end
    return nil
  end

  # Return an array of x values for surfaces passed in. The values will be relative to the parent origin. This was intended for spaces.
  def self.getSurfaceXValues(surfaceArray)
    xValueArray = []
    surfaceArray.each do |surface|
      surface.vertices.each do |vertex|
        xValueArray << UnitConversions.convert(vertex.x, "m", "ft")
      end
    end
    return xValueArray
  end

  # Return an array of y values for surfaces passed in. The values will be relative to the parent origin. This was intended for spaces.
  def self.getSurfaceYValues(surfaceArray)
    yValueArray = []
    surfaceArray.each do |surface|
      surface.vertices.each do |vertex|
        yValueArray << UnitConversions.convert(vertex.y, "m", "ft")
      end
    end
    return yValueArray
  end

  # Return an array of z values for surfaces passed in. The values will be relative to the parent origin. This was intended for spaces.
  def self.getSurfaceZValues(surfaceArray)
    zValueArray = []
    surfaceArray.each do |surface|
      surface.vertices.each do |vertex|
        zValueArray << UnitConversions.convert(vertex.z, "m", "ft")
      end
    end
    return zValueArray
  end

  def self.get_space_floor_z(space)
    space.surfaces.each do |surface|
      next unless surface.surfaceType.downcase == "floor"

      return self.getSurfaceZValues([surface])[0]
    end
  end

  def self.get_z_origin_for_zone(zone)
    z_origins = []
    zone.spaces.each do |space|
      z_origins << UnitConversions.convert(space.zOrigin, "m", "ft")
    end
    return z_origins.min
  end

  # Takes in a list of spaces and returns the average space height
  def self.spaces_avg_height(spaces)
    return nil if spaces.size == 0

    sum_height = 0
    spaces.each do |space|
      sum_height += self.space_height(space)
    end
    return sum_height / spaces.size
  end

  # Takes in a list of surfaces and returns the total gross area
  def self.calculate_total_area_from_surfaces(surfaces)
    total_area = 0
    surfaces.each do |surface|
      total_area += UnitConversions.convert(surface.grossArea, "m^2", "ft^2")
    end
    return total_area
  end

  # Takes in a list of spaces and returns the total above grade wall area
  def self.calculate_above_grade_wall_area(spaces, apply_multipliers = false)
    wall_area = 0
    spaces.each do |space|
      mult = 1.0
      if apply_multipliers
        mult = space.multiplier.to_f
      end
      space.surfaces.each do |surface|
        next if surface.surfaceType.downcase != "wall"
        next if surface.outsideBoundaryCondition.downcase == "foundation"

        wall_area += UnitConversions.convert(surface.grossArea * mult, "m^2", "ft^2")
      end
    end
    return wall_area
  end

  def self.calculate_above_grade_exterior_wall_area(spaces, apply_multipliers = false)
    wall_area = 0
    spaces.each do |space|
      mult = 1.0
      if apply_multipliers
        mult = space.multiplier.to_f
      end
      space.surfaces.each do |surface|
        next if surface.surfaceType.downcase != "wall"
        next if surface.outsideBoundaryCondition.downcase != "outdoors"
        next if surface.outsideBoundaryCondition.downcase == "foundation"
        next unless self.space_is_finished(surface.space.get)

        wall_area += UnitConversions.convert(surface.grossArea * mult, "m^2", "ft^2")
      end
    end
    return wall_area
  end

  def self.get_roof_pitch(surfaces)
    tilts = []
    surfaces.each do |surface|
      next if surface.surfaceType.downcase != "roofceiling"
      next if surface.outsideBoundaryCondition.downcase != "outdoors" and surface.outsideBoundaryCondition.downcase != "adiabatic"

      tilts << surface.tilt
    end
    return UnitConversions.convert(tilts.max, "rad", "deg")
  end

  # Checks if the surface is between finished space and outside
  def self.is_exterior_surface(surface)
    if surface.outsideBoundaryCondition.downcase != "outdoors" or not surface.space.is_initialized
      return false
    end
    if not self.space_is_finished(surface.space.get)
      return false
    end

    return true
  end

  # Checks if the surface is between finished and unfinished space
  def self.is_interzonal_surface(surface)
    if surface.outsideBoundaryCondition.downcase != "surface" or not surface.space.is_initialized or not surface.adjacentSurface.is_initialized
      return false
    end

    adjacent_surface = surface.adjacentSurface.get
    if not adjacent_surface.space.is_initialized
      return false
    end
    if self.space_is_finished(surface.space.get) == self.space_is_finished(adjacent_surface.space.get)
      return false
    end

    return true
  end

  def self.is_pier_beam_surface(surface)
    if not surface.space.is_initialized
      return false
    end
    if not Geometry.is_pier_beam(surface.space.get)
      return false
    end

    return true
  end

  # Takes in a list of floor surfaces for which to calculate the exposed perimeter.
  # Returns the total exposed perimeter.
  # NOTE: Does not work for buildings with non-orthogonal walls.
  def self.calculate_exposed_perimeter(model, ground_floor_surfaces, has_foundation_walls = false)
    perimeter = 0

    # Get ground edges
    if not has_foundation_walls
      # Use edges from floor surface
      ground_edges = self.get_edges_for_surfaces(ground_floor_surfaces, false)
    else
      # Use top edges from foundation walls instead
      surfaces = []
      ground_floor_surfaces.each do |ground_floor_surface|
        next if not ground_floor_surface.space.is_initialized

        foundation_space = ground_floor_surface.space.get
        wall_surfaces = []
        foundation_space.surfaces.each do |surface|
          next if not surface.surfaceType.downcase == "wall"
          next if surface.adjacentSurface.is_initialized

          wall_surfaces << surface
        end
        self.get_walls_connected_to_floor(wall_surfaces, ground_floor_surface).each do |surface|
          next if surfaces.include? surface

          surfaces << surface
        end
      end
      ground_edges = self.get_edges_for_surfaces(surfaces, true)
    end

    # Get bottom edges of exterior walls (building footprint)
    surfaces = []
    model.getSurfaces.each do |surface|
      next if not surface.surfaceType.downcase == "wall"
      next if surface.outsideBoundaryCondition.downcase != "outdoors"

      surfaces << surface
    end
    model_edges = self.get_edges_for_surfaces(surfaces, false)

    # compare edges for overlap
    ground_edges.each do |e1|
      model_edges.each do |e2|
        next if not self.is_point_between(e2[0], e1[0], e1[1])
        next if not self.is_point_between(e2[1], e1[0], e1[1])

        point_one = OpenStudio::Point3d.new(e2[0][0], e2[0][1], e2[0][2])
        point_two = OpenStudio::Point3d.new(e2[1][0], e2[1][1], e2[1][2])
        length = OpenStudio::Vector3d.new(point_one - point_two).length
        perimeter += length
      end
    end

    return UnitConversions.convert(perimeter, "m", "ft")
  end

  def self.is_point_between(p, v1, v2)
    # Checks if point p is between points v1 and v2
    is_between = false
    tol = 0.001
    if (p[2] - v1[2]).abs <= tol and (p[2] - v2[2]).abs <= tol # equal z
      if (p[0] - v1[0]).abs <= tol and (p[0] - v2[0]).abs <= tol # equal x; vertical
        if p[1] >= v1[1] - tol and p[1] <= v2[1] + tol
          is_between = true
        elsif p[1] <= v1[1] + tol and p[1] >= v2[1] - tol
          is_between = true
        end
      elsif (p[1] - v1[1]).abs <= tol and (p[1] - v2[1]).abs <= tol # equal y; horizontal
        if p[0] >= v1[0] - tol and p[0] <= v2[0] + tol
          is_between = true
        elsif p[0] <= v1[0] + tol and p[0] >= v2[0] - tol
          is_between = true
        end
      end
    end
    return is_between
  end

  def self.get_edges_for_surfaces(surfaces, use_top_edge)
    top_z = -99999
    bottom_z = 99999
    surfaces.each do |surface|
      top_z = [self.getSurfaceZValues([surface]).max, top_z].max
      bottom_z = [self.getSurfaceZValues([surface]).min, bottom_z].min
    end

    edges = []
    edge_counter = 0
    surfaces.each do |surface|
      if use_top_edge
        matchz = top_z
      else
        matchz = bottom_z
      end

      # get vertices
      vertex_hash = {}
      vertex_counter = 0
      surface.vertices.each do |vertex|
        next if (UnitConversions.convert(vertex.z, "m", "ft") - matchz).abs > 0.0001 # ensure we only process bottom/top edge of wall surfaces

        vertex_counter += 1
        vertex_hash[vertex_counter] = [vertex.x + surface.space.get.xOrigin,
                                       vertex.y + surface.space.get.yOrigin,
                                       vertex.z + surface.space.get.zOrigin]
      end
      # make edges
      counter = 0
      vertex_hash.each do |k, v|
        edge_counter += 1
        counter += 1
        if vertex_hash.size != counter
          edges << [v, vertex_hash[counter + 1], self.get_facade_for_surface(surface)]
        elsif vertex_hash.size > 2 # different code for wrap around vertex (if > 2 vertices)
          edges << [v, vertex_hash[1], self.get_facade_for_surface(surface)]
        end
      end
    end

    return edges
  end

  def self.equal_vertices(v1, v2)
    tol = 0.001
    return false if (v1[0] - v2[0]).abs > tol
    return false if (v1[1] - v2[1]).abs > tol
    return false if (v1[2] - v2[2]).abs > tol

    return true
  end

  def self.get_walls_connected_to_floor(wall_surfaces, floor_surface)
    adjacent_wall_surfaces = []

    wall_surfaces.each do |wall_surface|
      next if wall_surface.space.get != floor_surface.space.get

      wall_vertices = wall_surface.vertices
      wall_vertices.each_with_index do |wv1, widx|
        wv2 = wall_vertices[widx - 1]
        floor_vertices = floor_surface.vertices
        floor_vertices.each_with_index do |fv1, fidx|
          fv2 = floor_vertices[fidx - 1]
          # Wall within floor edge?
          if self.is_point_between([wv1.x, wv1.y, wv1.z], [fv1.x, fv1.y, fv1.z], [fv2.x, fv2.y, fv2.z]) and self.is_point_between([wv2.x, wv2.y, wv2.z], [fv1.x, fv1.y, fv1.z], [fv2.x, fv2.y, fv2.z])
            if not adjacent_wall_surfaces.include? wall_surface
              adjacent_wall_surfaces << wall_surface
            end
          end
        end
      end
    end

    return adjacent_wall_surfaces
  end

  def self.is_living(space_or_zone)
    return self.space_or_zone_is_of_type(space_or_zone, Constants.SpaceTypeLiving)
  end

  def self.is_pier_beam(space_or_zone)
    return self.space_or_zone_is_of_type(space_or_zone, Constants.SpaceTypePierBeam)
  end

  def self.is_crawl(space_or_zone)
    return self.space_or_zone_is_of_type(space_or_zone, Constants.SpaceTypeCrawl)
  end

  def self.is_finished_basement(space_or_zone)
    return self.space_or_zone_is_of_type(space_or_zone, Constants.SpaceTypeFinishedBasement)
  end

  def self.is_unfinished_basement(space_or_zone)
    return self.space_or_zone_is_of_type(space_or_zone, Constants.SpaceTypeUnfinishedBasement)
  end

  def self.is_unfinished_attic(space_or_zone)
    return self.space_or_zone_is_of_type(space_or_zone, Constants.SpaceTypeUnfinishedAttic)
  end

  def self.is_garage(space_or_zone)
    return self.space_or_zone_is_of_type(space_or_zone, Constants.SpaceTypeGarage)
  end

  def self.is_corridor(space_or_zone)
    return self.space_or_zone_is_of_type(space_or_zone, Constants.SpaceTypeCorridor)
  end

  def self.is_bedroom(space_or_zone)
    return self.space_or_zone_is_of_type(space_or_zone, Constants.SpaceTypeBedroom)
  end

  def self.space_or_zone_is_of_type(space_or_zone, space_type)
    if space_or_zone.is_a? OpenStudio::Model::Space
      return self.space_is_of_type(space_or_zone, space_type)
    elsif space_or_zone.is_a? OpenStudio::Model::ThermalZone
      return self.zone_is_of_type(space_or_zone, space_type)
    end
  end

  def self.space_is_of_type(space, space_type)
    unless space.isPlenum
      if space.spaceType.is_initialized
        if space.spaceType.get.standardsSpaceType.is_initialized
          return true if space.spaceType.get.standardsSpaceType.get == space_type
        end
      end
    end
    return false
  end

  def self.zone_is_of_type(zone, space_type)
    zone.spaces.each do |space|
      return self.space_is_of_type(space, space_type)
    end
  end

  def self.is_basement(space_or_zone)
    if space_or_zone.is_a? OpenStudio::Model::Space
      return self.space_is_below_grade(space_or_zone)
    elsif space_or_zone.is_a? OpenStudio::Model::ThermalZone
      return self.zone_is_below_grade(space_or_zone)
    end
  end

  def self.is_attic(space_or_zone)
    if space_or_zone.is_a? OpenStudio::Model::Space
      space_or_zone.surfaces.each do |surface|
        next unless surface.surfaceType.downcase.to_s == "roofceiling"
        unless surface.outsideBoundaryCondition.downcase.to_s == "outdoors"
          return false
        end
      end
      space_or_zone.surfaces.each do |surface|
        next unless surface.surfaceType.downcase.to_s == "floor"

        surface.vertices.each do |vertex|
          unless vertex.z + space_or_zone.zOrigin > 0 # not an attic if it isn't above grade
            return false
          end
        end
      end
    elsif space_or_zone.is_a? OpenStudio::Model::ThermalZone
      space_or_zone.spaces.each do |space|
        space.surfaces.each do |surface|
          next unless surface.surfaceType.downcase.to_s == "roofceiling"
          if not surface.outsideBoundaryCondition.downcase.to_s == "outdoors"
            return false
          end
        end
        space.surfaces.each do |surface|
          next unless surface.surfaceType.downcase.to_s == "floor"

          surface.vertices.each do |vertex|
            unless vertex.z + space.zOrigin > 0 # not an attic if it isn't above grade
              return false
            end
          end
        end
      end
    end
  end

  def self.is_foundation(space_or_zone)
    return true if self.is_pier_beam(space_or_zone) or self.is_crawl(space_or_zone) or self.is_finished_basement(space_or_zone) or self.is_unfinished_basement(space_or_zone)
  end

  def self.get_crawl_spaces(spaces)
    crawl_spaces = []
    spaces.each do |space|
      next if not self.is_crawl(space)

      crawl_spaces << space
    end
    return crawl_spaces
  end

  def self.get_pier_beam_spaces(spaces)
    pb_spaces = []
    spaces.each do |space|
      next if not self.is_pier_beam(space)

      pb_spaces << space
    end
    return pb_spaces
  end

  def self.get_finished_spaces(spaces)
    finished_spaces = []
    spaces.each do |space|
      next if self.space_is_unfinished(space)

      finished_spaces << space
    end
    return finished_spaces
  end

  def self.get_bedroom_spaces(spaces)
    bedroom_spaces = []
    spaces.each do |space|
      next if not self.is_bedroom(space)
    end
    return bedroom_spaces
  end

  def self.get_finished_basement_spaces(spaces)
    finished_basement_spaces = []
    spaces.each do |space|
      next if not self.is_finished_basement(space)

      finished_basement_spaces << space
    end
    return finished_basement_spaces
  end

  def self.get_unfinished_basement_spaces(spaces)
    unfinished_basement_spaces = []
    spaces.each do |space|
      next if not self.is_unfinished_basement(space)

      unfinished_basement_spaces << space
    end
    return unfinished_basement_spaces
  end

  def self.get_unfinished_attic_spaces(spaces)
    unfinished_attic_spaces = []
    spaces.each do |space|
      next if not self.is_unfinished_attic(space)

      unfinished_attic_spaces << space
    end
    return unfinished_attic_spaces
  end

  def self.get_garage_spaces(spaces)
    garage_spaces = []
    spaces.each do |space|
      next if not self.is_garage(space)

      garage_spaces << space
    end
    return garage_spaces
  end

  def self.get_facade_for_surface(surface)
    tol = 0.001
    n = surface.outwardNormal
    facade = nil
    if (n.z).abs < tol
      if (n.x).abs < tol and (n.y + 1).abs < tol
        facade = Constants.FacadeFront
      elsif (n.x - 1).abs < tol and (n.y).abs < tol
        facade = Constants.FacadeRight
      elsif (n.x).abs < tol and (n.y - 1).abs < tol
        facade = Constants.FacadeBack
      elsif (n.x + 1).abs < tol and (n.y).abs < tol
        facade = Constants.FacadeLeft
      end
    else
      if (n.x).abs < tol and n.y < 0
        facade = Constants.FacadeFront
      elsif n.x > 0 and (n.y).abs < tol
        facade = Constants.FacadeRight
      elsif (n.x).abs < tol and n.y > 0
        facade = Constants.FacadeBack
      elsif n.x < 0 and (n.y).abs < tol
        facade = Constants.FacadeLeft
      end
    end
    return facade
  end

  def self.get_surface_length(surface)
    xvalues = self.getSurfaceXValues([surface])
    yvalues = self.getSurfaceYValues([surface])
    xrange = xvalues.max - xvalues.min
    yrange = yvalues.max - yvalues.min
    if xrange > yrange
      return xrange
    end

    return yrange
  end

  def self.get_surface_height(surface)
    zvalues = self.getSurfaceZValues([surface])
    zrange = zvalues.max - zvalues.min
    return zrange
  end

  def self.is_gable_wall(surface)
    if (surface.surfaceType.downcase != "wall" or surface.outsideBoundaryCondition.downcase != "outdoors")
      return false
    end
    if surface.vertices.size != 3
      return false
    end
    if not surface.space.is_initialized
      return false
    end

    space = surface.space.get
    if not self.space_has_roof(space)
      return false
    end

    return true
  end

  def self.is_rectangular_wall(surface)
    if (surface.surfaceType.downcase != "wall" or surface.outsideBoundaryCondition.downcase != "outdoors")
      return false
    end
    if surface.vertices.size != 4
      return false
    end

    xvalues = self.getSurfaceXValues([surface])
    yvalues = self.getSurfaceYValues([surface])
    zvalues = self.getSurfaceZValues([surface])
    if not ((xvalues.uniq.size == 1 and yvalues.uniq.size == 2) or
            (xvalues.uniq.size == 2 and yvalues.uniq.size == 1))
      return false
    end
    if not zvalues.uniq.size == 2
      return false
    end

    return true
  end

  def self.get_closest_neighbor_distance(model)
    house_points = []
    neighbor_points = []
    model.getSurfaces.each do |surface|
      next unless surface.surfaceType.downcase == "wall"

      surface.vertices.each do |vertex|
        house_points << OpenStudio::Point3d.new(vertex)
      end
    end
    model.getShadingSurfaces.each do |shading_surface|
      next unless shading_surface.name.to_s.downcase.include? "neighbor"

      shading_surface.vertices.each do |vertex|
        neighbor_points << OpenStudio::Point3d.new(vertex)
      end
    end
    neighbor_offsets = []
    house_points.each do |house_point|
      neighbor_points.each do |neighbor_point|
        neighbor_offsets << OpenStudio::getDistance(house_point, neighbor_point)
      end
    end
    if neighbor_offsets.empty?
      return 0
    end

    return UnitConversions.convert(neighbor_offsets.min, "m", "ft")
  end

  def self.get_spaces_above_grade_exterior_walls(spaces)
    above_grade_exterior_walls = []
    spaces.each do |space|
      next if not Geometry.space_is_finished(space)
      next if not Geometry.space_is_above_grade(space)

      space.surfaces.each do |surface|
        next if above_grade_exterior_walls.include?(surface)
        next if surface.surfaceType.downcase != "wall"
        next if surface.outsideBoundaryCondition.downcase != "outdoors"

        above_grade_exterior_walls << surface
      end
    end
    return above_grade_exterior_walls
  end

  def self.get_spaces_above_grade_exterior_floors(spaces)
    above_grade_exterior_floors = []
    spaces.each do |space|
      next if not Geometry.space_is_finished(space)
      next if not Geometry.space_is_above_grade(space)

      space.surfaces.each do |surface|
        next if above_grade_exterior_floors.include?(surface)
        next if surface.surfaceType.downcase != "floor"
        next if surface.outsideBoundaryCondition.downcase != "outdoors"

        above_grade_exterior_floors << surface
      end
    end
    return above_grade_exterior_floors
  end

  def self.get_spaces_above_grade_ground_floors(spaces)
    above_grade_ground_floors = []
    spaces.each do |space|
      next if not Geometry.space_is_finished(space)
      next if not Geometry.space_is_above_grade(space)

      space.surfaces.each do |surface|
        next if above_grade_ground_floors.include?(surface)
        next if surface.surfaceType.downcase != "floor"
        next if surface.outsideBoundaryCondition.downcase != "foundation"

        above_grade_ground_floors << surface
      end
    end
    return above_grade_ground_floors
  end

  def self.get_spaces_above_grade_exterior_roofs(spaces)
    above_grade_exterior_roofs = []
    spaces.each do |space|
      next if not Geometry.space_is_finished(space)
      next if not Geometry.space_is_above_grade(space)

      space.surfaces.each do |surface|
        next if above_grade_exterior_roofs.include?(surface)
        next if surface.surfaceType.downcase != "roofceiling"
        next if surface.outsideBoundaryCondition.downcase != "outdoors"

        above_grade_exterior_roofs << surface
      end
    end
    return above_grade_exterior_roofs
  end

  def self.get_spaces_interzonal_walls(spaces)
    interzonal_walls = []
    spaces.each do |space|
      space.surfaces.each do |surface|
        next if interzonal_walls.include?(surface)
        next if surface.surfaceType.downcase != "wall"
        next if not self.is_interzonal_surface(surface)

        interzonal_walls << surface
      end
    end
    return interzonal_walls
  end

  def self.get_spaces_interzonal_floors_and_ceilings(spaces)
    interzonal_floors = []
    spaces.each do |space|
      space.surfaces.each do |surface|
        next if interzonal_floors.include?(surface)
        next if surface.surfaceType.downcase != "floor" and surface.surfaceType.downcase != "roofceiling"
        next if not self.is_interzonal_surface(surface)

        interzonal_floors << surface
      end
    end
    return interzonal_floors
  end

  def self.get_spaces_below_grade_exterior_walls(spaces)
    below_grade_exterior_walls = []
    spaces.each do |space|
      next if not Geometry.space_is_finished(space)
      next if not Geometry.space_is_below_grade(space)

      space.surfaces.each do |surface|
        next if below_grade_exterior_walls.include?(surface)
        next if surface.surfaceType.downcase != "wall"
        next if surface.outsideBoundaryCondition.downcase != "foundation"

        below_grade_exterior_walls << surface
      end
    end
    return below_grade_exterior_walls
  end

  def self.get_spaces_below_grade_exterior_floors(spaces)
    below_grade_exterior_floors = []
    spaces.each do |space|
      next if not Geometry.space_is_finished(space)
      next if not Geometry.space_is_below_grade(space)

      space.surfaces.each do |surface|
        next if below_grade_exterior_floors.include?(surface)
        next if surface.surfaceType.downcase != "floor"
        next if surface.outsideBoundaryCondition.downcase != "foundation"

        below_grade_exterior_floors << surface
      end
    end
    return below_grade_exterior_floors
  end

  def self.process_overhangs(model, runner, depth, offset, facade_bools_hash)
    # Error checking
    if depth < 0
      runner.registerError("Overhang depth must be greater than or equal to 0.")
      return false
    end
    if offset < 0
      runner.registerError("Overhang offset must be greater than or equal to 0.")
      return false
    end
    # if width_extension < 0
    # runner.registerError("Overhang width extension must be greater than or equal to 0.")
    # return false
    # end

    sub_surfaces = self.get_window_sub_surfaces(model)

    # Remove existing overhangs
    num_removed = 0
    model.getShadingSurfaceGroups.each do |shading_surface_group|
      remove_group = false
      shading_surface_group.shadingSurfaces.each do |shading_surface|
        next unless shading_surface.name.to_s.downcase.include? Constants.ObjectNameOverhangs

        num_removed += 1
        remove_group = true
      end
      if remove_group
        shading_surface_group.remove
      end
    end
    if num_removed > 0
      runner.registerInfo("Removed #{num_removed} #{Constants.ObjectNameOverhangs}.")
    end

    # No overhangs to add? Exit here.
    if depth == 0
      runner.registerInfo("No #{Constants.ObjectNameOverhangs} to be added.")
      return true
    end

    num_added = 0
    sub_surfaces.each do |sub_surface|
      facade = self.get_facade_for_surface(sub_surface)
      next if facade.nil?
      next if !facade_bools_hash["#{facade} Facade"]

      overhang = sub_surface.addOverhang(depth, offset)
      overhang.get.setName("#{sub_surface.name} - #{Constants.ObjectNameOverhangs}")
      num_added += 1
    end

    unless num_added > 0
      runner.registerInfo("No windows found for adding #{Constants.ObjectNameOverhangs}.")
      return true
    end

    runner.registerInfo("Added #{num_added} #{Constants.ObjectNameOverhangs}.")
    return true
  end

  def self.get_window_sub_surfaces(model)
    sub_surfaces = []
    model.getSubSurfaces.each do |sub_surface|
      next unless sub_surface.subSurfaceType.downcase.include? "window"
      next if (90 - sub_surface.tilt * 180 / Math::PI).abs > 0.01 # not a vertical subsurface

      sub_surfaces << sub_surface
    end
    return sub_surfaces
  end

  def self.process_beds_and_baths(model, runner, num_br, num_ba)
    # Error checking
    if not num_br.all? { |x| MathTools.valid_float?(x) }
      runner.registerError("Number of bedrooms must be a numerical value.")
      return false
    else
      num_br = num_br.map(&:to_f)
    end
    if not num_ba.all? { |x| MathTools.valid_float?(x) }
      runner.registerError("Number of bathrooms must be a numerical value.")
      return false
    else
      num_ba = num_ba.map(&:to_f)
    end
    if num_br.any? { |x| x <= 0 or x % 1 != 0 }
      runner.registerError("Number of bedrooms must be a positive integer.")
      return false
    end
    if num_ba.any? { |x| x <= 0 or x % 0.25 != 0 }
      runner.registerError("Number of bathrooms must be a positive multiple of 0.25.")
      return false
    end
    if num_br.length > 1 and num_ba.length > 1 and num_br.length != num_ba.length
      runner.registerError("Number of bedroom elements specified inconsistent with number of bathroom elements specified.")
      return false
    end

    # Get building units
    units = self.get_building_units(model, runner)
    if units.nil?
      return false
    end

    # error checking
    if num_br.length > 1 and num_br.length != units.size
      runner.registerError("Number of bedroom elements specified inconsistent with number of multifamily units defined in the model.")
      return false
    end
    if num_ba.length > 1 and num_ba.length != units.size
      runner.registerError("Number of bathroom elements specified inconsistent with number of multifamily units defined in the model.")
      return false
    end

    if units.size > 1 and num_br.length == 1
      if num_br.length == 1
        num_br = Array.new(units.size, num_br[0])
      end
      if num_ba.length == 1
        num_ba = Array.new(units.size, num_ba[0])
      end
    end

    # Update number of bedrooms/bathrooms
    total_num_br = 0
    total_num_ba = 0
    units.each_with_index do |unit, unit_index|
      num_br[unit_index] = num_br[unit_index].to_i
      num_ba[unit_index] = num_ba[unit_index].to_f

      unit.additionalProperties.setFeature(Constants.BuildingUnitFeatureNumBedrooms, num_br[unit_index])
      unit.additionalProperties.setFeature(Constants.BuildingUnitFeatureNumBathrooms, num_ba[unit_index])

      if units.size > 1
        runner.registerInfo("Unit '#{unit_index}' has been assigned #{num_br[unit_index].to_s} bedroom(s) and #{num_ba[unit_index].round(2).to_s} bathroom(s).")
      end

      total_num_br += num_br[unit_index]
      total_num_ba += num_ba[unit_index]
    end

    runner.registerInfo("The building has been assigned #{total_num_br.to_s} bedroom(s) and #{total_num_ba.round(2).to_s} bathroom(s) across #{units.size} unit(s).")
    return true
  end

  def self.process_occupants(model, runner, num_occ, occ_gain, sens_frac, lat_frac, weekday_sch, weekend_sch, monthly_sch)
    num_occ = num_occ.split(",").map(&:strip)

    # Error checking
    if occ_gain < 0
      runner.registerError("Internal gains cannot be negative.")
      return false
    end

    if sens_frac < 0 or sens_frac > 1
      runner.registerError("Sensible fraction must be greater than or equal to 0 and less than or equal to 1.")
      return false
    end
    if lat_frac < 0 or lat_frac > 1
      runner.registerError("Latent fraction must be greater than or equal to 0 and less than or equal to 1.")
      return false
    end
    if lat_frac + sens_frac > 1
      runner.registerError("Sum of sensible and latent fractions must be less than or equal to 1.")
      return false
    end

    # Get building units
    units = self.get_building_units(model, runner)
    if units.nil?
      return false
    end

    # Error checking
    if num_occ.length > 1 and num_occ.length != units.size
      runner.registerError("Number of occupant elements specified inconsistent with number of multifamily units defined in the model.")
      return false
    end

    if units.size > 1 and num_occ.length == 1
      num_occ = Array.new(units.size, num_occ[0])
    end

    activity_per_person = UnitConversions.convert(occ_gain, "Btu/hr", "W")

    # Hard-coded convective, radiative, latent, and lost fractions
    occ_lat = lat_frac
    occ_sens = sens_frac
    occ_conv = 0.442 * occ_sens
    occ_rad = 0.558 * occ_sens
    occ_lost = 1 - occ_lat - occ_conv - occ_rad

    # Update number of occupants
    total_num_occ = 0
    people_sch = nil
    activity_sch = nil
    units.each_with_index do |unit, unit_index|
      unit_occ = num_occ[unit_index]

      if unit_occ != Constants.Auto
        if not MathTools.valid_float?(unit_occ)
          runner.registerError("Number of Occupants must be either '#{Constants.Auto}' or a number greater than or equal to 0.")
          return false
        elsif unit_occ.to_f < 0
          runner.registerError("Number of Occupants must be either '#{Constants.Auto}' or a number greater than or equal to 0.")
          return false
        end
      end

      # Get number of beds
      nbeds, nbaths = self.get_unit_beds_baths(model, unit, runner)
      if nbeds.nil?
        return false
      end

      # Calculate number of occupants for this unit
      if unit_occ == Constants.Auto
        if units.size > 1 # multifamily equation
          unit_occ = 0.63 + 0.92 * nbeds
        else # single-family equation
          unit_occ = 0.87 + 0.59 * nbeds
        end
      else
        unit_occ = unit_occ.to_f
      end

      # Get spaces
      bedroom_ffa_spaces = self.get_bedroom_spaces(unit.spaces)
      non_bedroom_ffa_spaces = self.get_finished_spaces(unit.spaces) - bedroom_ffa_spaces

      # Get FFA
      non_bedroom_ffa = self.get_finished_floor_area_from_spaces(non_bedroom_ffa_spaces, false, runner)
      bedroom_ffa = self.get_finished_floor_area_from_spaces(bedroom_ffa_spaces, false)
      bedroom_ffa = 0 if bedroom_ffa.nil?
      ffa = non_bedroom_ffa + bedroom_ffa

      schedules = {}
      if not bedroom_ffa_spaces.empty?
        # Split schedules into non-bedroom vs bedroom
        bedroom_ratios = [1.0, 1.0, 1.0, 1.0, 1.0, 1.0, 1.0, 0.75, 0.46, 0.0, 0.0, 0.0, 0.0, 0.0, 0.0, 0.0, 0.0, 0.0, 0.0, 0.0, 0.0, 0.0, 0.33, 1.0]

        living_weekday_sch = weekday_sch.split(",").map(&:to_f).zip(bedroom_ratios).map { |x, y| x * (1 - y) }.join(", ")
        living_weekend_sch = weekend_sch.split(",").map(&:to_f).zip(bedroom_ratios).map { |x, y| x * (1 - y) }.join(", ")
        living_activity_per_person = 420.0 / 384.0 * activity_per_person
        schedules[non_bedroom_ffa_spaces] = [living_weekday_sch, living_weekend_sch, living_activity_per_person]

        bedroom_weekday_sch = weekday_sch.split(",").map(&:to_f).zip(bedroom_ratios).map { |x, y| x * y }.join(", ")
        bedroom_weekend_sch = weekend_sch.split(",").map(&:to_f).zip(bedroom_ratios).map { |x, y| x * y }.join(", ")
        bedroom_activity_per_person = 350.0 / 384.0 * activity_per_person
        schedules[bedroom_ffa_spaces] = [bedroom_weekday_sch, bedroom_weekend_sch, bedroom_activity_per_person]
      else
        schedules[non_bedroom_ffa_spaces] = [weekday_sch, weekend_sch, activity_per_person]
      end

      # Assign occupants to each space of the unit
      schedules.each do |spaces, schedule|
        spaces.each do |space|
          space_obj_name = "#{Constants.ObjectNameOccupants(unit.name.to_s)}|#{space.name.to_s}"

          # Remove any existing people
          objects_to_remove = []
          space.people.each do |people|
            objects_to_remove << people
            objects_to_remove << people.peopleDefinition
            if people.numberofPeopleSchedule.is_initialized
              objects_to_remove << people.numberofPeopleSchedule.get
            end
            if people.activityLevelSchedule.is_initialized
              objects_to_remove << people.activityLevelSchedule.get
            end
          end
          if objects_to_remove.size > 0
            runner.registerInfo("Removed existing people from space '#{space.name.to_s}'.")
          end
          objects_to_remove.uniq.each do |object|
            begin
              object.remove
            rescue
              # no op
            end
          end

          space_num_occ = unit_occ * UnitConversions.convert(space.floorArea, "m^2", "ft^2") / ffa

          if space_num_occ > 0

            if people_sch.nil?
              # Create schedule
              people_sch = MonthWeekdayWeekendSchedule.new(model, runner, Constants.ObjectNameOccupants + " schedule", schedule[0], schedule[1], monthly_sch)
              if not people_sch.validated?
                return false
              end
            end

            if activity_sch.nil?
              # Create schedule
              activity_sch = OpenStudio::Model::ScheduleRuleset.new(model, schedule[2])
            end

            # Add people definition for the occ
            occ_def = OpenStudio::Model::PeopleDefinition.new(model)
            occ = OpenStudio::Model::People.new(occ_def)
            occ.setName(space_obj_name)
            occ.setSpace(space)
            occ_def.setName(space_obj_name)
            occ_def.setNumberOfPeopleCalculationMethod("People", 1)
            occ_def.setNumberofPeople(space_num_occ)
            occ_def.setFractionRadiant(occ_rad)
            occ_def.setSensibleHeatFraction(occ_sens)
            occ_def.setMeanRadiantTemperatureCalculationType("ZoneAveraged")
            occ_def.setCarbonDioxideGenerationRate(0)
            occ_def.setEnableASHRAE55ComfortWarnings(false)
            occ.setActivityLevelSchedule(activity_sch)
            occ.setNumberofPeopleSchedule(people_sch.schedule)

            total_num_occ += space_num_occ

            runner.registerInfo("#{unit.name.to_s} has been assigned #{space_num_occ.round(2)} occupant(s) for space '#{space.name}'.")

          end
        end
      end
    end

    runner.registerInfo("The building has been assigned #{total_num_occ.round(2)} occupant(s) across #{units.size} unit(s).")
    return true
  end

  def self.get_occupancy_default_num(nbeds)
    return Float(nbeds)
  end

  def self.get_occupancy_default_values()
    # Table 4.2.2(3). Internal Gains for Reference Homes
    hrs_per_day = 16.5 # hrs/day
    sens_gains = 3716.0 # Btu/person/day
    lat_gains = 2884.0 # Btu/person/day
    tot_gains = sens_gains + lat_gains
    heat_gain = tot_gains / hrs_per_day # Btu/person/hr
    sens = sens_gains / tot_gains
    lat = lat_gains / tot_gains
    return heat_gain, hrs_per_day, sens, lat
  end

  def self.process_eaves(model, runner, eaves_depth, roof_structure)
    # Error checking
    if eaves_depth < 0
      runner.registerError("Eaves depth must be greater than or equal to 0.")
      return false
    end

    # Remove existing eaves
    num_removed = 0
    existing_eaves_depth = nil
    model.getShadingSurfaceGroups.each do |shading_surface_group|
      next unless shading_surface_group.name.to_s == Constants.ObjectNameEaves

      shading_surface_group.shadingSurfaces.each do |shading_surface|
        num_removed += 1
        next unless existing_eaves_depth.nil?

        existing_eaves_depth = self.get_existing_eaves_depth(shading_surface)
      end
      shading_surface_group.remove
    end
    if num_removed > 0
      runner.registerInfo("#{num_removed} #{Constants.ObjectNameEaves} removed.")
    end

    # No eaves to add? Exit here.
    if eaves_depth == 0 and
       runner.registerInfo("No #{Constants.ObjectNameEaves} were added.")
      return true
    end

    if existing_eaves_depth.nil?
      existing_eaves_depth = 0
    end

    surfaces_modified = false
    shading_surface_group = OpenStudio::Model::ShadingSurfaceGroup.new(model)
    shading_surface_group.setName(Constants.ObjectNameEaves)

    model.getSurfaces.each do |roof_surface|
      next unless roof_surface.surfaceType.downcase == "roofceiling"
      next unless roof_surface.outsideBoundaryCondition.downcase == "outdoors"

      if roof_structure == Constants.RoofStructureTrussCantilever

        l, w, h = self.get_surface_dimensions(roof_surface)
        lift = (h / [l, w].min) * eaves_depth

        m = self.initialize_transformation_matrix(OpenStudio::Matrix.new(4, 4, 0))
        m[2, 3] = lift
        transformation = OpenStudio::Transformation.new(m)
        new_vertices = transformation * roof_surface.vertices
        roof_surface.setVertices(new_vertices)

      end

      surfaces_modified = true

      if roof_surface.vertices.length > 3

        vertex_dir_backup = roof_surface.vertices[-3]
        vertex_dir = roof_surface.vertices[-2]
        vertex_1 = roof_surface.vertices[-1]

        roof_surface.vertices[0..-1].each do |vertex|
          vertex_2 = vertex

          dir_vector = OpenStudio::Vector3d.new(vertex_1.x - vertex_dir.x, vertex_1.y - vertex_dir.y, vertex_1.z - vertex_dir.z) # works if angles are right angles

          if dir_vector.dot(OpenStudio::Vector3d.new(vertex_1.x - vertex_2.x, vertex_1.y - vertex_2.y, vertex_1.z - vertex_2.z)) != 0 # ensure perpendicular
            dir_vector = OpenStudio::Vector3d.new(0, vertex_1.y - vertex_dir.y, vertex_1.z - vertex_dir.z)
          end

          if dir_vector.dot(OpenStudio::Vector3d.new(vertex_1.x - vertex_2.x, vertex_1.y - vertex_2.y, vertex_1.z - vertex_2.z)) != 0 # ensure perpendicular
            dir_vector = OpenStudio::Vector3d.new(vertex_1.x - vertex_dir.x, 0, vertex_1.z - vertex_dir.z)
          end

          if dir_vector.dot(OpenStudio::Vector3d.new(vertex_1.x - vertex_2.x, vertex_1.y - vertex_2.y, vertex_1.z - vertex_2.z)) != 0 # ensure perpendicular
            dir_vector = OpenStudio::Vector3d.new(0, vertex_1.y - vertex_dir.y, vertex_1.z - vertex_dir.z)
          end

          if dir_vector.dot(OpenStudio::Vector3d.new(vertex_1.x - vertex_2.x, vertex_1.y - vertex_2.y, vertex_1.z - vertex_2.z)) != 0 # ensure perpendicular
            dir_vector = OpenStudio::Vector3d.new(vertex_1.x - vertex_dir_backup.x, vertex_1.y - vertex_dir_backup.y, vertex_1.z - vertex_dir_backup.z)
          end

          dir_vector_n = OpenStudio::Vector3d.new(dir_vector.x / dir_vector.length, dir_vector.y / dir_vector.length, dir_vector.z / dir_vector.length) # normalize

          l, w, h = self.get_surface_dimensions(roof_surface)
          tilt = Math.atan(h / [l, w].min)

          z = eaves_depth / Math.cos(tilt)
          if dir_vector_n.z == 0
            scale = 1
          else
            scale = z / eaves_depth
          end

          m = self.initialize_transformation_matrix(OpenStudio::Matrix.new(4, 4, 0))
          m[0, 3] = dir_vector_n.x * eaves_depth * scale
          m[1, 3] = dir_vector_n.y * eaves_depth * scale
          m[2, 3] = dir_vector_n.z * eaves_depth * scale

          new_vertices = OpenStudio::Point3dVector.new
          new_vertices << OpenStudio::Transformation.new(m) * vertex_1
          new_vertices << OpenStudio::Transformation.new(m) * vertex_2
          new_vertices << vertex_2
          new_vertices << vertex_1

          vertex_dir_backup = vertex_dir
          vertex_dir = vertex_1
          vertex_1 = vertex_2

          next if dir_vector.length == 0
          next if dir_vector_n.z > 0

          if OpenStudio::getOutwardNormal(new_vertices).get.z < 0
            transformation = OpenStudio::Transformation.rotation(new_vertices[2], OpenStudio::Vector3d.new(new_vertices[2].x - new_vertices[3].x, new_vertices[2].y - new_vertices[3].y, new_vertices[2].z - new_vertices[3].z), 3.14159)
            new_vertices = transformation * new_vertices
          end

          m = self.initialize_transformation_matrix(OpenStudio::Matrix.new(4, 4, 0))
          m[2, 3] = roof_surface.space.get.zOrigin
          new_vertices = OpenStudio::Transformation.new(m) * new_vertices

          shading_surface = OpenStudio::Model::ShadingSurface.new(new_vertices, model)
          shading_surface.setName("#{roof_surface.name} - #{Constants.ObjectNameEaves}")
          shading_surface.setShadingSurfaceGroup(shading_surface_group)
        end

      elsif roof_surface.vertices.length == 3

        zmin = 9e99
        roof_surface.vertices.each do |vertex|
          zmin = [vertex.z, zmin].min
        end

        vertex_1 = nil
        vertex_2 = nil
        vertex_dir = nil
        roof_surface.vertices.each do |vertex|
          if vertex.z == zmin
            if vertex_1.nil?
              vertex_1 = vertex
            end
          end
          if vertex.z == zmin
            vertex_2 = vertex
          end
          if vertex.z != zmin
            vertex_dir = vertex
          end
        end

        l, w, h = self.get_surface_dimensions(roof_surface)
        tilt = Math.atan(h / [l, w].min)

        z = eaves_depth / Math.cos(tilt)
        scale = z / eaves_depth

        dir_vector = OpenStudio::Vector3d.new(vertex_1.x - vertex_dir.x, vertex_1.y - vertex_dir.y, vertex_1.z - vertex_dir.z)

        if dir_vector.dot(OpenStudio::Vector3d.new(vertex_1.x - vertex_2.x, vertex_1.y - vertex_2.y, vertex_1.z - vertex_2.z)) != 0 # ensure perpendicular
          dir_vector = OpenStudio::Vector3d.new(vertex_1.x - vertex_dir.x, 0, vertex_1.z - vertex_dir.z)
        end

        if dir_vector.dot(OpenStudio::Vector3d.new(vertex_1.x - vertex_2.x, vertex_1.y - vertex_2.y, vertex_1.z - vertex_2.z)) != 0 # ensure perpendicular
          dir_vector = OpenStudio::Vector3d.new(0, vertex_1.y - vertex_dir.y, vertex_1.z - vertex_dir.z)
        end

        dir_vector_n = OpenStudio::Vector3d.new(dir_vector.x / dir_vector.length, dir_vector.y / dir_vector.length, dir_vector.z / dir_vector.length) # normalize

        m = self.initialize_transformation_matrix(OpenStudio::Matrix.new(4, 4, 0))
        m[0, 3] = dir_vector_n.x * eaves_depth * scale
        m[1, 3] = dir_vector_n.y * eaves_depth * scale
        m[2, 3] = dir_vector_n.z * eaves_depth * scale

        new_vertices = OpenStudio::Point3dVector.new
        new_vertices << OpenStudio::Transformation.new(m) * vertex_1
        new_vertices << OpenStudio::Transformation.new(m) * vertex_2
        new_vertices << vertex_2
        new_vertices << vertex_1

        next if dir_vector.length == 0
        next if dir_vector_n.z > 0

        if OpenStudio::getOutwardNormal(new_vertices).get.z < 0
          transformation = OpenStudio::Transformation.rotation(new_vertices[2], OpenStudio::Vector3d.new(new_vertices[2].x - new_vertices[3].x, new_vertices[2].y - new_vertices[3].y, new_vertices[2].z - new_vertices[3].z), 3.14159)
          new_vertices = transformation * new_vertices
        end

        m = self.initialize_transformation_matrix(OpenStudio::Matrix.new(4, 4, 0))
        m[2, 3] = roof_surface.space.get.zOrigin
        new_vertices = OpenStudio::Transformation.new(m) * new_vertices

        shading_surface = OpenStudio::Model::ShadingSurface.new(new_vertices, model)
        shading_surface.setName("#{roof_surface.name} - #{Constants.ObjectNameEaves}")
        shading_surface.setShadingSurfaceGroup(shading_surface_group)

      end
    end

    # Remove eaves overlapping roofceiling
    shading_surfaces_to_remove = []
    model.getShadingSurfaces.each do |shading_surface|
      next unless shading_surface.name.to_s.include? Constants.ObjectNameEaves

      new_shading_vertices = []
      shading_surface.vertices.reverse.each do |vertex|
        new_shading_vertices << OpenStudio::Point3d.new(vertex.x, vertex.y, 0)
      end

      model.getSurfaces.each do |roof_surface|
        next unless roof_surface.surfaceType.downcase == "roofceiling"
        next unless roof_surface.outsideBoundaryCondition.downcase == "outdoors" or roof_surface.outsideBoundaryCondition.downcase == "adiabatic"

        roof_surface_vertices = []
        roof_surface.vertices.reverse.each do |vertex|
          roof_surface_vertices << OpenStudio::Point3d.new(vertex.x, vertex.y, 0)
        end

        polygon = OpenStudio::subtract(roof_surface_vertices, [new_shading_vertices], 0.001)[0]

        if OpenStudio::getArea(roof_surface_vertices).get - OpenStudio::getArea(polygon).get > 0.001
          shading_surfaces_to_remove << shading_surface
        end
      end
    end

    shading_surfaces_to_remove.uniq.each do |shading_surface|
      shading_surface.remove
    end

    unless surfaces_modified
      runner.registerInfo("No surfaces found for adding #{Constants.ObjectNameEaves}.")
      return true
    end

    num_added = shading_surface_group.shadingSurfaces.length

    runner.registerInfo("Added #{num_added} #{Constants.ObjectNameEaves}.")
    return true
  end

  def self.get_existing_eaves_depth(shading_surface)
    existing_eaves_depth = 0
    min_xs = []
    (0..3).to_a.each do |i|
      if (shading_surface.vertices[0].x - shading_surface.vertices[i].x).abs > existing_eaves_depth
        min_xs << (shading_surface.vertices[0].x - shading_surface.vertices[i].x).abs
      end
    end
    unless min_xs.empty?
      return min_xs.min
    end

    return 0
  end

  def self.process_neighbors(model, runner, left_neighbor_offset, right_neighbor_offset, back_neighbor_offset, front_neighbor_offset)
    # Error checking
    if left_neighbor_offset < 0 or right_neighbor_offset < 0 or back_neighbor_offset < 0 or front_neighbor_offset < 0
      runner.registerError("Neighbor offsets must be greater than or equal to 0.")
      return false
    end

    surfaces = model.getSurfaces
    if surfaces.size == 0
      runner.registerInfo("No surfaces found to copy for neighboring buildings.")
      return true
    end

    # Remove existing neighbors
    num_removed = 0
    model.getShadingSurfaceGroups.each do |shading_surface_group|
      next unless shading_surface_group.name.to_s == Constants.ObjectNameNeighbors

      shading_surface_group.remove
      num_removed += 1
    end
    if num_removed > 0
      runner.registerInfo("Removed #{num_removed} #{Constants.ObjectNameNeighbors} shading surfaces.")
    end

    # No neighbor shading surfaces to add? Exit here.
    if [left_neighbor_offset, right_neighbor_offset, back_neighbor_offset, front_neighbor_offset].all? { |offset| offset == 0 }
      runner.registerInfo("No #{Constants.ObjectNameNeighbors} shading surfaces to be added.")
      return true
    end

    # Get x, y, z minima and maxima of wall surfaces
    least_x = 9e99
    greatest_x = -9e99
    least_y = 9e99
    greatest_y = -9e99
    greatest_z = -9e99
    surfaces.each do |surface|
      next unless surface.surfaceType.downcase == "wall"

      space = surface.space.get
      surface.vertices.each do |vertex|
        if vertex.x > greatest_x
          greatest_x = vertex.x
        end
        if vertex.x < least_x
          least_x = vertex.x
        end
        if vertex.y > greatest_y
          greatest_y = vertex.y
        end
        if vertex.y < least_y
          least_y = vertex.y
        end
        if vertex.z + space.zOrigin > greatest_z
          greatest_z = vertex.z + space.zOrigin
        end
      end
    end

    directions = [[Constants.FacadeLeft, left_neighbor_offset], [Constants.FacadeRight, right_neighbor_offset], [Constants.FacadeBack, back_neighbor_offset], [Constants.FacadeFront, front_neighbor_offset]]

    shading_surface_group = OpenStudio::Model::ShadingSurfaceGroup.new(model)
    shading_surface_group.setName(Constants.ObjectNameNeighbors)

    num_added = 0
    directions.each do |facade, neighbor_offset|
      next unless neighbor_offset > 0

      vertices = OpenStudio::Point3dVector.new
      m = Geometry.initialize_transformation_matrix(OpenStudio::Matrix.new(4, 4, 0))
      transformation = OpenStudio::Transformation.new(m)
      if facade == Constants.FacadeLeft
        vertices << OpenStudio::Point3d.new(least_x - neighbor_offset, least_y, 0)
        vertices << OpenStudio::Point3d.new(least_x - neighbor_offset, least_y, greatest_z)
        vertices << OpenStudio::Point3d.new(least_x - neighbor_offset, greatest_y, greatest_z)
        vertices << OpenStudio::Point3d.new(least_x - neighbor_offset, greatest_y, 0)
      elsif facade == Constants.FacadeRight
        vertices << OpenStudio::Point3d.new(greatest_x + neighbor_offset, greatest_y, 0)
        vertices << OpenStudio::Point3d.new(greatest_x + neighbor_offset, greatest_y, greatest_z)
        vertices << OpenStudio::Point3d.new(greatest_x + neighbor_offset, least_y, greatest_z)
        vertices << OpenStudio::Point3d.new(greatest_x + neighbor_offset, least_y, 0)
      elsif facade == Constants.FacadeFront
        vertices << OpenStudio::Point3d.new(greatest_x, least_y - neighbor_offset, 0)
        vertices << OpenStudio::Point3d.new(greatest_x, least_y - neighbor_offset, greatest_z)
        vertices << OpenStudio::Point3d.new(least_x, least_y - neighbor_offset, greatest_z)
        vertices << OpenStudio::Point3d.new(least_x, least_y - neighbor_offset, 0)
      elsif facade == Constants.FacadeBack
        vertices << OpenStudio::Point3d.new(least_x, greatest_y + neighbor_offset, 0)
        vertices << OpenStudio::Point3d.new(least_x, greatest_y + neighbor_offset, greatest_z)
        vertices << OpenStudio::Point3d.new(greatest_x, greatest_y + neighbor_offset, greatest_z)
        vertices << OpenStudio::Point3d.new(greatest_x, greatest_y + neighbor_offset, 0)
      end
      vertices = transformation * vertices
      shading_surface = OpenStudio::Model::ShadingSurface.new(vertices, model)
      shading_surface.setName(Constants.ObjectNameNeighbors(facade))
      shading_surface.setShadingSurfaceGroup(shading_surface_group)
      num_added += 1
    end

    runner.registerInfo("Added #{num_added} #{Constants.ObjectNameNeighbors} shading surfaces.")
    return true
  end

  def self.process_orientation(model, runner, orientation)
    if orientation > 360 or orientation < 0
      runner.registerError("Invalid orientation entered.")
      return false
    end

    building = model.getBuilding
    unless building.northAxis == orientation
      runner.registerInfo("The building's initial orientation was #{building.northAxis} azimuth.")
    end
    building.setNorthAxis(orientation) # the shading surfaces representing neighbors have ShadingSurfaceType=Building, and so are oriented along with the building

    runner.registerInfo("The building's final orientation was #{building.northAxis} azimuth.")
    return true
  end
end<|MERGE_RESOLUTION|>--- conflicted
+++ resolved
@@ -130,22 +130,6 @@
       # Remove any units from list that have no associated spaces or are not residential
       next if not (unit.spaces.size > 0 and unit.buildingUnitType == Constants.BuildingUnitTypeResidential)
 
-<<<<<<< HEAD
-      if return_units.size == 0
-          # Assume SFD; create single building unit for entire model
-          if !runner.nil?
-              runner.registerWarning("No building units defined; assuming single-family detached building.")
-          end
-          unit = OpenStudio::Model::BuildingUnit.new(model)
-          unit.setBuildingUnitType(Constants.BuildingUnitTypeResidential)
-          unit.setName(Constants.ObjectNameBuildingUnit)
-          model.getSpaces.each do |space|
-              space.setBuildingUnit(unit)
-          end
-          model.getBuildingUnits.each do |unit|
-            return_units << unit
-          end
-=======
       return_units << unit
     end
 
@@ -153,10 +137,9 @@
       # Assume SFD; create single building unit for entire model
       if !runner.nil?
         runner.registerWarning("No building units defined; assuming single-family detached building.")
->>>>>>> 61820dce
       end
       unit = OpenStudio::Model::BuildingUnit.new(model)
-      unit.setBuildingUnitType("Residential")
+      unit.setBuildingUnitType(Constants.BuildingUnitTypeResidential)
       unit.setName(Constants.ObjectNameBuildingUnit)
       model.getSpaces.each do |space|
         space.setBuildingUnit(unit)
