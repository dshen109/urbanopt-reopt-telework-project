--- conflicted
+++ resolved
@@ -1199,11 +1199,8 @@
                                     energy_factor: nil,
                                     uniform_energy_factor: nil,
                                     recovery_efficiency: nil,
-<<<<<<< HEAD
                                     jacket_r_value: nil,
-=======
                                     related_hvac: nil,
->>>>>>> 88e1deec
                                     **remainder)
     water_heating = XMLHelper.create_elements_as_needed(hpxml, ["Building", "BuildingDetails", "Systems", "WaterHeating"])
     water_heating_system = XMLHelper.add_element(water_heating, "WaterHeatingSystem")
@@ -1219,17 +1216,15 @@
     XMLHelper.add_element(water_heating_system, "EnergyFactor", Float(energy_factor)) unless energy_factor.nil?
     XMLHelper.add_element(water_heating_system, "UniformEnergyFactor", Float(uniform_energy_factor)) unless uniform_energy_factor.nil?
     XMLHelper.add_element(water_heating_system, "RecoveryEfficiency", Float(recovery_efficiency)) unless recovery_efficiency.nil?
-<<<<<<< HEAD
     unless jacket_r_value.nil?
       water_heater_insulation = XMLHelper.add_element(water_heating_system, "WaterHeaterInsulation")
       jaket = XMLHelper.add_element(water_heater_insulation, "Jacket")
       XMLHelper.add_element(jaket, "JacketRValue", jacket_r_value)
     end
-
-=======
-    related_hvac_el = XMLHelper.add_element(water_heating_system, "RelatedHVACSystem") unless related_hvac.nil?
-    XMLHelper.add_attribute(related_hvac_el, "idref", related_hvac) unless related_hvac.nil?
->>>>>>> 88e1deec
+	unless related_hvac.nil?
+      related_hvac_el = XMLHelper.add_element(water_heating_system, "RelatedHVACSystem")
+      XMLHelper.add_attribute(related_hvac_el, "idref", related_hvac)
+	end
     return water_heating_system
   end
 
@@ -1248,11 +1243,8 @@
              :energy_factor => to_float_or_nil(XMLHelper.get_value(water_heating_system, "EnergyFactor")),
              :uniform_energy_factor => to_float_or_nil(XMLHelper.get_value(water_heating_system, "UniformEnergyFactor")),
              :recovery_efficiency => to_float_or_nil(XMLHelper.get_value(water_heating_system, "RecoveryEfficiency")),
-<<<<<<< HEAD
              :jacket_r_value => to_float_or_nil(XMLHelper.get_value(water_heating_system, "WaterHeaterInsulation/Jacket/JacketRValue")) }
-=======
              :related_hvac => HPXML.get_idref(water_heating_system, "RelatedHVACSystem") }
->>>>>>> 88e1deec
   end
 
   def self.add_hot_water_distribution(hpxml:,
