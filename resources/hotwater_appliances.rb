# This file, which has 301 calculations, will eventually replace appliances.rb,
# which has Building America calculations.

require_relative "constants"

class HotWaterAndAppliances
  def self.apply(model, runner, weather, living_space,
                 cfa, nbeds, ncfl, has_uncond_bsmnt, wh_setpoint,
                 cw_mef, cw_ler, cw_elec_rate, cw_gas_rate,
                 cw_agc, cw_cap, cw_space, cd_fuel, cd_ef, cd_control,
                 cd_space, dw_ef, dw_cap, fridge_annual_kwh, fridge_space,
                 cook_fuel_type, cook_is_induction, oven_is_convection,
                 has_low_flow_fixtures, dist_type, pipe_r,
                 std_pipe_length, recirc_loop_length,
                 recirc_branch_length, recirc_control_type,
                 recirc_pump_power, dwhr_present,
                 dwhr_facilities_connected, dwhr_is_equal_flow,
                 dwhr_efficiency, dhw_loop_fracs, eri_version,
                 dhw_map)

    # Schedules init
    timestep_minutes = (60.0 / model.getTimestep.numberOfTimestepsPerHour).to_i
<<<<<<< HEAD
    start_datetime = OpenStudio::DateTime.new(model.getYearDescription.makeDate(1, 1), OpenStudio::Time.new(0, 0))
    timestep_day = OpenStudio::Time.new(1, 0)
=======
    start_date = OpenStudio::Date.new(OpenStudio::MonthOfYear.new(1), 1, model.getYearDescription.assumedYear)
    timestep_interval = OpenStudio::Time.new(0, 0, timestep_minutes)
    timestep_day = OpenStudio::Time.new(0, 0, 60 * 24)
    temp_sch_limits = model.getScheduleTypeLimitsByName("Temperature")
>>>>>>> 1a28e6e4

    # Map plant loops to sys_ids
    dhw_loops = {}
    dhw_map.each do |sys_id, dhw_objects|
      dhw_objects.each do |dhw_object|
        next unless dhw_object.is_a? OpenStudio::Model::PlantLoop

        dhw_loops[sys_id] = dhw_object
      end
    end

    if not dist_type.nil?

      water_use_connections = {}
      setpoint_scheds = {}

      dhw_loop_fracs.each do |sys_id, dhw_load_frac|
        dhw_loop = dhw_loops[sys_id]
        water_use_connections[dhw_loop] = OpenStudio::Model::WaterUseConnections.new(model)
        dhw_map[sys_id] << water_use_connections[dhw_loop]
        dhw_loop.addDemandBranchForComponent(water_use_connections[dhw_loop])

        # Get water heater setpoint schedule
        setpoint_scheds[dhw_loop] = Waterheater.get_water_heater_setpoint_schedule(model, dhw_loop, runner)
        if setpoint_scheds[dhw_loop].nil?
          return false
        end
      end

<<<<<<< HEAD
      # Calculate mixed water fractions
=======
      # Create hot water draw profile schedule
      fractions_hw = []
      for day in 0..364
        for hr in 0..23
          for timestep in 1..(60.0 / timestep_minutes)
            fractions_hw << norm_daily_fraction[hr]
          end
        end
      end

      sum_fractions_hw = fractions_hw.reduce(:+).to_f
      time_series_hw = OpenStudio::TimeSeries.new(start_date, timestep_interval, OpenStudio::createVector(fractions_hw), "")
      schedule_hw = OpenStudio::Model::ScheduleInterval.fromTimeSeries(time_series_hw, model).get
      schedule_hw.setName("Hot Water Draw Profile")
      Schedule.set_schedule_type_limits(model, schedule_hw, Constants.ScheduleTypeLimitsFraction)

      # Create mixed water draw profile schedule
>>>>>>> 1a28e6e4
      dwhr_eff_adj, dwhr_iFrac, dwhr_plc, dwhr_locF, dwhr_fixF = get_dwhr_factors(nbeds, dist_type, std_pipe_length, recirc_branch_length, dwhr_is_equal_flow, dwhr_facilities_connected, has_low_flow_fixtures)
      daily_wh_inlet_temperatures = calc_water_heater_daily_inlet_temperatures(weather, dwhr_present, dwhr_iFrac, dwhr_efficiency, dwhr_eff_adj, dwhr_plc, dwhr_locF, dwhr_fixF)
      daily_wh_inlet_temperatures_c = daily_wh_inlet_temperatures.map { |t| UnitConversions.convert(t, "F", "C") }
      daily_mw_fractions = calc_mixed_water_daily_fractions(daily_wh_inlet_temperatures, wh_setpoint)
<<<<<<< HEAD
=======
      fractions_mw = []
      for day in 0..364
        for hr in 0..23
          for timestep in 1..(60.0 / timestep_minutes)
            fractions_mw << norm_daily_fraction[hr] * daily_mw_fractions[day]
          end
        end
      end
      time_series_mw = OpenStudio::TimeSeries.new(start_date, timestep_interval, OpenStudio::createVector(fractions_mw), "")
      schedule_mw = OpenStudio::Model::ScheduleInterval.fromTimeSeries(time_series_mw, model).get
      schedule_mw.setName("Mixed Water Draw Profile")
      Schedule.set_schedule_type_limits(model, schedule_mw, Constants.ScheduleTypeLimitsFraction)
>>>>>>> 1a28e6e4

      # Replace mains water temperature schedule with water heater inlet temperature schedule.
      # These are identical unless there is a DWHR.
      time_series_tmains = OpenStudio::TimeSeries.new(start_datetime, timestep_day, OpenStudio::createVector(daily_wh_inlet_temperatures_c), "C")
      schedule_tmains = OpenStudio::Model::ScheduleInterval.fromTimeSeries(time_series_tmains, model).get
      schedule_tmains.setName("mains temperature schedule")
      model.getSiteWaterMainsTemperature.setTemperatureSchedule(schedule_tmains)
    end

    # Clothes washer
    if not dist_type.nil? and not cw_mef.nil?
      cw_annual_kwh, cw_frac_sens, cw_frac_lat, cw_gpd = self.calc_clothes_washer_energy_gpd(eri_version, nbeds, cw_ler, cw_elec_rate, cw_gas_rate, cw_agc, cw_cap)
      cw_name = Constants.ObjectNameClothesWasher
<<<<<<< HEAD
      cw_schedule = HotWaterSchedule.new(model, runner, cw_name, nbeds)
      cw_peak_flow = cw_schedule.calcPeakFlowFromDailygpm(cw_gpd)
      cw_design_level_w = cw_schedule.calcDesignLevelFromDailykWh(cw_annual_kwh / 365.0)
      add_electric_equipment(model, cw_name, cw_space, cw_design_level_w, cw_frac_sens, cw_frac_lat, cw_schedule.schedule)
      dhw_loop_fracs.each do |dhw_loop, dhw_load_frac|
        add_water_use_equipment(model, cw_name, cw_peak_flow * dhw_load_frac, cw_schedule.schedule, setpoint_scheds[dhw_loop], water_use_connections[dhw_loop])
=======
      cw_peak_flow_gpm = cw_gpd / sum_fractions_hw / timestep_minutes * 365.0
      cw_design_level_w = UnitConversions.convert(cw_annual_kwh * 60.0 / (cw_gpd * 365.0 / cw_peak_flow_gpm), "kW", "W")
      add_electric_equipment(model, cw_name, cw_space, cw_design_level_w, cw_frac_sens, cw_frac_lat, schedule_hw)
      dhw_loop_fracs.each do |sys_id, dhw_load_frac|
        dhw_loop = dhw_loops[sys_id]
        add_water_use_equipment(model, cw_name, cw_peak_flow_gpm * dhw_load_frac, schedule_hw, setpoint_scheds[dhw_loop], water_use_connections[dhw_loop])
>>>>>>> 1a28e6e4
      end
    end

    # Clothes dryer
    if not cw_mef.nil? and not cd_ef.nil?
      cd_annual_kwh, cd_annual_therm, cd_frac_sens, cd_frac_lat = self.calc_clothes_dryer_energy(nbeds, cd_fuel, cd_ef, cd_control, cw_ler, cw_cap, cw_mef)
      cd_name = Constants.ObjectNameClothesDryer
      cd_weekday_sch = "0.010, 0.006, 0.004, 0.002, 0.004, 0.006, 0.016, 0.032, 0.048, 0.068, 0.078, 0.081, 0.074, 0.067, 0.057, 0.061, 0.055, 0.054, 0.051, 0.051, 0.052, 0.054, 0.044, 0.024"
      cd_monthly_sch = "1.0, 1.0, 1.0, 1.0, 1.0, 1.0, 1.0, 1.0, 1.0, 1.0, 1.0, 1.0"
      cd_schedule = MonthWeekdayWeekendSchedule.new(model, runner, cd_name, cd_weekday_sch, cd_weekday_sch, cd_monthly_sch, mult_weekday = 1.0, mult_weekend = 1.0, normalize_values = true, create_sch_object = true, schedule_type_limits_name = Constants.ScheduleTypeLimitsFraction)
      cd_design_level_e = cd_schedule.calcDesignLevelFromDailykWh(cd_annual_kwh / 365.0)
      cd_design_level_f = cd_schedule.calcDesignLevelFromDailyTherm(cd_annual_therm / 365.0)
      add_electric_equipment(model, cd_name, cd_space, cd_design_level_e, cd_frac_sens, cd_frac_lat, cd_schedule.schedule)
      add_other_equipment(model, cd_name, cd_space, cd_design_level_f, cd_frac_sens, cd_frac_lat, cd_schedule.schedule, cd_fuel)
    end

    # Dishwasher
    if not dist_type.nil? and not dw_ef.nil?
      dw_annual_kwh, dw_frac_sens, dw_frac_lat, dw_gpd = self.calc_dishwasher_energy_gpd(eri_version, nbeds, dw_ef, dw_cap)
      dw_name = Constants.ObjectNameDishwasher
<<<<<<< HEAD
      dw_schedule = HotWaterSchedule.new(model, runner, dw_name, nbeds)
      dw_peak_flow = dw_schedule.calcPeakFlowFromDailygpm(dw_gpd)
      dw_design_level_w = dw_schedule.calcDesignLevelFromDailykWh(dw_annual_kwh / 365.0)
      add_electric_equipment(model, dw_name, living_space, dw_design_level_w, dw_frac_sens, dw_frac_lat, dw_schedule.schedule)
      dhw_loop_fracs.each do |dhw_loop, dhw_load_frac|
        add_water_use_equipment(model, dw_name, dw_peak_flow * dhw_load_frac, dw_schedule.schedule, setpoint_scheds[dhw_loop], water_use_connections[dhw_loop])
=======
      dw_peak_flow_gpm = dw_gpd / sum_fractions_hw / timestep_minutes * 365.0
      dw_design_level_w = UnitConversions.convert(dw_annual_kwh * 60.0 / (dw_gpd * 365.0 / dw_peak_flow_gpm), "kW", "W")
      add_electric_equipment(model, dw_name, living_space, dw_design_level_w, dw_frac_sens, dw_frac_lat, schedule_hw)
      dhw_loop_fracs.each do |sys_id, dhw_load_frac|
        dhw_loop = dhw_loops[sys_id]
        add_water_use_equipment(model, dw_name, dw_peak_flow_gpm * dhw_load_frac, schedule_hw, setpoint_scheds[dhw_loop], water_use_connections[dhw_loop])
>>>>>>> 1a28e6e4
      end
    end

    # Refrigerator
    if not fridge_annual_kwh.nil?
      fridge_name = Constants.ObjectNameRefrigerator
      fridge_weekday_sch = "0.040, 0.039, 0.038, 0.037, 0.036, 0.036, 0.038, 0.040, 0.041, 0.041, 0.040, 0.040, 0.042, 0.042, 0.042, 0.041, 0.044, 0.048, 0.050, 0.048, 0.047, 0.046, 0.044, 0.041"
      fridge_monthly_sch = "0.837, 0.835, 1.084, 1.084, 1.084, 1.096, 1.096, 1.096, 1.096, 0.931, 0.925, 0.837"
      fridge_schedule = MonthWeekdayWeekendSchedule.new(model, runner, fridge_name, fridge_weekday_sch, fridge_weekday_sch, fridge_monthly_sch, mult_weekday = 1.0, mult_weekend = 1.0, normalize_values = true, create_sch_object = true, schedule_type_limits_name = Constants.ScheduleTypeLimitsFraction)
      fridge_design_level = fridge_schedule.calcDesignLevelFromDailykWh(fridge_annual_kwh / 365.0)
      add_electric_equipment(model, fridge_name, fridge_space, fridge_design_level, 1.0, 0.0, fridge_schedule.schedule)
    end

    # Cooking Range
    if not cook_fuel_type.nil?
      cook_annual_kwh, cook_annual_therm, cook_frac_sens, cook_frac_lat = self.calc_range_oven_energy(nbeds, cook_fuel_type, cook_is_induction, oven_is_convection)
      cook_name = Constants.ObjectNameCookingRange
      cook_weekday_sch = "0.007, 0.007, 0.004, 0.004, 0.007, 0.011, 0.025, 0.042, 0.046, 0.048, 0.042, 0.050, 0.057, 0.046, 0.057, 0.044, 0.092, 0.150, 0.117, 0.060, 0.035, 0.025, 0.016, 0.011"
      cook_monthly_sch = "1.097, 1.097, 0.991, 0.987, 0.991, 0.890, 0.896, 0.896, 0.890, 1.085, 1.085, 1.097"
      cook_schedule = MonthWeekdayWeekendSchedule.new(model, runner, cook_name, cook_weekday_sch, cook_weekday_sch, cook_monthly_sch, mult_weekday = 1.0, mult_weekend = 1.0, normalize_values = true, create_sch_object = true, schedule_type_limits_name = Constants.ScheduleTypeLimitsFraction)
      cook_design_level_e = cook_schedule.calcDesignLevelFromDailykWh(cook_annual_kwh / 365.0)
      cook_design_level_f = cook_schedule.calcDesignLevelFromDailyTherm(cook_annual_therm / 365.0)
      add_electric_equipment(model, cook_name, living_space, cook_design_level_e, cook_frac_sens, cook_frac_lat, cook_schedule.schedule)
      add_other_equipment(model, cook_name, living_space, cook_design_level_f, cook_frac_sens, cook_frac_lat, cook_schedule.schedule, cook_fuel_type)
    end

    if not dist_type.nil?
      # Fixtures (showers, sinks, baths) + distribution losses
      fx_gpd = get_fixtures_gpd(eri_version, nbeds, has_low_flow_fixtures, daily_mw_fractions)
      fx_gpd += get_dist_waste_gpd(eri_version, nbeds, has_uncond_bsmnt, cfa, ncfl, dist_type, pipe_r, std_pipe_length, recirc_branch_length, has_low_flow_fixtures)
      fx_sens_btu, fx_lat_btu = get_fixtures_gains_sens_lat(nbeds)
<<<<<<< HEAD

      disaggregate_sinks_showers_baths = true
      if disaggregate_sinks_showers_baths
        fx_names = [Constants.ObjectNameShower,
                    Constants.ObjectNameSink,
                    Constants.ObjectNameBath]
      else
        fx_names = [Constants.ObjectNameFixtures]
=======
      fx_obj_name = Constants.ObjectNameFixtures
      fx_obj_name_sens = "#{fx_obj_name} Sensible"
      fx_obj_name_lat = "#{fx_obj_name} Latent"
      fx_peak_flow_gpm = fx_gpd / sum_fractions_hw / timestep_minutes * 365.0
      fx_weekday_sch = "0.010, 0.006, 0.004, 0.002, 0.004, 0.006, 0.016, 0.032, 0.048, 0.068, 0.078, 0.081, 0.074, 0.067, 0.057, 0.061, 0.055, 0.054, 0.051, 0.051, 0.052, 0.054, 0.044, 0.024"
      fx_monthly_sch = "1.0, 1.0, 1.0, 1.0, 1.0, 1.0, 1.0, 1.0, 1.0, 1.0, 1.0, 1.0"
      fx_schedule = MonthWeekdayWeekendSchedule.new(model, runner, fx_obj_name, fx_weekday_sch, fx_weekday_sch, fx_monthly_sch, mult_weekday = 1.0, mult_weekend = 1.0, normalize_values = true, create_sch_object = true, schedule_type_limits_name = Constants.ScheduleTypeLimitsFraction)
      fx_design_level_sens = fx_schedule.calcDesignLevelFromDailykWh(UnitConversions.convert(fx_sens_btu, "Btu", "kWh") / 365.0)
      fx_design_level_lat = fx_schedule.calcDesignLevelFromDailykWh(UnitConversions.convert(fx_lat_btu, "Btu", "kWh") / 365.0)
      dhw_loop_fracs.each do |sys_id, dhw_load_frac|
        dhw_loop = dhw_loops[sys_id]
        add_water_use_equipment(model, fx_obj_name, fx_peak_flow_gpm * dhw_load_frac, schedule_mw, setpoint_scheds[dhw_loop], water_use_connections[dhw_loop])
>>>>>>> 1a28e6e4
      end

<<<<<<< HEAD
      fx_schedules = {}
      fx_names.each do |fx_name|
        fx_schedules[fx_name] = HotWaterSchedule.new(model, runner, fx_name, nbeds, daily_mw_fractions)
      end

      # Calculate sum_total_flow
      sum_total_flow = 0.0
      fx_schedules.each do |fx_name, fx_schedule|
        sum_total_flow += fx_schedule.totalFlow
      end

      fx_schedules.each do |fx_name, fx_schedule|
        fx_name_sens = "#{fx_name} Sensible"
        fx_name_lat = "#{fx_name} Latent"

        fx_schedule = fx_schedules[fx_name]
        fx_frac = fx_schedule.totalFlow / sum_total_flow

        fx_peak_flow = fx_schedule.calcPeakFlowFromDailygpm(fx_gpd * fx_frac)
        fx_design_level_sens = fx_schedule.calcDesignLevelFromDailykWh(UnitConversions.convert(fx_sens_btu * fx_frac, "Btu", "kWh") / 365.0)
        fx_design_level_lat = fx_schedule.calcDesignLevelFromDailykWh(UnitConversions.convert(fx_lat_btu * fx_frac, "Btu", "kWh") / 365.0)

        dhw_loop_fracs.each do |dhw_loop, dhw_load_frac|
          add_water_use_equipment(model, fx_name, fx_peak_flow * dhw_load_frac, fx_schedule.schedule, setpoint_scheds[dhw_loop], water_use_connections[dhw_loop])
        end
        add_other_equipment(model, fx_name_sens, living_space, fx_design_level_sens, 1.0, 0.0, fx_schedule.schedule, nil)
        add_other_equipment(model, fx_name_lat, living_space, fx_design_level_lat, 0.0, 1.0, fx_schedule.schedule, nil)
=======
      # Distribution losses
      dist_gpd = get_dist_waste_gpd(eri_version, nbeds, has_uncond_bsmnt, cfa, ncfl, dist_type, pipe_r, std_pipe_length, recirc_branch_length, has_low_flow_fixtures)
      dist_obj_name = Constants.ObjectNameHotWaterDistribution
      dist_peak_flow_gpm = dist_gpd / sum_fractions_hw / timestep_minutes * 365.0
      dhw_loop_fracs.each do |sys_id, dhw_load_frac|
        dhw_loop = dhw_loops[sys_id]
        add_water_use_equipment(model, dist_obj_name, dist_peak_flow_gpm * dhw_load_frac, schedule_mw, setpoint_scheds[dhw_loop], water_use_connections[dhw_loop])
>>>>>>> 1a28e6e4
      end

      # Recirculation pump
      dist_pump_annual_kwh = get_hwdist_recirc_pump_energy(dist_type, recirc_control_type, recirc_pump_power)
<<<<<<< HEAD
      if dist_pump_annual_kwh > 0
        dist_pump_name = Constants.ObjectNameHotWaterRecircPump
        dist_pump_weekday_sch = "0.010, 0.006, 0.004, 0.002, 0.004, 0.006, 0.016, 0.032, 0.048, 0.068, 0.078, 0.081, 0.074, 0.067, 0.057, 0.061, 0.055, 0.054, 0.051, 0.051, 0.052, 0.054, 0.044, 0.024"
        dist_pump_monthly_sch = "1.0, 1.0, 1.0, 1.0, 1.0, 1.0, 1.0, 1.0, 1.0, 1.0, 1.0, 1.0"
        dist_pump_schedule = MonthWeekdayWeekendSchedule.new(model, runner, dist_pump_name, dist_pump_weekday_sch, dist_pump_weekday_sch, dist_pump_monthly_sch, 1.0, 1.0)
        dist_pump_design_level = dist_pump_schedule.calcDesignLevelFromDailykWh(dist_pump_annual_kwh / 365.0)
        dhw_loop_fracs.each do |dhw_loop, dhw_load_frac|
          dist_pump = add_electric_equipment(model, dist_pump_name, living_space, dist_pump_design_level * dhw_load_frac, 0.0, 0.0, dist_pump_schedule.schedule)
          dhw_loop.additionalProperties.setFeature("PlantLoopRecircPump", dist_pump.name.to_s)
        end
=======
      dist_pump_obj_name = Constants.ObjectNameHotWaterRecircPump
      dist_pump_weekday_sch = "0.010, 0.006, 0.004, 0.002, 0.004, 0.006, 0.016, 0.032, 0.048, 0.068, 0.078, 0.081, 0.074, 0.067, 0.057, 0.061, 0.055, 0.054, 0.051, 0.051, 0.052, 0.054, 0.044, 0.024"
      dist_pump_monthly_sch = "1.0, 1.0, 1.0, 1.0, 1.0, 1.0, 1.0, 1.0, 1.0, 1.0, 1.0, 1.0"
      dist_pump_schedule = MonthWeekdayWeekendSchedule.new(model, runner, dist_pump_obj_name, dist_pump_weekday_sch, dist_pump_weekday_sch, dist_pump_monthly_sch, mult_weekday = 1.0, mult_weekend = 1.0, normalize_values = true, create_sch_object = true, schedule_type_limits_name = Constants.ScheduleTypeLimitsFraction)
      dist_pump_design_level = dist_pump_schedule.calcDesignLevelFromDailykWh(dist_pump_annual_kwh / 365.0)
      dhw_loop_fracs.each do |sys_id, dhw_load_frac|
        dhw_loop = dhw_loops[sys_id]
        dist_pump = add_electric_equipment(model, dist_pump_obj_name, living_space, dist_pump_design_level * dhw_load_frac, 0.0, 0.0, dist_pump_schedule.schedule)
        dhw_map[sys_id] << dist_pump unless dist_pump.nil?
>>>>>>> 1a28e6e4
      end
    end

    return true
  end

  def self.get_range_oven_reference_is_induction()
    return false
  end

  def self.get_range_oven_reference_is_convection()
    return false
  end

  def self.calc_range_oven_energy(nbeds, fuel_type, is_induction, is_convection)
    if is_induction
      burner_ef = 0.91
    else
      burner_ef = 1.0
    end
    if is_convection
      oven_ef = 0.95
    else
      oven_ef = 1.0
    end
    if fuel_type != Constants.FuelTypeElectric
      annual_kwh = 22.6 + 2.7 * nbeds
      annual_therm = oven_ef * (22.6 + 2.7 * nbeds)
      tot_btu = UnitConversions.convert(annual_kwh, "kWh", "Btu") + UnitConversions.convert(annual_therm, "therm", "Btu")
      gains_sens = (4086.0 + 488.0 * nbeds) * 365 # Btu
      gains_lat = (1037.0 + 124.0 * nbeds) * 365 # Btu
      frac_sens = gains_sens / tot_btu
      frac_lat = gains_lat / tot_btu
    else
      annual_kwh = burner_ef * oven_ef * (331 + 39.0 * nbeds)
      annual_therm = 0.0
      tot_btu = UnitConversions.convert(annual_kwh, "kWh", "Btu") + UnitConversions.convert(annual_therm, "therm", "Btu")
      gains_sens = (2228.0 + 262.0 * nbeds) * 365 # Btu
      gains_lat = (248.0 + 29.0 * nbeds) * 365 # Btu
      frac_sens = gains_sens / tot_btu
      frac_lat = gains_lat / tot_btu
    end
    return annual_kwh, annual_therm, frac_sens, frac_lat
  end

  def self.get_dishwasher_reference_ef()
    return 0.46
  end

  def self.get_dishwasher_reference_cap()
    return 12.0 # number of place settings
  end

  def self.calc_dishwasher_energy_gpd(eri_version, nbeds, ef, cap)
    dwcpy = (88.4 + 34.9 * nbeds) * (12.0 / cap) # Eq 4.2-8a (dWcpy)
    annual_kwh = ((86.3 + 47.73 / ef) / 215.0) * dwcpy # Eq 4.2-8a
    tot_btu = UnitConversions.convert(annual_kwh, "kWh", "Btu")

    gains_sens = (219.0 + 87.0 * nbeds) * 365 # Btu
    gains_lat = (219.0 + 87.0 * nbeds) * 365 # Btu
    frac_sens = gains_sens / tot_btu
    frac_lat = gains_lat / tot_btu

    if eri_version.include? "A"
      gpd = dwcpy * (4.6415 * (1.0 / ef) - 1.9295) / 365.0 # Eq. 4.2-11 (DWgpd)
    else
      gpd = ((88.4 + 34.9 * nbeds) * 8.16 - (88.4 + 34.9 * nbeds) * 12.0 / cap * (4.6415 * (1.0 / ef) - 1.9295)) / 365.0 # Eq 4.2-8b
    end

    return annual_kwh, frac_sens, frac_lat, gpd
  end

  def self.calc_dishwasher_ef_from_annual_kwh(annual_kwh)
    return 215.0 / annual_kwh # 4.2.2.5.2.9. Dishwashers
  end

  def self.get_refrigerator_reference_annual_kwh(nbeds)
    annual_kwh = 637.0 + 18.0 * nbeds # kWh/yr
    return annual_kwh
  end

  def self.get_clothes_dryer_reference_ef(fuel_type)
    if fuel_type == Constants.FuelTypeElectric
      return 3.01 # lb/kWh
    else
      return 2.67 # lb/kWh
    end
  end

  def self.get_clothes_dryer_reference_control()
    return 'timer'
  end

  def self.calc_clothes_dryer_energy(nbeds, fuel_type, ef, control_type, cw_ler, cw_cap, cw_mef)
    # Eq 4.2-6 (FU)
    field_util_factor = nil
    if control_type == 'timer'
      field_util_factor = 1.18
    elsif control_type == 'moisture'
      field_util_factor = 1.04
    end
    if fuel_type == Constants.FuelTypeElectric
      annual_kwh = 12.5 * (164.0 + 46.5 * nbeds) * (field_util_factor / ef) * ((cw_cap / cw_mef) - cw_ler / 392.0) / (0.2184 * (cw_cap * 4.08 + 0.24)) # Eq 4.2-6
      annual_therm = 0.0
    else
      annual_kwh = 12.5 * (164.0 + 46.5 * nbeds) * (field_util_factor / 3.01) * ((cw_cap / cw_mef) - cw_ler / 392.0) / (0.2184 * (cw_cap * 4.08 + 0.24)) # Eq 4.2-6
      annual_therm = annual_kwh * 3412.0 * (1.0 - 0.07) * (3.01 / ef) / 100000 # Eq 4.2-7a
      annual_kwh = annual_kwh * 0.07 * (3.01 / ef)
    end
    tot_btu = UnitConversions.convert(annual_kwh, "kWh", "Btu") + UnitConversions.convert(annual_therm, "therm", "Btu")

    if fuel_type != Constants.FuelTypeElectric
      gains_sens = (738.0 + 209.0 * nbeds) * 365 # Btu
      gains_lat = (91.0 + 26.0 * nbeds) * 365 # Btu
    else
      gains_sens = (661.0 + 188.0 * nbeds) * 365 # Btu
      gains_lat = (73.0 + 21.0 * nbeds) * 365 # Btu
    end
    frac_sens = gains_sens / tot_btu
    frac_lat = gains_lat / tot_btu

    return annual_kwh, annual_therm, frac_sens, frac_lat
  end

  def self.calc_clothes_dryer_ef_from_cef(cef)
    return cef * 1.15 # Interpretation on ANSI/RESNET/ICC 301-2014 Clothes Dryer CEF
  end

  def self.get_clothes_washer_reference_mef()
    return 0.817
  end

  def self.get_clothes_washer_reference_ler()
    return 704.0 # kWh/yr
  end

  def self.get_clothes_washer_reference_elec_rate()
    return 0.08 # $/kWh
  end

  def self.get_clothes_washer_reference_gas_rate()
    return 0.58 # $/therm
  end

  def self.get_clothes_washer_reference_agc()
    return 23.0 # $
  end

  def self.get_clothes_washer_reference_cap()
    return 2.874 # ft^3
  end

  def self.calc_clothes_washer_energy_gpd(eri_version, nbeds, ler, elec_rate, gas_rate, agc, cap)
    # Eq 4.2-9a
    ncy = (3.0 / 2.847) * (164 + nbeds * 45.6)
    if eri_version.include? "A"
      ncy = (3.0 / 2.847) * (164 + nbeds * 46.5)
    end
    acy = ncy * ((3.0 * 2.08 + 1.59) / (cap * 2.08 + 1.59)) # Adjusted Cycles per Year
    annual_kwh = ((ler / 392.0) - ((ler * elec_rate - agc) / (21.9825 * elec_rate - gas_rate) / 392.0) * 21.9825) * acy
    tot_btu = UnitConversions.convert(annual_kwh, "kWh", "Btu")

    gains_sens = (95.0 + 26.0 * nbeds) * 365 # Btu
    gains_lat = (11.0 + 3.0 * nbeds) * 365 # Btu
    frac_sens = gains_sens / tot_btu
    frac_lat = gains_lat / tot_btu

    gpd = 60.0 * ((ler * elec_rate - agc) / (21.9825 * elec_rate - gas_rate) / 392.0) * acy / 365.0
    if not eri_version.include? "A"
      gpd -= 3.97 # Section 4.2.2.5.2.10
    end

    return annual_kwh, frac_sens, frac_lat, gpd
  end

  def self.calc_clothes_washer_mef_from_imef(imef)
    return 0.503 + 0.95 * imef # Interpretation on ANSI/RESNET 301-2014 Clothes Washer IMEF
  end

  def self.get_dist_energy_consumption_adjustment(has_uncond_bsmnt, cfa, ncfl,
                                                  dist_type, recirc_control_type,
                                                  pipe_r, std_pipe_length, recirc_loop_length)
    # ANSI/RESNET 301-2014 Addendum A-2015
    # Amendment on Domestic Hot Water (DHW) Systems
    # Eq. 4.2-16
    ew_fact = get_dist_energy_waste_factor(dist_type, recirc_control_type, pipe_r)
    o_frac = 0.25 # fraction of hot water waste from standard operating conditions
    oew_fact = ew_fact * o_frac # standard operating condition portion of hot water energy waste
    ocd_eff = 0.0 # TODO: Need an HPXML input for this?
    sew_fact = ew_fact - oew_fact
    ref_pipe_l = get_default_std_pipe_length(has_uncond_bsmnt, cfa, ncfl)
    if dist_type == "standard"
      pe_ratio = std_pipe_length / ref_pipe_l
    elsif dist_type == "recirculation"
      ref_loop_l = get_default_recirc_loop_length(ref_pipe_l)
      pe_ratio = recirc_loop_length / ref_loop_l
    end
    e_waste = oew_fact * (1.0 - ocd_eff) + sew_fact * pe_ratio
    return (e_waste + 128.0) / 160.0
  end

  def self.get_default_std_pipe_length(has_uncond_bsmnt, cfa, ncfl)
    # ANSI/RESNET 301-2014 Addendum A-2015
    # Amendment on Domestic Hot Water (DHW) Systems
    bsmnt = has_uncond_bsmnt ? 1 : 0
    return 2.0 * (cfa / ncfl)**0.5 + 10.0 * ncfl + 5.0 * bsmnt # Eq. 4.2-13 (refPipeL)
  end

  def self.get_default_recirc_loop_length(std_pipe_length)
    # ANSI/RESNET 301-2014 Addendum A-2015
    # Amendment on Domestic Hot Water (DHW) Systems
    return 2.0 * std_pipe_length - 20.0 # Eq. 4.2-17 (refLoopL)
  end

  private

  def self.add_electric_equipment(model, obj_name, space, design_level_w, frac_sens, frac_lat, schedule)
    return if design_level_w == 0.0

    ee_def = OpenStudio::Model::ElectricEquipmentDefinition.new(model)
    ee = OpenStudio::Model::ElectricEquipment.new(ee_def)
    ee.setName(obj_name)
    ee.setEndUseSubcategory(obj_name)
    ee.setSpace(space)
    ee_def.setName(obj_name)
    ee_def.setDesignLevel(design_level_w)
    ee_def.setFractionRadiant(0.6 * frac_sens)
    ee_def.setFractionLatent(frac_lat)
    ee_def.setFractionLost(1.0 - frac_sens - frac_lat)
    ee.setSchedule(schedule)

    return ee
  end

  def self.add_other_equipment(model, obj_name, space, design_level_w, frac_sens, frac_lat, schedule, fuel_type)
    return if design_level_w == 0.0

    oe_def = OpenStudio::Model::OtherEquipmentDefinition.new(model)
    oe = OpenStudio::Model::OtherEquipment.new(oe_def)
    oe.setName(obj_name)
    oe.setEndUseSubcategory(obj_name)
    if fuel_type.nil?
      oe.setFuelType("None")
    else
      oe.setFuelType(HelperMethods.eplus_fuel_map(fuel_type))
    end
    oe.setSpace(space)
    oe_def.setName(obj_name)
    oe_def.setDesignLevel(design_level_w)
    oe_def.setFractionRadiant(0.6 * frac_sens)
    oe_def.setFractionLatent(frac_lat)
    oe_def.setFractionLost(1.0 - frac_sens - frac_lat)
    oe.setSchedule(schedule)

    return oe
  end

  def self.add_water_use_equipment(model, obj_name, peak_flow, schedule, temp_schedule, water_use_connection)
    return if peak_flow == 0.0

    wu_def = OpenStudio::Model::WaterUseEquipmentDefinition.new(model)
    wu = OpenStudio::Model::WaterUseEquipment.new(wu_def)
    wu.setName(obj_name)
    wu_def.setName(obj_name)
    wu_def.setPeakFlowRate(peak_flow)
    wu_def.setEndUseSubcategory(obj_name)
    wu.setFlowRateFractionSchedule(schedule)
    wu_def.setTargetTemperatureSchedule(temp_schedule)
    water_use_connection.addWaterUseEquipment(wu)

    return wu
  end

  def self.get_dwhr_factors(nbeds, dist_type, std_pipe_length, recirc_branch_length, is_equal_flow, facilities_connected, has_low_flow_fixtures)
    # ANSI/RESNET 301-2014 Addendum A-2015
    # Amendment on Domestic Hot Water (DHW) Systems
    # Eq. 4.2-14

    eff_adj = 1.0
    if has_low_flow_fixtures
      eff_adj = 1.082
    end

    iFrac = 0.56 + 0.015 * nbeds - 0.0004 * nbeds**2 # fraction of hot water use impacted by DWHR

    if dist_type == "recirculation"
      pLength = recirc_branch_length
    elsif dist_type == "standard"
      pLength = std_pipe_length
    end
    plc = 1 - 0.0002 * pLength # piping loss coefficient

    # Location factors for DWHR placement
    if is_equal_flow
      locF = 1.000
    else
      locF = 0.777
    end

    # Fixture Factor
    if facilities_connected == "all"
      fixF = 1.0
    elsif facilities_connected == "one"
      fixF = 0.5
    end

    return eff_adj, iFrac, plc, locF, fixF
  end

  def self.calc_water_heater_daily_inlet_temperatures(weather, dwhr_present = false, dwhr_iFrac = nil, dwhr_eff = nil,
                                                      dwhr_eff_adj = nil, dwhr_plc = nil, dwhr_locF = nil, dwhr_fixF = nil)

    # Get daily mains temperatures
    avgOAT = weather.data.AnnualAvgDrybulb
    maxDiffMonthlyAvgOAT = weather.data.MonthlyAvgDrybulbs.max - weather.data.MonthlyAvgDrybulbs.min
    tmains_daily = WeatherProcess.calc_mains_temperatures(avgOAT, maxDiffMonthlyAvgOAT, weather.header.Latitude)[2]

    wh_temps_daily = tmains_daily
    if dwhr_present
      # Adjust inlet temperatures
      dwhr_inT = 97.0 # F
      for day in 0..364
        dwhr_WHinTadj = dwhr_iFrac * (dwhr_inT - tmains_daily[day]) * dwhr_eff * dwhr_eff_adj * dwhr_plc * dwhr_locF * dwhr_fixF
        wh_temps_daily[day] = (wh_temps_daily[day] + dwhr_WHinTadj).round(3)
      end
    else
      for day in 0..364
        wh_temps_daily[day] = (wh_temps_daily[day]).round(3)
      end
    end

    return wh_temps_daily
  end

  def self.calc_mixed_water_daily_fractions(daily_wh_inlet_temperatures, tHot)
    tMix = 105.0 # F, Temperature of mixed water at fixtures
    adjFmix = []
    for day in 0..364
      adjFmix << (1.0 - ((tHot - tMix) / (tHot - daily_wh_inlet_temperatures[day]))).round(4)
    end

    return adjFmix
  end

  def self.get_hwdist_recirc_pump_energy(dist_type, recirc_control_type, recirc_pump_power)
    # ANSI/RESNET 301-2014 Addendum A-2015
    # Amendment on Domestic Hot Water (DHW) Systems
    # Table 4.2.2.5.2.11(5) Annual electricity consumption factor for hot water recirculation system pumps
    if dist_type == "recirculation"
      if recirc_control_type == "no control" or recirc_control_type == "timer"
        return 8.76 * recirc_pump_power
      elsif recirc_control_type == "temperature"
        return 1.46 * recirc_pump_power
      elsif recirc_control_type == "presence sensor demand control"
        return 0.15 * recirc_pump_power
      elsif recirc_control_type == "manual demand control"
        return 0.10 * recirc_pump_power
      end
    elsif dist_type == "standard"
      return 0.0
    end
    return nil
  end

  def self.get_fixtures_effectiveness(has_low_flow_fixtures)
    f_eff = has_low_flow_fixtures ? 0.95 : 1.0
    return f_eff
  end

  def self.get_fixtures_gpd(eri_version, nbeds, has_low_flow_fixtures, daily_mw_fractions)
    if not eri_version.include? "A"
      hw_gpd = 30.0 + 10.0 * nbeds # Table 4.2.2(1) Service water heating systems
      # Convert to mixed water gpd
      avg_mw_fraction = daily_mw_fractions.reduce(:+) / daily_mw_fractions.size.to_f
      return hw_gpd / avg_mw_fraction
    end

    # ANSI/RESNET 301-2014 Addendum A-2015
    # Amendment on Domestic Hot Water (DHW) Systems
    ref_f_gpd = 14.6 + 10.0 * nbeds # Eq. 4.2-2 (refFgpd)
    f_eff = get_fixtures_effectiveness(has_low_flow_fixtures)
    return f_eff * ref_f_gpd
  end

  def self.get_fixtures_gains_sens_lat(nbeds)
    # Table 4.2.2(3). Internal Gains for Reference Homes
    sens_gains = -1227.0 - 409.0 * nbeds # Btu/day
    lat_gains = 1245.0 + 415.0 * nbeds # Btu/day
    return sens_gains * 365.0, lat_gains * 365.0
  end

  def self.get_dist_waste_gpd(eri_version, nbeds, has_uncond_bsmnt, cfa, ncfl,
                              dist_type, pipe_r, std_pipe_length,
                              recirc_branch_length, has_low_flow_fixtures)
    if not eri_version.include? "A"
      return 0.0
    end

    # ANSI/RESNET 301-2014 Addendum A-2015
    # Amendment on Domestic Hot Water (DHW) Systems
    # 4.2.2.5.2.11 Service Hot Water Use

    # Table 4.2.2.5.2.11(2) Hot Water Distribution System Insulation Factors
    sys_factor = nil
    if dist_type == "recirculation" and pipe_r < 3.0
      sys_factor = 1.11
    elsif dist_type == "recirculation" and pipe_r >= 3.0
      sys_factor = 1.0
    elsif dist_type == "standard" and pipe_r >= 3.0
      sys_factor = 0.90
    elsif dist_type == "standard" and pipe_r < 3.0
      sys_factor = 1.0
    end

    ref_w_gpd = 9.8 * (nbeds**0.43) # Eq. 4.2-2 (refWgpd)
    o_frac = 0.25
    o_cd_eff = 0.0

    if dist_type == "recirculation"
      p_ratio = recirc_branch_length / 10.0
    elsif dist_type == "standard"
      ref_pipe_l = get_default_std_pipe_length(has_uncond_bsmnt, cfa, ncfl)
      p_ratio = std_pipe_length / ref_pipe_l
    end

    o_w_gpd = ref_w_gpd * o_frac * (1.0 - o_cd_eff) # Eq. 4.2-12
    s_w_gpd = (ref_w_gpd - ref_w_gpd * o_frac) * p_ratio * sys_factor # Eq. 4.2-13

    # Table 4.2.2.5.2.11(3) Distribution system water use effectiveness
    if dist_type == "recirculation"
      wd_eff = 0.1
    elsif dist_type == "standard"
      wd_eff = 1.0
    end

    f_eff = get_fixtures_effectiveness(has_low_flow_fixtures)

    mw_gpd = f_eff * (o_w_gpd + s_w_gpd * wd_eff) # Eq. 4.2-11

    return mw_gpd
  end

  def self.get_dist_energy_waste_factor(dist_type, recirc_control_type, pipe_r)
    # ANSI/RESNET 301-2014 Addendum A-2015
    # Amendment on Domestic Hot Water (DHW) Systems
    # Table 4.2.2.5.2.11(6) Hot water distribution system relative annual energy waste factors
    if dist_type == "recirculation"
      if recirc_control_type == "no control" or recirc_control_type == "timer"
        if pipe_r < 3.0
          return 500.0
        else
          return 250.0
        end
      elsif recirc_control_type == "temperature"
        if pipe_r < 3.0
          return 375.0
        else
          return 187.5
        end
      elsif recirc_control_type == "presence sensor demand control"
        if pipe_r < 3.0
          return 64.8
        else
          return 43.2
        end
      elsif recirc_control_type == "manual demand control"
        if pipe_r < 3.0
          return 43.2
        else
          return 28.8
        end
      end
    elsif dist_type == "standard"
      if pipe_r < 3.0
        return 32.0
      else
        return 28.8
      end
    end
    return nil
  end
end<|MERGE_RESOLUTION|>--- conflicted
+++ resolved
@@ -20,15 +20,8 @@
 
     # Schedules init
     timestep_minutes = (60.0 / model.getTimestep.numberOfTimestepsPerHour).to_i
-<<<<<<< HEAD
-    start_datetime = OpenStudio::DateTime.new(model.getYearDescription.makeDate(1, 1), OpenStudio::Time.new(0, 0))
+    start_date = OpenStudio::Date.new(OpenStudio::MonthOfYear.new(1), 1, model.getYearDescription.assumedYear)
     timestep_day = OpenStudio::Time.new(1, 0)
-=======
-    start_date = OpenStudio::Date.new(OpenStudio::MonthOfYear.new(1), 1, model.getYearDescription.assumedYear)
-    timestep_interval = OpenStudio::Time.new(0, 0, timestep_minutes)
-    timestep_day = OpenStudio::Time.new(0, 0, 60 * 24)
-    temp_sch_limits = model.getScheduleTypeLimitsByName("Temperature")
->>>>>>> 1a28e6e4
 
     # Map plant loops to sys_ids
     dhw_loops = {}
@@ -58,50 +51,15 @@
         end
       end
 
-<<<<<<< HEAD
       # Calculate mixed water fractions
-=======
-      # Create hot water draw profile schedule
-      fractions_hw = []
-      for day in 0..364
-        for hr in 0..23
-          for timestep in 1..(60.0 / timestep_minutes)
-            fractions_hw << norm_daily_fraction[hr]
-          end
-        end
-      end
-
-      sum_fractions_hw = fractions_hw.reduce(:+).to_f
-      time_series_hw = OpenStudio::TimeSeries.new(start_date, timestep_interval, OpenStudio::createVector(fractions_hw), "")
-      schedule_hw = OpenStudio::Model::ScheduleInterval.fromTimeSeries(time_series_hw, model).get
-      schedule_hw.setName("Hot Water Draw Profile")
-      Schedule.set_schedule_type_limits(model, schedule_hw, Constants.ScheduleTypeLimitsFraction)
-
-      # Create mixed water draw profile schedule
->>>>>>> 1a28e6e4
       dwhr_eff_adj, dwhr_iFrac, dwhr_plc, dwhr_locF, dwhr_fixF = get_dwhr_factors(nbeds, dist_type, std_pipe_length, recirc_branch_length, dwhr_is_equal_flow, dwhr_facilities_connected, has_low_flow_fixtures)
       daily_wh_inlet_temperatures = calc_water_heater_daily_inlet_temperatures(weather, dwhr_present, dwhr_iFrac, dwhr_efficiency, dwhr_eff_adj, dwhr_plc, dwhr_locF, dwhr_fixF)
       daily_wh_inlet_temperatures_c = daily_wh_inlet_temperatures.map { |t| UnitConversions.convert(t, "F", "C") }
       daily_mw_fractions = calc_mixed_water_daily_fractions(daily_wh_inlet_temperatures, wh_setpoint)
-<<<<<<< HEAD
-=======
-      fractions_mw = []
-      for day in 0..364
-        for hr in 0..23
-          for timestep in 1..(60.0 / timestep_minutes)
-            fractions_mw << norm_daily_fraction[hr] * daily_mw_fractions[day]
-          end
-        end
-      end
-      time_series_mw = OpenStudio::TimeSeries.new(start_date, timestep_interval, OpenStudio::createVector(fractions_mw), "")
-      schedule_mw = OpenStudio::Model::ScheduleInterval.fromTimeSeries(time_series_mw, model).get
-      schedule_mw.setName("Mixed Water Draw Profile")
-      Schedule.set_schedule_type_limits(model, schedule_mw, Constants.ScheduleTypeLimitsFraction)
->>>>>>> 1a28e6e4
 
       # Replace mains water temperature schedule with water heater inlet temperature schedule.
       # These are identical unless there is a DWHR.
-      time_series_tmains = OpenStudio::TimeSeries.new(start_datetime, timestep_day, OpenStudio::createVector(daily_wh_inlet_temperatures_c), "C")
+      time_series_tmains = OpenStudio::TimeSeries.new(start_date, timestep_day, OpenStudio::createVector(daily_wh_inlet_temperatures_c), "C")
       schedule_tmains = OpenStudio::Model::ScheduleInterval.fromTimeSeries(time_series_tmains, model).get
       schedule_tmains.setName("mains temperature schedule")
       model.getSiteWaterMainsTemperature.setTemperatureSchedule(schedule_tmains)
@@ -111,21 +69,13 @@
     if not dist_type.nil? and not cw_mef.nil?
       cw_annual_kwh, cw_frac_sens, cw_frac_lat, cw_gpd = self.calc_clothes_washer_energy_gpd(eri_version, nbeds, cw_ler, cw_elec_rate, cw_gas_rate, cw_agc, cw_cap)
       cw_name = Constants.ObjectNameClothesWasher
-<<<<<<< HEAD
       cw_schedule = HotWaterSchedule.new(model, runner, cw_name, nbeds)
       cw_peak_flow = cw_schedule.calcPeakFlowFromDailygpm(cw_gpd)
       cw_design_level_w = cw_schedule.calcDesignLevelFromDailykWh(cw_annual_kwh / 365.0)
       add_electric_equipment(model, cw_name, cw_space, cw_design_level_w, cw_frac_sens, cw_frac_lat, cw_schedule.schedule)
-      dhw_loop_fracs.each do |dhw_loop, dhw_load_frac|
-        add_water_use_equipment(model, cw_name, cw_peak_flow * dhw_load_frac, cw_schedule.schedule, setpoint_scheds[dhw_loop], water_use_connections[dhw_loop])
-=======
-      cw_peak_flow_gpm = cw_gpd / sum_fractions_hw / timestep_minutes * 365.0
-      cw_design_level_w = UnitConversions.convert(cw_annual_kwh * 60.0 / (cw_gpd * 365.0 / cw_peak_flow_gpm), "kW", "W")
-      add_electric_equipment(model, cw_name, cw_space, cw_design_level_w, cw_frac_sens, cw_frac_lat, schedule_hw)
       dhw_loop_fracs.each do |sys_id, dhw_load_frac|
         dhw_loop = dhw_loops[sys_id]
-        add_water_use_equipment(model, cw_name, cw_peak_flow_gpm * dhw_load_frac, schedule_hw, setpoint_scheds[dhw_loop], water_use_connections[dhw_loop])
->>>>>>> 1a28e6e4
+        add_water_use_equipment(model, cw_name, cw_peak_flow * dhw_load_frac, cw_schedule.schedule, setpoint_scheds[dhw_loop], water_use_connections[dhw_loop])
       end
     end
 
@@ -146,21 +96,13 @@
     if not dist_type.nil? and not dw_ef.nil?
       dw_annual_kwh, dw_frac_sens, dw_frac_lat, dw_gpd = self.calc_dishwasher_energy_gpd(eri_version, nbeds, dw_ef, dw_cap)
       dw_name = Constants.ObjectNameDishwasher
-<<<<<<< HEAD
       dw_schedule = HotWaterSchedule.new(model, runner, dw_name, nbeds)
       dw_peak_flow = dw_schedule.calcPeakFlowFromDailygpm(dw_gpd)
       dw_design_level_w = dw_schedule.calcDesignLevelFromDailykWh(dw_annual_kwh / 365.0)
       add_electric_equipment(model, dw_name, living_space, dw_design_level_w, dw_frac_sens, dw_frac_lat, dw_schedule.schedule)
-      dhw_loop_fracs.each do |dhw_loop, dhw_load_frac|
-        add_water_use_equipment(model, dw_name, dw_peak_flow * dhw_load_frac, dw_schedule.schedule, setpoint_scheds[dhw_loop], water_use_connections[dhw_loop])
-=======
-      dw_peak_flow_gpm = dw_gpd / sum_fractions_hw / timestep_minutes * 365.0
-      dw_design_level_w = UnitConversions.convert(dw_annual_kwh * 60.0 / (dw_gpd * 365.0 / dw_peak_flow_gpm), "kW", "W")
-      add_electric_equipment(model, dw_name, living_space, dw_design_level_w, dw_frac_sens, dw_frac_lat, schedule_hw)
       dhw_loop_fracs.each do |sys_id, dhw_load_frac|
         dhw_loop = dhw_loops[sys_id]
-        add_water_use_equipment(model, dw_name, dw_peak_flow_gpm * dhw_load_frac, schedule_hw, setpoint_scheds[dhw_loop], water_use_connections[dhw_loop])
->>>>>>> 1a28e6e4
+        add_water_use_equipment(model, dw_name, dw_peak_flow * dhw_load_frac, dw_schedule.schedule, setpoint_scheds[dhw_loop], water_use_connections[dhw_loop])
       end
     end
 
@@ -192,7 +134,6 @@
       fx_gpd = get_fixtures_gpd(eri_version, nbeds, has_low_flow_fixtures, daily_mw_fractions)
       fx_gpd += get_dist_waste_gpd(eri_version, nbeds, has_uncond_bsmnt, cfa, ncfl, dist_type, pipe_r, std_pipe_length, recirc_branch_length, has_low_flow_fixtures)
       fx_sens_btu, fx_lat_btu = get_fixtures_gains_sens_lat(nbeds)
-<<<<<<< HEAD
 
       disaggregate_sinks_showers_baths = true
       if disaggregate_sinks_showers_baths
@@ -201,23 +142,8 @@
                     Constants.ObjectNameBath]
       else
         fx_names = [Constants.ObjectNameFixtures]
-=======
-      fx_obj_name = Constants.ObjectNameFixtures
-      fx_obj_name_sens = "#{fx_obj_name} Sensible"
-      fx_obj_name_lat = "#{fx_obj_name} Latent"
-      fx_peak_flow_gpm = fx_gpd / sum_fractions_hw / timestep_minutes * 365.0
-      fx_weekday_sch = "0.010, 0.006, 0.004, 0.002, 0.004, 0.006, 0.016, 0.032, 0.048, 0.068, 0.078, 0.081, 0.074, 0.067, 0.057, 0.061, 0.055, 0.054, 0.051, 0.051, 0.052, 0.054, 0.044, 0.024"
-      fx_monthly_sch = "1.0, 1.0, 1.0, 1.0, 1.0, 1.0, 1.0, 1.0, 1.0, 1.0, 1.0, 1.0"
-      fx_schedule = MonthWeekdayWeekendSchedule.new(model, runner, fx_obj_name, fx_weekday_sch, fx_weekday_sch, fx_monthly_sch, mult_weekday = 1.0, mult_weekend = 1.0, normalize_values = true, create_sch_object = true, schedule_type_limits_name = Constants.ScheduleTypeLimitsFraction)
-      fx_design_level_sens = fx_schedule.calcDesignLevelFromDailykWh(UnitConversions.convert(fx_sens_btu, "Btu", "kWh") / 365.0)
-      fx_design_level_lat = fx_schedule.calcDesignLevelFromDailykWh(UnitConversions.convert(fx_lat_btu, "Btu", "kWh") / 365.0)
-      dhw_loop_fracs.each do |sys_id, dhw_load_frac|
-        dhw_loop = dhw_loops[sys_id]
-        add_water_use_equipment(model, fx_obj_name, fx_peak_flow_gpm * dhw_load_frac, schedule_mw, setpoint_scheds[dhw_loop], water_use_connections[dhw_loop])
->>>>>>> 1a28e6e4
-      end
-
-<<<<<<< HEAD
+      end
+
       fx_schedules = {}
       fx_names.each do |fx_name|
         fx_schedules[fx_name] = HotWaterSchedule.new(model, runner, fx_name, nbeds, daily_mw_fractions)
@@ -240,46 +166,27 @@
         fx_design_level_sens = fx_schedule.calcDesignLevelFromDailykWh(UnitConversions.convert(fx_sens_btu * fx_frac, "Btu", "kWh") / 365.0)
         fx_design_level_lat = fx_schedule.calcDesignLevelFromDailykWh(UnitConversions.convert(fx_lat_btu * fx_frac, "Btu", "kWh") / 365.0)
 
-        dhw_loop_fracs.each do |dhw_loop, dhw_load_frac|
+        dhw_loop_fracs.each do |sys_id, dhw_load_frac|
+          dhw_loop = dhw_loops[sys_id]
           add_water_use_equipment(model, fx_name, fx_peak_flow * dhw_load_frac, fx_schedule.schedule, setpoint_scheds[dhw_loop], water_use_connections[dhw_loop])
         end
         add_other_equipment(model, fx_name_sens, living_space, fx_design_level_sens, 1.0, 0.0, fx_schedule.schedule, nil)
         add_other_equipment(model, fx_name_lat, living_space, fx_design_level_lat, 0.0, 1.0, fx_schedule.schedule, nil)
-=======
-      # Distribution losses
-      dist_gpd = get_dist_waste_gpd(eri_version, nbeds, has_uncond_bsmnt, cfa, ncfl, dist_type, pipe_r, std_pipe_length, recirc_branch_length, has_low_flow_fixtures)
-      dist_obj_name = Constants.ObjectNameHotWaterDistribution
-      dist_peak_flow_gpm = dist_gpd / sum_fractions_hw / timestep_minutes * 365.0
-      dhw_loop_fracs.each do |sys_id, dhw_load_frac|
-        dhw_loop = dhw_loops[sys_id]
-        add_water_use_equipment(model, dist_obj_name, dist_peak_flow_gpm * dhw_load_frac, schedule_mw, setpoint_scheds[dhw_loop], water_use_connections[dhw_loop])
->>>>>>> 1a28e6e4
       end
 
       # Recirculation pump
       dist_pump_annual_kwh = get_hwdist_recirc_pump_energy(dist_type, recirc_control_type, recirc_pump_power)
-<<<<<<< HEAD
       if dist_pump_annual_kwh > 0
         dist_pump_name = Constants.ObjectNameHotWaterRecircPump
         dist_pump_weekday_sch = "0.010, 0.006, 0.004, 0.002, 0.004, 0.006, 0.016, 0.032, 0.048, 0.068, 0.078, 0.081, 0.074, 0.067, 0.057, 0.061, 0.055, 0.054, 0.051, 0.051, 0.052, 0.054, 0.044, 0.024"
         dist_pump_monthly_sch = "1.0, 1.0, 1.0, 1.0, 1.0, 1.0, 1.0, 1.0, 1.0, 1.0, 1.0, 1.0"
         dist_pump_schedule = MonthWeekdayWeekendSchedule.new(model, runner, dist_pump_name, dist_pump_weekday_sch, dist_pump_weekday_sch, dist_pump_monthly_sch, 1.0, 1.0)
         dist_pump_design_level = dist_pump_schedule.calcDesignLevelFromDailykWh(dist_pump_annual_kwh / 365.0)
-        dhw_loop_fracs.each do |dhw_loop, dhw_load_frac|
+        dhw_loop_fracs.each do |sys_id, dhw_load_frac|
+          dhw_loop = dhw_loops[sys_id]
           dist_pump = add_electric_equipment(model, dist_pump_name, living_space, dist_pump_design_level * dhw_load_frac, 0.0, 0.0, dist_pump_schedule.schedule)
-          dhw_loop.additionalProperties.setFeature("PlantLoopRecircPump", dist_pump.name.to_s)
+          dhw_map[sys_id] << dist_pump unless dist_pump.nil?
         end
-=======
-      dist_pump_obj_name = Constants.ObjectNameHotWaterRecircPump
-      dist_pump_weekday_sch = "0.010, 0.006, 0.004, 0.002, 0.004, 0.006, 0.016, 0.032, 0.048, 0.068, 0.078, 0.081, 0.074, 0.067, 0.057, 0.061, 0.055, 0.054, 0.051, 0.051, 0.052, 0.054, 0.044, 0.024"
-      dist_pump_monthly_sch = "1.0, 1.0, 1.0, 1.0, 1.0, 1.0, 1.0, 1.0, 1.0, 1.0, 1.0, 1.0"
-      dist_pump_schedule = MonthWeekdayWeekendSchedule.new(model, runner, dist_pump_obj_name, dist_pump_weekday_sch, dist_pump_weekday_sch, dist_pump_monthly_sch, mult_weekday = 1.0, mult_weekend = 1.0, normalize_values = true, create_sch_object = true, schedule_type_limits_name = Constants.ScheduleTypeLimitsFraction)
-      dist_pump_design_level = dist_pump_schedule.calcDesignLevelFromDailykWh(dist_pump_annual_kwh / 365.0)
-      dhw_loop_fracs.each do |sys_id, dhw_load_frac|
-        dhw_loop = dhw_loops[sys_id]
-        dist_pump = add_electric_equipment(model, dist_pump_obj_name, living_space, dist_pump_design_level * dhw_load_frac, 0.0, 0.0, dist_pump_schedule.schedule)
-        dhw_map[sys_id] << dist_pump unless dist_pump.nil?
->>>>>>> 1a28e6e4
       end
     end
 
