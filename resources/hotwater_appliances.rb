# This file, which has 301 calculations, will eventually replace appliances.rb,
# which has Building America calculations.

require_relative "constants"

class HotWaterAndAppliances
  def self.apply(model, runner, weather, living_space,
                 cfa, nbeds, ncfl, has_uncond_bsmnt, wh_setpoint,
                 cw_mef, cw_ler, cw_elec_rate, cw_gas_rate,
                 cw_agc, cw_cap, cw_space, cd_fuel, cd_ef, cd_control,
                 cd_space, dw_ef, dw_cap, fridge_annual_kwh, fridge_space,
                 cook_fuel_type, cook_is_induction, oven_is_convection,
                 has_low_flow_fixtures, dist_type, pipe_r,
                 std_pipe_length, recirc_loop_length,
                 recirc_branch_length, recirc_control_type,
                 recirc_pump_power, dwhr_present,
                 dwhr_facilities_connected, dwhr_is_equal_flow,
                 dwhr_efficiency, dhw_loop_fracs, eri_version,
                 dhw_map, ec_adj, wh_eta_c)

    # Schedules init
    timestep_minutes = (60.0 / model.getTimestep.numberOfTimestepsPerHour).to_i
    start_date = OpenStudio::Date.new(OpenStudio::MonthOfYear.new(1), 1, model.getYearDescription.assumedYear)
    timestep_day = OpenStudio::Time.new(1, 0)

    t_mix = 105.0 # F, Temperature of mixed water at fixtures

    # Map plant loops to sys_ids
    dhw_loops = {}
    dhw_map.each do |sys_id, dhw_objects|
      dhw_objects.each do |dhw_object|
        next unless dhw_object.is_a? OpenStudio::Model::PlantLoop

        dhw_loops[sys_id] = dhw_object
      end
    end

    if not dist_type.nil?

      water_use_connections = {}
      setpoint_scheds = {}

      dhw_loop_fracs.each do |sys_id, dhw_load_frac|
        dhw_loop = dhw_loops[sys_id]
        water_use_connections[dhw_loop] = OpenStudio::Model::WaterUseConnections.new(model)
        dhw_map[sys_id] << water_use_connections[dhw_loop]
        dhw_loop.addDemandBranchForComponent(water_use_connections[dhw_loop])

        # Get water heater setpoint schedule
        dhw_map[sys_id].each do |dhw_object|
          if dhw_object.is_a? OpenStudio::Model::WaterHeaterMixed
            setpoint_scheds[dhw_loop] = dhw_object.setpointTemperatureSchedule.get
          elsif dhw_object.is_a? OpenStudio::Model::WaterHeaterHeatPumpWrappedCondenser
            setpoint_scheds[dhw_loop] = dhw_object.compressorSetpointTemperatureSchedule
          end
        end
        if setpoint_scheds[dhw_loop].nil?
          return false
        end
      end

      # Calculate mixed water fractions
      dwhr_eff_adj, dwhr_iFrac, dwhr_plc, dwhr_locF, dwhr_fixF = get_dwhr_factors(nbeds, dist_type, std_pipe_length, recirc_branch_length, dwhr_is_equal_flow, dwhr_facilities_connected, has_low_flow_fixtures)
      daily_wh_inlet_temperatures = calc_water_heater_daily_inlet_temperatures(weather, dwhr_present, dwhr_iFrac, dwhr_efficiency, dwhr_eff_adj, dwhr_plc, dwhr_locF, dwhr_fixF)
      daily_wh_inlet_temperatures_c = daily_wh_inlet_temperatures.map { |t| UnitConversions.convert(t, "F", "C") }
      daily_mw_fractions = calc_mixed_water_daily_fractions(daily_wh_inlet_temperatures, wh_setpoint, t_mix)

      # Replace mains water temperature schedule with water heater inlet temperature schedule.
      # These are identical unless there is a DWHR.
      time_series_tmains = OpenStudio::TimeSeries.new(start_date, timestep_day, OpenStudio::createVector(daily_wh_inlet_temperatures_c), "C")
      schedule_tmains = OpenStudio::Model::ScheduleInterval.fromTimeSeries(time_series_tmains, model).get
      schedule_tmains.setName("mains temperature schedule")
      model.getSiteWaterMainsTemperature.setTemperatureSchedule(schedule_tmains)
    end

    # Clothes washer
    if not dist_type.nil? and not cw_mef.nil?
      cw_annual_kwh, cw_frac_sens, cw_frac_lat, cw_gpd = self.calc_clothes_washer_energy_gpd(eri_version, nbeds, cw_ler, cw_elec_rate, cw_gas_rate, cw_agc, cw_cap)
      cw_name = Constants.ObjectNameClothesWasher
      cw_schedule = HotWaterSchedule.new(model, runner, cw_name, nbeds)
      cw_peak_flow = cw_schedule.calcPeakFlowFromDailygpm(cw_gpd)
      cw_design_level_w = cw_schedule.calcDesignLevelFromDailykWh(cw_annual_kwh / 365.0)
      add_electric_equipment(model, cw_name, cw_space, cw_design_level_w, cw_frac_sens, cw_frac_lat, cw_schedule.schedule)
      dhw_loop_fracs.each do |sys_id, dhw_load_frac|
        dhw_loop = dhw_loops[sys_id]
        add_water_use_equipment(model, cw_name, cw_peak_flow * dhw_load_frac * ec_adj * wh_eta_c, cw_schedule.schedule, setpoint_scheds[dhw_loop], water_use_connections[dhw_loop])
      end
    end

    # Clothes dryer
    if not cw_mef.nil? and not cd_ef.nil?
      cd_annual_kwh, cd_annual_therm, cd_frac_sens, cd_frac_lat = self.calc_clothes_dryer_energy(nbeds, cd_fuel, cd_ef, cd_control, cw_ler, cw_cap, cw_mef)
      cd_name = Constants.ObjectNameClothesDryer
      cd_weekday_sch = "0.010, 0.006, 0.004, 0.002, 0.004, 0.006, 0.016, 0.032, 0.048, 0.068, 0.078, 0.081, 0.074, 0.067, 0.057, 0.061, 0.055, 0.054, 0.051, 0.051, 0.052, 0.054, 0.044, 0.024"
      cd_monthly_sch = "1.0, 1.0, 1.0, 1.0, 1.0, 1.0, 1.0, 1.0, 1.0, 1.0, 1.0, 1.0"
      cd_schedule = MonthWeekdayWeekendSchedule.new(model, runner, cd_name, cd_weekday_sch, cd_weekday_sch, cd_monthly_sch, mult_weekday = 1.0, mult_weekend = 1.0, normalize_values = true, create_sch_object = true, schedule_type_limits_name = Constants.ScheduleTypeLimitsFraction)
      cd_design_level_e = cd_schedule.calcDesignLevelFromDailykWh(cd_annual_kwh / 365.0)
      cd_design_level_f = cd_schedule.calcDesignLevelFromDailyTherm(cd_annual_therm / 365.0)
      add_electric_equipment(model, cd_name, cd_space, cd_design_level_e, cd_frac_sens, cd_frac_lat, cd_schedule.schedule)
      add_other_equipment(model, cd_name, cd_space, cd_design_level_f, cd_frac_sens, cd_frac_lat, cd_schedule.schedule, cd_fuel)
    end

    # Dishwasher
    if not dist_type.nil? and not dw_ef.nil?
      dw_annual_kwh, dw_frac_sens, dw_frac_lat, dw_gpd = self.calc_dishwasher_energy_gpd(eri_version, nbeds, dw_ef, dw_cap)
      dw_name = Constants.ObjectNameDishwasher
      dw_schedule = HotWaterSchedule.new(model, runner, dw_name, nbeds)
      dw_peak_flow = dw_schedule.calcPeakFlowFromDailygpm(dw_gpd)
      dw_design_level_w = dw_schedule.calcDesignLevelFromDailykWh(dw_annual_kwh / 365.0)
      add_electric_equipment(model, dw_name, living_space, dw_design_level_w, dw_frac_sens, dw_frac_lat, dw_schedule.schedule)
      dhw_loop_fracs.each do |sys_id, dhw_load_frac|
        dhw_loop = dhw_loops[sys_id]
        add_water_use_equipment(model, dw_name, dw_peak_flow * dhw_load_frac * ec_adj * wh_eta_c, dw_schedule.schedule, setpoint_scheds[dhw_loop], water_use_connections[dhw_loop])
      end
    end

    # Refrigerator
    if not fridge_annual_kwh.nil?
      fridge_name = Constants.ObjectNameRefrigerator
      fridge_weekday_sch = "0.040, 0.039, 0.038, 0.037, 0.036, 0.036, 0.038, 0.040, 0.041, 0.041, 0.040, 0.040, 0.042, 0.042, 0.042, 0.041, 0.044, 0.048, 0.050, 0.048, 0.047, 0.046, 0.044, 0.041"
      fridge_monthly_sch = "0.837, 0.835, 1.084, 1.084, 1.084, 1.096, 1.096, 1.096, 1.096, 0.931, 0.925, 0.837"
      fridge_schedule = MonthWeekdayWeekendSchedule.new(model, runner, fridge_name, fridge_weekday_sch, fridge_weekday_sch, fridge_monthly_sch, mult_weekday = 1.0, mult_weekend = 1.0, normalize_values = true, create_sch_object = true, schedule_type_limits_name = Constants.ScheduleTypeLimitsFraction)
      fridge_design_level = fridge_schedule.calcDesignLevelFromDailykWh(fridge_annual_kwh / 365.0)
      add_electric_equipment(model, fridge_name, fridge_space, fridge_design_level, 1.0, 0.0, fridge_schedule.schedule)
    end

    # Cooking Range
    if not cook_fuel_type.nil?
      cook_annual_kwh, cook_annual_therm, cook_frac_sens, cook_frac_lat = self.calc_range_oven_energy(nbeds, cook_fuel_type, cook_is_induction, oven_is_convection)
      cook_name = Constants.ObjectNameCookingRange
      cook_weekday_sch = "0.007, 0.007, 0.004, 0.004, 0.007, 0.011, 0.025, 0.042, 0.046, 0.048, 0.042, 0.050, 0.057, 0.046, 0.057, 0.044, 0.092, 0.150, 0.117, 0.060, 0.035, 0.025, 0.016, 0.011"
      cook_monthly_sch = "1.097, 1.097, 0.991, 0.987, 0.991, 0.890, 0.896, 0.896, 0.890, 1.085, 1.085, 1.097"
      cook_schedule = MonthWeekdayWeekendSchedule.new(model, runner, cook_name, cook_weekday_sch, cook_weekday_sch, cook_monthly_sch, mult_weekday = 1.0, mult_weekend = 1.0, normalize_values = true, create_sch_object = true, schedule_type_limits_name = Constants.ScheduleTypeLimitsFraction)
      cook_design_level_e = cook_schedule.calcDesignLevelFromDailykWh(cook_annual_kwh / 365.0)
      cook_design_level_f = cook_schedule.calcDesignLevelFromDailyTherm(cook_annual_therm / 365.0)
      add_electric_equipment(model, cook_name, living_space, cook_design_level_e, cook_frac_sens, cook_frac_lat, cook_schedule.schedule)
      add_other_equipment(model, cook_name, living_space, cook_design_level_f, cook_frac_sens, cook_frac_lat, cook_schedule.schedule, cook_fuel_type)
    end

    if not dist_type.nil?
      # Fixtures (showers, sinks, baths) + distribution losses
      fx_gpd = get_fixtures_gpd(eri_version, nbeds, has_low_flow_fixtures, daily_mw_fractions)
      fx_gpd += get_dist_waste_gpd(eri_version, nbeds, has_uncond_bsmnt, cfa, ncfl, dist_type, pipe_r, std_pipe_length, recirc_branch_length, has_low_flow_fixtures)
      #fx_gpd *=  ec_adj * wh_eta_c
      fx_sens_btu, fx_lat_btu = get_fixtures_gains_sens_lat(nbeds)
        
      disaggregate_sinks_showers_baths = false
      if disaggregate_sinks_showers_baths
        fx_names = [Constants.ObjectNameShower,
                    Constants.ObjectNameSink,
                    Constants.ObjectNameBath]
      else
        fx_names = [Constants.ObjectNameFixtures]
      end

      fx_schedules = {}
      fx_names.each do |fx_name|
        fx_schedules[fx_name] = HotWaterSchedule.new(model, runner, fx_name, nbeds)
      end

      # Calculate sum_total_flow
      sum_total_flow = 0.0
      fx_schedules.each do |fx_name, fx_schedule|
        sum_total_flow += fx_schedule.totalFlow
      end

      mw_schedule = OpenStudio::Model::ScheduleConstant.new(model)
      mw_schedule.setValue(UnitConversions.convert(t_mix, "F", "C"))
      Schedule.set_schedule_type_limits(model, mw_schedule, Constants.ScheduleTypeLimitsTemperature)

      fx_schedules.each do |fx_name, fx_schedule|
        fx_name_sens = "#{fx_name} Sensible"
        fx_name_lat = "#{fx_name} Latent"

        fx_schedule = fx_schedules[fx_name]
        fx_frac = fx_schedule.totalFlow / sum_total_flow

        fx_peak_flow = fx_schedule.calcPeakFlowFromDailygpm(fx_gpd * fx_frac)
        fx_design_level_sens = fx_schedule.calcDesignLevelFromDailykWh(UnitConversions.convert(fx_sens_btu * fx_frac, "Btu", "kWh") / 365.0)
        fx_design_level_lat = fx_schedule.calcDesignLevelFromDailykWh(UnitConversions.convert(fx_lat_btu * fx_frac, "Btu", "kWh") / 365.0)

        dhw_loop_fracs.each do |sys_id, dhw_load_frac|
          dhw_loop = dhw_loops[sys_id]
<<<<<<< HEAD
          add_water_use_equipment(model, fx_name, fx_peak_flow * dhw_load_frac * ec_adj * wh_eta_c, fx_schedule.schedule, setpoint_scheds[dhw_loop], water_use_connections[dhw_loop])
=======
          add_water_use_equipment(model, fx_name, fx_peak_flow * dhw_load_frac, fx_schedule.schedule, mw_schedule, water_use_connections[dhw_loop])
>>>>>>> b1188694
        end
        add_other_equipment(model, fx_name_sens, living_space, fx_design_level_sens, 1.0, 0.0, fx_schedule.schedule, nil)
        add_other_equipment(model, fx_name_lat, living_space, fx_design_level_lat, 0.0, 1.0, fx_schedule.schedule, nil)
      end

      # Recirculation pump
      dist_pump_annual_kwh = get_hwdist_recirc_pump_energy(dist_type, recirc_control_type, recirc_pump_power)
      if dist_pump_annual_kwh > 0
        dist_pump_name = Constants.ObjectNameHotWaterRecircPump
        dist_pump_weekday_sch = "0.010, 0.006, 0.004, 0.002, 0.004, 0.006, 0.016, 0.032, 0.048, 0.068, 0.078, 0.081, 0.074, 0.067, 0.057, 0.061, 0.055, 0.054, 0.051, 0.051, 0.052, 0.054, 0.044, 0.024"
        dist_pump_monthly_sch = "1.0, 1.0, 1.0, 1.0, 1.0, 1.0, 1.0, 1.0, 1.0, 1.0, 1.0, 1.0"
        dist_pump_schedule = MonthWeekdayWeekendSchedule.new(model, runner, dist_pump_name, dist_pump_weekday_sch, dist_pump_weekday_sch, dist_pump_monthly_sch, 1.0, 1.0)
        dist_pump_design_level = dist_pump_schedule.calcDesignLevelFromDailykWh(dist_pump_annual_kwh / 365.0)
        dhw_loop_fracs.each do |sys_id, dhw_load_frac|
          dhw_loop = dhw_loops[sys_id]
          dist_pump = add_electric_equipment(model, dist_pump_name, living_space, dist_pump_design_level * dhw_load_frac, 0.0, 0.0, dist_pump_schedule.schedule)
          dhw_map[sys_id] << dist_pump unless dist_pump.nil?
        end
      end
    end

    return true
  end

  def self.get_range_oven_reference_is_induction()
    return false
  end

  def self.get_range_oven_reference_is_convection()
    return false
  end

  def self.calc_range_oven_energy(nbeds, fuel_type, is_induction, is_convection)
    if is_induction
      burner_ef = 0.91
    else
      burner_ef = 1.0
    end
    if is_convection
      oven_ef = 0.95
    else
      oven_ef = 1.0
    end
    if fuel_type != Constants.FuelTypeElectric
      annual_kwh = 22.6 + 2.7 * nbeds
      annual_therm = oven_ef * (22.6 + 2.7 * nbeds)
      tot_btu = UnitConversions.convert(annual_kwh, "kWh", "Btu") + UnitConversions.convert(annual_therm, "therm", "Btu")
      gains_sens = (4086.0 + 488.0 * nbeds) * 365 # Btu
      gains_lat = (1037.0 + 124.0 * nbeds) * 365 # Btu
      frac_sens = gains_sens / tot_btu
      frac_lat = gains_lat / tot_btu
    else
      annual_kwh = burner_ef * oven_ef * (331 + 39.0 * nbeds)
      annual_therm = 0.0
      tot_btu = UnitConversions.convert(annual_kwh, "kWh", "Btu") + UnitConversions.convert(annual_therm, "therm", "Btu")
      gains_sens = (2228.0 + 262.0 * nbeds) * 365 # Btu
      gains_lat = (248.0 + 29.0 * nbeds) * 365 # Btu
      frac_sens = gains_sens / tot_btu
      frac_lat = gains_lat / tot_btu
    end
    return annual_kwh, annual_therm, frac_sens, frac_lat
  end

  def self.get_dishwasher_reference_ef()
    return 0.46
  end

  def self.get_dishwasher_reference_cap()
    return 12.0 # number of place settings
  end

  def self.calc_dishwasher_energy_gpd(eri_version, nbeds, ef, cap)
    dwcpy = (88.4 + 34.9 * nbeds) * (12.0 / cap) # Eq 4.2-8a (dWcpy)
    annual_kwh = ((86.3 + 47.73 / ef) / 215.0) * dwcpy # Eq 4.2-8a
    tot_btu = UnitConversions.convert(annual_kwh, "kWh", "Btu")

    gains_sens = (219.0 + 87.0 * nbeds) * 365 # Btu
    gains_lat = (219.0 + 87.0 * nbeds) * 365 # Btu
    frac_sens = gains_sens / tot_btu
    frac_lat = gains_lat / tot_btu

    if eri_version.include? "A"
      gpd = dwcpy * (4.6415 * (1.0 / ef) - 1.9295) / 365.0 # Eq. 4.2-11 (DWgpd)
    else
      gpd = ((88.4 + 34.9 * nbeds) * 8.16 - (88.4 + 34.9 * nbeds) * 12.0 / cap * (4.6415 * (1.0 / ef) - 1.9295)) / 365.0 # Eq 4.2-8b
    end

    return annual_kwh, frac_sens, frac_lat, gpd
  end

  def self.calc_dishwasher_ef_from_annual_kwh(annual_kwh)
    return 215.0 / annual_kwh # 4.2.2.5.2.9. Dishwashers
  end

  def self.get_refrigerator_reference_annual_kwh(nbeds)
    annual_kwh = 637.0 + 18.0 * nbeds # kWh/yr
    return annual_kwh
  end

  def self.get_clothes_dryer_reference_cef(fuel_type)
    if fuel_type == Constants.FuelTypeElectric
      return 2.62
    else
      return 2.32
    end
  end

  def self.get_clothes_dryer_reference_control()
    return 'timer'
  end

  def self.calc_clothes_dryer_energy(nbeds, fuel_type, ef, control_type, cw_ler, cw_cap, cw_mef)
    # Eq 4.2-6 (FU)
    field_util_factor = nil
    if control_type == 'timer'
      field_util_factor = 1.18
    elsif control_type == 'moisture'
      field_util_factor = 1.04
    end
    if fuel_type == Constants.FuelTypeElectric
      annual_kwh = 12.5 * (164.0 + 46.5 * nbeds) * (field_util_factor / ef) * ((cw_cap / cw_mef) - cw_ler / 392.0) / (0.2184 * (cw_cap * 4.08 + 0.24)) # Eq 4.2-6
      annual_therm = 0.0
    else
      annual_kwh = 12.5 * (164.0 + 46.5 * nbeds) * (field_util_factor / 3.01) * ((cw_cap / cw_mef) - cw_ler / 392.0) / (0.2184 * (cw_cap * 4.08 + 0.24)) # Eq 4.2-6
      annual_therm = annual_kwh * 3412.0 * (1.0 - 0.07) * (3.01 / ef) / 100000 # Eq 4.2-7a
      annual_kwh = annual_kwh * 0.07 * (3.01 / ef)
    end
    tot_btu = UnitConversions.convert(annual_kwh, "kWh", "Btu") + UnitConversions.convert(annual_therm, "therm", "Btu")

    if fuel_type != Constants.FuelTypeElectric
      gains_sens = (738.0 + 209.0 * nbeds) * 365 # Btu
      gains_lat = (91.0 + 26.0 * nbeds) * 365 # Btu
    else
      gains_sens = (661.0 + 188.0 * nbeds) * 365 # Btu
      gains_lat = (73.0 + 21.0 * nbeds) * 365 # Btu
    end
    frac_sens = gains_sens / tot_btu
    frac_lat = gains_lat / tot_btu

    return annual_kwh, annual_therm, frac_sens, frac_lat
  end

  def self.calc_clothes_dryer_ef_from_cef(cef)
    return cef * 1.15 # Interpretation on ANSI/RESNET/ICC 301-2014 Clothes Dryer CEF
  end

  def self.get_clothes_washer_reference_imef()
    return 0.331
  end

  def self.get_clothes_washer_reference_ler()
    return 704.0 # kWh/yr
  end

  def self.get_clothes_washer_reference_elec_rate()
    return 0.0803 # $/kWh
  end

  def self.get_clothes_washer_reference_gas_rate()
    return 0.58 # $/therm
  end

  def self.get_clothes_washer_reference_agc()
    return 23.0 # $
  end

  def self.get_clothes_washer_reference_cap()
    return 2.874 # ft^3
  end

  def self.calc_clothes_washer_energy_gpd(eri_version, nbeds, ler, elec_rate, gas_rate, agc, cap)
    # Eq 4.2-9a
    ncy = (3.0 / 2.847) * (164 + nbeds * 45.6)
    if eri_version.include? "A"
      ncy = (3.0 / 2.847) * (164 + nbeds * 46.5)
    end
    acy = ncy * ((3.0 * 2.08 + 1.59) / (cap * 2.08 + 1.59)) # Adjusted Cycles per Year
    annual_kwh = ((ler / 392.0) - ((ler * elec_rate - agc) / (21.9825 * elec_rate - gas_rate) / 392.0) * 21.9825) * acy
    tot_btu = UnitConversions.convert(annual_kwh, "kWh", "Btu")

    gains_sens = (95.0 + 26.0 * nbeds) * 365 # Btu
    gains_lat = (11.0 + 3.0 * nbeds) * 365 # Btu
    frac_sens = gains_sens / tot_btu
    frac_lat = gains_lat / tot_btu

    gpd = 60.0 * ((ler * elec_rate - agc) / (21.9825 * elec_rate - gas_rate) / 392.0) * acy / 365.0
    if not eri_version.include? "A"
      gpd -= 3.97 # Section 4.2.2.5.2.10
    end

    return annual_kwh, frac_sens, frac_lat, gpd
  end

  def self.calc_clothes_washer_mef_from_imef(imef)
    return 0.503 + 0.95 * imef # Interpretation on ANSI/RESNET 301-2014 Clothes Washer IMEF
  end

  def self.get_dist_energy_consumption_adjustment(has_uncond_bsmnt, cfa, ncfl,
                                                  dist_type, recirc_control_type,
                                                  pipe_r, std_pipe_length, recirc_loop_length)
    # ANSI/RESNET 301-2014 Addendum A-2015
    # Amendment on Domestic Hot Water (DHW) Systems
    # Eq. 4.2-16
    ew_fact = get_dist_energy_waste_factor(dist_type, recirc_control_type, pipe_r)
    o_frac = 0.25 # fraction of hot water waste from standard operating conditions
    oew_fact = ew_fact * o_frac # standard operating condition portion of hot water energy waste
    ocd_eff = 0.0
    sew_fact = ew_fact - oew_fact
    ref_pipe_l = get_default_std_pipe_length(has_uncond_bsmnt, cfa, ncfl)
    if dist_type == "standard"
      pe_ratio = std_pipe_length / ref_pipe_l
    elsif dist_type == "recirculation"
      ref_loop_l = get_default_recirc_loop_length(ref_pipe_l)
      pe_ratio = recirc_loop_length / ref_loop_l
    end
    e_waste = oew_fact * (1.0 - ocd_eff) + sew_fact * pe_ratio
    return (e_waste + 128.0) / 160.0
  end

  def self.get_default_std_pipe_length(has_uncond_bsmnt, cfa, ncfl)
    # ANSI/RESNET 301-2014 Addendum A-2015
    # Amendment on Domestic Hot Water (DHW) Systems
    bsmnt = has_uncond_bsmnt ? 1 : 0
    return 2.0 * (cfa / ncfl)**0.5 + 10.0 * ncfl + 5.0 * bsmnt # Eq. 4.2-13 (refPipeL)
  end

  def self.get_default_recirc_loop_length(std_pipe_length)
    # ANSI/RESNET 301-2014 Addendum A-2015
    # Amendment on Domestic Hot Water (DHW) Systems
    return 2.0 * std_pipe_length - 20.0 # Eq. 4.2-17 (refLoopL)
  end

  private

  def self.add_electric_equipment(model, obj_name, space, design_level_w, frac_sens, frac_lat, schedule)
    return if design_level_w == 0.0

    ee_def = OpenStudio::Model::ElectricEquipmentDefinition.new(model)
    ee = OpenStudio::Model::ElectricEquipment.new(ee_def)
    ee.setName(obj_name)
    ee.setEndUseSubcategory(obj_name)
    ee.setSpace(space)
    ee_def.setName(obj_name)
    ee_def.setDesignLevel(design_level_w)
    ee_def.setFractionRadiant(0.6 * frac_sens)
    ee_def.setFractionLatent(frac_lat)
    ee_def.setFractionLost(1.0 - frac_sens - frac_lat)
    ee.setSchedule(schedule)

    return ee
  end

  def self.add_other_equipment(model, obj_name, space, design_level_w, frac_sens, frac_lat, schedule, fuel_type)
    return if design_level_w == 0.0

    oe_def = OpenStudio::Model::OtherEquipmentDefinition.new(model)
    oe = OpenStudio::Model::OtherEquipment.new(oe_def)
    oe.setName(obj_name)
    oe.setEndUseSubcategory(obj_name)
    if fuel_type.nil?
      oe.setFuelType("None")
    else
      oe.setFuelType(HelperMethods.eplus_fuel_map(fuel_type))
    end
    oe.setSpace(space)
    oe_def.setName(obj_name)
    oe_def.setDesignLevel(design_level_w)
    oe_def.setFractionRadiant(0.6 * frac_sens)
    oe_def.setFractionLatent(frac_lat)
    oe_def.setFractionLost(1.0 - frac_sens - frac_lat)
    oe.setSchedule(schedule)

    return oe
  end

  def self.add_water_use_equipment(model, obj_name, peak_flow, schedule, temp_schedule, water_use_connection)
    return if peak_flow == 0.0

    wu_def = OpenStudio::Model::WaterUseEquipmentDefinition.new(model)
    wu = OpenStudio::Model::WaterUseEquipment.new(wu_def)
    wu.setName(obj_name)
    wu_def.setName(obj_name)
    wu_def.setPeakFlowRate(peak_flow)
    wu_def.setEndUseSubcategory(obj_name)
    wu.setFlowRateFractionSchedule(schedule)
    wu_def.setTargetTemperatureSchedule(temp_schedule)
    water_use_connection.addWaterUseEquipment(wu)

    return wu
  end

  def self.get_dwhr_factors(nbeds, dist_type, std_pipe_length, recirc_branch_length, is_equal_flow, facilities_connected, has_low_flow_fixtures)
    # ANSI/RESNET 301-2014 Addendum A-2015
    # Amendment on Domestic Hot Water (DHW) Systems
    # Eq. 4.2-14

    eff_adj = 1.0
    if has_low_flow_fixtures
      eff_adj = 1.082
    end

    iFrac = 0.56 + 0.015 * nbeds - 0.0004 * nbeds**2 # fraction of hot water use impacted by DWHR

    if dist_type == "recirculation"
      pLength = recirc_branch_length
    elsif dist_type == "standard"
      pLength = std_pipe_length
    end
    plc = 1 - 0.0002 * pLength # piping loss coefficient

    # Location factors for DWHR placement
    if is_equal_flow
      locF = 1.000
    else
      locF = 0.777
    end

    # Fixture Factor
    if facilities_connected == "all"
      fixF = 1.0
    elsif facilities_connected == "one"
      fixF = 0.5
    end

    return eff_adj, iFrac, plc, locF, fixF
  end

  def self.calc_water_heater_daily_inlet_temperatures(weather, dwhr_present = false, dwhr_iFrac = nil, dwhr_eff = nil,
                                                      dwhr_eff_adj = nil, dwhr_plc = nil, dwhr_locF = nil, dwhr_fixF = nil)

    # Get daily mains temperatures
    avgOAT = weather.data.AnnualAvgDrybulb
    maxDiffMonthlyAvgOAT = weather.data.MonthlyAvgDrybulbs.max - weather.data.MonthlyAvgDrybulbs.min
    tmains_daily = WeatherProcess.calc_mains_temperatures(avgOAT, maxDiffMonthlyAvgOAT, weather.header.Latitude)[2]

    wh_temps_daily = tmains_daily
    if dwhr_present
      # Adjust inlet temperatures
      dwhr_inT = 97.0 # F
      for day in 0..364
        dwhr_WHinTadj = dwhr_iFrac * (dwhr_inT - tmains_daily[day]) * dwhr_eff * dwhr_eff_adj * dwhr_plc * dwhr_locF * dwhr_fixF
        wh_temps_daily[day] = (wh_temps_daily[day] + dwhr_WHinTadj).round(3)
      end
    else
      for day in 0..364
        wh_temps_daily[day] = (wh_temps_daily[day]).round(3)
      end
    end

    return wh_temps_daily
  end

  def self.calc_mixed_water_daily_fractions(daily_wh_inlet_temperatures, tHot, tMix)
    adjFmix = []
    for day in 0..364
      adjFmix << (1.0 - ((tHot - tMix) / (tHot - daily_wh_inlet_temperatures[day]))).round(4)
    end

    return adjFmix
  end

  def self.get_hwdist_recirc_pump_energy(dist_type, recirc_control_type, recirc_pump_power)
    # ANSI/RESNET 301-2014 Addendum A-2015
    # Amendment on Domestic Hot Water (DHW) Systems
    # Table 4.2.2.5.2.11(5) Annual electricity consumption factor for hot water recirculation system pumps
    if dist_type == "recirculation"
      if recirc_control_type == "no control" or recirc_control_type == "timer"
        return 8.76 * recirc_pump_power
      elsif recirc_control_type == "temperature"
        return 1.46 * recirc_pump_power
      elsif recirc_control_type == "presence sensor demand control"
        return 0.15 * recirc_pump_power
      elsif recirc_control_type == "manual demand control"
        return 0.10 * recirc_pump_power
      end
    elsif dist_type == "standard"
      return 0.0
    end
    return nil
  end

  def self.get_fixtures_effectiveness(has_low_flow_fixtures)
    f_eff = has_low_flow_fixtures ? 0.95 : 1.0
    return f_eff
  end

  def self.get_fixtures_gpd(eri_version, nbeds, has_low_flow_fixtures, daily_mw_fractions)
    if not eri_version.include? "A"
      hw_gpd = 30.0 + 10.0 * nbeds # Table 4.2.2(1) Service water heating systems
      # Convert to mixed water gpd
      avg_mw_fraction = daily_mw_fractions.reduce(:+) / daily_mw_fractions.size.to_f
      return hw_gpd / avg_mw_fraction
    end

    # ANSI/RESNET 301-2014 Addendum A-2015
    # Amendment on Domestic Hot Water (DHW) Systems
    ref_f_gpd = 14.6 + 10.0 * nbeds # Eq. 4.2-2 (refFgpd)
    f_eff = get_fixtures_effectiveness(has_low_flow_fixtures)
    return f_eff * ref_f_gpd
  end

  def self.get_fixtures_gains_sens_lat(nbeds)
    # Table 4.2.2(3). Internal Gains for Reference Homes
    sens_gains = -1227.0 - 409.0 * nbeds # Btu/day
    lat_gains = 1245.0 + 415.0 * nbeds # Btu/day
    return sens_gains * 365.0, lat_gains * 365.0
  end

  def self.get_dist_waste_gpd(eri_version, nbeds, has_uncond_bsmnt, cfa, ncfl,
                              dist_type, pipe_r, std_pipe_length,
                              recirc_branch_length, has_low_flow_fixtures)
    if not eri_version.include? "A"
      return 0.0
    end

    # ANSI/RESNET 301-2014 Addendum A-2015
    # Amendment on Domestic Hot Water (DHW) Systems
    # 4.2.2.5.2.11 Service Hot Water Use

    # Table 4.2.2.5.2.11(2) Hot Water Distribution System Insulation Factors
    sys_factor = nil
    if dist_type == "recirculation" and pipe_r < 3.0
      sys_factor = 1.11
    elsif dist_type == "recirculation" and pipe_r >= 3.0
      sys_factor = 1.0
    elsif dist_type == "standard" and pipe_r >= 3.0
      sys_factor = 0.90
    elsif dist_type == "standard" and pipe_r < 3.0
      sys_factor = 1.0
    end

    ref_w_gpd = 9.8 * (nbeds**0.43) # Eq. 4.2-2 (refWgpd)
    o_frac = 0.25
    o_cd_eff = 0.0

    if dist_type == "recirculation"
      p_ratio = recirc_branch_length / 10.0
    elsif dist_type == "standard"
      ref_pipe_l = get_default_std_pipe_length(has_uncond_bsmnt, cfa, ncfl)
      p_ratio = std_pipe_length / ref_pipe_l
    end

    o_w_gpd = ref_w_gpd * o_frac * (1.0 - o_cd_eff) # Eq. 4.2-12
    s_w_gpd = (ref_w_gpd - ref_w_gpd * o_frac) * p_ratio * sys_factor # Eq. 4.2-13

    # Table 4.2.2.5.2.11(3) Distribution system water use effectiveness
    if dist_type == "recirculation"
      wd_eff = 0.1
    elsif dist_type == "standard"
      wd_eff = 1.0
    end

    f_eff = get_fixtures_effectiveness(has_low_flow_fixtures)

    mw_gpd = f_eff * (o_w_gpd + s_w_gpd * wd_eff) # Eq. 4.2-11

    return mw_gpd
  end

  def self.get_dist_energy_waste_factor(dist_type, recirc_control_type, pipe_r)
    # ANSI/RESNET 301-2014 Addendum A-2015
    # Amendment on Domestic Hot Water (DHW) Systems
    # Table 4.2.2.5.2.11(6) Hot water distribution system relative annual energy waste factors
    if dist_type == "recirculation"
      if recirc_control_type == "no control" or recirc_control_type == "timer"
        if pipe_r < 3.0
          return 500.0
        else
          return 250.0
        end
      elsif recirc_control_type == "temperature"
        if pipe_r < 3.0
          return 375.0
        else
          return 187.5
        end
      elsif recirc_control_type == "presence sensor demand control"
        if pipe_r < 3.0
          return 64.8
        else
          return 43.2
        end
      elsif recirc_control_type == "manual demand control"
        if pipe_r < 3.0
          return 43.2
        else
          return 28.8
        end
      end
    elsif dist_type == "standard"
      if pipe_r < 3.0
        return 32.0
      else
        return 28.8
      end
    end
    return nil
  end
end<|MERGE_RESOLUTION|>--- conflicted
+++ resolved
@@ -16,7 +16,7 @@
                  recirc_pump_power, dwhr_present,
                  dwhr_facilities_connected, dwhr_is_equal_flow,
                  dwhr_efficiency, dhw_loop_fracs, eri_version,
-                 dhw_map, ec_adj, wh_eta_c)
+                 dhw_map)
 
     # Schedules init
     timestep_minutes = (60.0 / model.getTimestep.numberOfTimestepsPerHour).to_i
@@ -83,7 +83,7 @@
       add_electric_equipment(model, cw_name, cw_space, cw_design_level_w, cw_frac_sens, cw_frac_lat, cw_schedule.schedule)
       dhw_loop_fracs.each do |sys_id, dhw_load_frac|
         dhw_loop = dhw_loops[sys_id]
-        add_water_use_equipment(model, cw_name, cw_peak_flow * dhw_load_frac * ec_adj * wh_eta_c, cw_schedule.schedule, setpoint_scheds[dhw_loop], water_use_connections[dhw_loop])
+        add_water_use_equipment(model, cw_name, cw_peak_flow * dhw_load_frac, cw_schedule.schedule, setpoint_scheds[dhw_loop], water_use_connections[dhw_loop])
       end
     end
 
@@ -110,7 +110,7 @@
       add_electric_equipment(model, dw_name, living_space, dw_design_level_w, dw_frac_sens, dw_frac_lat, dw_schedule.schedule)
       dhw_loop_fracs.each do |sys_id, dhw_load_frac|
         dhw_loop = dhw_loops[sys_id]
-        add_water_use_equipment(model, dw_name, dw_peak_flow * dhw_load_frac * ec_adj * wh_eta_c, dw_schedule.schedule, setpoint_scheds[dhw_loop], water_use_connections[dhw_loop])
+        add_water_use_equipment(model, dw_name, dw_peak_flow * dhw_load_frac, dw_schedule.schedule, setpoint_scheds[dhw_loop], water_use_connections[dhw_loop])
       end
     end
 
@@ -141,7 +141,6 @@
       # Fixtures (showers, sinks, baths) + distribution losses
       fx_gpd = get_fixtures_gpd(eri_version, nbeds, has_low_flow_fixtures, daily_mw_fractions)
       fx_gpd += get_dist_waste_gpd(eri_version, nbeds, has_uncond_bsmnt, cfa, ncfl, dist_type, pipe_r, std_pipe_length, recirc_branch_length, has_low_flow_fixtures)
-      #fx_gpd *=  ec_adj * wh_eta_c
       fx_sens_btu, fx_lat_btu = get_fixtures_gains_sens_lat(nbeds)
         
       disaggregate_sinks_showers_baths = false
@@ -181,11 +180,7 @@
 
         dhw_loop_fracs.each do |sys_id, dhw_load_frac|
           dhw_loop = dhw_loops[sys_id]
-<<<<<<< HEAD
-          add_water_use_equipment(model, fx_name, fx_peak_flow * dhw_load_frac * ec_adj * wh_eta_c, fx_schedule.schedule, setpoint_scheds[dhw_loop], water_use_connections[dhw_loop])
-=======
           add_water_use_equipment(model, fx_name, fx_peak_flow * dhw_load_frac, fx_schedule.schedule, mw_schedule, water_use_connections[dhw_loop])
->>>>>>> b1188694
         end
         add_other_equipment(model, fx_name_sens, living_space, fx_design_level_sens, 1.0, 0.0, fx_schedule.schedule, nil)
         add_other_equipment(model, fx_name_lat, living_space, fx_design_level_lat, 0.0, 1.0, fx_schedule.schedule, nil)
