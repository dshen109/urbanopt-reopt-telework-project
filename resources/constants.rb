class Constants
  # Numbers --------------------

  def self.AssumedInsideTemp
    return 73.5 # deg-F
  end

  def self.DefaultCoolingSetpoint
    return 76.0
  end

  def self.DefaultFramingFactorCeiling
    return 0.11
  end

  def self.DefaultFramingFactorFloor
    return 0.13
  end

  def self.DefaultFramingFactorInterior
    return 0.16
  end

  def self.DefaultHeatingSetpoint
    return 71.0
  end

  def self.DefaultHumiditySetpoint
    return 0.60
  end

  def self.g
    return 32.174 # gravity (ft/s2)
  end

  def self.MixedUseT
    return 110 # F
  end

  def self.MonthNumDays
    return [31, 28, 31, 30, 31, 30, 31, 31, 30, 31, 30, 31]
  end

  def self.NoCoolingSetpoint
    return 10000
  end

  def self.NoHeatingSetpoint
    return -10000
  end

  def self.Patm
    return 14.696 # standard atmospheric pressure (psia)
  end

  def self.small
    return 1e-9
  end

  # Strings --------------------

  def self.AirFilm
    return 'AirFilm'
  end

  def self.Auto
    return 'auto'
  end

  def self.ColorWhite
    return 'white'
  end

  def self.ColorLight
    return 'light'
  end

  def self.ColorMedium
    return 'medium'
  end

  def self.ColorDark
    return 'dark'
  end

  def self.CoordRelative
    return 'relative'
  end

  def self.CoordAbsolute
    return 'absolute'
  end

  def self.BAZoneCold
    return 'Cold'
  end

  def self.BAZoneHotDry
    return 'Hot-Dry'
  end

  def self.BAZoneSubarctic
    return 'Subarctic'
  end

  def self.BAZoneHotHumid
    return 'Hot-Humid'
  end

  def self.BAZoneMixedHumid
    return 'Mixed-Humid'
  end

  def self.BAZoneMixedDry
    return 'Mixed-Dry'
  end

  def self.BAZoneMarine
    return 'Marine'
  end

  def self.BAZoneVeryCold
    return 'Very Cold'
  end

  def self.BoilerTypeCondensing
    return 'hot water, condensing'
  end

  def self.BoilerTypeNaturalDraft
    return 'hot water, natural draft'
  end

  def self.BoilerTypeForcedDraft
    return 'hot water, forced draft'
  end

  def self.BoilerTypeSteam
    return 'steam'
  end

  def self.BoreConfigSingle
    return 'single'
  end

  def self.BoreConfigLine
    return 'line'
  end

  def self.BoreConfigOpenRectangle
    return 'open-rectangle'
  end

  def self.BoreConfigRectangle
    return 'rectangle'
  end

  def self.BoreConfigLconfig
    return 'l-config'
  end

  def self.BoreConfigL2config
    return 'l2-config'
  end

  def self.BoreConfigUconfig
    return 'u-config'
  end

  def self.BuildingAmericaClimateZone
    return 'Building America'
  end

  def self.BuildingTypeMultifamily
    return 'multifamily'
  end

  def self.BuildingTypeSingleFamilyAttached
    return 'singlefamilyattached'
  end

  def self.BuildingTypeSingleFamilyDetached
    return 'singlefamilydetached'
  end

  def self.BuildingUnitFeatureNumBathrooms
    return 'NumberOfBathrooms'
  end

  def self.BuildingUnitFeatureNumBedrooms
    return 'NumberOfBedrooms'
  end

  def self.BuildingUnitTypeResidential
    return 'Residential'
  end

  def self.CalcTypeERIRatedHome
    return 'ERI Rated Home'
  end

  def self.CalcTypeERIReferenceHome
    return 'ERI Reference Home'
  end

  def self.CalcTypeERIIndexAdjustmentDesign
    return 'ERI Index Adjustment Design'
  end

  def self.CalcTypeERIIndexAdjustmentReferenceHome
    return 'ERI Index Adjustment Reference Home'
  end

  def self.CalcTypeStandard
    return 'Standard'
  end

  def self.CeilingFanControlTypical
    return 'typical'
  end

  def self.CeilingFanControlSmart
    return 'smart'
  end

  def self.ClothesDryerCEF
    return __method__.to_s
  end

  def self.ClothesDryerMult
    return __method__.to_s
  end

  def self.ClothesDryerFuelType
    return __method__.to_s
  end

  def self.ClothesDryerFuelSplit
    return __method__.to_s
  end

  def self.ClothesWasherDrumVolume
    return __method__.to_s
  end

  def self.ClothesWasherIMEF
    return __method__.to_s
  end

  def self.ClothesWasherRatedAnnualEnergy
    return __method__.to_s
  end

  def self.ClothesWasherDayShift
    return __method__.to_s
  end

  def self.CondenserTypeWater
    return 'watercooled'
  end

  def self.DuctedInfoMiniSplitHeatPump
    return __method__.to_s
  end

<<<<<<< HEAD
  def self.EndUseHVACCoolingFan
    return 'res hvac cooling fan'
  end

  def self.EndUseHVACHeatingFan
    return 'res hvac heating fan'
  end

  def self.EndUseCeilingFan
    return 'residential ceiling fan'
  end

  def self.EndUseMechVentFan
    return 'res mech vent fan'
  end

=======
>>>>>>> 86350203
  def self.FacadeFront
    return 'front'
  end

  def self.FacadeBack
    return 'back'
  end

  def self.FacadeLeft
    return 'left'
  end

  def self.FacadeRight
    return 'right'
  end

  def self.FacadeNone
    return 'none'
  end

  def self.FluidWater
    return 'water'
  end

  def self.FluidPropyleneGlycol
    return 'propylene-glycol'
  end

  def self.FluidEthyleneGlycol
    return 'ethylene-glycol'
  end

  def self.FuelTypeElectric
    return 'electric'
  end

  def self.FuelTypeGas
    return 'gas'
  end

  def self.FuelTypePropane
    return 'propane'
  end

  def self.FuelTypeOil
    return 'oil'
  end

  def self.FuelTypeWood
    return 'wood'
  end

  def self.LoadVarsSpaceHeating
    return { 'OpenStudio::Model::CoilHeatingDXSingleSpeed' => ['Heating Coil Heating Energy'],
             'OpenStudio::Model::CoilHeatingDXMultiSpeed' => ['Heating Coil Heating Energy'],
             'OpenStudio::Model::CoilHeatingElectric' => ['Heating Coil Heating Energy'],
             'OpenStudio::Model::CoilHeatingGas' => ['Heating Coil Heating Energy'],
             'OpenStudio::Model::ZoneHVACBaseboardConvectiveElectric' => ['Baseboard Total Heating Energy'],
             'OpenStudio::Model::ZoneHVACBaseboardConvectiveWater' => ['Baseboard Total Heating Energy'],
             'OpenStudio::Model::CoilHeatingWaterToAirHeatPumpEquationFit' => ['Heating Coil Heating Energy'] }
  end

  def self.LoadVarsSpaceCooling
    return { 'OpenStudio::Model::CoilCoolingDXSingleSpeed' => ['Cooling Coil Sensible Cooling Energy', 'Cooling Coil Latent Cooling Energy'],
             'OpenStudio::Model::CoilCoolingDXMultiSpeed' => ['Cooling Coil Sensible Cooling Energy', 'Cooling Coil Latent Cooling Energy'],
             'OpenStudio::Model::CoilCoolingWaterToAirHeatPumpEquationFit' => ['Cooling Coil Sensible Cooling Energy', 'Cooling Coil Latent Cooling Energy'] }
  end

  def self.LoadVarsWaterHeating
    return { nil => ['Water Use Connections Plant Hot Water Energy'] }
  end

  def self.LocationInterior
    return 'interior'
  end

  def self.LocationExterior
    return 'exterior'
  end

  def self.MaterialCopper
    return 'copper'
  end

  def self.MaterialGypcrete
    return 'crete'
  end

  def self.MaterialGypsum
    return 'gyp'
  end

  def self.MaterialOSB
    return 'osb'
  end

  def self.MaterialPEX
    return 'pex'
  end

  def self.MonthNames
    return ['Jan', 'Feb', 'Mar', 'Apr', 'May', 'Jun', 'Jul', 'Aug', 'Sep', 'Oct', 'Nov', 'Dec']
  end

  def self.PVArrayTypeFixedOpenRack
    return 'FixedOpenRack'
  end

  def self.PVArrayTypeFixedRoofMount
    return 'FixedRoofMounted'
  end

  def self.PVArrayTypeFixed1Axis
    return 'OneAxis'
  end

  def self.PVArrayTypeFixed1AxisBacktracked
    return 'OneAxisBacktracking'
  end

  def self.PVArrayTypeFixed2Axis
    return 'TwoAxis'
  end

  def self.PVModuleTypeStandard
    return 'Standard'
  end

  def self.PVModuleTypePremium
    return 'Premium'
  end

  def self.PVModuleTypeThinFilm
    return 'ThinFilm'
  end

  def self.PVNetMeteringExcessRetailElectricityCost
    return 'retail electricity cost'
  end

  def self.PVNetMeteringExcessUserSpecified
    return 'user-specified'
  end

  def self.PVTypeFeedInTariff
    return 'Feed-In Tariff'
  end

  def self.PVTypeNetMetering
    return 'Net Metering'
  end

  def self.ObjectNameAirflow(unit_name = self.ObjectNameBuildingUnit)
    s_unit = ""
    if unit_name != self.ObjectNameBuildingUnit
      s_unit = "|#{unit_name}"
    end
    return "res af#{s_unit}"
  end

  def self.ObjectNameAirSourceHeatPump(unit_name = self.ObjectNameBuildingUnit)
    s_unit = ""
    if unit_name != self.ObjectNameBuildingUnit
      s_unit = "|#{unit_name}"
    end
    return "res ashp#{s_unit}"
  end

  def self.ObjectNameBath(unit_name = self.ObjectNameBuildingUnit)
    s_unit = ""
    if unit_name != self.ObjectNameBuildingUnit
      s_unit = "|#{unit_name}"
    end
    return "res bath#{s_unit}"
  end

  def self.ObjectNameBathDist(unit_name = self.ObjectNameBuildingUnit)
    s_unit = ""
    if unit_name != self.ObjectNameBuildingUnit
      s_unit = "|#{unit_name}"
    end
    return "res bath dist#{s_unit}"
  end

  def self.ObjectNameBoiler(fueltype = "", unit_name = self.ObjectNameBuildingUnit)
    s_unit = ""
    if unit_name != self.ObjectNameBuildingUnit
      s_unit = "|#{unit_name}"
    end
    return "res boiler #{fueltype}#{s_unit}"
  end

  def self.ObjectNameBuildingUnit(unit_num = 1)
    return "unit #{unit_num}"
  end

  def self.ObjectNameCeilingFan(unit_name = self.ObjectNameBuildingUnit)
    s_unit = ""
    if unit_name != self.ObjectNameBuildingUnit
      s_unit = "|#{unit_name}"
    end
    return "res ceil fan#{s_unit}"
  end

  def self.ObjectNameCentralAirConditioner(unit_name = self.ObjectNameBuildingUnit)
    s_unit = ""
    if unit_name != self.ObjectNameBuildingUnit
      s_unit = "|#{unit_name}"
    end
    return "res ac#{s_unit}"
  end

  def self.ObjectNameClothesWasher(unit_name = self.ObjectNameBuildingUnit)
    s_unit = ""
    if unit_name != self.ObjectNameBuildingUnit
      s_unit = "|#{unit_name}"
    end
    return "res cw#{s_unit}"
  end

  def self.ObjectNameClothesDryer(fueltype, unit_name = self.ObjectNameBuildingUnit)
    s_fuel = ""
    if not fueltype.nil?
      s_fuel = " #{fueltype}"
    end
    s_unit = ""
    if unit_name != self.ObjectNameBuildingUnit
      s_unit = "|#{unit_name}"
    end
    return "res cd#{s_fuel}#{s_unit}"
  end

  def self.ObjectNameCookingRange(fueltype, unit_name = self.ObjectNameBuildingUnit)
    s_fuel = ""
    if not fueltype.nil?
      s_fuel = " #{fueltype}"
    end
    s_unit = ""
    if unit_name != self.ObjectNameBuildingUnit
      s_unit = "|#{unit_name}"
    end
    return "res range#{s_fuel}#{s_unit}"
  end

  def self.ObjectNameCoolingSeason
    return 'res cooling season'
  end

  def self.ObjectNameCoolingSetpoint
    return 'res cooling setpoint'
  end

  def self.ObjectNameDehumidifier(unit_name = self.ObjectNameBuildingUnit)
    s_unit = ""
    if unit_name != self.ObjectNameBuildingUnit
      s_unit = "|#{unit_name}"
    end
    return "res dehumid#{s_unit}"
  end

  def self.ObjectNameDishwasher(unit_name = self.ObjectNameBuildingUnit)
    s_unit = ""
    if unit_name != self.ObjectNameBuildingUnit
      s_unit = "|#{unit_name}"
    end
    return "res dw#{s_unit}"
  end

  def self.ObjectNameDucts(airloop_name)
    return "res ds #{airloop_name}"
  end

  def self.ObjectNameEaves(facade = "")
    if facade != ""
      facade = " #{facade}"
    end
    return "res eaves#{facade}"
  end

  def self.ObjectNameElectricBaseboard(unit_name = self.ObjectNameBuildingUnit)
    s_unit = ""
    if unit_name != self.ObjectNameBuildingUnit
      s_unit = "|#{unit_name}"
    end
    return "res bb#{s_unit}"
  end

  def self.ObjectNameExtraRefrigerator(unit_name = self.ObjectNameBuildingUnit)
    s_unit = ""
    if unit_name != self.ObjectNameBuildingUnit
      s_unit = "|#{unit_name}"
    end
    return "res extra refrig#{s_unit}"
  end

  def self.ObjectNameFreezer(unit_name = self.ObjectNameBuildingUnit)
    s_unit = ""
    if unit_name != self.ObjectNameBuildingUnit
      s_unit = "|#{unit_name}"
    end
    return "res freezer#{s_unit}"
  end

  def self.ObjectNameFurnace(fueltype = "", unit_name = self.ObjectNameBuildingUnit)
    s_unit = ""
    if unit_name != self.ObjectNameBuildingUnit
      s_unit = "|#{unit_name}"
    end
    return "res fur #{fueltype}#{s_unit}"
  end

  def self.ObjectNameFurniture
    return "res furniture"
  end

  def self.ObjectNameGasFireplace(unit_name = self.ObjectNameBuildingUnit)
    s_unit = ""
    if unit_name != self.ObjectNameBuildingUnit
      s_unit = "|#{unit_name}"
    end
    return "res gas fireplace#{s_unit}"
  end

  def self.ObjectNameGasGrill(unit_name = self.ObjectNameBuildingUnit)
    s_unit = ""
    if unit_name != self.ObjectNameBuildingUnit
      s_unit = "|#{unit_name}"
    end
    return "res gas grill#{s_unit}"
  end

  def self.ObjectNameGasLighting(unit_name = self.ObjectNameBuildingUnit)
    s_unit = ""
    if unit_name != self.ObjectNameBuildingUnit
      s_unit = "|#{unit_name}"
    end
    return "res gas lighting#{s_unit}"
  end

  def self.ObjectNameGroundSourceHeatPumpVerticalBore(unit_name = self.ObjectNameBuildingUnit)
    s_unit = ""
    if unit_name != self.ObjectNameBuildingUnit
      s_unit = "|#{unit_name}"
    end
    return "res gshp vert bore#{s_unit}"
  end

  def self.ObjectNameHeatingSeason
    return 'res heating season'
  end

  def self.ObjectNameHeatingSetpoint
    return 'res heating setpoint'
  end

  def self.ObjectNameHotTubHeater(fueltype, unit_name = self.ObjectNameBuildingUnit)
    s_unit = ""
    if unit_name != self.ObjectNameBuildingUnit
      s_unit = "|#{unit_name}"
    end
    return "res hot tub heater #{fueltype}#{s_unit}"
  end

  def self.ObjectNameHotTubPump(unit_name = self.ObjectNameBuildingUnit)
    s_unit = ""
    if unit_name != self.ObjectNameBuildingUnit
      s_unit = "|#{unit_name}"
    end
    return "res hot tub pump#{s_unit}"
  end

  def self.ObjectNameHotWaterRecircPump(unit_name = self.ObjectNameBuildingUnit)
    s_unit = ""
    if unit_name != self.ObjectNameBuildingUnit
      s_unit = "|#{unit_name}"
    end
    return "res hot water recirc pump#{s_unit}"
  end

  def self.ObjectNameHotWaterDistribution(unit_name = self.ObjectNameBuildingUnit)
    s_unit = ""
    if unit_name != self.ObjectNameBuildingUnit
      s_unit = "|#{unit_name}"
    end
    return "res hot water distribution#{s_unit}"
  end

  def self.ObjectNameInfiltration(unit_name = self.ObjectNameBuildingUnit)
    s_unit = ""
    if unit_name != self.ObjectNameBuildingUnit
      s_unit = "|#{unit_name}"
    end
    return "res infil#{s_unit}"
  end

  def self.ObjectNameLighting(unit_name = self.ObjectNameBuildingUnit)
    s_unit = ""
    if unit_name != self.ObjectNameBuildingUnit
      s_unit = "|#{unit_name}"
    end
    return "res lighting#{s_unit}"
  end

  def self.ObjectNameMechanicalVentilation(unit_name = self.ObjectNameBuildingUnit)
    s_unit = ""
    if unit_name != self.ObjectNameBuildingUnit
      s_unit = "|#{unit_name}"
    end
    return "res mv#{s_unit}"
  end

  def self.ObjectNameMiniSplitHeatPump(unit_name = self.ObjectNameBuildingUnit)
    s_unit = ""
    if unit_name != self.ObjectNameBuildingUnit
      s_unit = "|#{unit_name}"
    end
    return "res ms#{s_unit}"
  end

  def self.ObjectNameMiscPlugLoads(unit_name = self.ObjectNameBuildingUnit)
    s_unit = ""
    if unit_name != self.ObjectNameBuildingUnit
      s_unit = "|#{unit_name}"
    end
    return "res misc plug loads#{s_unit}"
  end

  def self.ObjectNameMiscTelevision(unit_name = self.ObjectNameBuildingUnit)
    s_unit = ""
    if unit_name != self.ObjectNameBuildingUnit
      s_unit = "|#{unit_name}"
    end
    return "res misc television#{s_unit}"
  end

  def self.ObjectNameNaturalVentilation(unit_name = self.ObjectNameBuildingUnit)
    s_unit = ""
    if unit_name != self.ObjectNameBuildingUnit
      s_unit = "|#{unit_name}"
    end
    return "res nv#{s_unit}"
  end

  def self.ObjectNameNeighbors(facade = "")
    if facade != ""
      facade = " #{facade}"
    end
    return "res neighbors#{facade}"
  end

  def self.ObjectNameOccupants(unit_name = self.ObjectNameBuildingUnit)
    s_unit = ""
    if unit_name != self.ObjectNameBuildingUnit
      s_unit = "|#{unit_name}"
    end
    return "res occupants#{s_unit}"
  end

  def self.ObjectNameOverhangs(facade = "")
    if facade != ""
      facade = " #{facade}"
    end
    return "res overhangs#{facade}"
  end

  def self.ObjectNamePhotovoltaics(unit_name = self.ObjectNameBuildingUnit)
    s_unit = ""
    if unit_name != self.ObjectNameBuildingUnit
      s_unit = "|#{unit_name}"
    end
    return "res photovoltaics#{s_unit}"
  end

  def self.ObjectNamePoolHeater(fueltype, unit_name = self.ObjectNameBuildingUnit)
    s_unit = ""
    if unit_name != self.ObjectNameBuildingUnit
      s_unit = "|#{unit_name}"
    end
    return "res pool heater #{fueltype}#{s_unit}"
  end

  def self.ObjectNamePoolPump(unit_name = self.ObjectNameBuildingUnit)
    s_unit = ""
    if unit_name != self.ObjectNameBuildingUnit
      s_unit = "|#{unit_name}"
    end
    return "res pool pump#{s_unit}"
  end

  def self.ObjectNameRefrigerator(unit_name = self.ObjectNameBuildingUnit)
    s_unit = ""
    if unit_name != self.ObjectNameBuildingUnit
      s_unit = "|#{unit_name}"
    end
    return "res refrig#{s_unit}"
  end

  def self.ObjectNameRelativeHumiditySetpoint(unit_name = self.ObjectNameBuildingUnit)
    s_unit = ""
    if unit_name != self.ObjectNameBuildingUnit
      s_unit = "|#{unit_name}"
    end
    return "res rh setpoint#{s_unit}"
  end

  def self.ObjectNameRoomAirConditioner(unit_name = self.ObjectNameBuildingUnit)
    s_unit = ""
    if unit_name != self.ObjectNameBuildingUnit
      s_unit = "|#{unit_name}"
    end
    return "res room ac#{s_unit}"
  end

  def self.ObjectNameShower(unit_name = self.ObjectNameBuildingUnit)
    s_unit = ""
    if unit_name != self.ObjectNameBuildingUnit
      s_unit = "|#{unit_name}"
    end
    return "res shower#{s_unit}"
  end

  def self.ObjectNameShowerDist(unit_name = self.ObjectNameBuildingUnit)
    s_unit = ""
    if unit_name != self.ObjectNameBuildingUnit
      s_unit = "|#{unit_name}"
    end
    return "res shower dist#{s_unit}"
  end

  def self.ObjectNameSink(unit_name = self.ObjectNameBuildingUnit)
    s_unit = ""
    if unit_name != self.ObjectNameBuildingUnit
      s_unit = "|#{unit_name}"
    end
    return "res sink#{s_unit}"
  end

  def self.ObjectNameSinkDist(unit_name = self.ObjectNameBuildingUnit)
    s_unit = ""
    if unit_name != self.ObjectNameBuildingUnit
      s_unit = "|#{unit_name}"
    end
    return "res sink dist#{s_unit}"
  end

  def self.ObjectNameSolarHotWater(unit_name = self.ObjectNameBuildingUnit)
    s_unit = ""
    if unit_name != self.ObjectNameBuildingUnit
      s_unit = "|#{unit_name}"
    end
    return "res solar hot water#{s_unit}"
  end

  def self.ObjectNameUnitHeater(fueltype = "", unit_name = self.ObjectNameBuildingUnit)
    s_unit = ""
    if unit_name != self.ObjectNameBuildingUnit
      s_unit = "|#{unit_name}"
    end
    return "res unit heater #{fueltype}#{s_unit}"
  end

  def self.ObjectNameWaterHeater(unit_name = self.ObjectNameBuildingUnit)
    s_unit = ""
    if unit_name != self.ObjectNameBuildingUnit
      s_unit = "|#{unit_name}"
    end
    return "res wh#{s_unit}"
  end

  def self.ObjectNameWellPump(unit_name = self.ObjectNameBuildingUnit)
    s_unit = ""
    if unit_name != self.ObjectNameBuildingUnit
      s_unit = "|#{unit_name}"
    end
    return "res well pump#{s_unit}"
  end

  def self.OptionTypeLightingFractions
    return 'Lamp Fractions'
  end

  def self.OptionTypeLightingEnergyUses
    return 'Annual Energy Uses'
  end

  def self.OptionTypePlugLoadsMultiplier
    return 'Multiplier'
  end

  def self.OptionTypePlugLoadsEnergyUse
    return 'Annual Energy Use'
  end

  def self.PipeTypeTrunkBranch
    return 'trunk and branch'
  end

  def self.PipeTypeHomeRun
    return 'home run'
  end

  def self.PlantLoopDomesticWater(unit_name = self.ObjectNameBuildingUnit)
    s_unit = ""
    if unit_name != self.ObjectNameBuildingUnit
      s_unit = "|#{unit_name}"
    end
    return "Domestic Hot Water Loop#{s_unit}"
  end

  def self.PlantLoopSolarHotWater(unit_name = self.ObjectNameBuildingUnit)
    s_unit = ""
    if unit_name != self.ObjectNameBuildingUnit
      s_unit = "|#{unit_name}"
    end
    return "Solar Hot Water Loop#{s_unit}"
  end

  def self.RADuctZone
    return 'RA Duct Zone'
  end

  def self.RecircTypeTimer
    return 'timer'
  end

  def self.RecircTypeDemand
    return 'demand'
  end

  def self.RecircTypeNone
    return 'none'
  end

  def self.RoofMaterialAsphaltShingles
    return 'asphalt shingles'
  end

  def self.RoofMaterialMembrane
    return 'membrane'
  end

  def self.RoofMaterialMetal
    return 'metal'
  end

  def self.RoofMaterialTarGravel
    return 'tar gravel'
  end

  def self.RoofMaterialTile
    return 'tile'
  end

  def self.RoofMaterialWoodShakes
    return 'wood shakes'
  end

  def self.RoofStructureRafter
    return 'rafter'
  end

  def self.RoofStructureTrussCantilever
    return 'truss, cantilever'
  end

  def self.RoofTypeFlat
    return 'flat'
  end

  def self.RoofTypeGable
    return 'gable'
  end

  def self.RoofTypeHip
    return 'hip'
  end

  def self.SeasonHeating
    return 'Heating'
  end

  def self.SeasonCooling
    return 'Cooling'
  end

  def self.SeasonOverlap
    return 'Overlap'
  end

  def self.SeasonNone
    return 'None'
  end

  def self.SizingAuto
    return 'autosize'
  end

  def self.SizingAutoMaxLoad
    return 'autosize for max load'
  end

  def self.SizingInfoCMUWallFurringInsRvalue
    return __method__.to_s
  end

  def self.SizingInfoDuctsLocationFrac
    return __method__.to_s
  end

  def self.SizingInfoDuctsLocationZone
    return __method__.to_s
  end

  def self.SizingInfoDuctsReturnLoss
    return __method__.to_s
  end

  def self.SizingInfoDuctsReturnRvalue
    return __method__.to_s
  end

  def self.SizingInfoDuctsReturnSurfaceArea
    return __method__.to_s
  end

  def self.SizingInfoDuctsSupplyLoss
    return __method__.to_s
  end

  def self.SizingInfoDuctsSupplyRvalue
    return __method__.to_s
  end

  def self.SizingInfoDuctsSupplySurfaceArea
    return __method__.to_s
  end

  def self.SizingInfoHVACFracHeatLoadServed
    return __method__.to_s
  end

  def self.SizingInfoHVACFracCoolLoadServed
    return __method__.to_s
  end

  def self.SizingInfoGSHPBoreConfig
    return __method__.to_s
  end

  def self.SizingInfoGSHPBoreDepth
    return __method__.to_s
  end

  def self.SizingInfoGSHPBoreHoles
    return __method__.to_s
  end

  def self.SizingInfoGSHPBoreSpacing
    return __method__.to_s
  end

  def self.SizingInfoGSHPCoil_BF_FT_SPEC
    return __method__.to_s
  end

  def self.SizingInfoGSHPCoilBF
    return __method__.to_s
  end

  def self.SizingInfoGSHPUTubeSpacingType
    return __method__.to_s
  end

  def self.SizingInfoHPSizedForMaxLoad
    return __method__.to_s
  end

  def self.SizingInfoHVACCapacityDerateFactorCOP
    return __method__.to_s
  end

  def self.SizingInfoHVACCapacityDerateFactorEER
    return __method__.to_s
  end

  def self.SizingInfoHVACCapacityRatioCooling
    return __method__.to_s
  end

  def self.SizingInfoHVACCapacityRatioHeating
    return __method__.to_s
  end

  def self.SizingInfoHVACCoolingCFMs
    return __method__.to_s
  end

  def self.SizingInfoHVACHeatingCapacityOffset
    return __method__.to_s
  end

  def self.SizingInfoHVACHeatingCFMs
    return __method__.to_s
  end

  def self.SizingInfoHVACRatedCFMperTonHeating
    return __method__.to_s
  end

  def self.SizingInfoHVACRatedCFMperTonCooling
    return __method__.to_s
  end

  def self.SizingInfoHVACSHR
    return __method__.to_s
  end

  def self.SizingInfoMechVentType
    return __method__.to_s
  end

  def self.SizingInfoMechVentApparentSensibleEffectiveness
    return __method__.to_s
  end

  def self.SizingInfoMechVentLatentEffectiveness
    return __method__.to_s
  end

  def self.SizingInfoMechVentTotalEfficiency
    return __method__.to_s
  end

  def self.SizingInfoMechVentWholeHouseRate
    return __method__.to_s
  end

  def self.SizingInfoRoofCavityRvalue
    return __method__.to_s
  end

  def self.SizingInfoRoofColor
    return __method__.to_s
  end

  def self.SizingInfoRoofHasRadiantBarrier
    return __method__.to_s
  end

  def self.SizingInfoRoofMaterial
    return __method__.to_s
  end

  def self.SizingInfoRoofRigidInsRvalue
    return __method__.to_s
  end

  def self.SizingInfoSIPWallInsThickness
    return __method__.to_s
  end

  def self.SizingInfoSlabRvalue
    return __method__.to_s
  end

  def self.SizingInfoStudWallCavityRvalue
    return __method__.to_s
  end

  def self.SizingInfoWallType
    return __method__.to_s
  end

  def self.SizingInfoWallRigidInsRvalue
    return __method__.to_s
  end

  def self.SizingInfoWallRigidInsThickness
    return __method__.to_s
  end

  def self.SizingInfoZoneInfiltrationCFM
    return __method__.to_s
  end

  def self.SizingInfoZoneInfiltrationELA
    return __method__.to_s
  end

  def self.SpaceTypeBathroom
    return 'bathroom' # only used by multi-zone simulations
  end

  def self.SpaceTypeBedroom
    return 'bedroom' # only used by multi-zone simulations
  end

  def self.SpaceTypeCorridor
    return 'corridor'
  end

  def self.SpaceTypeCrawl
    return 'crawlspace'
  end

  def self.SpaceTypeFinishedBasement
    return 'finished basement'
  end

  def self.SpaceTypeGarage
    return 'garage'
  end

  def self.SpaceTypeKitchen
    return 'kitchen' # only used by multi-zone simulations
  end

  def self.SpaceTypeLaundryRoom
    return 'laundry room' # only used by multi-zone simulations
  end

  def self.SpaceTypeLiving
    return 'living'
  end

  def self.SpaceTypePierBeam
    return 'pier and beam'
  end

  def self.SpaceTypeUnfinishedAttic
    return 'unfinished attic'
  end

  def self.SpaceTypeUnfinishedBasement
    return 'unfinished basement'
  end

  def self.SurfaceTypeFloorFinInsUnfinAttic # unfinished attic floor
    return 'FloorFinInsUnfinAttic'
  end

  def self.SurfaceTypeFloorFinInsUnfin # interzonal or cantilevered floor
    return 'FloorFinInsUnfin'
  end

  def self.SurfaceTypeFloorFinUninsFin # floor between 1st/2nd story living spaces
    return 'FloorFinUninsFin'
  end

  def self.SurfaceTypeFloorUnfinUninsUnfin # floor between garage and attic
    return 'FloorUnfinUninsUnfin'
  end

  def self.SurfaceTypeFloorFndGrndFinB # finished basement floor
    return 'FloorFndGrndFinB'
  end

  def self.SurfaceTypeFloorFndGrndUnfinB # unfinished basement floor
    return 'FloorFndGrndUnfinB'
  end

  def self.SurfaceTypeFloorFndGrndFinSlab # finished slab
    return 'FloorFndGrndFinSlab'
  end

  def self.SurfaceTypeFloorFndGrndUnfinSlab # garage slab
    return 'FloorFndGrndUnfinSlab'
  end

  def self.SurfaceTypeFloorUnfinBInsFin # unfinished basement ceiling
    return 'FloorUnfinBInsFin'
  end

  def self.SurfaceTypeFloorCSInsFin # crawlspace ceiling
    return 'FloorCSInsFin'
  end

  def self.SurfaceTypeFloorPBInsFin # pier beam ceiling
    return 'FloorPBInsFin'
  end

  def self.SurfaceTypeFloorFndGrndCS # crawlspace floor
    return 'FloorFndGrndCS'
  end

  def self.SurfaceTypeRoofUnfinUninsExt # garage roof
    return 'RoofUnfinUninsExt'
  end

  def self.SurfaceTypeRoofUnfinInsExt # unfinished attic roof
    return 'RoofUnfinInsExt'
  end

  def self.SurfaceTypeRoofFinInsExt # finished attic roof
    return 'RoofFinInsExt'
  end

  def self.SurfaceTypeWallExtInsFin # living exterior wall
    return 'WallExtInsFin'
  end

  def self.SurfaceTypeWallExtInsUnfin # attic gable wall under insulated roof
    return 'WallExtInsUnfin'
  end

  def self.SurfaceTypeWallExtUninsUnfin # garage exterior wall or attic gable wall under uninsulated roof
    return 'WallExtUninsUnfin'
  end

  def self.SurfaceTypeWallFndGrndFinB # finished basement wall
    return 'WallFndGrndFinB'
  end

  def self.SurfaceTypeWallFndGrndUnfinB # unfinished basement wall
    return 'WallFndGrndUnfinB'
  end

  def self.SurfaceTypeWallFndGrndCS # crawlspace wall
    return 'WallFndGrndCS'
  end

  def self.SurfaceTypeWallIntFinInsUnfin # interzonal wall
    return 'WallIntFinInsUnfin'
  end

  def self.SurfaceTypeWallIntFinUninsFin # wall between two finished spaces
    return 'WallIntFinUninsFin'
  end

  def self.SurfaceTypeWallIntUnfinUninsUnfin # wall between two unfinished spaces
    return 'WallIntUnfinUninsUnfin'
  end

  def self.TerrainOcean
    return 'ocean'
  end

  def self.TerrainPlains
    return 'plains'
  end

  def self.TerrainRural
    return 'rural'
  end

  def self.TerrainSuburban
    return 'suburban'
  end

  def self.TerrainCity
    return 'city'
  end

  def self.TiltPitch
    return 'pitch'
  end

  def self.TiltLatitude
    return 'latitude'
  end

  def self.VentTypeExhaust
    return 'exhaust'
  end

  def self.VentTypeNone
    return 'none'
  end

  def self.VentTypeSupply
    return 'supply'
  end

  def self.VentTypeBalanced
    return 'balanced'
  end

  def self.VentTypeCFIS
    return 'central fan integrated supply'
  end

  def self.WaterHeaterTypeTankless
    return 'tankless'
  end

  def self.WaterHeaterTypeTank
    return 'tank'
  end

  def self.WaterHeaterTypeHeatPump
    return 'heatpump'
  end

  def self.WorkflowDescription
    return ' See https://github.com/NREL/OpenStudio-BEopt#workflows for supported workflows using this measure.'
  end

  def self.ExpectedSpaceTypes
    return [self.SpaceTypeBathroom,
            self.SpaceTypeBedroom,
            self.SpaceTypeCorridor,
            self.SpaceTypeCrawl,
            self.SpaceTypeFinishedBasement,
            self.SpaceTypeGarage,
            self.SpaceTypeKitchen,
            self.SpaceTypeLaundryRoom,
            self.SpaceTypeLiving,
            self.SpaceTypePierBeam,
            self.SpaceTypeUnfinishedAttic,
            self.SpaceTypeUnfinishedBasement]
  end

  def self.ZoneHVACPriorityList
    return ["ZoneHVACEnergyRecoveryVentilator",
            "AirLoopHVACUnitarySystem",
            "ZoneHVACBaseboardConvectiveElectric",
            "ZoneHVACBaseboardConvectiveWater",
            "AirTerminalSingleDuctUncontrolled",
            "ZoneHVACDehumidifierDX",
            "ZoneHVACPackagedTerminalAirConditioner"]
  end
end<|MERGE_RESOLUTION|>--- conflicted
+++ resolved
@@ -263,25 +263,6 @@
     return __method__.to_s
   end
 
-<<<<<<< HEAD
-  def self.EndUseHVACCoolingFan
-    return 'res hvac cooling fan'
-  end
-
-  def self.EndUseHVACHeatingFan
-    return 'res hvac heating fan'
-  end
-
-  def self.EndUseCeilingFan
-    return 'residential ceiling fan'
-  end
-
-  def self.EndUseMechVentFan
-    return 'res mech vent fan'
-  end
-
-=======
->>>>>>> 86350203
   def self.FacadeFront
     return 'front'
   end
