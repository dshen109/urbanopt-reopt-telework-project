class Constants
  # Numbers --------------------

  def self.AssumedInsideTemp
    return 73.5 # deg-F
  end

  def self.DefaultCoolingSetpoint
    return 76.0
  end

  def self.DefaultFramingFactorInterior
    return 0.16
  end

  def self.DefaultHeatingSetpoint
    return 71.0
  end

  def self.DefaultHumiditySetpoint
    return 0.60
  end

  def self.g
    return 32.174 # gravity (ft/s2)
  end

  def self.MonthNumDays
    return [31, 28, 31, 30, 31, 30, 31, 31, 30, 31, 30, 31]
  end

  def self.Patm
    return 14.696 # standard atmospheric pressure (psia)
  end

  def self.small
    return 1e-9
  end

  # Strings --------------------

  def self.AirFilm
    return 'AirFilm'
  end

  def self.Auto
    return 'auto'
  end

  def self.ColorWhite
    return 'white'
  end

  def self.ColorLight
    return 'light'
  end

  def self.ColorMedium
    return 'medium'
  end

  def self.ColorDark
    return 'dark'
  end

  def self.BoilerTypeCondensing
    return 'hot water, condensing'
  end

  def self.BoilerTypeNaturalDraft
    return 'hot water, natural draft'
  end

  def self.BoilerTypeForcedDraft
    return 'hot water, forced draft'
  end

  def self.BoilerTypeSteam
    return 'steam'
  end

  def self.BoreConfigSingle
    return 'single'
  end

  def self.BoreConfigLine
    return 'line'
  end

  def self.BoreConfigOpenRectangle
    return 'open-rectangle'
  end

  def self.BoreConfigRectangle
    return 'rectangle'
  end

  def self.BoreConfigLconfig
    return 'l-config'
  end

  def self.BoreConfigL2config
    return 'l2-config'
  end

  def self.BoreConfigUconfig
    return 'u-config'
  end

  def self.BuildingAmericaClimateZone
    return 'Building America'
  end

  def self.CalcTypeERIRatedHome
    return 'ERI Rated Home'
  end

  def self.CalcTypeERIReferenceHome
    return 'ERI Reference Home'
  end

  def self.CalcTypeERIIndexAdjustmentDesign
    return 'ERI Index Adjustment Design'
  end

  def self.CalcTypeERIIndexAdjustmentReferenceHome
    return 'ERI Index Adjustment Reference Home'
  end

  def self.CalcTypeStandard
    return 'Standard'
  end

  def self.DuctSideReturn
    return 'return'
  end

  def self.DuctSideSupply
    return 'supply'
  end

  def self.DuctedInfoMiniSplitHeatPump
    return __method__.to_s
  end

  def self.FacadeFront
    return 'front'
  end

  def self.FacadeBack
    return 'back'
  end

  def self.FacadeLeft
    return 'left'
  end

  def self.FacadeRight
    return 'right'
  end

  def self.FluidWater
    return 'water'
  end

  def self.FluidPropyleneGlycol
    return 'propylene-glycol'
  end

  def self.FluidEthyleneGlycol
    return 'ethylene-glycol'
  end

  def self.FuelTypeElectric
    return 'electric'
  end

  def self.FuelTypeGas
    return 'gas'
  end

  def self.FuelTypePropane
    return 'propane'
  end

  def self.FuelTypeOil
    return 'oil'
  end

  def self.FuelTypeWood
    return 'wood'
  end

  def self.FuelTypeWoodPellets
    return 'pellets'
  end

  def self.MaterialGypcrete
    return 'crete'
  end

  def self.MaterialGypsum
    return 'gyp'
  end

  def self.MaterialOSB
    return 'osb'
  end

  def self.MonthNames
    return ['Jan', 'Feb', 'Mar', 'Apr', 'May', 'Jun', 'Jul', 'Aug', 'Sep', 'Oct', 'Nov', 'Dec']
  end

  def self.PVArrayTypeFixedOpenRack
    return 'FixedOpenRack'
  end

  def self.PVArrayTypeFixedRoofMount
    return 'FixedRoofMounted'
  end

  def self.PVArrayTypeFixed1Axis
    return 'OneAxis'
  end

  def self.PVArrayTypeFixed1AxisBacktracked
    return 'OneAxisBacktracking'
  end

  def self.PVArrayTypeFixed2Axis
    return 'TwoAxis'
  end

  def self.PVModuleTypeStandard
    return 'Standard'
  end

  def self.PVModuleTypePremium
    return 'Premium'
  end

  def self.PVModuleTypeThinFilm
    return 'ThinFilm'
  end

  def self.ObjectNameAirflow
    return "airflow"
  end

  def self.ObjectNameAirSourceHeatPump
    return "ashp"
  end

  def self.ObjectNameBath
    return "res baths"
  end

  def self.ObjectNameBoiler
    return "boiler"
  end

  def self.ObjectNameCeilingFan
    return "ceiling fan"
  end

  def self.ObjectNameCentralAirConditioner
    return "central ac"
  end

  def self.ObjectNameCentralAirConditionerAndFurnace
    return "central ac and furnace"
  end

  def self.ObjectNameClothesWasher
    return "clothes washer"
  end

  def self.ObjectNameClothesDryer
    return "clothes dryer"
  end

  def self.ObjectNameCookingRange
    return "cooking range"
  end

  def self.ObjectNameCoolingSeason
    return 'cooling season'
  end

  def self.ObjectNameCoolingSetpoint
    return 'cooling setpoint'
  end

  def self.ObjectNameDehumidifier
    return "dehumidifier"
  end

  def self.ObjectNameDishwasher
    return "dishwasher"
  end

  def self.ObjectNameElectricBaseboard
    return "baseboard"
  end

<<<<<<< HEAD
=======
  def self.ObjectNameEvaporativeCooler
    return "evap cooler"
  end

>>>>>>> ddc8f01b
  def self.ObjectNameFanPumpDisaggregate(is_cooling, fan_or_pump_name = "")
    if is_cooling
      s = "cool"
    else
      s = "heat"
    end
    return "#{fan_or_pump_name} #{s} disaggregate"
  end

  def self.ObjectNameFixtures
    return "dhw fixtures"
  end

  def self.ObjectNameFurnace
    return "furnace"
  end

  def self.ObjectNameFurniture
    return "furniture"
  end

  def self.ObjectNameGroundSourceHeatPump
    return "gshp"
  end

  def self.ObjectNameHeatingSeason
    return 'heating season'
  end

  def self.ObjectNameHeatingSetpoint
    return 'heating setpoint'
  end

  def self.ObjectNameHotWaterRecircPump
    return "dhw recirc pump"
  end

  def self.ObjectNameIdealAirSystem
    return "ideal"
  end

  def self.ObjectNameInfiltration
    return "infil"
  end

  def self.ObjectNameERVHRV
    return "erv or hrv"
  end

  def self.ObjectNameExteriorLighting
    return "exterior lighting"
  end

  def self.ObjectNameGarageLighting
    return "garage lighting"
  end

  def self.ObjectNameInteriorLighting
    return "interior lighting"
  end

  def self.ObjectNameMechanicalVentilation
    return "mech vent"
  end

  def self.ObjectNameMiniSplitHeatPump
    return "mshp"
  end

  def self.ObjectNameMiscPlugLoads
    return "misc plug loads"
  end

  def self.ObjectNameMiscTelevision
    return "misc tv"
  end

  def self.ObjectNameNaturalVentilation
    return "natural vent"
  end

  def self.ObjectNameNeighbors
    return "neighbors"
  end

  def self.ObjectNameOccupants
    return "occupants"
  end

  def self.ObjectNameOverhangs
    return "overhangs"
  end

  def self.ObjectNameRefrigerator
    return "fridge"
  end

  def self.ObjectNameRelativeHumiditySetpoint
    return "rh setpoint"
  end

  def self.ObjectNameRoomAirConditioner
    return "room ac"
  end

  def self.ObjectNameShower
    return "res showers"
  end

  def self.ObjectNameSink
    return "res sinks"
  end

  def self.ObjectNameSolarHotWater
    return "solar hot water"
  end

  def self.ObjectNameUnitHeater
    return "unit heater"
  end

  def self.ObjectNameWaterHeater
    return "water heater"
  end

  def self.ObjectNameWaterHeaterAdjustment(water_heater_name)
    return "#{water_heater_name} EC adjustment"
  end

  def self.ObjectNameTankHX
    return "dhw source hx"
  end

  def self.PlantLoopDomesticWater
    return "dhw loop"
  end

  def self.PlantLoopSolarHotWater
    return "solar hot water loop"
  end

  def self.RADuctZone
    return 'RA Duct Zone'
  end

  def self.RecircTypeTimer
    return 'timer'
  end

  def self.RecircTypeDemand
    return 'demand'
  end

  def self.RecircTypeNone
    return 'none'
  end

  def self.RoofMaterialAsphaltShingles
    return 'asphalt shingles'
  end

  def self.RoofMaterialMembrane
    return 'membrane'
  end

  def self.RoofMaterialMetal
    return 'metal'
  end

  def self.RoofMaterialTarGravel
    return 'tar gravel'
  end

  def self.RoofMaterialTile
    return 'tile'
  end

  def self.RoofMaterialWoodShakes
    return 'wood shakes'
  end

  def self.ScheduleTypeLimitsFraction
    return 'Fractional'
  end

  def self.ScheduleTypeLimitsOnOff
    return 'OnOff'
  end

  def self.ScheduleTypeLimitsTemperature
    return 'Temperature'
  end

  def self.SeasonHeating
    return 'Heating'
  end

  def self.SeasonCooling
    return 'Cooling'
  end

  def self.SeasonOverlap
    return 'Overlap'
  end

  def self.SeasonNone
    return 'None'
  end

  def self.SizingAuto
    return 'autosize'
  end

  def self.SizingInfoCMUWallFurringInsRvalue
    return __method__.to_s
  end

  def self.SizingInfoDuctExist
    return __method__.to_s
  end

  def self.SizingInfoDuctSides
    return __method__.to_s
  end

  def self.SizingInfoDuctLocationZones
    return __method__.to_s
  end

  def self.SizingInfoDuctLeakageFracs
    return __method__.to_s
  end

  def self.SizingInfoDuctLeakageCFM25s
    return __method__.to_s
  end

  def self.SizingInfoDuctAreas
    return __method__.to_s
  end

  def self.SizingInfoDuctRvalues
    return __method__.to_s
  end

  def self.SizingInfoHVACFracHeatLoadServed
    return __method__.to_s
  end

  def self.SizingInfoHVACFracCoolLoadServed
    return __method__.to_s
  end

  def self.SizingInfoHVACCoolType
    return __method__.to_s
  end

  def self.SizingInfoHVACHeatType
    return __method__.to_s
  end

  def self.SizingInfoGSHPBoreConfig
    return __method__.to_s
  end

  def self.SizingInfoGSHPBoreDepth
    return __method__.to_s
  end

  def self.SizingInfoGSHPBoreHoles
    return __method__.to_s
  end

  def self.SizingInfoGSHPBoreSpacing
    return __method__.to_s
  end

  def self.SizingInfoGSHPCoil_BF_FT_SPEC
    return __method__.to_s
  end

  def self.SizingInfoGSHPCoilBF
    return __method__.to_s
  end

  def self.SizingInfoGSHPUTubeSpacingType
    return __method__.to_s
  end

  def self.SizingInfoHVACCapacityRatioCooling
    return __method__.to_s
  end

  def self.SizingInfoHVACCapacityRatioHeating
    return __method__.to_s
  end

  def self.SizingInfoHVACCoolingCFMs
    return __method__.to_s
  end

  def self.SizingInfoHVACHeatingCapacityOffset
    return __method__.to_s
  end

  def self.SizingInfoHVACHeatingCFMs
    return __method__.to_s
  end

  def self.SizingInfoHVACRatedCFMperTonHeating
    return __method__.to_s
  end

  def self.SizingInfoHVACRatedCFMperTonCooling
    return __method__.to_s
  end

  def self.SizingInfoHVACSHR
    return __method__.to_s
  end

  def self.SizingInfoMechVentType
    return __method__.to_s
  end

  def self.SizingInfoMechVentApparentSensibleEffectiveness
    return __method__.to_s
  end

  def self.SizingInfoMechVentLatentEffectiveness
    return __method__.to_s
  end

  def self.SizingInfoMechVentTotalEfficiency
    return __method__.to_s
  end

  def self.SizingInfoMechVentWholeHouseRate
    return __method__.to_s
  end

  def self.SizingInfoRoofCavityRvalue
    return __method__.to_s
  end

  def self.SizingInfoRoofColor
    return __method__.to_s
  end

  def self.SizingInfoRoofHasRadiantBarrier
    return __method__.to_s
  end

  def self.SizingInfoRoofMaterial
    return __method__.to_s
  end

  def self.SizingInfoRoofRigidInsRvalue
    return __method__.to_s
  end

  def self.SizingInfoSIPWallInsThickness
    return __method__.to_s
  end

  def self.SizingInfoSlabRvalue
    return __method__.to_s
  end

  def self.SizingInfoStudWallCavityRvalue
    return __method__.to_s
  end

  def self.SizingInfoWallType
    return __method__.to_s
  end

  def self.SizingInfoWallRigidInsRvalue
    return __method__.to_s
  end

  def self.SizingInfoWallRigidInsThickness
    return __method__.to_s
  end

  def self.SizingInfoWindowOverhangDepth
    return __method__.to_s
  end

  def self.SizingInfoWindowOverhangOffset
    return __method__.to_s
  end

  def self.SizingInfoZoneInfiltrationACH
    return __method__.to_s
  end

  def self.SizingInfoZoneInfiltrationCFM
    return __method__.to_s
  end

  def self.SizingInfoZoneInfiltrationELA
    return __method__.to_s
  end

  def self.SpaceTypeVentedCrawl
    return 'vented crawlspace'
  end

  def self.SpaceTypeUnventedCrawl
    return 'unvented crawlspace'
  end

  def self.SpaceTypeGarage
    return 'garage'
  end

  def self.SpaceTypeLiving
    return 'living'
  end

  def self.SpaceTypeVentedAttic
    return 'vented attic'
  end

  def self.SpaceTypeUnventedAttic
    return 'unvented attic'
  end

  def self.SpaceTypeUnconditionedBasement
    return 'unconditioned basement'
  end

  def self.TerrainOcean
    return 'ocean'
  end

  def self.TerrainPlains
    return 'plains'
  end

  def self.TerrainRural
    return 'rural'
  end

  def self.TerrainSuburban
    return 'suburban'
  end

  def self.TerrainCity
    return 'city'
  end

  def self.VentTypeExhaust
    return 'exhaust'
  end

  def self.VentTypeNone
    return 'none'
  end

  def self.VentTypeSupply
    return 'supply'
  end

  def self.VentTypeBalanced
    return 'balanced'
  end

  def self.VentTypeCFIS
    return 'central fan integrated supply'
  end

  def self.WaterHeaterTypeTankless
    return 'tankless'
  end

  def self.WaterHeaterTypeTank
    return 'tank'
  end

  def self.WaterHeaterTypeHeatPump
    return 'heatpump'
  end
end<|MERGE_RESOLUTION|>--- conflicted
+++ resolved
@@ -303,13 +303,10 @@
     return "baseboard"
   end
 
-<<<<<<< HEAD
-=======
   def self.ObjectNameEvaporativeCooler
     return "evap cooler"
   end
 
->>>>>>> ddc8f01b
   def self.ObjectNameFanPumpDisaggregate(is_cooling, fan_or_pump_name = "")
     if is_cooling
       s = "cool"
