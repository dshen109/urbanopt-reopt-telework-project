--- conflicted
+++ resolved
@@ -363,13 +363,12 @@
     return "dhw source hx"
   end
 
-<<<<<<< HEAD
   def self.ObjectNameWholeHouseFan
     return 'whole house fan'
-=======
+  end
+
   def self.OptionallyDuctedSystemIsDucted
     return __method__.to_s
->>>>>>> fac87b7c
   end
 
   def self.PlantLoopDomesticWater
