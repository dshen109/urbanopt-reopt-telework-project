--- conflicted
+++ resolved
@@ -339,7 +339,10 @@
     return "infil"
   end
 
-<<<<<<< HEAD
+  def self.ObjectNameERVHRV
+    return "erv or hrv"
+  end
+
   def self.ObjectNameExteriorLighting
     return "exterior lighting"
   end
@@ -350,14 +353,6 @@
 
   def self.ObjectNameInteriorLighting
     return "interior lighting"
-=======
-  def self.ObjectNameERVHRV
-    return "erv or hrv"
-  end
-
-  def self.ObjectNameLighting
-    return "lighting"
->>>>>>> 0445161d
   end
 
   def self.ObjectNameMechanicalVentilation
