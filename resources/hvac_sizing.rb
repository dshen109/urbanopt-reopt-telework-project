--- conflicted
+++ resolved
@@ -846,15 +846,8 @@
 
     # Foundation walls
     Geometry.get_spaces_below_grade_exterior_walls(thermal_zone.spaces).each do |wall|
-<<<<<<< HEAD
-      wall_ins_rvalue, wall_ins_offset, wall_ins_height, wall_constr_rvalue = get_foundation_wall_insulation_props(runner, wall)
-      if wall_ins_rvalue.nil? or wall_ins_height.nil? or wall_constr_rvalue.nil?
-        return nil
-      end
-
-=======
-      wall_ins_rvalue, wall_ins_height, wall_constr_rvalue = get_foundation_wall_insulation_props(wall)
->>>>>>> 857c284d
+      wall_ins_rvalue, wall_ins_offset, wall_ins_height, wall_constr_rvalue = get_foundation_wall_insulation_props(wall)
+
       k_soil = UnitConversions.convert(BaseMaterial.Soil.k_in, "in", "ft")
       ins_wall_ufactor = 1.0 / (wall_constr_rvalue + wall_ins_rvalue + Material.AirFilmVertical.rvalue)
       unins_wall_ufactor = 1.0 / (wall_constr_rvalue + Material.AirFilmVertical.rvalue)
@@ -2549,15 +2542,8 @@
       if obc == "foundation"
         # FIXME: Original approach used Winkelmann U-factors...
         if surface.surfaceType.downcase == "wall"
-<<<<<<< HEAD
-          wall_ins_rvalue, wall_ins_offset, wall_ins_height, wall_constr_rvalue = get_foundation_wall_insulation_props(runner, surface)
-          if wall_ins_rvalue.nil? or wall_ins_height.nil? or wall_constr_rvalue.nil?
-            return nil
-          end
-
-=======
-          wall_ins_rvalue, wall_ins_height, wall_constr_rvalue = get_foundation_wall_insulation_props(surface)
->>>>>>> 857c284d
+          wall_ins_rvalue, wall_ins_offset, wall_ins_height, wall_constr_rvalue = get_foundation_wall_insulation_props(surface)
+
           ufactor = 1.0 / (wall_ins_rvalue + wall_constr_rvalue)
         elsif surface.surfaceType.downcase == "floor"
           next
@@ -3104,14 +3090,7 @@
       next if surface.surfaceType.downcase != "wall"
       next if not surface.adjacentFoundation.is_initialized
 
-<<<<<<< HEAD
-      wall_ins_rvalue, wall_ins_offset, wall_ins_height, wall_constr_rvalue = get_foundation_wall_insulation_props(runner, surface)
-      if wall_ins_rvalue.nil? or wall_ins_height.nil? or wall_constr_rvalue.nil?
-        return nil
-      end
-=======
-      wall_ins_rvalue, wall_ins_height, wall_constr_rvalue = get_foundation_wall_insulation_props(surface)
->>>>>>> 857c284d
+      wall_ins_rvalue, wall_ins_offset, wall_ins_height, wall_constr_rvalue = get_foundation_wall_insulation_props(surface)
 
       wall_rvalue = wall_ins_rvalue + wall_constr_rvalue
       if wall_rvalue >= 3.0
