--- conflicted
+++ resolved
@@ -395,7 +395,7 @@
 
   def self.process_zone_loads(runner, model, weather)
     # Constant loads (no variation throughout day)
-    zone_loads = ZoneLoads.new
+      zone_loads = ZoneLoads.new
     zone_loads = process_load_windows_skylights(runner, @cond_zone, zone_loads, weather)
     zone_loads = process_load_doors(runner, @cond_zone, zone_loads, weather)
     zone_loads = process_load_walls(runner, @cond_zone, zone_loads, weather)
@@ -403,7 +403,7 @@
     zone_loads = process_load_floors(runner, @cond_zone, zone_loads, weather)
     zone_loads = process_infiltration_ventilation(runner, model, @cond_zone, zone_loads, weather)
     zone_loads = process_internal_gains(runner, @cond_zone, zone_loads)
-    return nil if zone_loads.nil?
+      return nil if zone_loads.nil?
 
     return zone_loads
   end
@@ -912,15 +912,9 @@
       wall_height_ft = Geometry.get_surface_height(wall).round
       for d in 1..wall_height_ft
         r_soil = (Math::PI * d / 2.0) / k_soil
-<<<<<<< HEAD
         if d <= wall_ins_offset
           r_wall = 1.0 / ins_wall_ufactor + AirFilms.OutsideR
         elsif d <= wall_ins_offset + wall_ins_height
-=======
-        if d <= above_grade_height
-          r_wall = 1.0 / ins_wall_ufactor + Material.AirFilmOutside.rvalue
-        elsif d <= wall_ins_height
->>>>>>> 57f9f232
           r_wall = 1.0 / ins_wall_ufactor
         else
           r_wall = 1.0 / unins_wall_ufactor
@@ -1155,17 +1149,17 @@
     return nil if zone_loads.nil?
 
     init_loads = InitialLoads.new
-    # Heating
+      # Heating
     init_loads.Heat = [zone_loads.Heat_Windows + zone_loads.Heat_Skylights +
-      zone_loads.Heat_Doors + zone_loads.Heat_Walls +
-      zone_loads.Heat_Floors + zone_loads.Heat_Roofs, 0].max +
-                      zone_loads.Heat_Infil
-
-    # Cooling
+        zone_loads.Heat_Doors + zone_loads.Heat_Walls +
+        zone_loads.Heat_Floors + zone_loads.Heat_Roofs, 0].max +
+                         zone_loads.Heat_Infil
+
+      # Cooling
     init_loads.Cool_Sens = zone_loads.Cool_Windows + zone_loads.Cool_Skylights +
-                           zone_loads.Cool_Doors + zone_loads.Cool_Walls +
-                           zone_loads.Cool_Floors + zone_loads.Cool_Roofs +
-                           zone_loads.Cool_Infil_Sens + zone_loads.Cool_IntGains_Sens
+                              zone_loads.Cool_Doors + zone_loads.Cool_Walls +
+                              zone_loads.Cool_Floors + zone_loads.Cool_Roofs +
+                              zone_loads.Cool_Infil_Sens + zone_loads.Cool_IntGains_Sens
     init_loads.Cool_Lat = zone_loads.Cool_Infil_Lat + zone_loads.Cool_IntGains_Lat
 
     init_loads.Cool_Lat = [init_loads.Cool_Lat, 0].max
@@ -1186,18 +1180,18 @@
       td = td_potential * hvac.EvapCoolerEffectiveness
       hvac.LeavingAirTemp = @cool_design_temps[nil] - td
     else
-      # Calculate Leaving Air Temperature
-      shr = [init_loads.Cool_Sens / init_loads.Cool_Tot, 1.0].min
-      # Determine the Leaving Air Temperature (LAT) based on Manual S Table 1-4
-      if shr < 0.80
-        hvac.LeavingAirTemp = 54 # F
-      elsif shr < 0.85
-        # MJ8 says to use 56 degF in this SHR range. Linear interpolation provides a more
-        # continuous supply air flow rate across building efficiency levels.
-        hvac.LeavingAirTemp = ((58 - 54) / (0.85 - 0.80)) * (shr - 0.8) + 54 # F
-      else
-        hvac.LeavingAirTemp = 58 # F
-      end
+    # Calculate Leaving Air Temperature
+    shr = [init_loads.Cool_Sens / init_loads.Cool_Tot, 1.0].min
+    # Determine the Leaving Air Temperature (LAT) based on Manual S Table 1-4
+    if shr < 0.80
+      hvac.LeavingAirTemp = 54 # F
+    elsif shr < 0.85
+      # MJ8 says to use 56 degF in this SHR range. Linear interpolation provides a more
+      # continuous supply air flow rate across building efficiency levels.
+      hvac.LeavingAirTemp = ((58 - 54) / (0.85 - 0.80)) * (shr - 0.8) + 54 # F
+    else
+      hvac.LeavingAirTemp = 58 # F
+    end
     end
 
     # Calculate Supply Air Temperature
@@ -1669,7 +1663,7 @@
       hvac_final_values.Cool_Capacity_Sens = 0
       hvac_final_values.Cool_Airflow = 0
 
-    end
+  end
 
     # Heating
     if hvac.has_type(Constants.ObjectNameAirSourceHeatPump)
@@ -1683,7 +1677,7 @@
         hvac_final_values.Heat_Airflow = calc_airflow_rate(hvac_final_values.Heat_Capacity, (hvac.SupplyAirTemp - @heat_setpoint))
       else
         hvac_final_values.Heat_Airflow = calc_airflow_rate(hvac_final_values.Heat_Capacity_Supp, (hvac.SupplyAirTemp - @heat_setpoint))
-      end
+    end
 
     elsif hvac.has_type(Constants.ObjectNameMiniSplitHeatPump)
       hvac_final_values = process_heat_pump_adjustment(runner, hvac_final_values, weather, hvac, totalCap_CurveValue)
@@ -1704,7 +1698,7 @@
         hvac_final_values.Heat_Capacity = hvac_final_values.Heat_Load * 0.75
       elsif hvac_final_values.Heat_Capacity < hvac_final_values.Cool_Capacity
         hvac_final_values.Heat_Capacity_Supp = hvac_final_values.Heat_Capacity
-      end
+  end
 
       hvac_final_values.Cool_Capacity = [hvac_final_values.Cool_Capacity, hvac_final_values.Heat_Capacity].max
       hvac_final_values.Heat_Capacity = hvac_final_values.Cool_Capacity
@@ -1718,7 +1712,7 @@
 
     elsif hvac.has_type(Constants.ObjectNameFurnace)
       hvac_final_values.Heat_Capacity = hvac_final_values.Heat_Load
-      hvac_final_values.Heat_Capacity_Supp = 0
+    hvac_final_values.Heat_Capacity_Supp = 0
 
       hvac_final_values.Heat_Airflow = calc_airflow_rate(hvac_final_values.Heat_Capacity, (hvac.SupplyAirTemp - @heat_setpoint))
 
@@ -1746,10 +1740,10 @@
       hvac_final_values.Heat_Capacity_Supp = 0
       hvac_final_values.Heat_Airflow = 0
 
-    end
+      end
 
     return hvac_final_values
-  end
+      end
 
   def self.process_fixed_equipment(runner, hvac_final_values, hvac)
     '''
@@ -1775,7 +1769,7 @@
       if prev_capacity > 0 # Preserve cfm/ton
         hvac_final_values.Heat_Airflow = hvac_final_values.Heat_Airflow * hvac_final_values.Heat_Capacity / prev_capacity
       else
-        hvac_final_values.Heat_Airflow = 0
+      hvac_final_values.Heat_Airflow = 0
       end
     end
     if not hvac.FixedSuppHeatingCapacity.nil?
@@ -1783,7 +1777,7 @@
     end
 
     return hvac_final_values
-  end
+      end
 
   def self.process_ground_loop(runner, hvac_final_values, weather, hvac)
     '''
@@ -1946,22 +1940,22 @@
         hvac_final_values.Heat_Capacity = hvac_final_values.Cool_Capacity
       elsif hvac.has_type(Constants.ObjectNameMiniSplitHeatPump)
         hvac_final_values.Heat_Capacity = [hvac_final_values.Cool_Capacity + hvac.HeatingCapacityOffset, Constants.small].max
-      end
-    else
-      cfm_Btu = hvac_final_values.Cool_Airflow / hvac_final_values.Cool_Capacity
-      load_shr = hvac_final_values.Cool_Load_Sens / hvac_final_values.Cool_Load_Tot
-      if (weather.data.HDD65F / weather.data.CDD50F) < 2.0 or load_shr < 0.95
-        # Mild winter or has a latent cooling load
+        end
+      else
+        cfm_Btu = hvac_final_values.Cool_Airflow / hvac_final_values.Cool_Capacity
+        load_shr = hvac_final_values.Cool_Load_Sens / hvac_final_values.Cool_Load_Tot
+        if (weather.data.HDD65F / weather.data.CDD50F) < 2.0 or load_shr < 0.95
+          # Mild winter or has a latent cooling load
         hvac_final_values.Cool_Capacity = [(hvac.OverSizeLimit * hvac_final_values.Cool_Load_Tot) / totalCap_CurveValue, heatCap_Rated].min
-      else
-        # Cold winter and no latent cooling load (add a ton rule applies)
+        else
+          # Cold winter and no latent cooling load (add a ton rule applies)
         hvac_final_values.Cool_Capacity = [(hvac_final_values.Cool_Load_Tot + hvac.OverSizeDelta) / totalCap_CurveValue, heatCap_Rated].min
-      end
-      if hvac.has_type(Constants.ObjectNameAirSourceHeatPump)
-        hvac_final_values.Cool_Airflow = cfm_Btu * hvac_final_values.Cool_Capacity
-        hvac_final_values.Heat_Capacity = hvac_final_values.Cool_Capacity
-      elsif hvac.has_type(Constants.ObjectNameMiniSplitHeatPump)
-        hvac_final_values.Cool_Airflow = hvac.CoolingCFMs[-1] * UnitConversions.convert(hvac_final_values.Cool_Capacity, "Btu/hr", "ton")
+        end
+        if hvac.has_type(Constants.ObjectNameAirSourceHeatPump)
+          hvac_final_values.Cool_Airflow = cfm_Btu * hvac_final_values.Cool_Capacity
+          hvac_final_values.Heat_Capacity = hvac_final_values.Cool_Capacity
+        elsif hvac.has_type(Constants.ObjectNameMiniSplitHeatPump)
+          hvac_final_values.Cool_Airflow = hvac.CoolingCFMs[-1] * UnitConversions.convert(hvac_final_values.Cool_Capacity, "Btu/hr", "ton")
         hvac_final_values.Heat_Capacity = [hvac_final_values.Cool_Capacity + hvac.HeatingCapacityOffset, Constants.small].max
       end
     end
@@ -2330,7 +2324,7 @@
 
     HVAC.existing_equipment(model, runner, @cond_zone).each do |equip|
       next if equips.include? equip
-      next if equip.is_a? OpenStudio::Model::ZoneHVACIdealLoadsAirSystem
+        next if equip.is_a? OpenStudio::Model::ZoneHVACIdealLoadsAirSystem
 
       equips << equip
     end
@@ -2656,21 +2650,17 @@
     return MathTools.biquadratic(airFlowRate / capacity_tons, temp, @shr_biquadratic)
   end
 
-  def self.get_sizing_speed(hvac)
-    if hvac.NumSpeedsCooling > 1
-      sizingSpeed = hvac.NumSpeedsCooling # Default
-      sizingSpeed_Test = 10 # Initialize
-      for speed in 0..(hvac.NumSpeedsCooling - 1)
-        # Select curves for sizing using the speed with the capacity ratio closest to 1
-        temp = (hvac.CapacityRatioCooling[speed] - 1).abs
-        if temp <= sizingSpeed_Test
-          sizingSpeed = speed
-          sizingSpeed_Test = temp
-        end
-      end
-      return sizingSpeed
-    end
-    return 0
+  def self.space_is_vented(space, min_sla_for_venting)
+    ela = 0.0
+    space.spaceInfiltrationEffectiveLeakageAreas.each do |leakage_area|
+      ela += UnitConversions.convert(leakage_area.effectiveAirLeakageArea, "cm^2", "ft^2")
+    end
+    sla = ela / UnitConversions.convert(space.floorArea, "m^2", "ft^2")
+    if sla > min_sla_for_venting
+      return true
+    end
+
+    return false
   end
 
   def self.true_azimuth(surface)
@@ -3425,11 +3415,11 @@
         air_loop.setDesignSupplyAirFlowRate(hvac.FanspeedRatioCooling.max * UnitConversions.convert(fan_airflow, "cfm", "m^3/s"))
 
         @cond_zone.airLoopHVACTerminals.each do |aterm|
-          next if air_loop != aterm.airLoopHVAC.get
-          next unless aterm.to_AirTerminalSingleDuctUncontrolled.is_initialized
-
-          # Air Terminal
-          aterm = aterm.to_AirTerminalSingleDuctUncontrolled.get
+            next if air_loop != aterm.airLoopHVAC.get
+            next unless aterm.to_AirTerminalSingleDuctUncontrolled.is_initialized
+
+            # Air Terminal
+            aterm = aterm.to_AirTerminalSingleDuctUncontrolled.get
           aterm.setMaximumAirFlowRate(UnitConversions.convert(fan_airflow, "cfm", "m^3/s"))
         end
 
@@ -3732,22 +3722,22 @@
 
   def self.display_zone_loads(runner, zone_loads)
     s = "Zone Loads for #{@cond_zone.name.to_s}:"
-    properties = [
-      :Heat_Windows, :Heat_Skylights,
-      :Heat_Doors, :Heat_Walls,
-      :Heat_Roofs, :Heat_Floors,
-      :Heat_Infil,
-      :Cool_Windows, :Cool_Skylights,
-      :Cool_Doors, :Cool_Walls,
-      :Cool_Roofs, :Cool_Floors,
-      :Cool_Infil_Sens, :Cool_Infil_Lat,
-      :Cool_IntGains_Sens, :Cool_IntGains_Lat,
-    ]
-    properties.each do |property|
+      properties = [
+        :Heat_Windows, :Heat_Skylights,
+        :Heat_Doors, :Heat_Walls,
+        :Heat_Roofs, :Heat_Floors,
+        :Heat_Infil,
+        :Cool_Windows, :Cool_Skylights,
+        :Cool_Doors, :Cool_Walls,
+        :Cool_Roofs, :Cool_Floors,
+        :Cool_Infil_Sens, :Cool_Infil_Lat,
+        :Cool_IntGains_Sens, :Cool_IntGains_Lat,
+      ]
+      properties.each do |property|
       s += "\n#{property.to_s.gsub("_", " ")} = #{zone_loads.send(property).round(0).to_s} Btu/hr"
-    end
-    runner.registerInfo("#{s}\n")
-  end
+      end
+      runner.registerInfo("#{s}\n")
+    end
 
   def self.display_hvac_final_values_results(runner, hvac_final_values, hvac)
     s = "Final Results for #{hvac.Objects[0].name.to_s}:"
