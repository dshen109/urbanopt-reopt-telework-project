require_relative "constants"
require_relative "util"
require_relative "weather"
require_relative "geometry"
require_relative "schedules"
require_relative "unit_conversions"
require_relative "psychrometrics"
require_relative "hotwater_appliances"

class Waterheater
  def self.apply_tank(model, runner, space, fuel_type, cap, vol, ef,
                      re, t_set, oncycle_p, offcycle_p, ec_adj,
                      nbeds, dhw_map, sys_id, desuperheater_clg_coil, jacket_r, solar_fraction)

    if fuel_type == Constants.FuelTypeElectric
      re = 0.98 # recovery efficiency set by fiat
      oncycle_p = 0
      offcycle_p = 0
    end

    runner.registerInfo("A new plant loop for DHW will be added to the model")
    runner.registerInitialCondition("No water heater model currently exists")
    loop = create_new_loop(model, Constants.PlantLoopDomesticWater, t_set, Constants.WaterHeaterTypeTank)
    dhw_map[sys_id] << loop

    new_pump = create_new_pump(model)
    new_pump.addToNode(loop.supplyInletNode)

    new_manager = create_new_schedule_manager(t_set, model, Constants.WaterHeaterTypeTank)
    new_manager.addToNode(loop.supplyOutletNode)

<<<<<<< HEAD
    new_heater = create_new_heater(model, runner, nbeds, Constants.ObjectNameWaterHeater, cap, fuel_type, vol, ef, re, jacket_r, t_set, space, oncycle_p, offcycle_p, Constants.WaterHeaterTypeTank, 0, solar_fraction)
=======
    act_vol = calc_storage_tank_actual_vol(vol, fuel_type)
    u, ua, eta_c = calc_tank_UA(act_vol, fuel_type, ef, re, cap, Constants.WaterHeaterTypeTank, 0, jacket_r, runner)
    new_heater = create_new_heater(Constants.ObjectNameWaterHeater, cap, fuel_type, act_vol, ef, t_set, space, oncycle_p, offcycle_p, Constants.WaterHeaterTypeTank, nbeds, model, runner, ua, eta_c)
>>>>>>> 57f9f232
    dhw_map[sys_id] << new_heater

    loop.addSupplyBranchForComponent(new_heater)

    dhw_map[sys_id] << add_ec_adj(model, runner, new_heater, ec_adj, space, fuel_type, Constants.WaterHeaterTypeTank)

    if not desuperheater_clg_coil.nil?
      add_desuperheater(model, t_set, new_heater, desuperheater_clg_coil, Constants.WaterHeaterTypeTank, fuel_type, space, loop, runner, ec_adj).each { |e| dhw_map[sys_id] << e }
    end
    return true
  end

  def self.apply_tankless(model, runner, space, fuel_type, cap, ef,
                          cd, t_set, oncycle_p, offcycle_p, ec_adj,
                          nbeds, dhw_map, sys_id, desuperheater_clg_coil, solar_fraction)

    if fuel_type == Constants.FuelTypeElectric
      oncycle_p = 0
      offcycle_p = 0
    end

    runner.registerInfo("A new plant loop for DHW will be added to the model")
    runner.registerInitialCondition("No water heater model currently exists")
    loop = Waterheater.create_new_loop(model, Constants.PlantLoopDomesticWater, t_set, Constants.WaterHeaterTypeTankless)
    dhw_map[sys_id] << loop

    new_pump = create_new_pump(model)
    new_pump.addToNode(loop.supplyInletNode)

    new_manager = create_new_schedule_manager(t_set, model, Constants.WaterHeaterTypeTankless)
    new_manager.addToNode(loop.supplyOutletNode)

<<<<<<< HEAD
    new_heater = create_new_heater(model, runner, nbeds, Constants.ObjectNameWaterHeater, cap, fuel_type, 1, ef, 0, nil, t_set, space, oncycle_p, offcycle_p, Constants.WaterHeaterTypeTankless, cd, solar_fraction)
=======
    act_vol = 1.0
    u, ua, eta_c = calc_tank_UA(act_vol, fuel_type, ef, nil, cap, Constants.WaterHeaterTypeTankless, cd, nil, runner)
    new_heater = create_new_heater(Constants.ObjectNameWaterHeater, cap, fuel_type, act_vol, ef, t_set, space, oncycle_p, offcycle_p, Constants.WaterHeaterTypeTankless, nbeds, model, runner, ua, eta_c)
>>>>>>> 57f9f232
    dhw_map[sys_id] << new_heater

    loop.addSupplyBranchForComponent(new_heater)

    dhw_map[sys_id] << add_ec_adj(model, runner, new_heater, ec_adj, space, fuel_type, Constants.WaterHeaterTypeTankless)

    if not desuperheater_clg_coil.nil?
      add_desuperheater(model, t_set, new_heater, desuperheater_clg_coil, Constants.WaterHeaterTypeTank, fuel_type, space, loop, runner, ec_adj).each { |e| dhw_map[sys_id] << e }
    end
    return true
  end

  def self.apply_heatpump(model, runner, space, weather, t_set, vol, ef,
                          ec_adj, nbeds, dhw_map, sys_id, jacket_r, solar_fraction)

    # Hard coded values for things that wouldn't be captured by hpxml
    int_factor = 1.0 # unitless
    temp_depress = 0.0 # F
    ducting = "none"

    # Based on Ecotope lab testing of most recent AO Smith HPWHs (series HPTU)
    if vol <= 58.0
      tank_ua = 3.6 # Btu/h-R
    elsif vol <= 73.0
      tank_ua = 4.0 # Btu/h-R
    else
      tank_ua = 4.7 # Btu/h-R
    end

    e_cap = 4.5 # kW
    min_temp = 42.0 # F
    max_temp = 120.0 # F
    cap = 0.5 # kW
    shr = 0.88 # unitless
    airflow_rate = 181.0 # cfm
    fan_power = 0.0462 # W/cfm TODO: Based on 1st gen AO Smith HPWH: Does this need to be updated?
    parasitics = 3.0 # W

    # Calculate the COP based on EF
    uef = (0.60522 + ef) / 1.2101
    cop = 1.174536058 * uef # Based on simulation of the UEF test procedure at varying COPs

    obj_name_hpwh = Constants.ObjectNameWaterHeater

    alt = weather.header.Altitude
    if space.nil? # Located outside
      water_heater_tz = nil
    else
      water_heater_tz = space.thermalZone.get
    end

    runner.registerInfo("A new plant loop for DHW will be added to the model")
    runner.registerInitialCondition("There is no existing water heater")
    loop = create_new_loop(model, Constants.PlantLoopDomesticWater, t_set, Constants.WaterHeaterTypeHeatPump)
    dhw_map[sys_id] << loop

    new_pump = create_new_pump(model)
    new_pump.addToNode(loop.supplyInletNode)

    new_manager = create_new_schedule_manager(t_set, model, Constants.WaterHeaterTypeHeatPump)
    new_manager.addToNode(loop.supplyOutletNode)

    # Calculate some geometry parameters for UA, the location of sensors and heat sources in the tank

    h_tank = 0.0188 * vol + 0.0935 # Linear relationship that gets GE height at 50 gal and AO Smith height at 80 gal
    v_actual = 0.9 * vol
    pi = Math::PI
    r_tank = (UnitConversions.convert(v_actual, "gal", "m^3") / (pi * h_tank))**0.5
    a_tank = 2.0 * pi * r_tank * (r_tank + h_tank)

<<<<<<< HEAD
    # water heater wrap calculation based on:
    # Modeling Water Heat Wraps in BEopt DRAFT Technical Note
    # Authors:  Ben Polly and Jay Burch (NREL)
    if not jacket_r.nil?
      a_side = 2.0 * pi * UnitConversions.convert(r_tank, "m", "ft") * UnitConversions.convert(h_tank, "m", "ft") # sqft
      skin_insulation_t = 2.0 # inch
      skin_insulation_R = 5.0 # R5
      u_pre_skin = 1.0 / (skin_insulation_t * skin_insulation_R + 1.0 / 1.3 + 1.0 / 52.8) # Btu/hr-ft^2-F = (1 / hout + kins / tins + t / hin)^-1
      tank_ua -= jacket_r / (1 / u_pre_skin + jacket_r) * u_pre_skin * a_side
    end
    u_tank = (5.678 * tank_ua) / UnitConversions.convert(a_tank, "m^2", "ft^2") * (1.0 - solar_fraction)
=======
    a_side = 2 * pi * UnitConversions.convert(r_tank, "m", "ft") * UnitConversions.convert(h_tank, "m", "ft") # sqft
    tank_ua = apply_tank_jacket(jacket_r, ef, Constants.FuelTypeElectric, tank_ua, a_side)
    u_tank = (5.678 * tank_ua) / UnitConversions.convert(a_tank, "m^2", "ft^2")
>>>>>>> 57f9f232

    h_UE = (1.0 - (3.5 / 12.0)) * h_tank # in the 3rd node of the tank (counting from top)
    h_LE = (1.0 - (9.5 / 12.0)) * h_tank # in the 10th node of the tank (counting from top)
    h_condtop = (1.0 - (5.5 / 12.0)) * h_tank # in the 6th node of the tank (counting from top)
    h_condbot = 0.01 # bottom node
    h_hpctrl_up = (1.0 - (2.5 / 12.0)) * h_tank # in the 3rd node of the tank
    h_hpctrl_low = (1.0 - (8.5 / 12.0)) * h_tank # in the 9th node of the tank

    # Calculate an altitude adjusted rated evaporator wetbulb temperature
    rated_ewb_F = 56.4
    rated_edb_F = 67.5
    rated_ewb = UnitConversions.convert(rated_ewb_F, "F", "C")
    rated_edb = UnitConversions.convert(rated_edb_F, "F", "C")
    w_rated = Psychrometrics.w_fT_Twb_P(rated_edb_F, rated_ewb_F, 14.7)
    dp_rated = Psychrometrics.Tdp_fP_w(14.7, w_rated)
    p_atm = Psychrometrics.Pstd_fZ(alt)
    w_adj = Psychrometrics.w_fT_Twb_P(dp_rated, dp_rated, p_atm)
    twb_adj = Psychrometrics.Twb_fT_w_P(rated_edb_F, w_adj, p_atm)

    # Add in schedules for Tamb, RHamb, and the compressor
    hpwh_tamb = OpenStudio::Model::ScheduleConstant.new(model)
    hpwh_tamb.setName("#{obj_name_hpwh} Tamb act")
    hpwh_tamb.setValue(23)

    hpwh_rhamb = OpenStudio::Model::ScheduleConstant.new(model)
    hpwh_rhamb.setName("#{obj_name_hpwh} RHamb act")
    hpwh_rhamb.setValue(0.5)

    if ducting == Constants.VentTypeSupply or ducting == Constants.VentTypeBalanced
      hpwh_tamb2 = OpenStudio::Model::ScheduleConstant.new(model)
      hpwh_tamb2.setName("#{obj_name_hpwh} Tamb act2")
      hpwh_tamb2.setValue(23)
    end

    tset_C = UnitConversions.convert(t_set, "F", "C").to_f.round(2)
    hp_setpoint = OpenStudio::Model::ScheduleConstant.new(model)
    hp_setpoint.setName("#{obj_name_hpwh} WaterHeaterHPSchedule")
    hp_setpoint.setValue(tset_C)

    hpwh_bottom_element_sp = OpenStudio::Model::ScheduleConstant.new(model)
    hpwh_bottom_element_sp.setName("#{obj_name_hpwh} BottomElementSetpoint")

    hpwh_top_element_sp = OpenStudio::Model::ScheduleConstant.new(model)
    hpwh_top_element_sp.setName("#{obj_name_hpwh} TopElementSetpoint")

    hpwh_bottom_element_sp.setValue(-60)
    sp = (tset_C - 9.0001).round(4)
    hpwh_top_element_sp.setValue(sp)

    # WaterHeater:HeatPump:WrappedCondenser
    hpwh = OpenStudio::Model::WaterHeaterHeatPumpWrappedCondenser.new(model)
    hpwh.setName("#{obj_name_hpwh} hpwh")
    hpwh.setCompressorSetpointTemperatureSchedule(hp_setpoint)
    hpwh.setDeadBandTemperatureDifference(3.89)
    hpwh.setCondenserBottomLocation(h_condbot)
    hpwh.setCondenserTopLocation(h_condtop)
    hpwh.setEvaporatorAirFlowRate(UnitConversions.convert(airflow_rate, "ft^3/min", "m^3/s"))
    hpwh.setInletAirConfiguration("Schedule")
    hpwh.setInletAirTemperatureSchedule(hpwh_tamb)
    hpwh.setInletAirHumiditySchedule(hpwh_rhamb)
    hpwh.setMinimumInletAirTemperatureforCompressorOperation(UnitConversions.convert(min_temp, "F", "C"))
    hpwh.setMaximumInletAirTemperatureforCompressorOperation(UnitConversions.convert(max_temp, "F", "C"))
    hpwh.setCompressorLocation("Schedule")
    hpwh.setCompressorAmbientTemperatureSchedule(hpwh_tamb)
    hpwh.setFanPlacement("DrawThrough")
    hpwh.setOnCycleParasiticElectricLoad(0)
    hpwh.setOffCycleParasiticElectricLoad(0)
    hpwh.setParasiticHeatRejectionLocation("Outdoors")
    hpwh.setTankElementControlLogic("MutuallyExclusive")
    hpwh.setControlSensor1HeightInStratifiedTank(h_hpctrl_up)
    hpwh.setControlSensor1Weight(0.75)
    hpwh.setControlSensor2HeightInStratifiedTank(h_hpctrl_low)
    dhw_map[sys_id] << hpwh

    # Curves
    hpwh_cap = OpenStudio::Model::CurveBiquadratic.new(model)
    hpwh_cap.setName("HPWH-Cap-fT")
    hpwh_cap.setCoefficient1Constant(0.563)
    hpwh_cap.setCoefficient2x(0.0437)
    hpwh_cap.setCoefficient3xPOW2(0.000039)
    hpwh_cap.setCoefficient4y(0.0055)
    hpwh_cap.setCoefficient5yPOW2(-0.000148)
    hpwh_cap.setCoefficient6xTIMESY(-0.000145)
    hpwh_cap.setMinimumValueofx(0)
    hpwh_cap.setMaximumValueofx(100)
    hpwh_cap.setMinimumValueofy(0)
    hpwh_cap.setMaximumValueofy(100)

    hpwh_cop = OpenStudio::Model::CurveBiquadratic.new(model)
    hpwh_cop.setName("HPWH-COP-fT")
    hpwh_cop.setCoefficient1Constant(1.1332)
    hpwh_cop.setCoefficient2x(0.063)
    hpwh_cop.setCoefficient3xPOW2(-0.0000979)
    hpwh_cop.setCoefficient4y(-0.00972)
    hpwh_cop.setCoefficient5yPOW2(-0.0000214)
    hpwh_cop.setCoefficient6xTIMESY(-0.000686)
    hpwh_cop.setMinimumValueofx(0)
    hpwh_cop.setMaximumValueofx(100)
    hpwh_cop.setMinimumValueofy(0)
    hpwh_cop.setMaximumValueofy(100)

    # Coil:WaterHeating:AirToWaterHeatPump:Wrapped
    coil = hpwh.dXCoil.to_CoilWaterHeatingAirToWaterHeatPumpWrapped.get
    coil.setName("#{obj_name_hpwh} coil")
    coil.setRatedHeatingCapacity(UnitConversions.convert(cap, "kW", "W") * cop)
    coil.setRatedCOP(cop)
    coil.setRatedSensibleHeatRatio(shr)
    coil.setRatedEvaporatorInletAirDryBulbTemperature(rated_edb)
    coil.setRatedEvaporatorInletAirWetBulbTemperature(UnitConversions.convert(twb_adj, "F", "C"))
    coil.setRatedCondenserWaterTemperature(48.89)
    coil.setRatedEvaporatorAirFlowRate(UnitConversions.convert(airflow_rate, "ft^3/min", "m^3/s"))
    coil.setEvaporatorFanPowerIncludedinRatedCOP(true)
    coil.setEvaporatorAirTemperatureTypeforCurveObjects("WetBulbTemperature")
    coil.setHeatingCapacityFunctionofTemperatureCurve(hpwh_cap)
    coil.setHeatingCOPFunctionofTemperatureCurve(hpwh_cop)
    coil.setMaximumAmbientTemperatureforCrankcaseHeaterOperation(0)
    dhw_map[sys_id] << coil

    # WaterHeater:Stratified
    tank = hpwh.tank.to_WaterHeaterStratified.get
    tank.setName("#{obj_name_hpwh} tank")
    tank.setEndUseSubcategory("Domestic Hot Water")
    tank.setTankVolume(UnitConversions.convert(v_actual, "gal", "m^3"))
    tank.setTankHeight(h_tank)
    tank.setMaximumTemperatureLimit(90)
    tank.setHeaterPriorityControl("MasterSlave")
    tank.setHeater1SetpointTemperatureSchedule(hpwh_top_element_sp) # Overwritten later by EMS
    tank.setHeater1Capacity(UnitConversions.convert(e_cap, "kW", "W"))
    tank.setHeater1Height(h_UE)
    tank.setHeater1DeadbandTemperatureDifference(18.5)
    tank.setHeater2SetpointTemperatureSchedule(hpwh_bottom_element_sp)
    tank.setHeater2Capacity(UnitConversions.convert(e_cap, "kW", "W"))
    tank.setHeater2Height(h_LE)
    tank.setHeater2DeadbandTemperatureDifference(3.89)
    tank.setHeaterFuelType("Electricity")
    tank.setHeaterThermalEfficiency(1)
    tank.setOffCycleParasiticFuelConsumptionRate(parasitics)
    tank.setOffCycleParasiticFuelType("Electricity")
    tank.setOnCycleParasiticFuelConsumptionRate(parasitics)
    tank.setOnCycleParasiticFuelType("Electricity")
    tank.setAmbientTemperatureIndicator("Schedule")
    tank.setUniformSkinLossCoefficientperUnitAreatoAmbientTemperature(u_tank)
    if ducting == Constants.VentTypeSupply or ducting == Constants.VentTypeBalanced
      tank.setAmbientTemperatureSchedule(hpwh_tamb2)
    else
      tank.setAmbientTemperatureSchedule(hpwh_tamb)
    end
    tank.setNumberofNodes(6)
    tank.setAdditionalDestratificationConductivity(0)
    tank.setNode1AdditionalLossCoefficient(0)
    tank.setNode2AdditionalLossCoefficient(0)
    tank.setNode3AdditionalLossCoefficient(0)
    tank.setNode4AdditionalLossCoefficient(0)
    tank.setNode5AdditionalLossCoefficient(0)
    tank.setNode6AdditionalLossCoefficient(0)
    tank.setUseSideDesignFlowRate((UnitConversions.convert(v_actual, "gal", "m^3")) / 60.1) # Sized to ensure that E+ never autosizes the design flow rate to be larger than the tank volume getting drawn out in a hour (60 minutes)
    tank.setSourceSideDesignFlowRate(0)
    tank.setSourceSideFlowControlMode("")
    tank.setSourceSideInletHeight(0)
    tank.setSourceSideOutletHeight(0)
    dhw_map[sys_id] << tank

    # Fan:OnOff
    fan = hpwh.fan.to_FanOnOff.get
    fan.setName("#{obj_name_hpwh} fan")
    fan.setFanEfficiency(65.0 / fan_power * UnitConversions.convert(1.0, "ft^3/min", "m^3/s"))
    fan.setPressureRise(65.0)
    fan.setMaximumFlowRate(UnitConversions.convert(airflow_rate, "ft^3/min", "m^3/s"))
    fan.setMotorEfficiency(1.0)
    fan.setMotorInAirstreamFraction(1.0)
    fan.setEndUseSubcategory("Domestic Hot Water")

    # Add in EMS program for HPWH interaction with the living space & ambient air temperature depression
    if int_factor != 1 and ducting != "none"
      runner.registerWarning("Interaction factor must be 1 when ducting a HPWH. The input interaction factor value will be ignored and a value of 1 will be used instead.")
      int_factor = 1
    end

    if not space.nil? # If not located outside
      # Add in other equipment objects for sensible/latent gains
      hpwh_sens_def = OpenStudio::Model::OtherEquipmentDefinition.new(model)
      hpwh_sens_def.setName("#{obj_name_hpwh} sens")
      hpwh_sens = OpenStudio::Model::OtherEquipment.new(hpwh_sens_def)
      hpwh_sens.setName(hpwh_sens_def.name.to_s)
      hpwh_sens.setSpace(space)
      hpwh_sens_def.setDesignLevel(0)
      hpwh_sens_def.setFractionRadiant(0)
      hpwh_sens_def.setFractionLatent(0)
      hpwh_sens_def.setFractionLost(0)
      hpwh_sens.setSchedule(model.alwaysOnDiscreteSchedule)

      hpwh_lat_def = OpenStudio::Model::OtherEquipmentDefinition.new(model)
      hpwh_lat_def.setName("#{obj_name_hpwh} lat")
      hpwh_lat = OpenStudio::Model::OtherEquipment.new(hpwh_lat_def)
      hpwh_lat.setName(hpwh_lat_def.name.to_s)
      hpwh_lat.setSpace(space)
      hpwh_lat_def.setDesignLevel(0)
      hpwh_lat_def.setFractionRadiant(0)
      hpwh_lat_def.setFractionLatent(1)
      hpwh_lat_def.setFractionLost(0)
      hpwh_lat.setSchedule(model.alwaysOnDiscreteSchedule)
    end

    # If ducted to outside, get outdoor air T & RH and add a separate actuator for the space temperature for tank losses
    if ducting == Constants.VentTypeSupply or ducting == Constants.VentTypeBalanced

      tout_sensor = OpenStudio::Model::EnergyManagementSystemSensor.new(model, "Zone Outdoor Air Drybulb Temperature")
      tout_sensor.setName("#{obj_name_hpwh} Tout")
      tout_sensor.setKeyName(living_zone.name.to_s)

      sensor = OpenStudio::Model::EnergyManagementSystemSensor.new(model, "Zone Outdoor Air Relative Humidity")
      sensor.setName("#{obj_name_hpwh} RHout")
      sensor.setKeyName(living_zone.name.to_s)

      hpwh_tamb2 = OpenStudio::Model::ScheduleConstant.new(model)
      hpwh_tamb2.setName("#{obj_name_hpwh} Tamb act2")
      hpwh_tamb2.setValue(23)

      tamb_act2_actuator = OpenStudio::Model::EnergyManagementSystemActuator.new(hpwh_tamb2, "Schedule:Constant", "Schedule Value")
      tamb_act2_actuator.setName("#{obj_name_hpwh} Tamb act2")

    end

    # EMS Sensors: Space Temperature & RH, HP sens and latent loads, tank losses, fan power
    if water_heater_tz.nil? # Located outside
      amb_temp_sensor = OpenStudio::Model::EnergyManagementSystemSensor.new(model, "Site Outdoor Air Drybulb Temperature")
      amb_temp_sensor.setName("#{obj_name_hpwh} amb temp")
      amb_temp_sensor.setKeyName("Environment")

      amb_rh_sensor = OpenStudio::Model::EnergyManagementSystemSensor.new(model, "Site Outdoor Air Relative Humidity")
      amb_rh_sensor.setName("#{obj_name_hpwh} amb rh")
      amb_rh_sensor.setKeyName("Environment")
    else
      amb_temp_sensor = OpenStudio::Model::EnergyManagementSystemSensor.new(model, "Zone Mean Air Temperature")
      amb_temp_sensor.setName("#{obj_name_hpwh} amb temp")
      amb_temp_sensor.setKeyName(water_heater_tz.name.to_s)

      amb_rh_sensor = OpenStudio::Model::EnergyManagementSystemSensor.new(model, "Zone Air Relative Humidity")
      amb_rh_sensor.setName("#{obj_name_hpwh} amb rh")
      amb_rh_sensor.setKeyName(water_heater_tz.name.to_s)
    end

    tl_sensor = OpenStudio::Model::EnergyManagementSystemSensor.new(model, "Water Heater Heat Loss Rate")
    tl_sensor.setName("#{obj_name_hpwh} tl")
    tl_sensor.setKeyName("#{obj_name_hpwh} tank")

    sens_cool_sensor = OpenStudio::Model::EnergyManagementSystemSensor.new(model, "Cooling Coil Sensible Cooling Rate")
    sens_cool_sensor.setName("#{obj_name_hpwh} sens cool")
    sens_cool_sensor.setKeyName("#{obj_name_hpwh} coil")

    lat_cool_sensor = OpenStudio::Model::EnergyManagementSystemSensor.new(model, "Cooling Coil Latent Cooling Rate")
    lat_cool_sensor.setName("#{obj_name_hpwh} lat cool")
    lat_cool_sensor.setKeyName("#{obj_name_hpwh} coil")

    fan_power_sensor = OpenStudio::Model::EnergyManagementSystemSensor.new(model, "Fan Electric Power")
    fan_power_sensor.setName("#{obj_name_hpwh} fan pwr")
    fan_power_sensor.setKeyName("#{obj_name_hpwh} fan")

    # EMS Actuators: Inlet T & RH, sensible and latent gains to the space
    tamb_act_actuator = OpenStudio::Model::EnergyManagementSystemActuator.new(hpwh_tamb, "Schedule:Constant", "Schedule Value")
    tamb_act_actuator.setName("#{obj_name_hpwh} Tamb act")

    rhamb_act_actuator = OpenStudio::Model::EnergyManagementSystemActuator.new(hpwh_rhamb, "Schedule:Constant", "Schedule Value")
    rhamb_act_actuator.setName("#{obj_name_hpwh} RHamb act")

    if not space.nil?
      sens_act_actuator = OpenStudio::Model::EnergyManagementSystemActuator.new(hpwh_sens, "OtherEquipment", "Power Level")
      sens_act_actuator.setName("#{hpwh_sens.name} act")

      lat_act_actuator = OpenStudio::Model::EnergyManagementSystemActuator.new(hpwh_lat, "OtherEquipment", "Power Level")
      lat_act_actuator.setName("#{hpwh_lat.name} act")
    end

    on_off_trend_var = OpenStudio::Model::EnergyManagementSystemTrendVariable.new(model, "#{obj_name_hpwh} sens cool".gsub(" ", "_"))
    on_off_trend_var.setName("#{obj_name_hpwh} on off")
    on_off_trend_var.setNumberOfTimestepsToBeLogged(2)

    # Additional sensors if supply or exhaust to calculate the load on the space from the HPWH
    if ducting == Constants.VentTypeSupply or ducting == Constants.VentTypeExhaust

      if water_heater_tz.nil?
        runner.registerError("Water heater cannot be located outside and ducted.")
        return false
      end

      amb_w_sensor = OpenStudio::Model::EnergyManagementSystemSensor.new(model, "Zone Mean Air Humidity Ratio")
      amb_w_sensor.setName("#{obj_name_hpwh} amb w")
      amb_w_sensor.setKeyName(water_heater_tz)

      sensor = OpenStudio::Model::EnergyManagementSystemSensor.new(model, "System Node Pressure")
      sensor.setName("#{obj_name_hpwh} amb p")
      sensor.setKeyName(water_heater_tz)

      sensor = OpenStudio::Model::EnergyManagementSystemSensor.new(model, "System Node Temperature")
      sensor.setName("#{obj_name_hpwh} tair out")
      sensor.setKeyName(water_heater_tz)

      sensor = OpenStudio::Model::EnergyManagementSystemSensor.new(model, "System Node Humidity Ratio")
      sensor.setName("#{obj_name_hpwh} wair out")
      sensor.setKeyName(water_heater_tz)

      sensor = OpenStudio::Model::EnergyManagementSystemSensor.new(model, "System Node Current Density Volume Flow Rate")
      sensor.setName("#{obj_name_hpwh} v air")

    end

    temp_depress_c = temp_depress / 1.8 # don't use convert because it's a delta
    timestep_minutes = (60 / model.getTimestep.numberOfTimestepsPerHour).to_i
    # EMS Program for ducting
    hpwh_ducting_program = OpenStudio::Model::EnergyManagementSystemProgram.new(model)
    hpwh_ducting_program.setName("#{obj_name_hpwh} InletAir")
    if not water_heater_tz.nil? and not Geometry.is_living(water_heater_tz) and temp_depress_c > 0
      runner.registerWarning("Confined space HPWH installations are typically used to represent installations in locations like a utility closet. Utility closets installations are typically only done in conditioned spaces.")
    end
    if temp_depress_c > 0 and ducting == "none"
      hpwh_ducting_program.addLine("Set HPWH_last = (@TrendValue #{on_off_trend_var.name} 1)")
      hpwh_ducting_program.addLine("Set HPWH_now = #{on_off_trend_var.name}")
      hpwh_ducting_program.addLine("Set num = (@Ln 2)")
      hpwh_ducting_program.addLine("If (HPWH_last == 0) && (HPWH_now<>0)") # HPWH just turned on
      hpwh_ducting_program.addLine("Set HPWHOn = 0")
      hpwh_ducting_program.addLine("Set exp = -(HPWHOn / 9.4) * num")
      hpwh_ducting_program.addLine("Set exponent = (@Exp exp)")
      hpwh_ducting_program.addLine("Set T_dep = (#{temp_depress_c} * exponent) - #{temp_depress_c}")
      hpwh_ducting_program.addLine("Set HPWHOn = HPWHOn + #{timestep_minutes}")
      hpwh_ducting_program.addLine("ElseIf (HPWH_last <> 0) && (HPWH_now<>0)") # HPWH has been running for more than 1 timestep
      hpwh_ducting_program.addLine("Set exp = -(HPWHOn / 9.4) * num")
      hpwh_ducting_program.addLine("Set exponent = (@Exp exp)")
      hpwh_ducting_program.addLine("Set T_dep = (#{temp_depress_c} * exponent) - #{temp_depress_c}")
      hpwh_ducting_program.addLine("Set HPWHOn = HPWHOn + #{timestep_minutes}")
      hpwh_ducting_program.addLine("Else")
      hpwh_ducting_program.addLine("If (Hour == 0) && (DayOfYear == 1)")
      hpwh_ducting_program.addLine("Set HPWHOn = 0") # Assume HPWH starts off for initial conditions
      hpwh_ducting_program.addLine("EndIF")
      hpwh_ducting_program.addLine("Set HPWHOn = HPWHOn - #{timestep_minutes}")
      hpwh_ducting_program.addLine("If HPWHOn < 0")
      hpwh_ducting_program.addLine("Set HPWHOn = 0")
      hpwh_ducting_program.addLine("EndIf")
      hpwh_ducting_program.addLine("Set exp = -(HPWHOn / 9.4) * num")
      hpwh_ducting_program.addLine("Set exponent = (@Exp exp)")
      hpwh_ducting_program.addLine("Set T_dep = (#{temp_depress_c} * exponent) - #{temp_depress_c}")
      hpwh_ducting_program.addLine("EndIf")
      hpwh_ducting_program.addLine("Set T_hpwh_inlet = #{amb_temp_sensor.name} + T_dep")
    else
      if ducting == Constants.VentTypeBalanced or ducting == Constants.VentTypeSupply
        hpwh_ducting_program.addLine("Set T_hpwh_inlet = HPWH_out_temp")
      else
        hpwh_ducting_program.addLine("Set T_hpwh_inlet = #{amb_temp_sensor.name}")
      end
    end
    if space.nil? # If located outside
      hpwh_ducting_program.addLine("Set #{tamb_act_actuator.name} = #{amb_temp_sensor.name}")
      hpwh_ducting_program.addLine("Set #{rhamb_act_actuator.name} = #{amb_rh_sensor.name}/100")
    else
      # Sensible/latent heat gain to the space
      if ducting == "none"
        hpwh_ducting_program.addLine("Set #{tamb_act_actuator.name} = T_hpwh_inlet")
        hpwh_ducting_program.addLine("Set #{rhamb_act_actuator.name} = #{amb_rh_sensor.name}/100")
        hpwh_ducting_program.addLine("Set temp1=(#{tl_sensor.name}*#{int_factor})+#{fan_power_sensor.name}*#{int_factor}")
        hpwh_ducting_program.addLine("Set #{sens_act_actuator.name} = 0-(#{sens_cool_sensor.name}*#{int_factor})-temp1")
        hpwh_ducting_program.addLine("Set #{lat_act_actuator.name} = 0 - #{lat_cool_sensor.name} * #{int_factor}")
      elsif ducting == Constants.VentTypeBalanced
        hpwh_ducting_program.addLine("Set #{tamb_act_actuator.name} = T_hpwh_inlet")
        hpwh_ducting_program.addLine("Set #{tamb_act2_actuator.name} = #{amb_temp_sensor.name}")
        hpwh_ducting_program.addLine("Set #{rhamb_act_actuator.name} = HPWH_out_rh/100")
        hpwh_ducting_program.addLine("Set #{sens_act_actuator.name} = 0 - #{tl_sensor.name}")
        hpwh_ducting_program.addLine("Set #{lat_act_actuator.name} = 0")
      elsif ducting == Constants.VentTypeSupply
        hpwh_ducting_program.addLine("Set rho = (@RhoAirFnPbTdbW HPWH_amb_P HPWHTair_out HPWHWair_out)")
        hpwh_ducting_program.addLine("Set cp = (@CpAirFnWTdb HPWHWair_out HPWHTair_out)")
        hpwh_ducting_program.addLine("Set h = (@HFnTdbW HPWHTair_out HPWHWair_out)")
        hpwh_ducting_program.addLine("Set HPWH_sens_gain = rho*cp*(HPWHTair_out-#{amb_temp_sensor.name})*V_airHPWH")
        hpwh_ducting_program.addLine("Set HPWH_lat_gain = h*rho*(HPWHWair_out-#{amb_w_sensor.name})*V_airHPWH")
        hpwh_ducting_program.addLine("Set #{tamb_act_actuator.name} = T_hpwh_inlet")
        hpwh_ducting_program.addLine("Set #{tamb_act2_actuator.name} = #{amb_temp_sensor.name}")
        hpwh_ducting_program.addLine("Set #{rhamb_act_actuator.name} = HPWH_out_rh/100")
        hpwh_ducting_program.addLine("Set #{sens_act_actuator.name} = HPWH_sens_gain - #{tl_sensor.name}")
        hpwh_ducting_program.addLine("Set #{lat_act_actuator.name} = HPWH_lat_gain")
      elsif ducting == Constants.VentTypeExhaust
        hpwh_ducting_program.addLine("Set rho = (@RhoAirFnPbTdbW HPWH_amb_P HPWHTair_out HPWHWair_out)")
        hpwh_ducting_program.addLine("Set cp = (@CpAirFnWTdb HPWHWair_out HPWHTair_out)")
        hpwh_ducting_program.addLine("Set h = (@HFnTdbW HPWHTair_out HPWHWair_out)")
        hpwh_ducting_program.addLine("Set HPWH_sens_gain = rho*cp*(#{tout_sensor.name}-#{amb_temp_sensor.name})*V_airHPWH")
        hpwh_ducting_program.addLine("Set HPWH_lat_gain = h*rho*(Wout-#{amb_w_sensor.name})*V_airHPWH")
        hpwh_ducting_program.addLine("Set #{tamb_act_actuator.name} = T_hpwh_inlet")
        hpwh_ducting_program.addLine("Set #{rhamb_act_actuator.name} = #{amb_rh_sensor.name}/100")
        hpwh_ducting_program.addLine("Set #{sens_act_actuator.name} = HPWH_sens_gain - #{tl_sensor.name}")
        hpwh_ducting_program.addLine("Set #{lat_act_actuator.name} = HPWH_lat_gain")
      end
    end

    leschedoverride_actuator = OpenStudio::Model::EnergyManagementSystemActuator.new(hpwh_bottom_element_sp, "Schedule:Constant", "Schedule Value")
    leschedoverride_actuator.setName("#{obj_name_hpwh} LESchedOverride")

    # EMS for the HPWH control logic
    # Lower element is enabled if the ambient air temperature prevents the HP from running

    hpwh_ctrl_program = OpenStudio::Model::EnergyManagementSystemProgram.new(model)
    hpwh_ctrl_program.setName("#{obj_name_hpwh} Control")
    if ducting == Constants.VentTypeSupply or ducting == Constants.VentTypeBalanced
      hpwh_ctrl_program.addLine("If (HPWH_out_temp < #{UnitConversions.convert(min_temp, "F", "C")}) || (HPWH_out_temp > #{UnitConversions.convert(max_temp, "F", "C")})")
    else
      hpwh_ctrl_program.addLine("If (#{amb_temp_sensor.name}<#{UnitConversions.convert(min_temp, "F", "C").round(2)}) || (#{amb_temp_sensor.name}>#{UnitConversions.convert(max_temp, "F", "C").round(2)})")
    end
    hpwh_ctrl_program.addLine("Set #{leschedoverride_actuator.name} = #{tset_C}")
    hpwh_ctrl_program.addLine("Else")
    hpwh_ctrl_program.addLine("Set #{leschedoverride_actuator.name} = 0")
    hpwh_ctrl_program.addLine("EndIf")

    # ProgramCallingManagers
    program_calling_manager = OpenStudio::Model::EnergyManagementSystemProgramCallingManager.new(model)
    program_calling_manager.setName("#{obj_name_hpwh} ProgramManager")
    program_calling_manager.setCallingPoint("InsideHVACSystemIterationLoop")
    program_calling_manager.addProgram(hpwh_ctrl_program)
    program_calling_manager.addProgram(hpwh_ducting_program)

    loop.addSupplyBranchForComponent(tank)

    dhw_map[sys_id] << add_ec_adj(model, runner, hpwh, ec_adj, space, Constants.FuelTypeElectric, "heat pump water heater")

    return true
  end

  def self.apply_solar_thermal(model, runner, space, collector_area, frta,
                               frul, iam_coeff2, iam_coeff3, storage_vol, 
                               tank_r, fluid_type, heat_ex_eff, pump_power, 
                               azimuth, tilt, coll_type, dhw_loop, dhw_map, sys_id)

    obj_name = Constants.ObjectNameSolarHotWater

    test_flow = 55.0 / UnitConversions.convert(1.0, "lbm/min", "kg/hr") / Liquid.H2O_l.rho * UnitConversions.convert(1.0, "ft^2", "m^2") # cfm/ft^2
    coll_flow = test_flow * collector_area # cfm
    storage_diam = (4.0 * UnitConversions.convert(storage_vol, "gal", "ft^3") / 3.0 / Math::PI)**(1.0 / 3.0) # ft
    storage_ht = 3.0 * storage_diam # ft
    storage_Uvalue = 1.0 / tank_r # Btu/hr-ft^2-R

    # Get water heater and setpoint temperature schedules from loop
    water_heater = nil
    setpoint_schedule_one = nil
    setpoint_schedule_two = nil
    dhw_loop.supplyComponents.each do |supply_component|
      if supply_component.to_WaterHeaterMixed.is_initialized
        water_heater = supply_component.to_WaterHeaterMixed.get
        setpoint_schedule_one = water_heater.setpointTemperatureSchedule.get
        setpoint_schedule_two = water_heater.setpointTemperatureSchedule.get
      elsif supply_component.to_WaterHeaterStratified.is_initialized
        water_heater = supply_component.to_WaterHeaterStratified.get
        setpoint_schedule_one = water_heater.heater1SetpointTemperatureSchedule
        setpoint_schedule_two = water_heater.heater2SetpointTemperatureSchedule
      end
    end

    dhw_setpoint_manager = nil
    dhw_loop.supplyOutletNode.setpointManagers.each do |setpoint_manager|
      if setpoint_manager.to_SetpointManagerScheduled.is_initialized
        dhw_setpoint_manager = setpoint_manager.to_SetpointManagerScheduled.get
      end
    end

    plant_loop = OpenStudio::Model::PlantLoop.new(model)
    plant_loop.setName(Constants.PlantLoopSolarHotWater)
    if fluid_type == Constants.FluidWater
      plant_loop.setFluidType('Water')
    else
      plant_loop.setFluidType('PropyleneGlycol')
      plant_loop.setGlycolConcentration(50)
    end
    plant_loop.setMaximumLoopTemperature(100)
    plant_loop.setMinimumLoopTemperature(0)
    plant_loop.setMinimumLoopFlowRate(0)
    plant_loop.setLoadDistributionScheme('Optimal')
    plant_loop.setPlantEquipmentOperationHeatingLoadSchedule(model.alwaysOnDiscreteSchedule)

    sizing_plant = plant_loop.sizingPlant
    sizing_plant.setLoopType('Heating')
    sizing_plant.setDesignLoopExitTemperature(dhw_loop.sizingPlant.designLoopExitTemperature)
    sizing_plant.setLoopDesignTemperatureDifference(UnitConversions.convert(10.0, "R", "K"))

    setpoint_manager = OpenStudio::Model::SetpointManagerScheduled.new(model, dhw_setpoint_manager.schedule)
    setpoint_manager.setName(obj_name + " setpoint mgr")
    setpoint_manager.setControlVariable('Temperature')

    pump = OpenStudio::Model::PumpConstantSpeed.new(model)
    pump.setName(obj_name + " pump")
    pump.setRatedPumpHead(90000)
    pump.setRatedPowerConsumption(pump_power)
    pump.setMotorEfficiency(0.3)
    pump.setFractionofMotorInefficienciestoFluidStream(0.2)
    pump.setPumpControlType('Intermittent')
    pump.setRatedFlowRate(UnitConversions.convert(coll_flow, "cfm", "m^3/s"))
    pump.addToNode(plant_loop.supplyInletNode)
    dhw_map[sys_id] << pump

    panel_length = UnitConversions.convert(collector_area, "ft^2", "m^2")**0.5
    run = Math::cos(tilt * Math::PI / 180) * panel_length

    offset = 1000.0 # prevent shading

    vertices = OpenStudio::Point3dVector.new
    vertices << OpenStudio::Point3d.new(offset, offset, 0)
    vertices << OpenStudio::Point3d.new(offset + panel_length, offset, 0)
    vertices << OpenStudio::Point3d.new(offset + panel_length, offset + run, (panel_length**2 - run**2)**0.5)
    vertices << OpenStudio::Point3d.new(offset, offset + run, (panel_length**2 - run**2)**0.5)

    m = OpenStudio::Matrix.new(4, 4, 0)
    m[0, 0] = Math::cos((180 - azimuth) * Math::PI / 180)
    m[1, 1] = Math::cos((180 - azimuth) * Math::PI / 180)
    m[0, 1] = -Math::sin((180 - azimuth) * Math::PI / 180)
    m[1, 0] = Math::sin((180 - azimuth) * Math::PI / 180)
    m[2, 2] = 1
    m[3, 3] = 1
    transformation = OpenStudio::Transformation.new(m)
    vertices = transformation * vertices

    shading_surface_group = OpenStudio::Model::ShadingSurfaceGroup.new(model)
    shading_surface_group.setName(obj_name + " shading group")

    shading_surface = OpenStudio::Model::ShadingSurface.new(vertices, model)
    shading_surface.setName(obj_name + " shading surface")
    shading_surface.setShadingSurfaceGroup(shading_surface_group)

    if coll_type == Constants.SolarThermalCollectorTypeICS
      collector_plate = OpenStudio::Model::SolarCollectorIntegralCollectorStorage.new(model)
      collector_plate.setName(obj_name + " coll plate")
      collector_plate.setSurface(shading_surface)
      collector_plate.setMaximumFlowRate(UnitConversions.convert(coll_flow, "cfm", "m^3/s"))
      
      #ics_performance = OpenStudio::Model::SolarCollectorPerformanceIntegralCollectorStorage.new(model)
      ics_performance = collector_plate.solarCollectorPerformance
      #TODO: double check what defaults
      #Values are based on spec sheet + OG-100 listing for Solarheart ICS collectors
      ics_volume = UnitConversions.convert(collector_area, "ft^2", "m^2") / 17.4  #Based on average of OG-100 listed (as of 11/1/19) ICS collectors
      ics_performance.setName(obj_name + " coll perf")
      ics_performance.setGrossArea(UnitConversions.convert(collector_area, "ft^2", "m^2"))
      ics_performance.setCollectorWaterVolume(ics_volume) 
      ics_performance.setBottomHeatLossConductance(1.902) #Spec sheet
      ics_performance.setSideHeatLossConductance(1.268) 
      ics_performance.setAspectRatio(0.721)
      ics_performance.setCollectorSideHeight(0.17272)
      ics_performance.setNumberOfCovers(2)
      ics_performance.setAbsorptanceOfAbsorberPlate(0.94) 
      ics_performance.setEmissivityOfAbsorberPlate(0.56)
      
      collector_plate.setSolarCollectorPerformance(ics_performance)
      
    else
      collector_plate = OpenStudio::Model::SolarCollectorFlatPlateWater.new(model)
      collector_plate.setName(obj_name + " coll plate")
      collector_plate.setSurface(shading_surface)
      collector_plate.setMaximumFlowRate(UnitConversions.convert(coll_flow, "cfm", "m^3/s"))
      collector_performance = collector_plate.solarCollectorPerformance
      collector_performance.setName(obj_name + " coll perf")
      collector_performance.setGrossArea(UnitConversions.convert(collector_area, "ft^2", "m^2"))
      collector_performance.setTestFluid('Water')
      collector_performance.setTestFlowRate(UnitConversions.convert(coll_flow, "cfm", "m^3/s"))
      collector_performance.setTestCorrelationType('Inlet')
      collector_performance.setCoefficient1ofEfficiencyEquation(frta)
      collector_performance.setCoefficient2ofEfficiencyEquation(-UnitConversions.convert(frul, "Btu/(hr*ft^2*F)", "W/(m^2*K)"))
      collector_performance.setCoefficient2ofIncidentAngleModifier(-iam_coeff2)
      collector_performance.setCoefficient3ofIncidentAngleModifier(iam_coeff3)
      
    end

    plant_loop.addSupplyBranchForComponent(collector_plate)
    runner.registerInfo("Added '#{collector_plate.name}' to supply branch of '#{plant_loop.name}'.")

    pipe_supply_bypass = OpenStudio::Model::PipeAdiabatic.new(model)
    pipe_supply_outlet = OpenStudio::Model::PipeAdiabatic.new(model)
    pipe_demand_bypass = OpenStudio::Model::PipeAdiabatic.new(model)
    pipe_demand_inlet = OpenStudio::Model::PipeAdiabatic.new(model)
    pipe_demand_outlet = OpenStudio::Model::PipeAdiabatic.new(model)

    plant_loop.addSupplyBranchForComponent(pipe_supply_bypass)
    pump.addToNode(plant_loop.supplyInletNode)
    pipe_supply_outlet.addToNode(plant_loop.supplyOutletNode)
    setpoint_manager.addToNode(plant_loop.supplyOutletNode)
    plant_loop.addDemandBranchForComponent(pipe_demand_bypass)
    pipe_demand_inlet.addToNode(plant_loop.demandInletNode)
    pipe_demand_outlet.addToNode(plant_loop.demandOutletNode)

    storage_tank = OpenStudio::Model::WaterHeaterStratified.new(model)
    storage_tank.setName(obj_name + " storage tank")
    storage_tank.setTankVolume(UnitConversions.convert(storage_vol, "gal", "m^3"))
    storage_tank.setTankHeight(UnitConversions.convert(storage_ht, "ft", "m"))
    storage_tank.setTankShape('VerticalCylinder')
    storage_tank.setTankPerimeter(Math::PI * UnitConversions.convert(storage_diam, "in", "m"))
    storage_tank.setMaximumTemperatureLimit(99)
    storage_tank.heater1SetpointTemperatureSchedule.remove
    storage_tank.setHeater1SetpointTemperatureSchedule(setpoint_schedule_one)
    storage_tank.setHeater1Capacity(0)
    storage_tank.setHeater1Height(0)
    storage_tank.heater2SetpointTemperatureSchedule.remove
    storage_tank.setHeater2SetpointTemperatureSchedule(setpoint_schedule_two)
    storage_tank.setHeater2Capacity(0)
    storage_tank.setHeater2Height(0)
    storage_tank.setHeaterFuelType('Electricity')
    storage_tank.setHeaterThermalEfficiency(1)
    storage_tank.ambientTemperatureSchedule.get.remove
    storage_tank.setAmbientTemperatureThermalZone(space.thermalZone.get)
    storage_tank.setAmbientTemperatureIndicator('ThermalZone')
    if fluid_type == Constants.FluidWater #Direct, make the storage tank a dummy tank with 0 tank losses
      storage_tank.setUniformSkinLossCoefficientperUnitAreatoAmbientTemperature(0.0)
    else
      storage_tank.setUniformSkinLossCoefficientperUnitAreatoAmbientTemperature(UnitConversions.convert(storage_Uvalue, "Btu/(hr*ft^2*F)", "W/(m^2*K)"))
    end
    
    storage_tank.setSkinLossFractiontoZone(1)
    storage_tank.setOffCycleFlueLossFractiontoZone(1)
    storage_tank.setUseSideEffectiveness(1)
    storage_tank.setUseSideInletHeight(0)
    storage_tank.setUseSideOutletHeight(UnitConversions.convert(storage_ht, "ft", "m"))
    storage_tank.setSourceSideEffectiveness(heat_ex_eff)
    storage_tank.setSourceSideInletHeight(UnitConversions.convert(storage_ht, "ft", "m") / 3.0)
    storage_tank.setSourceSideOutletHeight(0)
    storage_tank.setInletMode('Fixed')
    storage_tank.setIndirectWaterHeatingRecoveryTime(1.5)
    storage_tank.setNumberofNodes(8)
    storage_tank.setAdditionalDestratificationConductivity(0)
    storage_tank.setNode1AdditionalLossCoefficient(0)
    storage_tank.setNode2AdditionalLossCoefficient(0)
    storage_tank.setNode3AdditionalLossCoefficient(0)
    storage_tank.setNode4AdditionalLossCoefficient(0)
    storage_tank.setNode5AdditionalLossCoefficient(0)
    storage_tank.setNode6AdditionalLossCoefficient(0)
    storage_tank.setNode7AdditionalLossCoefficient(0)
    storage_tank.setNode8AdditionalLossCoefficient(0)
    storage_tank.setSourceSideDesignFlowRate(UnitConversions.convert(coll_flow, "cfm", "m^3/s"))
    storage_tank.setOnCycleParasiticFuelConsumptionRate(0)
    storage_tank.setOffCycleParasiticFuelConsumptionRate(0)
    storage_tank.setUseSideDesignFlowRate((UnitConversions.convert(storage_vol, "gal", "m^3")) / 60.1) # Sized to ensure that E+ never autosizes the design flow rate to be larger than the tank volume getting drawn out in a hour (60 minutes)

    plant_loop.addDemandBranchForComponent(storage_tank)
    runner.registerInfo("Added '#{storage_tank.name}' to demand branch of '#{plant_loop.name}'.")

    dhw_loop.addSupplyBranchForComponent(storage_tank)
    runner.registerInfo("Added '#{storage_tank.name}' to supply branch of '#{dhw_loop.name}'.")

    water_heater.addToNode(storage_tank.supplyOutletModelObject.get.to_Node.get)
    runner.registerInfo("Moved '#{water_heater.name}' to supply outlet node of '#{storage_tank.name}'.")

    availability_manager = OpenStudio::Model::AvailabilityManagerDifferentialThermostat.new(model)
    availability_manager.setName(obj_name + " useful energy")
    availability_manager.setHotNode(collector_plate.outletModelObject.get.to_Node.get)
    availability_manager.setColdNode(storage_tank.demandOutletModelObject.get.to_Node.get)
    availability_manager.setTemperatureDifferenceOnLimit(0)
    availability_manager.setTemperatureDifferenceOffLimit(0)
    plant_loop.setAvailabilityManager(availability_manager)
    
    #Add EMS code for SWH control (keeps the WH for the last hour if there's useful energy that can be delivered, E+ wouldn't always do this by default)
    #Sensors
    coll_sensor = OpenStudio::Model::EnergyManagementSystemSensor.new(model, "System Node Temperature")
    coll_sensor.setName("#{obj_name} Collector Outlet")
    coll_sensor.setKeyName("#{collector_plate.outletModelObject.get.to_Node.get.name}")
    
    tank_source_sensor = OpenStudio::Model::EnergyManagementSystemSensor.new(model, "System Node Temperature")
    tank_source_sensor.setName("#{obj_name} Tank Source Inlet")
    tank_source_sensor.setKeyName("#{storage_tank.demandOutletModelObject.get.to_Node.get.name}")
    
    #Actuators
    swh_pump_actuator = OpenStudio::Model::EnergyManagementSystemActuator.new(pump, "Pump", "Pump Mass Flow Rate")
    swh_pump_actuator.setName("#{obj_name}_pump")
    
    #Program
    swh_program = OpenStudio::Model::EnergyManagementSystemProgram.new(model)
    swh_program.setName("#{obj_name} Controller")
    swh_program.addLine("If #{coll_sensor.name} > #{tank_source_sensor.name}")
    swh_program.addLine("Set #{swh_pump_actuator.name} = 100")
    swh_program.addLine("Else")
    swh_program.addLine("Set #{swh_pump_actuator.name} = 0")
    swh_program.addLine("EndIf")
    
    #ProgramCallingManager
    program_calling_manager = OpenStudio::Model::EnergyManagementSystemProgramCallingManager.new(model)
    program_calling_manager.setName("#{obj_name} Control")
    program_calling_manager.setCallingPoint("InsideHVACSystemIterationLoop")
    program_calling_manager.addProgram(swh_program)
    
    return true
  end

  def self.apply_indirect(model, runner, space, cap, vol, t_set, oncycle_p, offcycle_p, ec_adj,
                          nbeds, boiler, boiler_plant_loop, boiler_fuel_type, dhw_map, sys_id, wh_type, jacket_r, standby_loss)
    obj_name_indirect = Constants.ObjectNameWaterHeater
    convlim = model.getConvergenceLimits
    convlim.setMinimumPlantIterations(3) # add one more minimum plant iteration to achieve better energy balance across plant loops.

    if wh_type == "space-heating boiler with storage tank"
      tank_type = Constants.WaterHeaterTypeTank
      act_vol = calc_storage_tank_actual_vol(vol, nil)
      a_side = calc_tank_areas(act_vol)[1]
      standby_loss = get_indirect_standbyloss(standby_loss, act_vol)
      if standby_loss > 10.0
        runner.registerWarning("Indirect water heater standby loss is over 10.0 F/hr, double check water heater inputs.")
      end
      ua = calc_indirect_ua_with_standbyloss(act_vol, standby_loss, jacket_r, a_side)
    else
      tank_type = Constants.WaterHeaterTypeTankless
      ua = 0.0
      act_vol = 1.0
    end

    loop = create_new_loop(model, Constants.PlantLoopDomesticWater, t_set, tank_type)

    new_pump = create_new_pump(model)
    new_pump.addToNode(loop.supplyInletNode)

    new_manager = create_new_schedule_manager(t_set, model, tank_type)
    new_manager.addToNode(loop.supplyOutletNode)

<<<<<<< HEAD
    # Create an initial simple tank model by calling create_new_heater
    assumed_ef = get_indirect_assumed_ef_for_tank_losses()
    assumed_fuel = get_indirect_assumed_fuel_for_tank_losses()
    new_heater = create_new_heater(model, runner, nbeds, obj_name_indirect, cap, assumed_fuel, vol, assumed_ef, 0, jacket_r, t_set, space, oncycle_p, offcycle_p, tank_type, 0, 0)
    new_heater.setIndirectWaterHeatingRecoveryTime(recovery_time) # used for autosizing source side mass flow rate properly
=======
    # Create water heater
    new_heater = create_new_heater(obj_name_indirect, cap, nil, act_vol, nil, t_set, space, oncycle_p, offcycle_p, tank_type, nbeds, model, runner, ua, nil)
    new_heater.setSourceSideDesignFlowRate(100) # set one large number, override by EMS
>>>>>>> 57f9f232
    dhw_map[sys_id] << new_heater

    # Create alternate setpoint schedule for source side flow request
    alternate_stp_sch = OpenStudio::Model::ScheduleConstant.new(model)
    alternate_stp_sch.setName("#{obj_name_indirect} Alt Spt")
    alt_temp = UnitConversions.convert(t_set, "F", "C") + deadband(tank_type) / 2.0
    alternate_stp_sch.setValue(alt_temp)
    new_heater.setSourceSideFlowControlMode("IndirectHeatAlternateSetpoint")
    new_heater.setIndirectAlternateSetpointTemperatureSchedule(alternate_stp_sch)

    # Create hx setpoint schedule to specify source side temperature
    hx_stp_sch = OpenStudio::Model::ScheduleConstant.new(model)
    hx_stp_sch.setName("#{obj_name_indirect} HX Spt")
    hx_temp = 55 # tank source side inlet temperature, degree C
    hx_stp_sch.setValue(hx_temp)

    # change loop equipment operation scheme to heating load
    scheme_dhw = OpenStudio::Model::PlantEquipmentOperationHeatingLoad.new(model)
    scheme_dhw.addEquipment(1000000000, new_heater)
    loop.setPrimaryPlantEquipmentOperationScheme(scheme_dhw)
    dhw_map[sys_id] << loop

    # Create loop for source side
    source_loop = create_new_loop(model, 'dhw source loop', UnitConversions.convert(hx_temp, "C", "F"), tank_type)
    source_loop.autosizeMaximumLoopFlowRate()

    # Create heat exchanger
    indirect_hx = create_new_hx(model, Constants.ObjectNameTankHX)
    dhw_map[sys_id] << indirect_hx

    # Add heat exchanger to the load distribution scheme
    scheme = OpenStudio::Model::PlantEquipmentOperationHeatingLoad.new(model)
    scheme.addEquipment(1000000000, indirect_hx)
    source_loop.setPrimaryPlantEquipmentOperationScheme(scheme)

    # Add components to the tank source side plant loop
    source_loop.addSupplyBranchForComponent(indirect_hx)

    new_pump = create_new_pump(model)
    new_pump.autosizeRatedFlowRate()
    new_pump.addToNode(source_loop.supplyInletNode)
    dhw_map[sys_id] << new_pump

    new_source_manager = OpenStudio::Model::SetpointManagerScheduled.new(model, hx_stp_sch)
    new_source_manager.addToNode(source_loop.supplyOutletNode)
    dhw_map[sys_id] << new_source_manager

    source_loop.addDemandBranchForComponent(new_heater)

    # Add heat exchanger to boiler loop
    boiler_plant_loop.addDemandBranchForComponent(indirect_hx)
    boiler_plant_loop.setPlantLoopVolume(0.001) # Cannot be autocalculated because of large default tank source side mfr(set to be overwritten by EMS)

    loop.addSupplyBranchForComponent(new_heater)

    dhw_map[sys_id] << add_ec_adj(model, runner, new_heater, ec_adj, space, boiler_fuel_type, "boiler", boiler, indirect_hx)

    return true
  end

  def self.apply_combi_system_EMS(model, runner, combi_sys_id, dhw_map)
    # EMS for modulate source side mass flow rate
    # Initialization
    equipment_peaks = {}
    equipment_sch_sensors = {}
    equipment_target_temp_sensors = {}
    tank_volume, deadband, tank_source_temp = 0.0, 0.0, 0.0
    alt_spt_sch = nil
    tank_temp_sensor, tank_spt_sensor, tank_loss_energy_sensor = nil, nil, nil
    altsch_actuator, pump_actuator = nil, nil

    # Create sensors and actuators by dhw map information
    dhw_map[combi_sys_id].each do |object|
      if object.is_a? OpenStudio::Model::WaterUseConnections
        object.waterUseEquipment.each do |wu|
          # water use equipment peak mass flow rate
          wu_peak = wu.waterUseEquipmentDefinition.peakFlowRate
          equipment_peaks[wu.name.to_s] = wu_peak
          # mfr fraction schedule sensors
          wu_sch_sensor = OpenStudio::Model::EnergyManagementSystemSensor.new(model, "Schedule Value")
          wu_sch_sensor.setName("#{wu.name.to_s} sch value")
          wu_sch_sensor.setKeyName(wu.flowRateFractionSchedule.get.name.to_s)
          equipment_sch_sensors[wu.name.to_s] = wu_sch_sensor
          # water use equipment target temperature schedule sensors
          target_temp_sch = wu.waterUseEquipmentDefinition.targetTemperatureSchedule.get
          target_temp_sensor = OpenStudio::Model::EnergyManagementSystemSensor.new(model, "Schedule Value")
          target_temp_sensor.setName("#{wu.name.to_s} target temp")
          target_temp_sensor.setKeyName(target_temp_sch.name.to_s)
          equipment_target_temp_sensors[wu.name.to_s] = target_temp_sensor
        end
      elsif object.is_a? OpenStudio::Model::WaterHeaterMixed
        # Some parameters to use
        tank_volume = object.tankVolume.get
        deadband = object.deadbandTemperatureDifference
        # Sensors and actuators related to OS water heater object
        tank_temp_sensor = OpenStudio::Model::EnergyManagementSystemSensor.new(model, "Water Heater Tank Temperature")
        tank_temp_sensor.setName("#{combi_sys_id} Tank Temp")
        tank_temp_sensor.setKeyName(object.name.to_s)
        tank_loss_energy_sensor = OpenStudio::Model::EnergyManagementSystemSensor.new(model, "Water Heater Heat Loss Energy")
        tank_loss_energy_sensor.setName("#{combi_sys_id} Tank Loss Energy")
        tank_loss_energy_sensor.setKeyName(object.name.to_s)
        tank_spt_sensor = OpenStudio::Model::EnergyManagementSystemSensor.new(model, "Schedule Value")
        tank_spt_sensor.setName("#{combi_sys_id} Setpoint Temperature")
        tank_spt_sensor.setKeyName(object.setpointTemperatureSchedule.get.name.to_s)
        alt_spt_sch = object.indirectAlternateSetpointTemperatureSchedule.get
        altsch_actuator = OpenStudio::Model::EnergyManagementSystemActuator.new(alt_spt_sch, "Schedule:Constant", "Schedule Value")
        altsch_actuator.setName("#{combi_sys_id} AltSchedOverride")
      elsif object.is_a? OpenStudio::Model::PumpVariableSpeed
        pump_actuator = OpenStudio::Model::EnergyManagementSystemActuator.new(object, "Pump", "Pump Mass Flow Rate")
        pump_actuator.setName("#{combi_sys_id} Pump MFR")
      elsif object.is_a? OpenStudio::Model::SetpointManagerScheduled
        tank_source_temp = object.schedule.to_ScheduleConstant.get.value
      end
    end

    mains_temp_sensor = OpenStudio::Model::EnergyManagementSystemSensor.new(model, "Site Mains Water Temperature")
    mains_temp_sensor.setName("Mains Temperature")
    mains_temp_sensor.setKeyName("*")

    # Program
    indirect_ctrl_program = OpenStudio::Model::EnergyManagementSystemProgram.new(model)
    indirect_ctrl_program.setName("#{combi_sys_id} Source MFR Control")
    indirect_ctrl_program.addLine("Set Rho = @RhoH2O #{tank_temp_sensor.name}")
    indirect_ctrl_program.addLine("Set Cp = @CpHW #{tank_temp_sensor.name}")
    indirect_ctrl_program.addLine("Set Tank_Water_Mass = #{tank_volume} * Rho")
    indirect_ctrl_program.addLine("Set DeltaT = #{tank_source_temp} - #{tank_spt_sensor.name}")
    indirect_ctrl_program.addLine("Set WU_Hot_Temp = #{tank_temp_sensor.name}")
    indirect_ctrl_program.addLine("Set WU_Cold_Temp = #{mains_temp_sensor.name}")
    indirect_ctrl_program.addLine("Set Tank_Use_Total_MFR = 0.0")
    equipment_peaks.each do |wu_name, peak|
      wu_id = wu_name.gsub(' ', '_')
      indirect_ctrl_program.addLine("Set #{wu_id}_Peak = #{peak}")
      indirect_ctrl_program.addLine("Set #{wu_id}_MFR_Total = #{wu_id}_Peak * #{equipment_sch_sensors[wu_name].name} * Rho")
      indirect_ctrl_program.addLine("If #{equipment_target_temp_sensors[wu_name].name} > WU_Hot_Temp")
      indirect_ctrl_program.addLine("Set #{wu_id}_MFR_Hot = #{wu_id}_MFR_Total")
      indirect_ctrl_program.addLine("Else")
      indirect_ctrl_program.addLine("Set #{wu_id}_MFR_Hot = #{wu_id}_MFR_Total * (#{equipment_target_temp_sensors[wu_name].name} - WU_Cold_Temp)/(WU_Hot_Temp - WU_Cold_Temp)")
      indirect_ctrl_program.addLine("EndIf")
      indirect_ctrl_program.addLine("Set Tank_Use_Total_MFR = Tank_Use_Total_MFR + #{wu_id}_MFR_Hot")
    end
    indirect_ctrl_program.addLine("Set WH_Loss = - #{tank_loss_energy_sensor.name}")
    indirect_ctrl_program.addLine("Set WH_Use = Tank_Use_Total_MFR * Cp * (#{tank_temp_sensor.name} - #{mains_temp_sensor.name}) * ZoneTimeStep * 3600")
    indirect_ctrl_program.addLine("Set WH_HeatToLowSetpoint = Tank_Water_Mass * Cp * (#{tank_temp_sensor.name} - #{tank_spt_sensor.name} + #{deadband})")
    indirect_ctrl_program.addLine("Set WH_Energy_Demand = WH_Use + WH_Loss - WH_HeatToLowSetpoint")
    indirect_ctrl_program.addLine("If WH_Energy_Demand > 0")
    indirect_ctrl_program.addLine("Set #{pump_actuator.name} = WH_Energy_Demand / (Cp * DeltaT * 3600 * ZoneTimeStep)")
    indirect_ctrl_program.addLine("Set #{altsch_actuator.name} = 100") # Set the alternate setpoint temperature to highest level to ensure maximum source side flow rate
    indirect_ctrl_program.addLine("Else")
    indirect_ctrl_program.addLine("Set #{pump_actuator.name} = 0")
    indirect_ctrl_program.addLine("Set #{altsch_actuator.name} = #{alt_spt_sch.to_ScheduleConstant.get.value}")
    indirect_ctrl_program.addLine("EndIf")

    # ProgramCallingManagers
    program_calling_manager = OpenStudio::Model::EnergyManagementSystemProgramCallingManager.new(model)
    program_calling_manager.setName("#{combi_sys_id} ProgramManager")
    program_calling_manager.setCallingPoint("BeginTimestepBeforePredictor")
    program_calling_manager.addProgram(indirect_ctrl_program)
  end

  def self.add_desuperheater(model, t_set, tank, desuperheater_clg_coil, wh_type, fuel_type, space, loop, runner, ec_adj)
    reclaimed_efficiency = 0.25 # default
    workaround_flag = true # switch after E+ 9.3 release
    if workaround_flag
      eta_c = tank.heaterThermalEfficiency.get
      tank_name = tank.name.to_s.gsub(' ', '_')

      coil_clg_energy = OpenStudio::Model::EnergyManagementSystemSensor.new(model, "Cooling Coil Total Cooling Energy")
      coil_clg_energy.setName("#{desuperheater_clg_coil.name} clg energy")
      coil_clg_energy.setKeyName(desuperheater_clg_coil.name.to_s)

      coil_elec_energy = OpenStudio::Model::EnergyManagementSystemSensor.new(model, "Cooling Coil Electric Energy")
      coil_elec_energy.setName("#{desuperheater_clg_coil.name} elec energy")
      coil_elec_energy.setKeyName(desuperheater_clg_coil.name.to_s)

      wh_energy = OpenStudio::Model::EnergyManagementSystemSensor.new(model, "Water Heater Heating Energy")
      wh_energy.setName("#{tank.name} wh energy")
      wh_energy.setKeyName(tank.name.to_s)

      dsh_object = HotWaterAndAppliances.add_other_equipment(model, Constants.ObjectNameDesuperheater(tank.name), space, 0.01, 0, 0, model.alwaysOnDiscreteSchedule, fuel_type)

      # Actuators
      dsh_actuator = OpenStudio::Model::EnergyManagementSystemActuator.new(dsh_object, "OtherEquipment", "Power Level")
      dsh_actuator.setName("#{tank.name} dsh fuel saving")

      # energy variables
      dsh_total = OpenStudio::Model::EnergyManagementSystemGlobalVariable.new(model, "#{tank_name}_dsh_total")

      dsh_program = OpenStudio::Model::EnergyManagementSystemProgram.new(model)
      dsh_program.setName("#{tank_name} DSH Program")
      dsh_program.addLine("Set #{tank_name}_eta_c = #{eta_c}")
      dsh_program.addLine("Set Avail_Cap = #{reclaimed_efficiency} * (#{coil_clg_energy.name} + #{coil_elec_energy.name})")
      dsh_program.addLine("If WarmupFlag") # need to initialize cumulative dsh energy number
      dsh_program.addLine("  Set #{dsh_total.name} = 0.0")
      dsh_program.addLine("Else")
      dsh_program.addLine("  Set #{dsh_total.name} = #{dsh_total.name} + Avail_Cap")
      dsh_program.addLine("EndIf")
      dsh_program.addLine("Set #{tank_name}_dsh_load_saving = -(@Min #{wh_energy.name} #{dsh_total.name})")
      dsh_program.addLine("Set #{dsh_total.name} = #{dsh_total.name} + #{tank_name}_dsh_load_saving") # update cumulative dsh energy pool
      dsh_program.addLine("Set #{dsh_actuator.name} = #{tank_name}_dsh_load_saving * #{ec_adj.round(5)} / (SystemTimeStep * 3600) / #{tank_name}_eta_c") # convert to water heater power savings

      # Sensor for EMS reporting
      ep_consumption_name = { Constants.FuelTypeElectric => "Electric Power",
                              Constants.FuelTypePropane => "Propane Rate",
                              Constants.FuelTypeOil => "FuelOil#1 Rate",
                              Constants.FuelTypeGas => "Gas Rate",
                              Constants.FuelTypeWood => "OtherFuel1 Rate" }[fuel_type]
      dsh_sensor = OpenStudio::Model::EnergyManagementSystemSensor.new(model, "Other Equipment #{ep_consumption_name.gsub('Rate', 'Energy').gsub('Power', 'Energy')}")
      dsh_sensor.setName("#{dsh_object.name} energy consumption")
      dsh_sensor.setKeyName(dsh_object.name.to_s)

      dsh_energy_output_var = OpenStudio::Model::EnergyManagementSystemOutputVariable.new(model, dsh_sensor)
      dsh_energy_output_var.setName("#{Constants.ObjectNameDesuperheaterEnergy(tank.name)} outvar")
      dsh_energy_output_var.setTypeOfDataInVariable("Summed")
      dsh_energy_output_var.setUpdateFrequency("SystemTimestep")
      dsh_energy_output_var.setEMSProgramOrSubroutineName(dsh_program)
      dsh_energy_output_var.setUnits("J")

      dsh_load_output_var = OpenStudio::Model::EnergyManagementSystemOutputVariable.new(model, "#{tank_name}_dsh_load_saving")
      dsh_load_output_var.setName("#{Constants.ObjectNameDesuperheaterLoad(tank.name)} outvar")
      dsh_load_output_var.setTypeOfDataInVariable("Summed")
      dsh_load_output_var.setUpdateFrequency("SystemTimestep")
      dsh_load_output_var.setEMSProgramOrSubroutineName(dsh_program)
      dsh_load_output_var.setUnits("J")

      # ProgramCallingManagers
      program_calling_manager = OpenStudio::Model::EnergyManagementSystemProgramCallingManager.new(model)
      program_calling_manager.setName("#{tank.name} DSH ProgramManager")
      program_calling_manager.setCallingPoint("EndOfSystemTimestepBeforeHVACReporting")
      program_calling_manager.addProgram(dsh_program)

      return [dsh_energy_output_var, dsh_load_output_var]
    else # need to test after switch
      # create a storage tank
      vol = 50.0 # FIXME: Input vs assumption?
      storage_vol_actual = calc_storage_tank_actual_vol(vol, nil)
      cap = 0
      nbeds = 0 # won't be used
      assumed_ua = 6.0 # Btu/hr-F FIXME: Assumption: indirect tank ua calculated based on 1.0 standby_loss and 50gal nominal vol
      storage_tank_name = "#{tank.name} storage tank"
      storage_tank = create_new_heater(storage_tank_name, cap, nil, storage_vol_actual, nil, t_set, space, 0, 0, Constants.WaterHeaterTypeTank, nbeds, model, runner, assumed_ua, nil)

      loop.addSupplyBranchForComponent(storage_tank)
      runner.registerInfo("Added '#{storage_tank.name}' to supply branch of '#{loop.name}'.")

      tank.addToNode(storage_tank.supplyOutletModelObject.get.to_Node.get)
      runner.registerInfo("Moved '#{tank.name}' to supply outlet node of '#{storage_tank.name}'.")

      # Create a schedule for desuperheater
      new_schedule = OpenStudio::Model::ScheduleConstant.new(model)
      new_schedule.setName("#{tank.name} desuperheater setpoint schedule")
      new_schedule.setValue(100)

      # create a desuperheater object
      desuperheater = OpenStudio::Model::CoilWaterHeatingDesuperheater.new(model, new_schedule)
      desuperheater.setName("#{tank.name} desuperheater")
      desuperheater.setMaximumInletWaterTemperatureforHeatReclaim(100)
      desuperheater.setDeadBandTemperatureDifference(0.2)
      desuperheater.setRatedHeatReclaimRecoveryEfficiency(reclaimed_efficiency)
      desuperheater.addToHeatRejectionTarget(storage_tank)
      desuperheater.setWaterPumpPower(0)
      # attach to the clg coil source
      desuperheater.setHeatingSource(desuperheater_clg_coil)

      return [desuperheater]
    end
  end

  def self.create_new_hx(model, name)
    hx = OpenStudio::Model::HeatExchangerFluidToFluid.new(model)
    hx.setName(name)
    hx.setControlType("OperationSchemeModulated")

    return hx
  end

  def self.calc_water_heater_capacity(fuel, num_beds, num_water_heaters, num_baths = nil)
    # Calculate the capacity of the water heater based on the fuel type and number
    # of bedrooms and bathrooms in a home. Returns the capacity in kBtu/hr.

    if num_baths.nil?
      num_baths = get_default_num_bathrooms(num_beds)
    end

    # Adjust the heating capacity if there are multiple water heaters in the home
    num_baths /= num_water_heaters.to_f

    if fuel != Constants.FuelTypeElectric
      if num_beds <= 4
        cap_kbtuh = 40.0
      elsif num_beds == 5
        cap_kbtuh = 47.0
      else
        cap_kbtuh = 50.0
      end
      return cap_kbtuh
    else
      if num_beds == 1
        cap_kw = 2.5
      elsif num_beds == 2
        if num_baths <= 1.5
          cap_kw = 3.5
        else
          cap_kw = 4.5
        end
      elsif num_beds == 3
        if num_baths <= 1.5
          cap_kw = 4.5
        else
          cap_kw = 5.5
        end
      else
        cap_kw = 5.5
      end
      return UnitConversions.convert(cap_kw, "kW", "kBtu/hr")
    end
  end

  def self.calc_ef_from_uef(uef, type, fuel_type)
    # Interpretation on Water Heater UEF
    if fuel_type == Constants.FuelTypeElectric
      if type == Constants.WaterHeaterTypeTank
        return [2.4029 * uef - 1.2844, 0.96].min
      elsif type == Constants.WaterHeaterTypeTankless
        return uef
      elsif type == Constants.WaterHeaterTypeHeatPump
        return 1.2101 * uef - 0.6052
      end
    else # Fuel
      if type == Constants.WaterHeaterTypeTank
        return 0.9066 * uef + 0.0711
      elsif type == Constants.WaterHeaterTypeTankless
        return uef
      end
    end
    return nil
  end

  def self.calc_tank_areas(act_vol)
    pi = Math::PI
    height = 48.0 # inches
    diameter = 24.0 * ((act_vol * 0.1337) / (height / 12.0 * pi))**0.5 # inches
    a_top = pi * (diameter / 12.0)**(2.0) / 4.0 # sqft
    a_side = pi * (diameter / 12.0) * (height / 12.0) # sqft
    surface_area = 2.0 * a_top + a_side # sqft

    return surface_area, a_side
  end

  def self.get_indirect_standbyloss(standby_loss, act_vol)
    # Tank geometry
    surface_area = calc_tank_areas(act_vol)[0]
    if standby_loss.nil? # Swiched to standby_loss equation fit from AHRI database
      # calculate independent variable SurfaceArea/vol(physically linear to standby_loss/skin_u under test condition) to fit the linear equation from AHRI database
      sqft_by_gal = surface_area / act_vol # sqft/gal
      standby_loss = 2.9721 * sqft_by_gal - 0.4732 # linear equation assuming a constant u, F/hr
    end
    if standby_loss <= 0
      fail "Indirect water heater standby loss is negative, double check TankVolume to be <829 gal or /extension/StandbyLoss to be >0.0 F/hr."
    end

    return standby_loss
  end

  def self.calc_indirect_ua_with_standbyloss(act_vol, standby_loss, jacket_r, a_side)
    # Test conditions
    cp = 0.999 # Btu/lb-F
    rho = 8.216 # lb/gal
    t_amb = 70.0 # F
    t_tank_avg = 135.0 # F, Test begins at 137-138F stop at 133F

    # UA calculation
    q = standby_loss * cp * act_vol * rho # Btu/hr
    ua = q / (t_tank_avg - t_amb) # Btu/hr-F

    # jacket
    ua = apply_tank_jacket(jacket_r, nil, nil, ua, a_side)
    return ua
  end

  def self.get_default_num_bathrooms(num_beds)
    # From https://www.sansomeandgeorge.co.uk/news-updates/what-is-the-ideal-ratio-of-bathrooms-to-bedrooms.html
    # "According to 70% of estate agents, a property should have two bathrooms for every three bedrooms..."
    num_baths = 2.0 / 3.0 * num_beds
  end

  def self.add_ec_adj(model, runner, heater, ec_adj, space, fuel_type, wh_type, combi_boiler = nil, combi_hx = nil)
    adjustment = ec_adj - 1.0

    if space.nil? # WH is outdoors, set the other equipment to be in a random space
      space = model.getSpaces[0]
    end

    if wh_type == "heat pump water heater"
      tank = heater.tank
    else
      tank = heater
    end

    # Add an other equipment object for water heating that will get actuated, has a small initial load but gets overwritten by EMS
    ec_adj_object = HotWaterAndAppliances.add_other_equipment(model, Constants.ObjectNameWaterHeaterAdjustment(heater.name), space, 0.01, 0, 0, model.alwaysOnDiscreteSchedule, fuel_type)

    # EMS for calculating the EC_adj

    # Sensors
    ep_consumption_name = { Constants.FuelTypeElectric => "Electric Power",
                            Constants.FuelTypePropane => "Propane Rate",
                            Constants.FuelTypeOil => "FuelOil#1 Rate",
                            Constants.FuelTypeGas => "Gas Rate",
                            Constants.FuelTypeWood => "OtherFuel1 Rate" }[fuel_type]
    if wh_type.include? "boiler"
      ec_adj_sensor_hx = OpenStudio::Model::EnergyManagementSystemSensor.new(model, "Fluid Heat Exchanger Heat Transfer Energy")
      ec_adj_sensor_hx.setName("#{combi_hx.name} energy")
      ec_adj_sensor_hx.setKeyName(combi_hx.name.to_s)
      ec_adj_sensor_boiler_heating = OpenStudio::Model::EnergyManagementSystemSensor.new(model, "Boiler Heating Energy")
      ec_adj_sensor_boiler_heating.setName("#{combi_boiler.name} heating energy")
      ec_adj_sensor_boiler_heating.setKeyName(combi_boiler.name.to_s)
      ec_adj_sensor_boiler = OpenStudio::Model::EnergyManagementSystemSensor.new(model, "Boiler #{ep_consumption_name}")
      ec_adj_sensor_boiler.setName("#{combi_boiler.name} energy")
      ec_adj_sensor_boiler.setKeyName(combi_boiler.name.to_s)
    elsif wh_type == "heat pump water heater"
      ec_adj_sensor = OpenStudio::Model::EnergyManagementSystemSensor.new(model, "Water Heater Electric Power")
      ec_adj_sensor.setName("#{heater.tank.name} energy")
      ec_adj_sensor.setKeyName(heater.tank.name.to_s)
      ec_adj_hp_sensor = OpenStudio::Model::EnergyManagementSystemSensor.new(model, "Cooling Coil Water Heating Electric Power")
      ec_adj_hp_sensor.setName("#{heater.dXCoil.name} energy")
      ec_adj_hp_sensor.setKeyName(heater.dXCoil.name.to_s)
      ec_adj_fan_sensor = OpenStudio::Model::EnergyManagementSystemSensor.new(model, "Fan Electric Power")
      ec_adj_fan_sensor.setName("#{heater.fan.name} energy")
      ec_adj_fan_sensor.setKeyName(heater.fan.name.to_s)
    else
      ec_adj_sensor = OpenStudio::Model::EnergyManagementSystemSensor.new(model, "Water Heater #{ep_consumption_name}")
      ec_adj_sensor.setName("#{heater.name} energy")
      ec_adj_sensor.setKeyName(heater.name.to_s)
    end

    ec_adj_oncyc_sensor = OpenStudio::Model::EnergyManagementSystemSensor.new(model, "Water Heater On Cycle Parasitic Electric Power")
    ec_adj_oncyc_sensor.setName("#{tank.name} on cycle parasitic")
    ec_adj_oncyc_sensor.setKeyName(tank.name.to_s)
    ec_adj_offcyc_sensor = OpenStudio::Model::EnergyManagementSystemSensor.new(model, "Water Heater Off Cycle Parasitic Electric Power")
    ec_adj_offcyc_sensor.setName("#{tank.name} off cycle parasitic")
    ec_adj_offcyc_sensor.setKeyName(tank.name.to_s)

    # Actuators
    ec_adj_actuator = OpenStudio::Model::EnergyManagementSystemActuator.new(ec_adj_object, "OtherEquipment", "Power Level")
    ec_adj_actuator.setName("#{heater.name} ec_adj_act")

    # Program
    ec_adj_program = OpenStudio::Model::EnergyManagementSystemProgram.new(model)
    ec_adj_program.setName("#{heater.name} EC_adj")
    if wh_type.include? "boiler"
      ec_adj_program.addLine("Set wh_e_cons = #{ec_adj_oncyc_sensor.name} + #{ec_adj_offcyc_sensor.name}")
      ec_adj_program.addLine("If #{ec_adj_sensor_boiler_heating.name} > 0")
      ec_adj_program.addLine("  Set wh_e_cons = wh_e_cons + (@Abs #{ec_adj_sensor_hx.name}) / #{ec_adj_sensor_boiler_heating.name} * #{ec_adj_sensor_boiler.name}")
      ec_adj_program.addLine("EndIf")
    elsif wh_type == "heat pump water heater"
      ec_adj_program.addLine("Set wh_e_cons = #{ec_adj_sensor.name} + #{ec_adj_oncyc_sensor.name} + #{ec_adj_offcyc_sensor.name} + #{ec_adj_hp_sensor.name} + #{ec_adj_fan_sensor.name}")
    else
      ec_adj_program.addLine("Set wh_e_cons = #{ec_adj_sensor.name} + #{ec_adj_oncyc_sensor.name} + #{ec_adj_offcyc_sensor.name}")
    end
    ec_adj_program.addLine("Set #{ec_adj_actuator.name} = #{adjustment} * wh_e_cons")

    # Program Calling Manager
    program_calling_manager = OpenStudio::Model::EnergyManagementSystemProgramCallingManager.new(model)
    program_calling_manager.setName("#{heater.name} EC_adj ProgramManager")
    program_calling_manager.setCallingPoint("EndOfSystemTimestepBeforeHVACReporting")
    program_calling_manager.addProgram(ec_adj_program)

    # Sensor for EMS reporting
    ec_adj_object_sensor = OpenStudio::Model::EnergyManagementSystemSensor.new(model, "Other Equipment #{ep_consumption_name.gsub('Rate', 'Energy').gsub('Power', 'Energy')}")
    ec_adj_object_sensor.setName("#{ec_adj_object.name} energy consumption")
    ec_adj_object_sensor.setKeyName(ec_adj_object.name.to_s)

    # EMS Output Variable for reporting
    ec_adj_output_var = OpenStudio::Model::EnergyManagementSystemOutputVariable.new(model, ec_adj_object_sensor)
    ec_adj_output_var.setName("#{Constants.ObjectNameWaterHeaterAdjustment(heater.name)} outvar")
    ec_adj_output_var.setTypeOfDataInVariable("Summed")
    ec_adj_output_var.setUpdateFrequency("SystemTimestep")
    ec_adj_output_var.setEMSProgramOrSubroutineName(ec_adj_program)
    ec_adj_output_var.setUnits("J")

    return ec_adj_output_var
  end

  def self.get_default_hot_water_temperature(eri_version)
    if eri_version.include? "A"
      return 125.0
    end

    return 120.0
  end

  def self.get_combi_system_fuel(idref, orig_details)
    orig_details.elements.each("Systems/HVAC/HVACPlant/HeatingSystem") do |heating_system|
      heating_system_values = HPXML.get_heating_system_values(heating_system: heating_system,
                                                              select: [:id, :heating_system_fuel])
      next unless heating_system_values[:id] == idref

      return heating_system_values[:heating_system_fuel]
    end
  end

  def self.get_tankless_cycling_derate()
    return 0.08
  end

  private

  def self.deadband(wh_type)
    if wh_type == Constants.WaterHeaterTypeTank
      return 2.0 # deg-C
    else
      return 0.0 # deg-C
    end
  end

  def self.calc_storage_tank_actual_vol(vol, fuel)
    # Convert the nominal tank volume to an actual volume
    if fuel.nil?
      act_vol = 0.95 * vol # indirect tank
    else
      if fuel == Constants.FuelTypeElectric
        act_vol = 0.9 * vol
      else
        act_vol = 0.95 * vol
      end
    end
    return act_vol
  end

<<<<<<< HEAD
  def self.calc_tank_UA(vol, fuel, ef, re, pow, wh_type, cyc_derate, jacket_r, runner, solar_fraction)
=======
  def self.calc_tank_UA(act_vol, fuel, ef, re, pow, wh_type, cyc_derate, jacket_r, runner)
>>>>>>> 57f9f232
    # Calculates the U value, UA of the tank and conversion efficiency (eta_c)
    # based on the Energy Factor and recovery efficiency of the tank
    # Source: Burch and Erickson 2004 - http://www.nrel.gov/docs/gen/fy04/36035.pdf
    if wh_type == Constants.WaterHeaterTypeTankless
      eta_c = ef * (1.0 - cyc_derate)
      ua = 0.0
      surface_area = 1.0
    else
      volume_drawn = 64.3 # gal/day
      density = 8.2938 # lb/gal
      draw_mass = volume_drawn * density # lb
      cp = 1.0007 # Btu/lb-F
      t = 135.0 # F
      t_in = 58.0 # F
      t_env = 67.5 # F
      q_load = draw_mass * cp * (t - t_in) # Btu/day
      surface_area, a_side = calc_tank_areas(act_vol)
      if fuel != Constants.FuelTypeElectric
        ua = (re / ef - 1.0) / ((t - t_env) * (24.0 / q_load - 1.0 / (1000.0 * (pow) * ef))) # Btu/hr-F
        eta_c = (re + ua * (t - t_env) / (1000 * pow)) # conversion efficiency is supposed to be calculated with initial tank ua
      else # is Electric
        ua = q_load * (1.0 / ef - 1.0) / ((t - t_env) * 24.0)
        eta_c = 1.0
      end
      ua = apply_tank_jacket(jacket_r, ef, fuel, ua, a_side)
    end
    ua *= (1.0 - solar_fraction)
    u = ua / surface_area # Btu/hr-ft^2-F
    if eta_c > 1.0
      runner.registerError("A water heater heat source (either burner or element) efficiency of > 1 has been calculated, double check water heater inputs.")
    end
    if ua < 0.0
      runner.registerError("A negative water heater standby loss coefficient (UA) was calculated, double check water heater inputs.")
    end

    return u, ua, eta_c
  end

  def self.apply_tank_jacket(jacket_r, ef, fuel, ua_pre, a_side)
    if not jacket_r.nil?
      skin_insulation_R = 5.0 # R5
      if fuel.nil? # indirect water heater, etc. Assume 2 inch skin insulation
        skin_insulation_t = 2.0 # inch
      elsif fuel != Constants.FuelTypeElectric
        if ef < 0.7
          skin_insulation_t = 1.0 # inch
        else
          skin_insulation_t = 2.0 # inch
        end
      else # electric
        skin_insulation_t = 2.0 # inch
      end
      # water heater wrap calculation based on:
      # Modeling Water Heat Wraps in BEopt DRAFT Technical Note
      # Authors:  Ben Polly and Jay Burch (NREL)
      u_pre_skin = 1.0 / (skin_insulation_t * skin_insulation_R + 1.0 / 1.3 + 1.0 / 52.8) # Btu/hr-ft^2-F = (1 / hout + kins / tins + t / hin)^-1
      ua = ua_pre - jacket_r / (1.0 / u_pre_skin + jacket_r) * u_pre_skin * a_side
    else
      ua = ua_pre
    end
    return ua
  end

  def self.calc_tank_EF(wh_type, ua, eta_c)
    # Calculates the energy factor based on UA of the tank and conversion efficiency (eta_c)
    # Source: Burch and Erickson 2004 - http://www.nrel.gov/docs/gen/fy04/36035.pdf
    if wh_type == Constants.WaterHeaterTypeTankless
      ef = eta_c
    else
      pi = Math::PI
      volume_drawn = 64.3 # gal/day
      density = 8.2938 # lb/gal
      draw_mass = volume_drawn * density # lb
      cp = 1.0007 # Btu/lb-F
      t = 135.0 # F
      t_in = 58.0 # F
      t_env = 67.5 # F
      q_load = draw_mass * cp * (t - t_in) # Btu/day

      ef = q_load / ((ua * (t - t_env) * 24.0 + q_load) / eta_c)
    end
    return ef
  end

  def self.create_new_pump(model)
    # Add a pump to the new DHW loop
    pump = OpenStudio::Model::PumpVariableSpeed.new(model)
    pump.setRatedFlowRate(0.01)
    pump.setFractionofMotorInefficienciestoFluidStream(0)
    pump.setMotorEfficiency(1)
    pump.setRatedPowerConsumption(0)
    pump.setRatedPumpHead(1)
    pump.setCoefficient1ofthePartLoadPerformanceCurve(0)
    pump.setCoefficient2ofthePartLoadPerformanceCurve(1)
    pump.setCoefficient3ofthePartLoadPerformanceCurve(0)
    pump.setCoefficient4ofthePartLoadPerformanceCurve(0)
    pump.setPumpControlType("Intermittent")
    return pump
  end

  def self.create_new_schedule_manager(t_set, model, wh_type)
    new_schedule = OpenStudio::Model::ScheduleConstant.new(model)
    new_schedule.setName("dhw temp")
    new_schedule.setValue(UnitConversions.convert(t_set, "F", "C") + deadband(wh_type) / 2.0)
    OpenStudio::Model::SetpointManagerScheduled.new(model, new_schedule)
  end

<<<<<<< HEAD
  def self.create_new_heater(model, runner, nbeds, name, cap, fuel, vol, ef, re, jacket_r, t_set, space, oncycle_p, offcycle_p, wh_type, cyc_derate, solar_fraction)
    new_heater = OpenStudio::Model::WaterHeaterMixed.new(model)
    new_heater.setName(name)
    act_vol = calc_actual_tankvol(vol, fuel, wh_type)
    u, ua, eta_c = calc_tank_UA(act_vol, fuel, ef, re, cap, wh_type, cyc_derate, jacket_r, runner, solar_fraction)
=======
  def self.create_new_heater(name, cap, fuel, act_vol, ef, t_set, space, oncycle_p, offcycle_p, wh_type, nbeds, model, runner, ua, eta_c)
    new_heater = OpenStudio::Model::WaterHeaterMixed.new(model)
    new_heater.setName(name)
    new_heater.setHeaterThermalEfficiency(eta_c) unless eta_c.nil?
    new_heater.setHeaterFuelType(HelperMethods.eplus_fuel_map(fuel)) unless fuel.nil?
>>>>>>> 57f9f232
    configure_setpoint_schedule(new_heater, t_set, wh_type, model)
    new_heater.setMaximumTemperatureLimit(99.0)
    if wh_type == Constants.WaterHeaterTypeTankless
      new_heater.setHeaterControlType("Modulate")
    else
      new_heater.setHeaterControlType("Cycle")
    end
    new_heater.setDeadbandTemperatureDifference(deadband(wh_type))

    new_heater.setHeaterMinimumCapacity(0.0)
    new_heater.setHeaterMaximumCapacity(UnitConversions.convert(cap, "kBtu/hr", "W"))
    new_heater.setTankVolume(UnitConversions.convert(act_vol, "gal", "m^3"))

    # Set parasitic power consumption
    if wh_type == Constants.WaterHeaterTypeTankless
      # Tankless WHs are set to "modulate", not "cycle", so they end up
      # effectively always on. Thus, we need to use a weighted-average of
      # on-cycle and off-cycle parasitics.
      # Values used here are based on the average across 10 units originally used when modeling MF buildings
      avg_runtime_frac = [0.0268, 0.0333, 0.0397, 0.0462, 0.0529]
      if nbeds == 0
        runtime_frac = avg_runtime_frac[0]
      elsif nbeds > 5
        runtime_frac = avg_runtime_frac[4]
      else
        runtime_frac = avg_runtime_frac[nbeds - 1]
      end
      avg_elec = oncycle_p * runtime_frac + offcycle_p * (1 - runtime_frac)

      new_heater.setOnCycleParasiticFuelConsumptionRate(avg_elec)
      new_heater.setOffCycleParasiticFuelConsumptionRate(avg_elec)
    else
      new_heater.setOnCycleParasiticFuelConsumptionRate(oncycle_p)
      new_heater.setOffCycleParasiticFuelConsumptionRate(offcycle_p)
    end
    new_heater.setOnCycleParasiticFuelType("Electricity")
    new_heater.setOffCycleParasiticFuelType("Electricity")
    new_heater.setOnCycleParasiticHeatFractiontoTank(0)
    new_heater.setOffCycleParasiticHeatFractiontoTank(0)

    # Set fraction of heat loss from tank to ambient (vs out flue)
    # Based on lab testing done by LBNL
    skinlossfrac = 1.0
    if not fuel.nil?
      if fuel != Constants.FuelTypeElectric and wh_type == Constants.WaterHeaterTypeTank
        if oncycle_p == 0.0
          skinlossfrac = 0.64
        elsif ef < 0.8
          skinlossfrac = 0.91
        else
          skinlossfrac = 0.96
        end
      end
    end
    new_heater.setOffCycleLossFractiontoThermalZone(skinlossfrac)
    new_heater.setOnCycleLossFractiontoThermalZone(1.0)

    if space.nil? # Located outside
      new_heater.setAmbientTemperatureIndicator("Outdoors")
    else
      new_heater.setAmbientTemperatureIndicator("ThermalZone")
      new_heater.setAmbientTemperatureThermalZone(space.thermalZone.get)
    end
    if new_heater.ambientTemperatureSchedule.is_initialized
      new_heater.ambientTemperatureSchedule.get.remove
    end
    ua_w_k = UnitConversions.convert(ua, "Btu/(hr*F)", "W/K")
    new_heater.setOnCycleLossCoefficienttoAmbientTemperature(ua_w_k)
    new_heater.setOffCycleLossCoefficienttoAmbientTemperature(ua_w_k)

    return new_heater
  end

  def self.configure_setpoint_schedule(new_heater, t_set, wh_type, model)
    set_temp_c = UnitConversions.convert(t_set, "F", "C") + deadband(wh_type) / 2.0 # Half the deadband to account for E+ deadband
    new_schedule = OpenStudio::Model::ScheduleConstant.new(model)
    new_schedule.setName("WH Setpoint Temp")
    new_schedule.setValue(set_temp_c)
    if new_heater.setpointTemperatureSchedule.is_initialized
      new_heater.setpointTemperatureSchedule.get.remove
    end
    new_heater.setSetpointTemperatureSchedule(new_schedule)
  end

  def self.create_new_loop(model, name, t_set, wh_type)
    # Create a new plant loop for the water heater
    loop = OpenStudio::Model::PlantLoop.new(model)
    loop.setName(name)
    loop.sizingPlant.setDesignLoopExitTemperature(UnitConversions.convert(t_set, "F", "C") + deadband(wh_type) / 2.0)
    loop.sizingPlant.setLoopDesignTemperatureDifference(UnitConversions.convert(10.0, "R", "K"))
    loop.setPlantLoopVolume(0.003) # ~1 gal
    loop.setMaximumLoopFlowRate(0.01) # This size represents the physical limitations to flow due to losses in the piping system. For BEopt we assume that the pipes are always adequately sized

    bypass_pipe = OpenStudio::Model::PipeAdiabatic.new(model)
    out_pipe = OpenStudio::Model::PipeAdiabatic.new(model)

    loop.addSupplyBranchForComponent(bypass_pipe)
    out_pipe.addToNode(loop.supplyOutletNode)

    return loop
  end
end<|MERGE_RESOLUTION|>--- conflicted
+++ resolved
@@ -29,13 +29,9 @@
     new_manager = create_new_schedule_manager(t_set, model, Constants.WaterHeaterTypeTank)
     new_manager.addToNode(loop.supplyOutletNode)
 
-<<<<<<< HEAD
-    new_heater = create_new_heater(model, runner, nbeds, Constants.ObjectNameWaterHeater, cap, fuel_type, vol, ef, re, jacket_r, t_set, space, oncycle_p, offcycle_p, Constants.WaterHeaterTypeTank, 0, solar_fraction)
-=======
     act_vol = calc_storage_tank_actual_vol(vol, fuel_type)
-    u, ua, eta_c = calc_tank_UA(act_vol, fuel_type, ef, re, cap, Constants.WaterHeaterTypeTank, 0, jacket_r, runner)
+    u, ua, eta_c = calc_tank_UA(act_vol, fuel_type, ef, re, cap, Constants.WaterHeaterTypeTank, 0, jacket_r, runner, solar_fraction)
     new_heater = create_new_heater(Constants.ObjectNameWaterHeater, cap, fuel_type, act_vol, ef, t_set, space, oncycle_p, offcycle_p, Constants.WaterHeaterTypeTank, nbeds, model, runner, ua, eta_c)
->>>>>>> 57f9f232
     dhw_map[sys_id] << new_heater
 
     loop.addSupplyBranchForComponent(new_heater)
@@ -68,13 +64,9 @@
     new_manager = create_new_schedule_manager(t_set, model, Constants.WaterHeaterTypeTankless)
     new_manager.addToNode(loop.supplyOutletNode)
 
-<<<<<<< HEAD
-    new_heater = create_new_heater(model, runner, nbeds, Constants.ObjectNameWaterHeater, cap, fuel_type, 1, ef, 0, nil, t_set, space, oncycle_p, offcycle_p, Constants.WaterHeaterTypeTankless, cd, solar_fraction)
-=======
     act_vol = 1.0
-    u, ua, eta_c = calc_tank_UA(act_vol, fuel_type, ef, nil, cap, Constants.WaterHeaterTypeTankless, cd, nil, runner)
+    u, ua, eta_c = calc_tank_UA(act_vol, fuel_type, ef, nil, cap, Constants.WaterHeaterTypeTankless, cd, nil, runner, solar_fraction)
     new_heater = create_new_heater(Constants.ObjectNameWaterHeater, cap, fuel_type, act_vol, ef, t_set, space, oncycle_p, offcycle_p, Constants.WaterHeaterTypeTankless, nbeds, model, runner, ua, eta_c)
->>>>>>> 57f9f232
     dhw_map[sys_id] << new_heater
 
     loop.addSupplyBranchForComponent(new_heater)
@@ -145,23 +137,9 @@
     r_tank = (UnitConversions.convert(v_actual, "gal", "m^3") / (pi * h_tank))**0.5
     a_tank = 2.0 * pi * r_tank * (r_tank + h_tank)
 
-<<<<<<< HEAD
-    # water heater wrap calculation based on:
-    # Modeling Water Heat Wraps in BEopt DRAFT Technical Note
-    # Authors:  Ben Polly and Jay Burch (NREL)
-    if not jacket_r.nil?
-      a_side = 2.0 * pi * UnitConversions.convert(r_tank, "m", "ft") * UnitConversions.convert(h_tank, "m", "ft") # sqft
-      skin_insulation_t = 2.0 # inch
-      skin_insulation_R = 5.0 # R5
-      u_pre_skin = 1.0 / (skin_insulation_t * skin_insulation_R + 1.0 / 1.3 + 1.0 / 52.8) # Btu/hr-ft^2-F = (1 / hout + kins / tins + t / hin)^-1
-      tank_ua -= jacket_r / (1 / u_pre_skin + jacket_r) * u_pre_skin * a_side
-    end
-    u_tank = (5.678 * tank_ua) / UnitConversions.convert(a_tank, "m^2", "ft^2") * (1.0 - solar_fraction)
-=======
     a_side = 2 * pi * UnitConversions.convert(r_tank, "m", "ft") * UnitConversions.convert(h_tank, "m", "ft") # sqft
     tank_ua = apply_tank_jacket(jacket_r, ef, Constants.FuelTypeElectric, tank_ua, a_side)
-    u_tank = (5.678 * tank_ua) / UnitConversions.convert(a_tank, "m^2", "ft^2")
->>>>>>> 57f9f232
+    u_tank = ((5.678 * tank_ua) / UnitConversions.convert(a_tank, "m^2", "ft^2")) * (1.0 - solar_fraction)
 
     h_UE = (1.0 - (3.5 / 12.0)) * h_tank # in the 3rd node of the tank (counting from top)
     h_LE = (1.0 - (9.5 / 12.0)) * h_tank # in the 10th node of the tank (counting from top)
@@ -584,263 +562,6 @@
     return true
   end
 
-  def self.apply_solar_thermal(model, runner, space, collector_area, frta,
-                               frul, iam_coeff2, iam_coeff3, storage_vol, 
-                               tank_r, fluid_type, heat_ex_eff, pump_power, 
-                               azimuth, tilt, coll_type, dhw_loop, dhw_map, sys_id)
-
-    obj_name = Constants.ObjectNameSolarHotWater
-
-    test_flow = 55.0 / UnitConversions.convert(1.0, "lbm/min", "kg/hr") / Liquid.H2O_l.rho * UnitConversions.convert(1.0, "ft^2", "m^2") # cfm/ft^2
-    coll_flow = test_flow * collector_area # cfm
-    storage_diam = (4.0 * UnitConversions.convert(storage_vol, "gal", "ft^3") / 3.0 / Math::PI)**(1.0 / 3.0) # ft
-    storage_ht = 3.0 * storage_diam # ft
-    storage_Uvalue = 1.0 / tank_r # Btu/hr-ft^2-R
-
-    # Get water heater and setpoint temperature schedules from loop
-    water_heater = nil
-    setpoint_schedule_one = nil
-    setpoint_schedule_two = nil
-    dhw_loop.supplyComponents.each do |supply_component|
-      if supply_component.to_WaterHeaterMixed.is_initialized
-        water_heater = supply_component.to_WaterHeaterMixed.get
-        setpoint_schedule_one = water_heater.setpointTemperatureSchedule.get
-        setpoint_schedule_two = water_heater.setpointTemperatureSchedule.get
-      elsif supply_component.to_WaterHeaterStratified.is_initialized
-        water_heater = supply_component.to_WaterHeaterStratified.get
-        setpoint_schedule_one = water_heater.heater1SetpointTemperatureSchedule
-        setpoint_schedule_two = water_heater.heater2SetpointTemperatureSchedule
-      end
-    end
-
-    dhw_setpoint_manager = nil
-    dhw_loop.supplyOutletNode.setpointManagers.each do |setpoint_manager|
-      if setpoint_manager.to_SetpointManagerScheduled.is_initialized
-        dhw_setpoint_manager = setpoint_manager.to_SetpointManagerScheduled.get
-      end
-    end
-
-    plant_loop = OpenStudio::Model::PlantLoop.new(model)
-    plant_loop.setName(Constants.PlantLoopSolarHotWater)
-    if fluid_type == Constants.FluidWater
-      plant_loop.setFluidType('Water')
-    else
-      plant_loop.setFluidType('PropyleneGlycol')
-      plant_loop.setGlycolConcentration(50)
-    end
-    plant_loop.setMaximumLoopTemperature(100)
-    plant_loop.setMinimumLoopTemperature(0)
-    plant_loop.setMinimumLoopFlowRate(0)
-    plant_loop.setLoadDistributionScheme('Optimal')
-    plant_loop.setPlantEquipmentOperationHeatingLoadSchedule(model.alwaysOnDiscreteSchedule)
-
-    sizing_plant = plant_loop.sizingPlant
-    sizing_plant.setLoopType('Heating')
-    sizing_plant.setDesignLoopExitTemperature(dhw_loop.sizingPlant.designLoopExitTemperature)
-    sizing_plant.setLoopDesignTemperatureDifference(UnitConversions.convert(10.0, "R", "K"))
-
-    setpoint_manager = OpenStudio::Model::SetpointManagerScheduled.new(model, dhw_setpoint_manager.schedule)
-    setpoint_manager.setName(obj_name + " setpoint mgr")
-    setpoint_manager.setControlVariable('Temperature')
-
-    pump = OpenStudio::Model::PumpConstantSpeed.new(model)
-    pump.setName(obj_name + " pump")
-    pump.setRatedPumpHead(90000)
-    pump.setRatedPowerConsumption(pump_power)
-    pump.setMotorEfficiency(0.3)
-    pump.setFractionofMotorInefficienciestoFluidStream(0.2)
-    pump.setPumpControlType('Intermittent')
-    pump.setRatedFlowRate(UnitConversions.convert(coll_flow, "cfm", "m^3/s"))
-    pump.addToNode(plant_loop.supplyInletNode)
-    dhw_map[sys_id] << pump
-
-    panel_length = UnitConversions.convert(collector_area, "ft^2", "m^2")**0.5
-    run = Math::cos(tilt * Math::PI / 180) * panel_length
-
-    offset = 1000.0 # prevent shading
-
-    vertices = OpenStudio::Point3dVector.new
-    vertices << OpenStudio::Point3d.new(offset, offset, 0)
-    vertices << OpenStudio::Point3d.new(offset + panel_length, offset, 0)
-    vertices << OpenStudio::Point3d.new(offset + panel_length, offset + run, (panel_length**2 - run**2)**0.5)
-    vertices << OpenStudio::Point3d.new(offset, offset + run, (panel_length**2 - run**2)**0.5)
-
-    m = OpenStudio::Matrix.new(4, 4, 0)
-    m[0, 0] = Math::cos((180 - azimuth) * Math::PI / 180)
-    m[1, 1] = Math::cos((180 - azimuth) * Math::PI / 180)
-    m[0, 1] = -Math::sin((180 - azimuth) * Math::PI / 180)
-    m[1, 0] = Math::sin((180 - azimuth) * Math::PI / 180)
-    m[2, 2] = 1
-    m[3, 3] = 1
-    transformation = OpenStudio::Transformation.new(m)
-    vertices = transformation * vertices
-
-    shading_surface_group = OpenStudio::Model::ShadingSurfaceGroup.new(model)
-    shading_surface_group.setName(obj_name + " shading group")
-
-    shading_surface = OpenStudio::Model::ShadingSurface.new(vertices, model)
-    shading_surface.setName(obj_name + " shading surface")
-    shading_surface.setShadingSurfaceGroup(shading_surface_group)
-
-    if coll_type == Constants.SolarThermalCollectorTypeICS
-      collector_plate = OpenStudio::Model::SolarCollectorIntegralCollectorStorage.new(model)
-      collector_plate.setName(obj_name + " coll plate")
-      collector_plate.setSurface(shading_surface)
-      collector_plate.setMaximumFlowRate(UnitConversions.convert(coll_flow, "cfm", "m^3/s"))
-      
-      #ics_performance = OpenStudio::Model::SolarCollectorPerformanceIntegralCollectorStorage.new(model)
-      ics_performance = collector_plate.solarCollectorPerformance
-      #TODO: double check what defaults
-      #Values are based on spec sheet + OG-100 listing for Solarheart ICS collectors
-      ics_volume = UnitConversions.convert(collector_area, "ft^2", "m^2") / 17.4  #Based on average of OG-100 listed (as of 11/1/19) ICS collectors
-      ics_performance.setName(obj_name + " coll perf")
-      ics_performance.setGrossArea(UnitConversions.convert(collector_area, "ft^2", "m^2"))
-      ics_performance.setCollectorWaterVolume(ics_volume) 
-      ics_performance.setBottomHeatLossConductance(1.902) #Spec sheet
-      ics_performance.setSideHeatLossConductance(1.268) 
-      ics_performance.setAspectRatio(0.721)
-      ics_performance.setCollectorSideHeight(0.17272)
-      ics_performance.setNumberOfCovers(2)
-      ics_performance.setAbsorptanceOfAbsorberPlate(0.94) 
-      ics_performance.setEmissivityOfAbsorberPlate(0.56)
-      
-      collector_plate.setSolarCollectorPerformance(ics_performance)
-      
-    else
-      collector_plate = OpenStudio::Model::SolarCollectorFlatPlateWater.new(model)
-      collector_plate.setName(obj_name + " coll plate")
-      collector_plate.setSurface(shading_surface)
-      collector_plate.setMaximumFlowRate(UnitConversions.convert(coll_flow, "cfm", "m^3/s"))
-      collector_performance = collector_plate.solarCollectorPerformance
-      collector_performance.setName(obj_name + " coll perf")
-      collector_performance.setGrossArea(UnitConversions.convert(collector_area, "ft^2", "m^2"))
-      collector_performance.setTestFluid('Water')
-      collector_performance.setTestFlowRate(UnitConversions.convert(coll_flow, "cfm", "m^3/s"))
-      collector_performance.setTestCorrelationType('Inlet')
-      collector_performance.setCoefficient1ofEfficiencyEquation(frta)
-      collector_performance.setCoefficient2ofEfficiencyEquation(-UnitConversions.convert(frul, "Btu/(hr*ft^2*F)", "W/(m^2*K)"))
-      collector_performance.setCoefficient2ofIncidentAngleModifier(-iam_coeff2)
-      collector_performance.setCoefficient3ofIncidentAngleModifier(iam_coeff3)
-      
-    end
-
-    plant_loop.addSupplyBranchForComponent(collector_plate)
-    runner.registerInfo("Added '#{collector_plate.name}' to supply branch of '#{plant_loop.name}'.")
-
-    pipe_supply_bypass = OpenStudio::Model::PipeAdiabatic.new(model)
-    pipe_supply_outlet = OpenStudio::Model::PipeAdiabatic.new(model)
-    pipe_demand_bypass = OpenStudio::Model::PipeAdiabatic.new(model)
-    pipe_demand_inlet = OpenStudio::Model::PipeAdiabatic.new(model)
-    pipe_demand_outlet = OpenStudio::Model::PipeAdiabatic.new(model)
-
-    plant_loop.addSupplyBranchForComponent(pipe_supply_bypass)
-    pump.addToNode(plant_loop.supplyInletNode)
-    pipe_supply_outlet.addToNode(plant_loop.supplyOutletNode)
-    setpoint_manager.addToNode(plant_loop.supplyOutletNode)
-    plant_loop.addDemandBranchForComponent(pipe_demand_bypass)
-    pipe_demand_inlet.addToNode(plant_loop.demandInletNode)
-    pipe_demand_outlet.addToNode(plant_loop.demandOutletNode)
-
-    storage_tank = OpenStudio::Model::WaterHeaterStratified.new(model)
-    storage_tank.setName(obj_name + " storage tank")
-    storage_tank.setTankVolume(UnitConversions.convert(storage_vol, "gal", "m^3"))
-    storage_tank.setTankHeight(UnitConversions.convert(storage_ht, "ft", "m"))
-    storage_tank.setTankShape('VerticalCylinder')
-    storage_tank.setTankPerimeter(Math::PI * UnitConversions.convert(storage_diam, "in", "m"))
-    storage_tank.setMaximumTemperatureLimit(99)
-    storage_tank.heater1SetpointTemperatureSchedule.remove
-    storage_tank.setHeater1SetpointTemperatureSchedule(setpoint_schedule_one)
-    storage_tank.setHeater1Capacity(0)
-    storage_tank.setHeater1Height(0)
-    storage_tank.heater2SetpointTemperatureSchedule.remove
-    storage_tank.setHeater2SetpointTemperatureSchedule(setpoint_schedule_two)
-    storage_tank.setHeater2Capacity(0)
-    storage_tank.setHeater2Height(0)
-    storage_tank.setHeaterFuelType('Electricity')
-    storage_tank.setHeaterThermalEfficiency(1)
-    storage_tank.ambientTemperatureSchedule.get.remove
-    storage_tank.setAmbientTemperatureThermalZone(space.thermalZone.get)
-    storage_tank.setAmbientTemperatureIndicator('ThermalZone')
-    if fluid_type == Constants.FluidWater #Direct, make the storage tank a dummy tank with 0 tank losses
-      storage_tank.setUniformSkinLossCoefficientperUnitAreatoAmbientTemperature(0.0)
-    else
-      storage_tank.setUniformSkinLossCoefficientperUnitAreatoAmbientTemperature(UnitConversions.convert(storage_Uvalue, "Btu/(hr*ft^2*F)", "W/(m^2*K)"))
-    end
-    
-    storage_tank.setSkinLossFractiontoZone(1)
-    storage_tank.setOffCycleFlueLossFractiontoZone(1)
-    storage_tank.setUseSideEffectiveness(1)
-    storage_tank.setUseSideInletHeight(0)
-    storage_tank.setUseSideOutletHeight(UnitConversions.convert(storage_ht, "ft", "m"))
-    storage_tank.setSourceSideEffectiveness(heat_ex_eff)
-    storage_tank.setSourceSideInletHeight(UnitConversions.convert(storage_ht, "ft", "m") / 3.0)
-    storage_tank.setSourceSideOutletHeight(0)
-    storage_tank.setInletMode('Fixed')
-    storage_tank.setIndirectWaterHeatingRecoveryTime(1.5)
-    storage_tank.setNumberofNodes(8)
-    storage_tank.setAdditionalDestratificationConductivity(0)
-    storage_tank.setNode1AdditionalLossCoefficient(0)
-    storage_tank.setNode2AdditionalLossCoefficient(0)
-    storage_tank.setNode3AdditionalLossCoefficient(0)
-    storage_tank.setNode4AdditionalLossCoefficient(0)
-    storage_tank.setNode5AdditionalLossCoefficient(0)
-    storage_tank.setNode6AdditionalLossCoefficient(0)
-    storage_tank.setNode7AdditionalLossCoefficient(0)
-    storage_tank.setNode8AdditionalLossCoefficient(0)
-    storage_tank.setSourceSideDesignFlowRate(UnitConversions.convert(coll_flow, "cfm", "m^3/s"))
-    storage_tank.setOnCycleParasiticFuelConsumptionRate(0)
-    storage_tank.setOffCycleParasiticFuelConsumptionRate(0)
-    storage_tank.setUseSideDesignFlowRate((UnitConversions.convert(storage_vol, "gal", "m^3")) / 60.1) # Sized to ensure that E+ never autosizes the design flow rate to be larger than the tank volume getting drawn out in a hour (60 minutes)
-
-    plant_loop.addDemandBranchForComponent(storage_tank)
-    runner.registerInfo("Added '#{storage_tank.name}' to demand branch of '#{plant_loop.name}'.")
-
-    dhw_loop.addSupplyBranchForComponent(storage_tank)
-    runner.registerInfo("Added '#{storage_tank.name}' to supply branch of '#{dhw_loop.name}'.")
-
-    water_heater.addToNode(storage_tank.supplyOutletModelObject.get.to_Node.get)
-    runner.registerInfo("Moved '#{water_heater.name}' to supply outlet node of '#{storage_tank.name}'.")
-
-    availability_manager = OpenStudio::Model::AvailabilityManagerDifferentialThermostat.new(model)
-    availability_manager.setName(obj_name + " useful energy")
-    availability_manager.setHotNode(collector_plate.outletModelObject.get.to_Node.get)
-    availability_manager.setColdNode(storage_tank.demandOutletModelObject.get.to_Node.get)
-    availability_manager.setTemperatureDifferenceOnLimit(0)
-    availability_manager.setTemperatureDifferenceOffLimit(0)
-    plant_loop.setAvailabilityManager(availability_manager)
-    
-    #Add EMS code for SWH control (keeps the WH for the last hour if there's useful energy that can be delivered, E+ wouldn't always do this by default)
-    #Sensors
-    coll_sensor = OpenStudio::Model::EnergyManagementSystemSensor.new(model, "System Node Temperature")
-    coll_sensor.setName("#{obj_name} Collector Outlet")
-    coll_sensor.setKeyName("#{collector_plate.outletModelObject.get.to_Node.get.name}")
-    
-    tank_source_sensor = OpenStudio::Model::EnergyManagementSystemSensor.new(model, "System Node Temperature")
-    tank_source_sensor.setName("#{obj_name} Tank Source Inlet")
-    tank_source_sensor.setKeyName("#{storage_tank.demandOutletModelObject.get.to_Node.get.name}")
-    
-    #Actuators
-    swh_pump_actuator = OpenStudio::Model::EnergyManagementSystemActuator.new(pump, "Pump", "Pump Mass Flow Rate")
-    swh_pump_actuator.setName("#{obj_name}_pump")
-    
-    #Program
-    swh_program = OpenStudio::Model::EnergyManagementSystemProgram.new(model)
-    swh_program.setName("#{obj_name} Controller")
-    swh_program.addLine("If #{coll_sensor.name} > #{tank_source_sensor.name}")
-    swh_program.addLine("Set #{swh_pump_actuator.name} = 100")
-    swh_program.addLine("Else")
-    swh_program.addLine("Set #{swh_pump_actuator.name} = 0")
-    swh_program.addLine("EndIf")
-    
-    #ProgramCallingManager
-    program_calling_manager = OpenStudio::Model::EnergyManagementSystemProgramCallingManager.new(model)
-    program_calling_manager.setName("#{obj_name} Control")
-    program_calling_manager.setCallingPoint("InsideHVACSystemIterationLoop")
-    program_calling_manager.addProgram(swh_program)
-    
-    return true
-  end
-
   def self.apply_indirect(model, runner, space, cap, vol, t_set, oncycle_p, offcycle_p, ec_adj,
                           nbeds, boiler, boiler_plant_loop, boiler_fuel_type, dhw_map, sys_id, wh_type, jacket_r, standby_loss)
     obj_name_indirect = Constants.ObjectNameWaterHeater
@@ -870,17 +591,9 @@
     new_manager = create_new_schedule_manager(t_set, model, tank_type)
     new_manager.addToNode(loop.supplyOutletNode)
 
-<<<<<<< HEAD
-    # Create an initial simple tank model by calling create_new_heater
-    assumed_ef = get_indirect_assumed_ef_for_tank_losses()
-    assumed_fuel = get_indirect_assumed_fuel_for_tank_losses()
-    new_heater = create_new_heater(model, runner, nbeds, obj_name_indirect, cap, assumed_fuel, vol, assumed_ef, 0, jacket_r, t_set, space, oncycle_p, offcycle_p, tank_type, 0, 0)
-    new_heater.setIndirectWaterHeatingRecoveryTime(recovery_time) # used for autosizing source side mass flow rate properly
-=======
     # Create water heater
     new_heater = create_new_heater(obj_name_indirect, cap, nil, act_vol, nil, t_set, space, oncycle_p, offcycle_p, tank_type, nbeds, model, runner, ua, nil)
     new_heater.setSourceSideDesignFlowRate(100) # set one large number, override by EMS
->>>>>>> 57f9f232
     dhw_map[sys_id] << new_heater
 
     # Create alternate setpoint schedule for source side flow request
@@ -1331,6 +1044,11 @@
     ec_adj_program = OpenStudio::Model::EnergyManagementSystemProgram.new(model)
     ec_adj_program.setName("#{heater.name} EC_adj")
     if wh_type.include? "boiler"
+      ec_adj_program.addLine("Set tmp_ec_adj_oncyc_sensor = #{ec_adj_oncyc_sensor.name}")
+      ec_adj_program.addLine("Set tmp_ec_adj_offcyc_sensor = #{ec_adj_offcyc_sensor.name}")
+      ec_adj_program.addLine("Set tmp_ec_adj_sensor_hx = #{ec_adj_sensor_hx.name}")
+      ec_adj_program.addLine("Set tmp_ec_adj_sensor_boiler_heating = #{ec_adj_sensor_boiler_heating.name}")
+      ec_adj_program.addLine("Set tmp_ec_adj_sensor_boiler = #{ec_adj_sensor_boiler.name}")
       ec_adj_program.addLine("Set wh_e_cons = #{ec_adj_oncyc_sensor.name} + #{ec_adj_offcyc_sensor.name}")
       ec_adj_program.addLine("If #{ec_adj_sensor_boiler_heating.name} > 0")
       ec_adj_program.addLine("  Set wh_e_cons = wh_e_cons + (@Abs #{ec_adj_sensor_hx.name}) / #{ec_adj_sensor_boiler_heating.name} * #{ec_adj_sensor_boiler.name}")
@@ -1410,11 +1128,7 @@
     return act_vol
   end
 
-<<<<<<< HEAD
-  def self.calc_tank_UA(vol, fuel, ef, re, pow, wh_type, cyc_derate, jacket_r, runner, solar_fraction)
-=======
-  def self.calc_tank_UA(act_vol, fuel, ef, re, pow, wh_type, cyc_derate, jacket_r, runner)
->>>>>>> 57f9f232
+  def self.calc_tank_UA(act_vol, fuel, ef, re, pow, wh_type, cyc_derate, jacket_r, runner, solar_fraction)
     # Calculates the U value, UA of the tank and conversion efficiency (eta_c)
     # based on the Energy Factor and recovery efficiency of the tank
     # Source: Burch and Erickson 2004 - http://www.nrel.gov/docs/gen/fy04/36035.pdf
@@ -1522,19 +1236,11 @@
     OpenStudio::Model::SetpointManagerScheduled.new(model, new_schedule)
   end
 
-<<<<<<< HEAD
-  def self.create_new_heater(model, runner, nbeds, name, cap, fuel, vol, ef, re, jacket_r, t_set, space, oncycle_p, offcycle_p, wh_type, cyc_derate, solar_fraction)
-    new_heater = OpenStudio::Model::WaterHeaterMixed.new(model)
-    new_heater.setName(name)
-    act_vol = calc_actual_tankvol(vol, fuel, wh_type)
-    u, ua, eta_c = calc_tank_UA(act_vol, fuel, ef, re, cap, wh_type, cyc_derate, jacket_r, runner, solar_fraction)
-=======
   def self.create_new_heater(name, cap, fuel, act_vol, ef, t_set, space, oncycle_p, offcycle_p, wh_type, nbeds, model, runner, ua, eta_c)
     new_heater = OpenStudio::Model::WaterHeaterMixed.new(model)
     new_heater.setName(name)
     new_heater.setHeaterThermalEfficiency(eta_c) unless eta_c.nil?
     new_heater.setHeaterFuelType(HelperMethods.eplus_fuel_map(fuel)) unless fuel.nil?
->>>>>>> 57f9f232
     configure_setpoint_schedule(new_heater, t_set, wh_type, model)
     new_heater.setMaximumTemperatureLimit(99.0)
     if wh_type == Constants.WaterHeaterTypeTankless
@@ -1555,12 +1261,14 @@
       # on-cycle and off-cycle parasitics.
       # Values used here are based on the average across 10 units originally used when modeling MF buildings
       avg_runtime_frac = [0.0268, 0.0333, 0.0397, 0.0462, 0.0529]
-      if nbeds == 0
-        runtime_frac = avg_runtime_frac[0]
-      elsif nbeds > 5
+      if nbeds <= 5
+        if nbeds == 0
+          runtime_frac = avg_runtime_frac[0]
+        else
+          runtime_frac = avg_runtime_frac[nbeds - 1]
+        end
+      else
         runtime_frac = avg_runtime_frac[4]
-      else
-        runtime_frac = avg_runtime_frac[nbeds - 1]
       end
       avg_elec = oncycle_p * runtime_frac + offcycle_p * (1 - runtime_frac)
 
