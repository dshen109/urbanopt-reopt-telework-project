--- conflicted
+++ resolved
@@ -1433,24 +1433,9 @@
         air_loop.demandComponents.each do |demand_component|
           next unless demand_component.to_AirLoopHVACReturnPlenum.is_initialized
 
-<<<<<<< HEAD
           demand_component.setName("#{air_loop.name} return plenum")
         end
       end
-=======
-      supply_fan_max_mfr = OpenStudio::Model::EnergyManagementSystemInternalVariable.new(model, "Fan Maximum Mass Flow Rate")
-      supply_fan_max_mfr.setName("#{obj_name_ducts} supply_fan_max_mfr".gsub(" ", "_"))
-      supply_fan_max_mfr.setInternalDataIndexKeyName(supply_fan.name.to_s)
-
-      supply_fan_pressure_rise = OpenStudio::Model::EnergyManagementSystemInternalVariable.new(model, "Fan Nominal Pressure Rise")
-      supply_fan_pressure_rise.setName("#{obj_name_ducts} supply_fan_pressure_rise".gsub(" ", "_"))
-      supply_fan_pressure_rise.setInternalDataIndexKeyName(supply_fan.name.to_s)
-
-      supply_fan_efficiency = OpenStudio::Model::EnergyManagementSystemInternalVariable.new(model, "Fan Nominal Total Efficiency")
-      supply_fan_efficiency.setName("#{obj_name_ducts} supply_fan_efficiency".gsub(" ", "_"))
-      supply_fan_efficiency.setInternalDataIndexKeyName(supply_fan.name.to_s)
-    end
->>>>>>> be4af2a4
 
       living_zone_return_air_node = nil
       unit_living.zone.returnAirModelObjects.each do |return_air_model_obj|
@@ -1783,16 +1768,10 @@
         duct_program.addLine("Set dl_11 = #{ah_to_liv_flow_rate_var.name}")
         duct_program.addLine("Set dl_12 = #{liv_to_ah_flow_rate_var.name}")
 
-<<<<<<< HEAD
         duct_program.addLine("If #{cfis_output.on_for_hour_var.name}")
         duct_program.addLine("   Set cfis_m3s = (#{max_supply_fan_mfr.name} / 1.16097654) * #{cfis_airflow_frac}") # Density of 1.16097654 was back calculated using E+ results
         duct_program.addLine("   Set temp1 = 1.0 - #{fan_rtf_sensor.name}")
         duct_program.addLine("   Set #{ah_vfr_var.name} = temp1*#{cfis_output.f_damper_open_var.name}*cfis_m3s")
-=======
-        duct_program.addLine("If #{cfis_on_for_hour_var.name}")
-        duct_program.addLine("   Set cfis_m3s = (#{supply_fan_max_mfr.name} / 1.16097654) * #{mech_vent.cfis_airflow_frac}") # Density of 1.16097654 was back calculated using E+ results
-        duct_program.addLine("   Set #{ah_vfr_var.name} = (1.0 - #{fan_rtf_sensor.name})*#{cfis_f_damper_open_var.name}*cfis_m3s")
->>>>>>> be4af2a4
         duct_program.addLine("   Set rho_in = (@RhoAirFnPbTdbW #{tin_sensor.name} #{win_sensor.name} #{pbar_sensor.name})")
         duct_program.addLine("   Set #{ah_mfr_var.name} = #{ah_vfr_sensor.name} * rho_in")
         duct_program.addLine("   Set temp2 = 1.0 - #{fan_rtf_sensor.name}")
@@ -1861,16 +1840,11 @@
       end
     end
 
-<<<<<<< HEAD
     cfis_programs[cfis] = [cfis_program, cfis_output, supply_fan]
 
     runner.registerInfo("Created a CFIS system.")
 
     return cfis_programs
-=======
-    cfis_output = CFISOutput.new(cfis_t_sum_open_var, cfis_on_for_hour_var, cfis_f_damper_open_var, supply_fan_max_mfr, supply_fan_pressure_rise, supply_fan_efficiency, fan_rtf_var, fan_rtf_sensor)
-    return duct_program, cfis_program, cfis_output
->>>>>>> be4af2a4
   end
 
   def self.create_infil_mech_vent_objects(model, runner, obj_name_infil, obj_name_mech_vent, unit_living, infil, mech_vent, wind_speed, mv_output, infil_output, tin_sensor, tout_sensor, vwind_sensor, duct_lks, cfis_programs, nbeds)
@@ -2042,21 +2016,22 @@
     cfis_programs.each do |cfis, value| # TODO: this assumes we always have exactly one cfis system
       cfis_program, cfis_output, supply_fan = value
 
-<<<<<<< HEAD
-      supply_fan = supply_fan.to_FanOnOff.get
-      fan_pressure_rise = supply_fan.pressureRise # Pa
-      fan_eff = supply_fan.fanTotalEfficiency
-      cfis_fan_power = fan_pressure_rise / fan_eff * UnitConversions.convert(1.0, "cfm", "m^3/s")
-
       if cfis.open_time > 0.0
         cfis_outdoor_airflow = mv_output.whole_house_vent_rate * (60.0 / cfis.open_time)
       end
 
+      supply_fan = supply_fan.to_FanOnOff.get
+
+      supply_fan_pressure_rise = OpenStudio::Model::EnergyManagementSystemInternalVariable.new(model, "Fan Nominal Pressure Rise")
+      supply_fan_pressure_rise.setName("#{obj_name_mech_vent} sup fan press".gsub(" ", "_"))
+      supply_fan_pressure_rise.setInternalDataIndexKeyName(supply_fan.name.to_s)
+
+      supply_fan_efficiency = OpenStudio::Model::EnergyManagementSystemInternalVariable.new(model, "Fan Nominal Total Efficiency")
+      supply_fan_efficiency.setName("#{obj_name_mech_vent} sup fan eff".gsub(" ", "_"))
+      supply_fan_efficiency.setInternalDataIndexKeyName(supply_fan.name.to_s)
+
       infil_program.addLine("Set fan_rtf_var = (#{cfis_output.fan_rtf_sensors.join('+')})")
-=======
-      infil_program.addLine("Set #{cfis_output.fan_rtf_var.name} = #{cfis_output.fan_rtf_sensor.name}")
-      infil_program.addLine("Set CFIS_fan_power = #{cfis_output.supply_fan_pressure_rise.name} / #{cfis_output.supply_fan_efficiency.name} * #{UnitConversions.convert(1.0, 'cfm', 'm^3/s').round(6)}") # W/cfm
->>>>>>> be4af2a4
+      infil_program.addLine("Set CFIS_fan_power = #{supply_fan_pressure_rise.name} / #{supply_fan_efficiency.name} * #{UnitConversions.convert(1.0, 'cfm', 'm^3/s').round(6)}") # W/cfm
 
       infil_program.addLine("If @ABS(Minute - ZoneTimeStep*60) < 0.1")
       infil_program.addLine("  Set #{cfis_output.t_sum_open_var.name} = 0") # New hour, time on summation re-initializes to 0
@@ -2080,19 +2055,13 @@
       infil_program.addLine("      Set #{cfis_output.on_for_hour_var.name} = 1") # CFIS damper will need to open for all the remaining timesteps in this hour
       infil_program.addLine("    EndIf")
       infil_program.addLine("    Set QWHV = #{cfis_output.f_damper_open_var.name}*CFIS_Q_duct")
-<<<<<<< HEAD
       infil_program.addLine("    Set cfistemp2 = #{cfis_output.f_damper_open_var.name}*(ZoneTimeStep*60)")
       infil_program.addLine("    Set #{cfis_output.t_sum_open_var.name} = #{cfis_output.t_sum_open_var.name}+cfistemp2")
       infil_program.addLine("    Set mxsfmfr=@MAX(#{cfis_output.max_supply_fan_mfrs.join(' ')})")
       infil_program.addLine("    Set cfis_cfm = (mxsfmfr/1.16097654)*#{cfis.airflow_frac} * #{UnitConversions.convert(1.0, 'm^3/s', 'cfm')}") # Density of 1.16097654 was back calculated using E+ results
 
       infil_program.addLine("    Set cfistemp3 = (1-fan_rtf_var)")
-      infil_program.addLine("    Set #{whole_house_fan_actuator.name} = #{cfis_fan_power.round(4)}*cfis_cfm*#{cfis_output.f_damper_open_var.name}*cfistemp3")
-=======
-      infil_program.addLine("    Set #{cfis_output.t_sum_open_var.name} = #{cfis_output.t_sum_open_var.name} + #{cfis_output.f_damper_open_var.name}*(ZoneTimeStep*60)")
-      infil_program.addLine("    Set cfis_cfm = (#{cfis_output.supply_fan_max_mfr.name} / 1.16097654) * #{mech_vent.cfis_airflow_frac} * #{UnitConversions.convert(1.0, 'm^3/s', 'cfm')}") # Density of 1.16097654 was back calculated using E+ results
-      infil_program.addLine("    Set #{whole_house_fan_actuator.name} = CFIS_fan_power * cfis_cfm * #{cfis_output.f_damper_open_var.name}*(1-#{cfis_output.fan_rtf_var.name})")
->>>>>>> be4af2a4
+      infil_program.addLine("    Set #{whole_house_fan_actuator.name} = CFIS_fan_power*cfis_cfm*#{cfis_output.f_damper_open_var.name}*cfistemp3")
       infil_program.addLine("  Else")
       infil_program.addLine("    Set cfistemp4 = fan_rtf_var*ZoneTimeStep*60")
       infil_program.addLine("    If (#{cfis_output.t_sum_open_var.name}+cfistemp4) > CFIS_t_min_hr_open")
@@ -2533,26 +2502,12 @@
 end
 
 class CFISOutput
-<<<<<<< HEAD
   def initialize(t_sum_open_var, on_for_hour_var, f_damper_open_var)
     @t_sum_open_var = t_sum_open_var
     @on_for_hour_var = on_for_hour_var
     @f_damper_open_var = f_damper_open_var
   end
   attr_accessor(:t_sum_open_var, :on_for_hour_var, :f_damper_open_var, :max_supply_fan_mfrs, :fan_rtf_sensors)
-=======
-  def initialize(t_sum_open_var, on_for_hour_var, f_damper_open_var, supply_fan_max_mfr, supply_fan_pressure_rise, supply_fan_efficiency, fan_rtf_var, fan_rtf_sensor)
-    @t_sum_open_var = t_sum_open_var
-    @on_for_hour_var = on_for_hour_var
-    @f_damper_open_var = f_damper_open_var
-    @supply_fan_max_mfr = supply_fan_max_mfr
-    @supply_fan_pressure_rise = supply_fan_pressure_rise
-    @supply_fan_efficiency = supply_fan_efficiency
-    @fan_rtf_var = fan_rtf_var
-    @fan_rtf_sensor = fan_rtf_sensor
-  end
-  attr_accessor(:t_sum_open_var, :on_for_hour_var, :f_damper_open_var, :supply_fan_max_mfr, :supply_fan_pressure_rise, :supply_fan_efficiency, :fan_rtf_var, :fan_rtf_sensor)
->>>>>>> be4af2a4
 end
 
 class ZoneInfo
