--- conflicted
+++ resolved
@@ -784,15 +784,14 @@
     end
     temp_sch = HourlyByMonthSchedule.new(model, Constants.ObjectNameNaturalVentilation + " temp schedule", nv_weekday_setpoints, nv_weekend_setpoints, false, true, Constants.ScheduleTypeLimitsTemperature)
 
-<<<<<<< HEAD
     # Sensors
-    nvsp_sensor = OpenStudio::Model::EnergyManagementSystemSensor.new(model, "Schedule Value")
-    nvsp_sensor.setName("#{Constants.ObjectNameNaturalVentilation} sp s")
-    nvsp_sensor.setKeyName(temp_sch.schedule.name.to_s)
-
-    nvavail_sensor = OpenStudio::Model::EnergyManagementSystemSensor.new(model, "Schedule Value")
-    nvavail_sensor.setName("#{Constants.ObjectNameNaturalVentilation} nva s")
-    nvavail_sensor.setKeyName(avail_sch.name.to_s)
+    nv_sp_sensor = OpenStudio::Model::EnergyManagementSystemSensor.new(model, "Schedule Value")
+    nv_sp_sensor.setName("#{Constants.ObjectNameNaturalVentilation} sp s")
+    nv_sp_sensor.setKeyName(temp_sch.schedule.name.to_s)
+
+    nv_avail_sensor = OpenStudio::Model::EnergyManagementSystemSensor.new(model, "Schedule Value")
+    nv_avail_sensor.setName("#{Constants.ObjectNameNaturalVentilation} nva s")
+    nv_avail_sensor.setKeyName(avail_sch.name.to_s)
 
     # Actuators
     living_space = building.living.zone.spaces[0]
@@ -840,24 +839,6 @@
     whf_equip.setEndUseSubcategory(Constants.ObjectNameWholeHouseFan)
     whf_elec_actuator = OpenStudio::Model::EnergyManagementSystemActuator.new(whf_equip, "ElectricEquipment", "Electric Power Level")
     whf_elec_actuator.setName("#{whf_equip.name} act")
-=======
-    nv_sp_sensor = OpenStudio::Model::EnergyManagementSystemSensor.new(model, "Schedule Value")
-    nv_sp_sensor.setName("#{Constants.ObjectNameNaturalVentilation} sp s")
-    nv_sp_sensor.setKeyName(temp_sch.schedule.name.to_s)
-
-    # Sensors
-    nv_avail_sensor = OpenStudio::Model::EnergyManagementSystemSensor.new(model, "Schedule Value")
-    nv_avail_sensor.setName("#{Constants.ObjectNameNaturalVentilation} nva s")
-    nv_avail_sensor.setKeyName(avail_sch.name.to_s)
-
-    # Actuator
-    nv_flow = OpenStudio::Model::SpaceInfiltrationDesignFlowRate.new(model)
-    nv_flow.setName(Constants.ObjectNameNaturalVentilation + " flow")
-    nv_flow.setSchedule(model.alwaysOnDiscreteSchedule)
-    nv_flow.setSpace(building.living.zone.spaces[0])
-    nv_flow_actuator = OpenStudio::Model::EnergyManagementSystemActuator.new(nv_flow, "Zone Infiltration", "Air Exchange Flow Rate")
-    nv_flow_actuator.setName("#{nv_flow.name} act")
->>>>>>> 87015166
 
     area = 0.6 * building.window_area * nat_vent.frac_windows_open * nat_vent.frac_window_area_openable # ft^2 (For S-G, this is 0.6*(open window area))
     max_rate = 20.0 # Air Changes per hour
@@ -870,7 +851,6 @@
     c_w = f_w_nv**2.0
 
     # Program
-<<<<<<< HEAD
     nv_and_whf_program = OpenStudio::Model::EnergyManagementSystemProgram.new(model)
     nv_and_whf_program.setName(Constants.ObjectNameNaturalVentilation + " program")
     nv_and_whf_program.addLine("Set Tin = #{tin_sensor.name}")
@@ -880,8 +860,9 @@
     nv_and_whf_program.addLine("Set Phiout = (@RhFnTdbWPb Tout Wout Pbar)")
     nv_and_whf_program.addLine("Set MaxHR = #{nat_vent.max_oa_hr}")
     nv_and_whf_program.addLine("Set MaxRH = #{nat_vent.max_oa_rh}")
-    nv_and_whf_program.addLine("Set Tnvsp = #{nvsp_sensor.name}")
-    nv_and_whf_program.addLine("If (Wout < MaxHR) && (Phiout < MaxRH) && (Tin > Tout) && (Tin > Tnvsp)")
+    nv_and_whf_program.addLine("Set Tnvsp = #{nv_sp_sensor.name}")
+    nv_and_whf_program.addLine("Set NVAvail = #{nv_avail_sensor.name}")
+    nv_and_whf_program.addLine("If (Wout < MaxHR) && (Phiout < MaxRH) && (Tin > Tout) && (Tin > Tnvsp) && (NVAvail > 0)")
     nv_and_whf_program.addLine("  Set WHF_Flow = #{UnitConversions.convert(whf.cfm, "cfm", "m^3/s")}")
     nv_and_whf_program.addLine("  If WHF_Flow > 0") # If available, prioritize whole house fan
     nv_and_whf_program.addLine("    Set #{nv_flow_actuator.name} = 0")
@@ -910,34 +891,6 @@
     nv_and_whf_program.addLine("EndIf")
 
     return nv_and_whf_program
-=======
-    nv_program = OpenStudio::Model::EnergyManagementSystemProgram.new(model)
-    nv_program.setName(Constants.ObjectNameNaturalVentilation + " program")
-    nv_program.addLine("Set Tin = #{tin_sensor.name}")
-    nv_program.addLine("Set Tout = #{tout_sensor.name}")
-    nv_program.addLine("Set Wout = #{wout_sensor.name}")
-    nv_program.addLine("Set Pbar = #{pbar_sensor.name}")
-    nv_program.addLine("Set Tdiff = Tin-Tout")
-    nv_program.addLine("Set dT = (@Abs Tdiff)")
-    nv_program.addLine("Set Phiout = (@RhFnTdbWPb Tout Wout Pbar)")
-    nv_program.addLine("Set NVArea = #{UnitConversions.convert(area, "ft^2", "cm^2")}")
-    nv_program.addLine("Set Cs = #{UnitConversions.convert(c_s, "ft^2/(s^2*R)", "L^2/(s^2*cm^4*K)")}")
-    nv_program.addLine("Set Cw = #{c_w * 0.01}")
-    nv_program.addLine("Set MaxNV = #{UnitConversions.convert(max_flow_rate, "cfm", "m^3/s")}")
-    nv_program.addLine("Set MaxHR = #{nat_vent.max_oa_hr}")
-    nv_program.addLine("Set MaxRH = #{nat_vent.max_oa_rh}")
-    nv_program.addLine("Set NVAvail = #{nv_avail_sensor.name}")
-    nv_program.addLine("Set Vwind = #{vwind_sensor.name}")
-    nv_program.addLine("Set Tnvsp = #{nv_sp_sensor.name}")
-    nv_program.addLine("Set SGNV = (NVAvail*NVArea)*((((Cs*dT)+(Cw*(Vwind^2)))^0.5)/1000)")
-    nv_program.addLine("If (Wout<MaxHR) && (Phiout<MaxRH) && (Tin>Tout) && (Tin>Tnvsp)")
-    nv_program.addLine("  Set #{nv_flow_actuator.name} = (@Min SGNV MaxNV)")
-    nv_program.addLine("Else")
-    nv_program.addLine("  Set #{nv_flow_actuator.name} = 0")
-    nv_program.addLine("EndIf")
-
-    return nv_program
->>>>>>> 87015166
   end
 
   def self.create_return_air_duct_zone(model, air_loop_name, adiabatic_const)
