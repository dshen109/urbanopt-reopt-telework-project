require "#{File.dirname(__FILE__)}/constants"
require "#{File.dirname(__FILE__)}/unit_conversions"
require "#{File.dirname(__FILE__)}/schedules"
require "#{File.dirname(__FILE__)}/weather"
require "#{File.dirname(__FILE__)}/util"
require "#{File.dirname(__FILE__)}/psychrometrics"
require "#{File.dirname(__FILE__)}/unit_conversions"
require "#{File.dirname(__FILE__)}/hvac"

class Airflow
<<<<<<< HEAD

  def self.apply(model, runner, infil, mech_vent, nat_vent, duct_systems)
  
=======
  def self.apply(model, runner, infil, mech_vent, nat_vent, ducts)
>>>>>>> 61820dce
    weather = WeatherProcess.new(model, runner)
    if weather.error?
      return false
    end

    @infMethodRes = 'RESIDENTIAL'
    @infMethodASHRAE = 'ASHRAE-ENHANCED'
    @infMethodSG = 'SHERMAN-GRIMSRUD'

    # Get building units
    units = Geometry.get_building_units(model, runner)
    if units.nil?
      return false
    end

    model_spaces = model.getSpaces

    # Populate building object
    building = Building.new
    spaces = []
    model_spaces.each do |space|
      next if Geometry.space_is_below_grade(space)

      spaces << space
    end
    building.building_height = Geometry.get_height_of_spaces(spaces)
    unless model.getBuilding.standardsNumberOfAboveGroundStories.is_initialized
      runner.registerError("Cannot determine the number of above grade stories.")
      return false
    end
    building.stories = model.getBuilding.standardsNumberOfAboveGroundStories.get
    building.above_grade_volume = Geometry.get_above_grade_finished_volume(model, true)
    building.ag_ext_wall_area = Geometry.calculate_above_grade_exterior_wall_area(model_spaces, false)
    model.getThermalZones.each do |thermal_zone|
      if Geometry.is_garage(thermal_zone)
        building.garage = ZoneInfo.new(thermal_zone, Geometry.get_height_of_spaces(thermal_zone.spaces), UnitConversions.convert(thermal_zone.floorArea, "m^2", "ft^2"), Geometry.get_zone_volume(thermal_zone, false, runner), Geometry.get_z_origin_for_zone(thermal_zone), nil, nil)
      elsif Geometry.is_unfinished_basement(thermal_zone)
        building.unfinished_basement = ZoneInfo.new(thermal_zone, Geometry.get_height_of_spaces(thermal_zone.spaces), UnitConversions.convert(thermal_zone.floorArea, "m^2", "ft^2"), Geometry.get_zone_volume(thermal_zone, false, runner), Geometry.get_z_origin_for_zone(thermal_zone), infil.unfinished_basement_ach, nil)
      elsif Geometry.is_crawl(thermal_zone)
        building.crawlspace = ZoneInfo.new(thermal_zone, Geometry.get_height_of_spaces(thermal_zone.spaces), UnitConversions.convert(thermal_zone.floorArea, "m^2", "ft^2"), Geometry.get_zone_volume(thermal_zone, false, runner), Geometry.get_z_origin_for_zone(thermal_zone), infil.crawl_ach, nil)
      elsif Geometry.is_pier_beam(thermal_zone)
        building.pierbeam = ZoneInfo.new(thermal_zone, Geometry.get_height_of_spaces(thermal_zone.spaces), UnitConversions.convert(thermal_zone.floorArea, "m^2", "ft^2"), Geometry.get_zone_volume(thermal_zone, false, runner), Geometry.get_z_origin_for_zone(thermal_zone), infil.pier_beam_ach, nil)
      elsif Geometry.is_unfinished_attic(thermal_zone)
        building.unfinished_attic = ZoneInfo.new(thermal_zone, Geometry.get_height_of_spaces(thermal_zone.spaces), UnitConversions.convert(thermal_zone.floorArea, "m^2", "ft^2"), Geometry.get_zone_volume(thermal_zone, false, runner), Geometry.get_z_origin_for_zone(thermal_zone), infil.unfinished_attic_const_ach, infil.unfinished_attic_sla)
      end
    end
    building.ffa = Geometry.get_finished_floor_area_from_spaces(model_spaces, true, runner)
    return false if building.ffa.nil?

    building.ag_ffa = Geometry.get_above_grade_finished_floor_area_from_spaces(model_spaces, true, runner)
    return false if building.ag_ffa.nil?

    wind_speed = process_wind_speed_correction(infil.terrain, infil.shelter_coef, Geometry.get_closest_neighbor_distance(model), building.building_height)
    if not process_infiltration(model, infil, wind_speed, building, weather)
      return false
    end

    # Global sensors

    pbar_sensor = OpenStudio::Model::EnergyManagementSystemSensor.new(model, "Site Outdoor Air Barometric Pressure")
    pbar_sensor.setName("#{Constants.ObjectNameNaturalVentilation} pb s")

    vwind_sensor = OpenStudio::Model::EnergyManagementSystemSensor.new(model, "Site Wind Speed")
    vwind_sensor.setName("#{Constants.ObjectNameAirflow} vw s")

    wout_sensor = OpenStudio::Model::EnergyManagementSystemSensor.new(model, "Site Outdoor Air Humidity Ratio")
    wout_sensor.setName("#{Constants.ObjectNameNaturalVentilation} wt s")

    # Adiabatic construction for ducts

    adiabatic_mat = OpenStudio::Model::MasslessOpaqueMaterial.new(model, "Rough", 176.1)
    adiabatic_mat.setName("Adiabatic")
    adiabatic_const = OpenStudio::Model::Construction.new(model)
    adiabatic_const.setName("AdiabaticConst")
    adiabatic_const.insertLayer(0, adiabatic_mat)

    units.each_with_index do |unit, unit_index|
<<<<<<< HEAD

      obj_name_airflow = Constants.ObjectNameAirflow(unit.name.to_s.gsub("unit ", "")).gsub("|","_")
      obj_name_infil = Constants.ObjectNameInfiltration(unit.name.to_s.gsub("unit ", "")).gsub("|","_")
      obj_name_natvent = Constants.ObjectNameNaturalVentilation(unit.name.to_s.gsub("unit ", "")).gsub("|","_")
      obj_name_mech_vent = Constants.ObjectNameMechanicalVentilation(unit.name.to_s.gsub("unit ", "")).gsub("|","_")
=======
      obj_name_airflow = Constants.ObjectNameAirflow(unit.name.to_s.gsub("unit ", "")).gsub("|", "_")
      obj_name_infil = Constants.ObjectNameInfiltration(unit.name.to_s.gsub("unit ", "")).gsub("|", "_")
      obj_name_natvent = Constants.ObjectNameNaturalVentilation(unit.name.to_s.gsub("unit ", "")).gsub("|", "_")
      obj_name_mech_vent = Constants.ObjectNameMechanicalVentilation(unit.name.to_s.gsub("unit ", "")).gsub("|", "_")
      obj_name_ducts = Constants.ObjectNameDucts(unit.name.to_s.gsub("unit ", "")).gsub("|", "_")
>>>>>>> 61820dce

      nbeds, nbaths = Geometry.get_unit_beds_baths(model, unit, runner)
      if nbeds.nil? or nbaths.nil?
        return false
      end

      unit_ag_ext_wall_area = Geometry.calculate_above_grade_exterior_wall_area(unit.spaces, false)
      unit_ag_ffa = Geometry.get_above_grade_finished_floor_area_from_spaces(unit.spaces, false, runner)
      unit_ffa = Geometry.get_finished_floor_area_from_spaces(unit.spaces, false, runner)
      unit_window_area = Geometry.get_window_area_from_spaces(unit.spaces, false)

      # Determine geometry for spaces and zones that are unit specific
      unit_living = nil
      unit_finished_basement = nil
      Geometry.get_thermal_zones_from_spaces(unit.spaces).each do |thermal_zone|
        if Geometry.is_finished_basement(thermal_zone)
          unit_finished_basement = ZoneInfo.new(thermal_zone, Geometry.get_height_of_spaces(thermal_zone.spaces), UnitConversions.convert(thermal_zone.floorArea, "m^2", "ft^2"), Geometry.get_zone_volume(thermal_zone, false, runner), Geometry.get_z_origin_for_zone(thermal_zone), infil.finished_basement_ach, nil)
        elsif Geometry.is_living(thermal_zone)
          unit_living = ZoneInfo.new(thermal_zone, Geometry.get_height_of_spaces(thermal_zone.spaces), UnitConversions.convert(thermal_zone.floorArea, "m^2", "ft^2"), Geometry.get_zone_volume(thermal_zone, false, runner), Geometry.get_z_origin_for_zone(thermal_zone), nil, nil)
        end
      end

      # Search for mini-split heat pump
      unit_has_mshp = HVAC.has_mshp(model, runner, unit_living.zone)

      # Determine if forced air equipment
      has_forced_air_equipment = false
<<<<<<< HEAD
      if unit_living.zone.airLoopHVACs.length > 0 or unit_has_mshp
        has_forced_air_equipment = true
      end

=======
      model.getAirLoopHVACs.each do |air_loop|
        next unless air_loop.thermalZones.include? unit_living.zone

        has_forced_air_equipment = true
      end
      if unit_has_mshp
        has_forced_air_equipment = true
      end

      success, infil_output = process_infiltration_for_unit(model, runner, obj_name_infil, infil, wind_speed, building, weather, unit_ag_ffa, unit_ag_ext_wall_area, unit_living, unit_finished_basement)
      return false if not success

      success, mv_output = process_mech_vent_for_unit(model, runner, obj_name_mech_vent, unit, infil.is_existing_home, infil_output.a_o, mech_vent, ducts, building, nbeds, nbaths, weather, unit_ffa, unit_living, units.size, has_forced_air_equipment)
      return false if not success

      success, nv_output = process_nat_vent_for_unit(model, runner, obj_name_natvent, nat_vent, wind_speed, infil, building, weather, unit_window_area, unit_living)
      return false if not success

      success, ducts_output = process_ducts_for_unit(model, runner, obj_name_ducts, ducts, building, unit, unit_index, unit_ffa, unit_has_mshp, unit_living, unit_finished_basement, has_forced_air_equipment)
      return false if not success

>>>>>>> 61820dce
      # Common sensors

      tin_sensor = OpenStudio::Model::EnergyManagementSystemSensor.new(model, "Zone Mean Air Temperature")
      tin_sensor.setName("#{obj_name_airflow} tin s")
      tin_sensor.setKeyName(unit_living.zone.name.to_s)

      tout_sensor = OpenStudio::Model::EnergyManagementSystemSensor.new(model, "Zone Outdoor Air Drybulb Temperature")
      tout_sensor.setName("#{obj_name_airflow} tt s")
      tout_sensor.setKeyName(unit_living.zone.name.to_s)
<<<<<<< HEAD
      
      # Update model
      
      success, infil_output = process_infiltration_for_unit(model, runner, obj_name_infil, infil, wind_speed, building, weather, unit_ag_ffa, unit_ag_ext_wall_area, unit_living, unit_finished_basement)
      return false if not success
      
      success, mv_output = process_mech_vent_for_unit(model, runner, obj_name_mech_vent, unit, infil.is_existing_home, infil_output.a_o, mech_vent, building, nbeds, nbaths, weather, unit_ffa, unit_living, units.size, has_forced_air_equipment)
      return false if not success
      
      success, nv_output = process_nat_vent_for_unit(model, runner, obj_name_natvent, nat_vent, wind_speed, infil, building, weather, unit_window_area, unit_living)
      return false if not success

      nv_program = create_nat_vent_objects(model, runner, obj_name_natvent, unit_living, nat_vent, nv_output, tin_sensor, tout_sensor, pbar_sensor, vwind_sensor, wout_sensor)

      duct_programs = {}
      cfis_programs = {}
      cfis_outputs = {}
      duct_systems.each do |ducts, air_loops|
        success, ducts_output = process_ducts_for_unit(model, runner, ducts, building, unit, unit_index, unit_ffa, unit_has_mshp, unit_living, unit_finished_basement, has_forced_air_equipment)
        return false if not success

        duct_programs, cfis_programs, cfis_outputs = create_ducts_objects(model, runner, unit, unit_living, unit_finished_basement, mech_vent, ducts_output, tin_sensor, pbar_sensor, has_forced_air_equipment, unit_has_mshp, adiabatic_const, air_loops, duct_programs, cfis_programs, cfis_outputs)
      end      

      infil_program = create_infil_mech_vent_objects(model, runner, obj_name_infil, obj_name_mech_vent, unit_living, infil, mech_vent, wind_speed, mv_output, infil_output, tin_sensor, tout_sensor, vwind_sensor, duct_programs, cfis_outputs, nbeds)

      create_ems_program_managers(model, infil_program, nv_program, cfis_programs, duct_programs, obj_name_airflow)
                                  
=======

      # Common global variables

      duct_lk_supply_fan_equiv_var = OpenStudio::Model::EnergyManagementSystemGlobalVariable.new(model, "#{obj_name_ducts} lk sup fan equiv".gsub(" ", "_"))
      duct_lk_return_fan_equiv_var = OpenStudio::Model::EnergyManagementSystemGlobalVariable.new(model, "#{obj_name_ducts} lk ret fan equiv".gsub(" ", "_"))

      # Update model

      nv_program = create_nat_vent_objects(model, runner, obj_name_natvent, unit_living, nat_vent, nv_output, tin_sensor, tout_sensor, pbar_sensor, vwind_sensor, wout_sensor)

      duct_program, cfis_program, cfis_output = create_ducts_objects(model, runner, obj_name_ducts, unit_living, unit_finished_basement, ducts, mech_vent, ducts_output, tin_sensor, pbar_sensor, duct_lk_supply_fan_equiv_var, duct_lk_return_fan_equiv_var, has_forced_air_equipment, unit_has_mshp, adiabatic_const)

      infil_program = create_infil_mech_vent_objects(model, runner, obj_name_infil, obj_name_mech_vent, unit_living, infil, mech_vent, wind_speed, mv_output, infil_output, tin_sensor, tout_sensor, vwind_sensor, duct_lk_supply_fan_equiv_var, duct_lk_return_fan_equiv_var, cfis_output, nbeds)

      create_ems_program_managers(model, infil_program, nv_program, cfis_program,
                                  duct_program, obj_name_airflow, obj_name_ducts)

>>>>>>> 61820dce
      # Store info for HVAC Sizing measure
      if not unit_living.ELA.nil?
        unit_living.zone.additionalProperties.setFeature(Constants.SizingInfoZoneInfiltrationELA, unit_living.ELA.to_f)
        unit_living.zone.additionalProperties.setFeature(Constants.SizingInfoZoneInfiltrationCFM, unit_living.inf_flow.to_f)
      else
        unit_living.zone.additionalProperties.setFeature(Constants.SizingInfoZoneInfiltrationELA, 0.0)
        unit_living.zone.additionalProperties.setFeature(Constants.SizingInfoZoneInfiltrationCFM, 0.0)
      end
      unless unit_finished_basement.nil?
        unit_finished_basement.zone.additionalProperties.setFeature(Constants.SizingInfoZoneInfiltrationCFM, unit_finished_basement.inf_flow)
      end
    end # end unit loop

    # Store info for HVAC Sizing measure
    unless building.crawlspace.nil?
      building.crawlspace.zone.additionalProperties.setFeature(Constants.SizingInfoZoneInfiltrationCFM, building.crawlspace.inf_flow.to_f)
    end
    unless building.pierbeam.nil?
      building.pierbeam.zone.additionalProperties.setFeature(Constants.SizingInfoZoneInfiltrationCFM, building.pierbeam.inf_flow.to_f)
    end
    unless building.unfinished_basement.nil?
      building.unfinished_basement.zone.additionalProperties.setFeature(Constants.SizingInfoZoneInfiltrationCFM, building.unfinished_basement.inf_flow.to_f)
    end
    unless building.unfinished_attic.nil?
      building.unfinished_attic.zone.additionalProperties.setFeature(Constants.SizingInfoZoneInfiltrationCFM, building.unfinished_attic.inf_flow)
    end

    terrain = { Constants.TerrainOcean => "Ocean", # Ocean, Bayou flat country
                Constants.TerrainPlains => "Country",   # Flat, open country
                Constants.TerrainRural => "Country",    # Flat, open country
                Constants.TerrainSuburban => "Suburbs", # Rough, wooded country, suburbs
                Constants.TerrainCity => "City" } # Towns, city outskirts, center of large cities
    model.getSite.setTerrain(terrain[infil.terrain])

    model.getScheduleDays.each do |obj| # remove any orphaned day schedules
      next if obj.directUseCount > 0

      obj.remove
    end
  end

  def self.remove(model, obj_name_airflow, obj_name_natvent,
                  obj_name_infil, obj_name_ducts, obj_name_mech_vent)

    # Remove existing EMS

    obj_name_airflow_underscore = obj_name_airflow.gsub(" ", "_")
    obj_name_natvent_underscore = obj_name_natvent.gsub(" ", "_")
    obj_name_infil_underscore = obj_name_infil.gsub(" ", "_")
    obj_name_ducts_underscore = obj_name_ducts.gsub(" ", "_")

    model.getEnergyManagementSystemProgramCallingManagers.each do |pcm|
      if (pcm.name.to_s.start_with? obj_name_airflow or
          pcm.name.to_s.start_with? obj_name_natvent or
          pcm.name.to_s.start_with? obj_name_infil or
          pcm.name.to_s.start_with? obj_name_ducts)
        pcm.remove
      end
    end

    model.getEnergyManagementSystemSensors.each do |sensor|
      if (sensor.name.to_s.start_with? obj_name_airflow_underscore or
          sensor.name.to_s.start_with? obj_name_natvent_underscore or
          sensor.name.to_s.start_with? obj_name_infil_underscore or
          sensor.name.to_s.start_with? obj_name_ducts_underscore)
        sensor.remove
      end
    end

    model.getEnergyManagementSystemActuators.each do |actuator|
      if (actuator.name.to_s.start_with? obj_name_airflow_underscore or
          actuator.name.to_s.start_with? obj_name_natvent_underscore or
          actuator.name.to_s.start_with? obj_name_infil_underscore or
          actuator.name.to_s.start_with? obj_name_ducts_underscore)
        actuatedComponent = actuator.actuatedComponent
        if actuatedComponent.is_a? OpenStudio::Model::OptionalModelObject # 2.4.0 or higher
          actuatedComponent = actuatedComponent.get
        end
        if actuatedComponent.to_ElectricEquipment.is_initialized
          actuatedComponent.to_ElectricEquipment.get.electricEquipmentDefinition.remove
        elsif actuatedComponent.to_OtherEquipment.is_initialized
          actuatedComponent.to_OtherEquipment.get.otherEquipmentDefinition.remove
        else
          actuatedComponent.remove
        end
        actuator.remove
      end
    end

    model.getEnergyManagementSystemPrograms.each do |program|
      if (program.name.to_s.start_with? obj_name_airflow_underscore or
          program.name.to_s.start_with? obj_name_natvent_underscore or
          program.name.to_s.start_with? obj_name_infil_underscore or
          program.name.to_s.start_with? obj_name_ducts_underscore)
        program.remove
      end
    end

    model.getEnergyManagementSystemSubroutines.each do |subroutine|
      if (subroutine.name.to_s.start_with? obj_name_airflow_underscore or
          subroutine.name.to_s.start_with? obj_name_natvent_underscore or
          subroutine.name.to_s.start_with? obj_name_infil_underscore or
          subroutine.name.to_s.start_with? obj_name_ducts_underscore)
        subroutine.remove
      end
    end

    model.getEnergyManagementSystemGlobalVariables.each do |ems_global_var|
      if (ems_global_var.name.to_s.start_with? obj_name_airflow_underscore or
          ems_global_var.name.to_s.start_with? obj_name_natvent_underscore or
          ems_global_var.name.to_s.start_with? obj_name_infil_underscore or
          ems_global_var.name.to_s.start_with? obj_name_ducts_underscore)
        ems_global_var.remove
      end
    end

    model.getEnergyManagementSystemInternalVariables.each do |ems_internal_var|
      if (ems_internal_var.name.to_s.start_with? obj_name_airflow_underscore or
          ems_internal_var.name.to_s.start_with? obj_name_natvent_underscore or
          ems_internal_var.name.to_s.start_with? obj_name_infil_underscore or
          ems_internal_var.name.to_s.start_with? obj_name_ducts_underscore)
        ems_internal_var.remove
      end
    end

    # Remove existing infiltration

    model.getScheduleRulesets.each do |schedule|
      next unless schedule.name.to_s.start_with? obj_name_infil

      schedule.remove
    end

    model.getSpaces.each do |space|
      space.spaceInfiltrationEffectiveLeakageAreas.each do |leakage_area|
        next unless leakage_area.name.to_s.start_with? obj_name_infil

        leakage_area.remove
      end
      space.spaceInfiltrationDesignFlowRates.each do |flow_rate|
        next unless flow_rate.name.to_s.start_with? obj_name_infil

        flow_rate.remove
      end
    end

    # Remove existing natural ventilation

    model.getScheduleRulesets.each do |schedule|
      next unless schedule.name.to_s.start_with? obj_name_natvent

      schedule.remove
    end

    # Remove existing mechanical ventilation

    model.getZoneHVACEnergyRecoveryVentilators.each do |erv|
      next unless erv.name.to_s.start_with? obj_name_mech_vent

      erv.remove
    end

    model.getScheduleRulesets.each do |schedule|
      next unless schedule.name.to_s.start_with? obj_name_mech_vent

      schedule.remove
    end

    model.getScheduleFixedIntervals.each do |schedule|
      next unless schedule.name.to_s.start_with? obj_name_mech_vent

      schedule.remove
    end

    # Remove existing ducts

    model.getThermalZones.each do |thermal_zone|
      next unless thermal_zone.name.to_s.start_with? obj_name_ducts

      thermal_zone.spaces.each do |space|
        space.surfaces.each do |surface|
          if surface.surfacePropertyConvectionCoefficients.is_initialized
            surface.surfacePropertyConvectionCoefficients.get.remove
          end
        end
<<<<<<< HEAD
        thermal_zone.airLoopHVACs.each do |air_loop|
          thermal_zone.removeReturnPlenum(air_loop)
        end
        thermal_zone.remove
=======
        space.remove
>>>>>>> 61820dce
      end
      thermal_zone.removeReturnPlenum
      thermal_zone.remove
    end

    # Remove adiabatic construction/material

    model.getLayeredConstructions.each do |construction|
      next unless construction.name.to_s == "AdiabaticConst"

      construction.layers.each do |material|
        material.remove
      end
      construction.remove
    end
  end

  def self.get_default_shelter_coefficient()
    return 0.5 # Table 4.2.2(1)(g)
  end

  private

  def self.process_wind_speed_correction(terrain, shelter_coef, neighbors_min_nonzero_offset, building_height)
    wind_speed = WindSpeed.new
    wind_speed.height = 32.8 # ft (Standard weather station height)

    # Open, Unrestricted at Weather Station
    wind_speed.terrain_multiplier = 1.0 # Used for DOE-2's correlation
    wind_speed.terrain_exponent = 0.15 # Used for DOE-2's correlation
    wind_speed.ashrae_terrain_thickness = 270
    wind_speed.ashrae_terrain_exponent = 0.14

    if terrain == Constants.TerrainOcean
      wind_speed.site_terrain_multiplier = 1.30 # Used for DOE-2's correlation
      wind_speed.site_terrain_exponent = 0.10 # Used for DOE-2's correlation
      wind_speed.ashrae_site_terrain_thickness = 210 # Ocean, Bayou flat country
      wind_speed.ashrae_site_terrain_exponent = 0.10 # Ocean, Bayou flat country
    elsif terrain == Constants.TerrainPlains
      wind_speed.site_terrain_multiplier = 1.00 # Used for DOE-2's correlation
      wind_speed.site_terrain_exponent = 0.15 # Used for DOE-2's correlation
      wind_speed.ashrae_site_terrain_thickness = 270 # Flat, open country
      wind_speed.ashrae_site_terrain_exponent = 0.14 # Flat, open country
    elsif terrain == Constants.TerrainRural
      wind_speed.site_terrain_multiplier = 0.85 # Used for DOE-2's correlation
      wind_speed.site_terrain_exponent = 0.20 # Used for DOE-2's correlation
      wind_speed.ashrae_site_terrain_thickness = 270 # Flat, open country
      wind_speed.ashrae_site_terrain_exponent = 0.14 # Flat, open country
    elsif terrain == Constants.TerrainSuburban
      wind_speed.site_terrain_multiplier = 0.67 # Used for DOE-2's correlation
      wind_speed.site_terrain_exponent = 0.25 # Used for DOE-2's correlation
      wind_speed.ashrae_site_terrain_thickness = 370 # Rough, wooded country, suburbs
      wind_speed.ashrae_site_terrain_exponent = 0.22 # Rough, wooded country, suburbs
    elsif terrain == Constants.TerrainCity
      wind_speed.site_terrain_multiplier = 0.47 # Used for DOE-2's correlation
      wind_speed.site_terrain_exponent = 0.35 # Used for DOE-2's correlation
      wind_speed.ashrae_site_terrain_thickness = 460 # Towns, city outskirts, center of large cities
      wind_speed.ashrae_site_terrain_exponent = 0.33 # Towns, city outskirts, center of large cities
    end

    # Local Shielding
    if shelter_coef == Constants.Auto
      if neighbors_min_nonzero_offset == 0
        # Typical shelter for isolated rural house
        wind_speed.S_wo = 0.90
      elsif neighbors_min_nonzero_offset > building_height
        # Typical shelter caused by other building across the street
        wind_speed.S_wo = 0.70
      else
        # Typical shelter for urban buildings where sheltering obstacles
        # are less than one building height away.
        # Recommended by C.Christensen.
        wind_speed.S_wo = 0.50
      end
    else
      wind_speed.S_wo = Float(shelter_coef)
    end

    # S-G Shielding Coefficients are roughly 1/3 of AIM2 Shelter Coefficients
    wind_speed.shielding_coef = wind_speed.S_wo / 3.0

    return wind_speed
  end

  def self.process_infiltration(model, infil, wind_speed, building, weather)
    spaces = []
    spaces << building.garage if not building.garage.nil?
    spaces << building.unfinished_basement if not building.unfinished_basement.nil?
    spaces << building.crawlspace if not building.crawlspace.nil?
    spaces << building.pierbeam if not building.pierbeam.nil?
    spaces << building.unfinished_attic if not building.unfinished_attic.nil?

    unless building.garage.nil?
      building.garage.inf_method = @infMethodSG
      building.garage.hor_lk_frac = 0.4 # DOE-2 Default
      building.garage.neutral_level = 0.5 # DOE-2 Default
      building.garage.SLA = Airflow.get_infiltration_SLA_from_ACH50(infil.garage_ach50, 0.67, building.garage.area, building.garage.volume)
      building.garage.ACH = Airflow.get_infiltration_ACH_from_SLA(building.garage.SLA, 1.0, weather)
      building.garage.inf_flow = building.garage.ACH / UnitConversions.convert(1.0, "hr", "min") * building.garage.volume # cfm
    end

    unless building.unfinished_basement.nil?
      building.unfinished_basement.inf_method = @infMethodRes # Used for constant ACH
      building.unfinished_basement.inf_flow = building.unfinished_basement.ACH / UnitConversions.convert(1.0, "hr", "min") * building.unfinished_basement.volume
    end

    unless building.crawlspace.nil?
      building.crawlspace.inf_method = @infMethodRes
      building.crawlspace.inf_flow = building.crawlspace.ACH / UnitConversions.convert(1.0, "hr", "min") * building.crawlspace.volume
    end

    unless building.pierbeam.nil?
      building.pierbeam.inf_method = @infMethodRes
      building.pierbeam.inf_flow = building.pierbeam.ACH / UnitConversions.convert(1.0, "hr", "min") * building.pierbeam.volume
    end

    unless building.unfinished_attic.nil?
      if not building.unfinished_attic.SLA.nil?
        building.unfinished_attic.inf_method = @infMethodSG
        building.unfinished_attic.hor_lk_frac = 0.75 # Same as Energy Gauge USA Attic Model
        building.unfinished_attic.neutral_level = 0.5 # DOE-2 Default
        building.unfinished_attic.ACH = Airflow.get_infiltration_ACH_from_SLA(building.unfinished_attic.SLA, 1.0, weather)
      elsif not building.unfinished_attic.ACH.nil?
        building.unfinished_attic.inf_method = @infMethodRes
      end
      building.unfinished_attic.inf_flow = building.unfinished_attic.ACH / UnitConversions.convert(1.0, "hr", "min") * building.unfinished_attic.volume
    end

    process_infiltration_for_spaces(model, spaces, wind_speed)

    return true
  end

  def self.process_infiltration_for_unit(model, runner, obj_name_infil, infil, wind_speed, building, weather, unit_ag_ffa, unit_ag_ext_wall_area, unit_living, unit_finished_basement)
    spaces = []
    spaces << unit_living
    spaces << unit_finished_basement if not unit_finished_basement.nil?

    outside_air_density = UnitConversions.convert(weather.header.LocalPressure, "atm", "Btu/ft^3") / (Gas.Air.r * (weather.data.AnnualAvgDrybulb + 460.0))
    inf_conv_factor = 776.25 # [ft/min]/[inH2O^(1/2)*ft^(3/2)/lbm^(1/2)]
    delta_pref = 0.016 # inH2O

    # Living Space Infiltration
    if not infil.living_ach50.nil?
      unit_living.inf_method = @infMethodASHRAE

      # Based on "Field Validation of Algebraic Equations for Stack and
      # Wind Driven Air Infiltration Calculations" by Walker and Wilson (1998)

      # Pressure Exponent
      n_i = 0.67

      # Calculate SLA for above-grade portion of the building
      building.SLA = Airflow.get_infiltration_SLA_from_ACH50(infil.living_ach50, n_i, building.ag_ffa, building.above_grade_volume)

      # Effective Leakage Area (ft^2)
      a_o = building.SLA * building.ag_ffa * (unit_ag_ext_wall_area / building.ag_ext_wall_area)

      # Calculate SLA for unit
      unit_living.SLA = a_o / unit_ag_ffa

      # Flow Coefficient (cfm/inH2O^n) (based on ASHRAE HoF)
      c_i = a_o * (2.0 / outside_air_density)**0.5 * delta_pref**(0.5 - n_i) * inf_conv_factor

      if infil.has_flue_chimney
        y_i = 0.2 # Fraction of leakage through the flue; 0.2 is a "typical" value according to THE ALBERTA AIR INFIL1RATION MODEL, Walker and Wilson, 1990
        flue_height = building.building_height + 2.0 # ft
        s_wflue = 1.0 # Flue Shelter Coefficient
      else
        y_i = 0.0 # Fraction of leakage through the flu
        flue_height = 0.0 # ft
        s_wflue = 0.0 # Flue Shelter Coefficient
      end

      vented_crawl = false
      if (not building.crawlspace.nil? and building.crawlspace.ACH > 0) or (not building.pierbeam.nil? and building.pierbeam.ACH > 0)
        vented_crawl = true
      end

      # Leakage distributions per Iain Walker (LBL) recommendations
      if vented_crawl
        # 15% ceiling, 35% walls, 50% floor leakage distribution for vented crawl
        leakkage_ceiling = 0.15
        leakage_walls = 0.35
        leakage_floor = 0.50
      else
        # 25% ceiling, 50% walls, 25% floor leakage distribution for slab/basement/unvented crawl
        leakkage_ceiling = 0.25
        leakage_walls = 0.50
        leakage_floor = 0.25
      end
      if leakkage_ceiling + leakage_walls + leakage_floor != 1
        runner.registerError("Invalid air leakage distribution specified (#{leakkage_ceiling}, #{leakage_walls}, #{leakage_floor}); does not add up to 1.")
        return false
      end
      r_i = (leakkage_ceiling + leakage_floor)
      x_i = (leakkage_ceiling - leakage_floor)
      r_i = r_i * (1 - y_i)
      x_i = x_i * (1 - y_i)

      unit_living.hor_lk_frac = r_i
      z_f = flue_height / (unit_living.height + unit_living.coord_z)

      # Calculate Stack Coefficient
      m_o = (x_i + (2.0 * n_i + 1.0) * y_i)**2.0 / (2 - r_i)

      if m_o <=  1.0
        m_i = m_o # eq. 10
      else
        m_i = 1.0 # eq. 11
      end

      if infil.has_flue_chimney
        # Eq. 13
        x_c = r_i + (2.0 * (1.0 - r_i - y_i)) / (n_i + 1.0) - 2.0 * y_i * (z_f - 1.0)**n_i
        # Additive flue function, Eq. 12
        f_i = n_i * y_i * (z_f - 1.0)**((3.0 * n_i - 1.0) / 3.0) * (1.0 - (3.0 * (x_c - x_i)**2.0 * r_i**(1 - n_i)) / (2.0 * (z_f + 1.0)))
      else
        # Critical value of ceiling-floor leakage difference where the
        # neutral level is located at the ceiling (eq. 13)
        x_c = r_i + (2.0 * (1.0 - r_i - y_i)) / (n_i + 1.0)
        # Additive flue function (eq. 12)
        f_i = 0.0
      end

      f_s = ((1.0 + n_i * r_i) / (n_i + 1.0)) * (0.5 - 0.5 * m_i**(1.2))**(n_i + 1.0) + f_i

      stack_coef = f_s * (UnitConversions.convert(outside_air_density * Constants.g * unit_living.height, "lbm/(ft*s^2)", "inH2O") / (Constants.AssumedInsideTemp + 460.0))**n_i # inH2O^n/R^n

      # Calculate wind coefficient
      if vented_crawl

        if x_i > 1.0 - 2.0 * y_i
          # Critical floor to ceiling difference above which f_w does not change (eq. 25)
          x_i = 1.0 - 2.0 * y_i
        end

        # Redefined R for wind calculations for houses with crawlspaces (eq. 21)
        r_x = 1.0 - r_i * (n_i / 2.0 + 0.2)
        # Redefined Y for wind calculations for houses with crawlspaces (eq. 22)
        y_x = 1.0 - y_i / 4.0
        # Used to calculate X_x (eq.24)
        x_s = (1.0 - r_i) / 5.0 - 1.5 * y_i
        # Redefined X for wind calculations for houses with crawlspaces (eq. 23)
        x_x = 1.0 - (((x_i - x_s) / (2.0 - r_i))**2.0)**0.75
        # Wind factor (eq. 20)
        f_w = 0.19 * (2.0 - n_i) * x_x * r_x * y_x

      else

        j_i = (x_i + r_i + 2.0 * y_i) / 2.0
        f_w = 0.19 * (2.0 - n_i) * (1.0 - ((x_i + r_i) / 2.0)**(1.5 - y_i)) - y_i / 4.0 * (j_i - 2.0 * y_i * j_i**4.0)

      end

      wind_coef = f_w * UnitConversions.convert(outside_air_density / 2.0, "lbm/ft^3", "inH2O/mph^2")**n_i # inH2O^n/mph^2n

      unit_living.ACH = Airflow.get_infiltration_ACH_from_SLA(unit_living.SLA, building.stories, weather)

      # Convert living space ACH to cfm:
      unit_living.inf_flow = unit_living.ACH / UnitConversions.convert(1.0, "hr", "min") * unit_living.volume # cfm

    elsif not infil.living_constant_ach.nil?

      unit_living.inf_method = @infMethodRes

      unit_living.ACH = infil.living_constant_ach
      unit_living.inf_flow = unit_living.ACH / UnitConversions.convert(1.0, "hr", "min") * unit_living.volume # cfm

    end

    unless unit_finished_basement.nil?
      unit_finished_basement.inf_method = @infMethodRes # Used for constant ACH
      unit_finished_basement.inf_flow = unit_finished_basement.ACH / UnitConversions.convert(1.0, "hr", "min") * unit_finished_basement.volume
    end

    process_infiltration_for_spaces(model, spaces, wind_speed)

    infil_output = InfiltrationOutput.new(a_o, c_i, n_i, stack_coef, wind_coef, y_i, s_wflue)
    return true, infil_output
  end

  def self.process_infiltration_for_spaces(model, spaces, wind_speed)
    spaces.each do |space|
      space.f_t_SG = wind_speed.site_terrain_multiplier * ((space.height + space.coord_z) / 32.8)**wind_speed.site_terrain_exponent / (wind_speed.terrain_multiplier * (wind_speed.height / 32.8)**wind_speed.terrain_exponent)

      if space.inf_method == @infMethodSG
        space.f_s_SG = 2.0 / 3.0 * (1 + space.hor_lk_frac / 2.0) * (2.0 * space.neutral_level * (1.0 - space.neutral_level))**0.5 / (space.neutral_level**0.5 + (1.0 - space.neutral_level)**0.5)
        space.f_w_SG = wind_speed.shielding_coef * (1.0 - space.hor_lk_frac)**(1.0 / 3.0) * space.f_t_SG
        space.C_s_SG = space.f_s_SG**2.0 * Constants.g * space.height / (Constants.AssumedInsideTemp + 460.0)
        space.C_w_SG = space.f_w_SG**2.0
        space.ELA = space.SLA * space.area # ft^2
      elsif space.inf_method == @infMethodASHRAE
        space.ELA = space.SLA * space.area # ft^2
      end

      space.zone.spaces.each do |s|
        next if Geometry.is_living(s)

        obj_name = "#{Constants.ObjectNameInfiltration}|#{s.name}"
        if space.inf_method == @infMethodRes and space.ACH.to_f > 0
          flow_rate = OpenStudio::Model::SpaceInfiltrationDesignFlowRate.new(model)
          flow_rate.setName(obj_name)
          flow_rate.setSchedule(model.alwaysOnDiscreteSchedule)
          flow_rate.setAirChangesperHour(space.ACH)
          flow_rate.setSpace(s)
          flow_rate.setConstantTermCoefficient(1)
          flow_rate.setTemperatureTermCoefficient(0)
          flow_rate.setVelocityTermCoefficient(0)
          flow_rate.setVelocitySquaredTermCoefficient(0)
        elsif space.inf_method == @infMethodSG and space.ELA.to_f > 0
          leakage_area = OpenStudio::Model::SpaceInfiltrationEffectiveLeakageArea.new(model)
          leakage_area.setName(obj_name)
          leakage_area.setSchedule(model.alwaysOnDiscreteSchedule)
          leakage_area.setEffectiveAirLeakageArea(UnitConversions.convert(space.ELA, "ft^2", "cm^2"))
          leakage_area.setStackCoefficient(UnitConversions.convert(space.C_s_SG, "ft^2/(s^2*R)", "L^2/(s^2*cm^4*K)"))
          leakage_area.setWindCoefficient(space.C_w_SG * 0.01)
          leakage_area.setSpace(s)
        elsif space.inf_method == @infMethodASHRAE
          # nop
        end
      end
    end
  end
<<<<<<< HEAD
  
  def self.process_mech_vent_for_unit(model, runner, obj_name_mech_vent, unit, is_existing_home, ela, mech_vent, building, nbeds, nbaths, weather, unit_ffa, unit_living, num_units, has_forced_air_equipment)
=======
>>>>>>> 61820dce

  def self.process_mech_vent_for_unit(model, runner, obj_name_mech_vent, unit, is_existing_home, ela, mech_vent, ducts, building, nbeds, nbaths, weather, unit_ffa, unit_living, num_units, has_forced_air_equipment)
    if mech_vent.type == Constants.VentTypeCFIS
      if not has_forced_air_equipment
        runner.registerError("A CFIS ventilation system has been selected but the building does not have central, forced air equipment.")
        return false
      end
    end

    if not mech_vent.frac_62_2.nil?
      # Get ASHRAE 62.2 required ventilation rate (excluding infiltration credit)
      ashrae_mv_without_infil_credit = Airflow.get_mech_vent_whole_house_cfm(1, nbeds, unit_ffa, mech_vent.ashrae_std)

      # Determine mechanical ventilation infiltration credit (per ASHRAE 62.2)
      rate_credit = 0 # default to no credit
      if mech_vent.infil_credit
        if mech_vent.ashrae_std == '2010' and is_existing_home
          # ASHRAE Standard 62.2 2010
          # Only applies to existing buildings
          # 2 cfm per 100ft^2 of occupiable floor area
          default_rate = 2.0 * unit_ffa / 100.0 # cfm
          # Half the excess infiltration rate above the default rate is credited toward mech vent:
          rate_credit = [(unit_living.inf_flow - default_rate) / 2.0, 0].max
        elsif mech_vent.ashrae_std == '2013' and num_units == 1
          # ASHRAE Standard 62.2 2013
          # Only applies to single-family homes (Section 8.2.1: "The required mechanical ventilation
          # rate shall not be reduced as described in Section 4.1.3.").
          nl = 1000.0 * ela / unit_living.area * (unit_living.height / 8.2)**0.4 # Normalized leakage, eq. 4.4
          qinf = nl * weather.data.WSF * unit_living.area / 7.3 # Effective annual average infiltration rate, cfm, eq. 4.5a
          rate_credit = [(2.0 / 3.0) * ashrae_mv_without_infil_credit, qinf].min
        end
      end

      # Apply infiltration credit (if any)
      ashrae_vent_rate = [ashrae_mv_without_infil_credit - rate_credit, 0.0].max # cfm

      # Apply fraction of ASHRAE value
      whole_house_vent_rate = mech_vent.frac_62_2 * ashrae_vent_rate # cfm
    elsif not mech_vent.whole_house_cfm.nil?
      whole_house_vent_rate = mech_vent.whole_house_cfm
    end

    # Spot Ventilation
    spot_fan_power = 0.3 # W/cfm/fan, per HSP
    bath_exhaust_sch_operation = 60.0 # min/day, per HSP
    range_hood_exhaust_operation = 60.0 # min/day, per HSP

    # Fraction of fan heat that goes to the space
    if mech_vent.type == Constants.VentTypeExhaust
      frac_fan_heat = 0.0 # Fan heat does not enter space
    elsif mech_vent.type == Constants.VentTypeSupply or mech_vent.type == Constants.VentTypeCFIS
      frac_fan_heat = 1.0 # Fan heat does enter space
    elsif mech_vent.type == Constants.VentTypeBalanced
      frac_fan_heat = 0.5 # Assumes supply fan heat enters space
    else
      frac_fan_heat = 0.0
    end

    # Get the clothes washer so we can use the day shift for the clothes dryer
    if mech_vent.dryer_exhaust > 0
      cw_day_shift = 0.0
      model.getElectricEquipments.each do |ee|
        next if ee.name.to_s != Constants.ObjectNameClothesWasher(unit.name.to_s)

        cw_day_shift = ee.additionalProperties.getFeatureAsDouble(Constants.ClothesWasherDayShift).get
        break
      end
      dryer_exhaust_day_shift = cw_day_shift + 1.0 / 24.0
    end

    # Search for clothes dryer
    has_dryer = false
    (model.getElectricEquipments + model.getOtherEquipments).each do |equip|
      next unless equip.name.to_s == Constants.ObjectNameClothesDryer(Constants.FuelTypeElectric, unit.name.to_s) or equip.name.to_s == Constants.ObjectNameClothesDryer(Constants.FuelTypeGas, unit.name.to_s) or equip.name.to_s == Constants.ObjectNameClothesDryer(Constants.FuelTypePropane, unit.name.to_s)

      has_dryer = true
      break
    end

    if not has_dryer and mech_vent.dryer_exhaust > 0
      runner.registerWarning("No clothes dryer object was found in #{unit.name.to_s} but the clothes dryer exhaust specified is non-zero. Overriding clothes dryer exhaust to be zero.")
    end

    bathroom_hour_avg_exhaust = mech_vent.bathroom_exhaust * nbaths * bath_exhaust_sch_operation / 60.0 # cfm
    range_hood_hour_avg_exhaust = mech_vent.range_exhaust * range_hood_exhaust_operation / 60.0 # cfm

    #--- Calculate HRV/ERV effectiveness values. Calculated here for use in sizing routines.

    apparent_sensible_effectiveness = 0.0
    sensible_effectiveness = 0.0
    latent_effectiveness = 0.0

    if mech_vent.type == Constants.VentTypeBalanced and mech_vent.sensible_efficiency > 0 and whole_house_vent_rate > 0
      # Must assume an operating condition (HVI seems to use CSA 439)
      t_sup_in = 0
      w_sup_in = 0.0028
      t_exh_in = 22
      w_exh_in = 0.0065
      cp_a = 1006
      p_fan = whole_house_vent_rate * mech_vent.fan_power # Watts

      m_fan = UnitConversions.convert(whole_house_vent_rate, "cfm", "m^3/s") * 16.02 * Psychrometrics.rhoD_fT_w_P(UnitConversions.convert(t_sup_in, "C", "F"), w_sup_in, 14.7) # kg/s

      # The following is derived from (taken from CSA 439):
      #    E_SHR = (m_sup,fan * Cp * (Tsup,out - Tsup,in) - P_sup,fan) / (m_exh,fan * Cp * (Texh,in - Tsup,in) + P_exh,fan)
      t_sup_out = t_sup_in + (mech_vent.sensible_efficiency * (m_fan * cp_a * (t_exh_in - t_sup_in) + p_fan) + p_fan) / (m_fan * cp_a)

      # Calculate the apparent sensible effectiveness
      apparent_sensible_effectiveness = (t_sup_out - t_sup_in) / (t_exh_in - t_sup_in)

      # Calculate the supply temperature before the fan
      t_sup_out_gross = t_sup_out - p_fan / (m_fan * cp_a)

      # Sensible effectiveness of the HX only
      sensible_effectiveness = (t_sup_out_gross - t_sup_in) / (t_exh_in - t_sup_in)

      if (sensible_effectiveness < 0.0) or (sensible_effectiveness > 1.0)
        runner.registerError("The calculated ERV/HRV sensible effectiveness is #{sensible_effectiveness} but should be between 0 and 1. Please revise ERV/HRV efficiency values.")
        return false
      end

      # Use summer test condition to determine the latent effectiveness since TRE is generally specified under the summer condition
      if mech_vent.total_efficiency > 0

        t_sup_in = 35.0
        w_sup_in = 0.0178
        t_exh_in = 24.0
        w_exh_in = 0.0092

        m_fan = UnitConversions.convert(whole_house_vent_rate, "cfm", "m^3/s") * UnitConversions.convert(Psychrometrics.rhoD_fT_w_P(UnitConversions.convert(t_sup_in, "C", "F"), w_sup_in, 14.7), "lbm/ft^3", "kg/m^3") # kg/s

        t_sup_out_gross = t_sup_in - sensible_effectiveness * (t_sup_in - t_exh_in)
        t_sup_out = t_sup_out_gross + p_fan / (m_fan * cp_a)

        h_sup_in = Psychrometrics.h_fT_w_SI(t_sup_in, w_sup_in)
        h_exh_in = Psychrometrics.h_fT_w_SI(t_exh_in, w_exh_in)
        h_sup_out = h_sup_in - (mech_vent.total_efficiency * (m_fan * (h_sup_in - h_exh_in) + p_fan) + p_fan) / m_fan

        w_sup_out = Psychrometrics.w_fT_h_SI(t_sup_out, h_sup_out)
        latent_effectiveness = [0.0, (w_sup_out - w_sup_in) / (w_exh_in - w_sup_in)].max

        if (latent_effectiveness < 0.0) or (latent_effectiveness > 1.0)
          runner.registerError("The calculated ERV/HRV latent effectiveness is #{latent_effectiveness} but should be between 0 and 1. Please revise ERV/HRV efficiency values.")
          return false
        end

      else
        latent_effectiveness = 0.0
      end
    else
      if mech_vent.total_efficiency > 0
        apparent_sensible_effectiveness = mech_vent.total_efficiency
        sensible_effectiveness = mech_vent.total_efficiency
        latent_effectiveness = mech_vent.total_efficiency
      end
    end

    # Store info for HVAC Sizing measure
    unit.additionalProperties.setFeature(Constants.SizingInfoMechVentType, mech_vent.type)
    unit.additionalProperties.setFeature(Constants.SizingInfoMechVentTotalEfficiency, mech_vent.total_efficiency.to_f)
    unit.additionalProperties.setFeature(Constants.SizingInfoMechVentLatentEffectiveness, latent_effectiveness.to_f)
    unit.additionalProperties.setFeature(Constants.SizingInfoMechVentApparentSensibleEffectiveness, apparent_sensible_effectiveness.to_f)
    unit.additionalProperties.setFeature(Constants.SizingInfoMechVentWholeHouseRate, whole_house_vent_rate.to_f)

    mv_output = MechanicalVentilationOutput.new(frac_fan_heat, whole_house_vent_rate, bathroom_hour_avg_exhaust, range_hood_hour_avg_exhaust, spot_fan_power, latent_effectiveness, sensible_effectiveness, dryer_exhaust_day_shift, has_dryer)
    return true, mv_output
  end

  def self.process_nat_vent_for_unit(model, runner, obj_name_natvent, nat_vent, wind_speed, infil, building, weather, unit_window_area, unit_living)
    thermostatsetpointdualsetpoint = unit_living.zone.thermostatSetpointDualSetpoint

    # Get heating setpoints
    heatingSetpointWeekday = Array.new(24, Constants.NoHeatingSetpoint)
    heatingSetpointWeekend = Array.new(24, Constants.NoHeatingSetpoint)
    if thermostatsetpointdualsetpoint.is_initialized
      thermostatsetpointdualsetpoint.get.heatingSetpointTemperatureSchedule.get.to_Schedule.get.to_ScheduleRuleset.get.scheduleRules.each do |rule|
        if rule.applyMonday and rule.applyTuesday and rule.applyWednesday and rule.applyThursday and rule.applyFriday
          rule.daySchedule.values.each_with_index do |value, hour|
            if value > heatingSetpointWeekday[hour]
              heatingSetpointWeekday[hour] = UnitConversions.convert(value, "C", "F")
            end
          end
        end
        if rule.applySaturday and rule.applySunday
          rule.daySchedule.values.each_with_index do |value, hour|
            if value > heatingSetpointWeekend[hour]
              heatingSetpointWeekend[hour] = UnitConversions.convert(value, "C", "F")
            end
          end
        end
      end
    end

    # Get cooling setpoints
    coolingSetpointWeekday = Array.new(24, Constants.NoCoolingSetpoint)
    coolingSetpointWeekend = Array.new(24, Constants.NoCoolingSetpoint)
    if thermostatsetpointdualsetpoint.is_initialized
      thermostatsetpointdualsetpoint.get.coolingSetpointTemperatureSchedule.get.to_Schedule.get.to_ScheduleRuleset.get.scheduleRules.each do |rule|
        if rule.applyMonday and rule.applyTuesday and rule.applyWednesday and rule.applyThursday and rule.applyFriday
          rule.daySchedule.values.each_with_index do |value, hour|
            if value < coolingSetpointWeekday[hour]
              coolingSetpointWeekday[hour] = UnitConversions.convert(value, "C", "F")
            end
          end
        end
        if rule.applySaturday and rule.applySunday
          rule.daySchedule.values.each_with_index do |value, hour|
            if value < coolingSetpointWeekend[hour]
              coolingSetpointWeekend[hour] = UnitConversions.convert(value, "C", "F")
            end
          end
        end
      end
    end

    if heatingSetpointWeekday.all? { |x| x == Constants.NoHeatingSetpoint }
      runner.registerWarning("No heating setpoint schedule found. Assuming #{Constants.DefaultHeatingSetpoint} F for natural ventilation calculations.")
      ovlp_ssn_hourly_temp = Array.new(24, UnitConversions.convert(Constants.DefaultHeatingSetpoint + nat_vent.ovlp_offset, "F", "C"))
    else
      ovlp_ssn_hourly_temp = Array.new(24, UnitConversions.convert([heatingSetpointWeekday.max, heatingSetpointWeekend.max].max + nat_vent.ovlp_offset, "F", "C"))
    end
    if coolingSetpointWeekday.all? { |x| x == Constants.NoCoolingSetpoint }
      runner.registerWarning("No cooling setpoint schedule found. Assuming #{Constants.DefaultCoolingSetpoint} F for natural ventilation calculations.")
    end
    ovlp_ssn_hourly_weekend_temp = ovlp_ssn_hourly_temp

    # Get heating and cooling seasons
    heating_season, cooling_season = HVAC.calc_heating_and_cooling_seasons(model, weather, runner)
    if heating_season.nil? or cooling_season.nil?
      return false
    end

    # Specify an array of hourly lower-temperature-limits for natural ventilation
    htg_ssn_hourly_temp = Array.new
    coolingSetpointWeekday.each do |x|
      if x == Constants.NoCoolingSetpoint
        htg_ssn_hourly_temp << UnitConversions.convert(Constants.DefaultCoolingSetpoint - nat_vent.htg_offset, "F", "C")
      else
        htg_ssn_hourly_temp << UnitConversions.convert(x - nat_vent.htg_offset, "F", "C")
      end
    end
    htg_ssn_hourly_weekend_temp = Array.new
    coolingSetpointWeekend.each do |x|
      if x == Constants.NoCoolingSetpoint
        htg_ssn_hourly_weekend_temp << UnitConversions.convert(Constants.DefaultCoolingSetpoint - nat_vent.htg_offset, "F", "C")
      else
        htg_ssn_hourly_weekend_temp << UnitConversions.convert(x - nat_vent.htg_offset, "F", "C")
      end
    end

    clg_ssn_hourly_temp = Array.new
    heatingSetpointWeekday.each do |x|
      if x == Constants.NoHeatingSetpoint
        clg_ssn_hourly_temp << UnitConversions.convert(Constants.DefaultHeatingSetpoint + nat_vent.clg_offset, "F", "C")
      else
        clg_ssn_hourly_temp << UnitConversions.convert(x + nat_vent.clg_offset, "F", "C")
      end
    end
    clg_ssn_hourly_weekend_temp = Array.new
    heatingSetpointWeekend.each do |x|
      if x == Constants.NoHeatingSetpoint
        clg_ssn_hourly_weekend_temp << UnitConversions.convert(Constants.DefaultHeatingSetpoint + nat_vent.clg_offset, "F", "C")
      else
        clg_ssn_hourly_weekend_temp << UnitConversions.convert(x + nat_vent.clg_offset, "F", "C")
      end
    end

    # Explanation for FRAC-VENT-AREA equation:
    # From DOE22 Vol2-Dictionary: For VENT-METHOD = S-G, this is 0.6 times
    # the open window area divided by the floor area.
    # According to 2010 BA Benchmark, 33% of the windows on any facade will
    # be open at any given time and can only be opened to 20% of their area.

    area = 0.6 * unit_window_area * nat_vent.frac_windows_open * nat_vent.frac_window_area_openable # ft^2 (For S-G, this is 0.6*(open window area))
    max_rate = 20.0 # Air Changes per hour
    max_flow_rate = max_rate * unit_living.volume / UnitConversions.convert(1.0, "hr", "min")
    nv_neutral_level = 0.5
    hor_vent_frac = 0.0
    f_s_nv = 2.0 / 3.0 * (1.0 + hor_vent_frac / 2.0) * (2.0 * nv_neutral_level * (1 - nv_neutral_level))**0.5 / (nv_neutral_level**0.5 + (1 - nv_neutral_level)**0.5)
    f_w_nv = wind_speed.shielding_coef * (1 - hor_vent_frac)**(1.0 / 3.0) * unit_living.f_t_SG
    c_s = f_s_nv**2.0 * Constants.g * unit_living.height / (Constants.AssumedInsideTemp + 460.0)
    c_w = f_w_nv**2.0

    season_type = []
    (0..11).to_a.each do |month|
      if heating_season[month] == 1.0 and cooling_season[month] == 0.0
        season_type << Constants.SeasonHeating
      elsif heating_season[month] == 0.0 and cooling_season[month] == 1.0
        season_type << Constants.SeasonCooling
      elsif heating_season[month] == 1.0 and cooling_season[month] == 1.0
        season_type << Constants.SeasonOverlap
      else
        season_type << Constants.SeasonNone
      end
    end

    temp_hourly_wkdy = []
    temp_hourly_wked = []
    season_type.each_with_index do |ssn_type, month|
      if ssn_type == Constants.SeasonHeating
        ssn_schedule_wkdy = htg_ssn_hourly_temp
        ssn_schedule_wked = htg_ssn_hourly_weekend_temp
      elsif ssn_type == Constants.SeasonCooling
        ssn_schedule_wkdy = clg_ssn_hourly_temp
        ssn_schedule_wked = clg_ssn_hourly_weekend_temp
      else
        ssn_schedule_wkdy = ovlp_ssn_hourly_temp
        ssn_schedule_wked = ovlp_ssn_hourly_weekend_temp
      end
      temp_hourly_wkdy << ssn_schedule_wkdy
      temp_hourly_wked << ssn_schedule_wked
    end

    temp_sch = HourlyByMonthSchedule.new(model, runner, obj_name_natvent + " temp schedule", temp_hourly_wkdy, temp_hourly_wked, normalize_values = false)

    nv_output = NaturalVentilationOutput.new(area, max_flow_rate, temp_sch, c_s, c_w, season_type)
    return true, nv_output
  end

<<<<<<< HEAD
  def self.process_ducts_for_unit(model, runner, ducts, building, unit, unit_index, unit_ffa, unit_has_mshp, unit_living, unit_finished_basement, has_forced_air_equipment)

=======
  def self.process_ducts_for_unit(model, runner, obj_name_ducts, ducts, building, unit, unit_index, unit_ffa, unit_has_mshp, unit_living, unit_finished_basement, has_forced_air_equipment)
>>>>>>> 61820dce
    # Validate Inputs
    if ducts.total_leakage < 0
      runner.registerError("Ducts: Total Leakage must be greater than or equal to 0.")
      return false
    end
    if ducts.supply_frac < 0 or ducts.supply_frac > 1
      runner.registerError("Ducts: Supply Leakage Fraction of Total must be greater than or equal to 0 and less than or equal to 1.")
      return false
    end
    if ducts.return_frac < 0 or ducts.return_frac > 1
      runner.registerError("Ducts: Return Leakage Fraction of Total must be greater than or equal to 0 and less than or equal to 1.")
      return false
    end
    if ducts.ah_supply_frac < 0 or ducts.ah_supply_frac > 1
      runner.registerError("Ducts: Supply Air Handler Leakage Fraction of Total must be greater than or equal to 0 and less than or equal to 1.")
      return false
    end
    if ducts.ah_return_frac < 0 or ducts.ah_return_frac > 1
      runner.registerError("Ducts: Return Air Handler Leakage Fraction of Total must be greater than or equal to 0 and less than or equal to 1.")
      return false
    end
    if ducts.r < 0
      runner.registerError("Ducts: Insulation Nominal R-Value must be greater than or equal to 0.")
      return false
    end
    if ducts.supply_area_mult < 0
      runner.registerError("Ducts: Supply Surface Area Multiplier must be greater than or equal to 0.")
      return false
    end
    if ducts.return_area_mult < 0
      runner.registerError("Ducts: Return Surface Area Multiplier must be greater than or equal to 0.")
      return false
    end

    if unit_has_mshp # has mshp
      miniSplitHPIsDucted = HVAC.has_ducted_mshp(model, runner, unit_living.zone)
      if ducts.location != "none" and not miniSplitHPIsDucted # if not ducted but specified ducts, override
        runner.registerWarning("No ducted HVAC equipment was found but ducts were specified. Overriding duct specification.")
        ducts.location = "none"
      elsif ducts.location == "none" and miniSplitHPIsDucted # if ducted but specified no ducts, error
        runner.registerError("Ducted mini-split heat pump selected but no ducts were selected.")
        return false
      end
    end

    no_ducted_equip = !HVAC.has_ducted_equipment(model, runner, unit_living.zone)
    if ducts.location != "none" and no_ducted_equip
      runner.registerWarning("No ducted HVAC equipment was found but ducts were specified. Overriding duct specification.")
      ducts.location = "none"
    end

    location_zone, location_name = get_location(ducts.location, unit, unit_index)

    if location_name == "none"
      location_zone = unit_living.zone
      location_name = unit_living.zone.name.to_s
    end

    num_stories = building.stories
    unless unit_finished_basement.nil?
      num_stories +=  1
    end

    if ducts.norm_leakage_25pa.nil?
      # Normalize values in case user inadvertently entered values that add up to the total duct leakage,
      # as opposed to adding up to 1
      sumFractionOfTotal = (ducts.supply_frac + ducts.return_frac + ducts.ah_supply_frac + ducts.ah_return_frac)
      if sumFractionOfTotal > 0
        ducts.supply_frac = ducts.supply_frac / sumFractionOfTotal
        ducts.return_frac = ducts.return_frac / sumFractionOfTotal
        ducts.ah_supply_frac = ducts.ah_supply_frac / sumFractionOfTotal
        ducts.ah_return_frac = ducts.ah_return_frac / sumFractionOfTotal
      end
      # Calculate actual leakages from percentages
      supply_leakage = ducts.supply_frac * ducts.total_leakage
      return_leakage = ducts.return_frac * ducts.total_leakage
      ah_supply_leakage = ducts.ah_supply_frac * ducts.total_leakage
      ah_return_leakage = ducts.ah_return_frac * ducts.total_leakage
    end

    # Fraction of ducts in primary duct location (remaining ducts are in above-grade conditioned space).
    location_frac_leakage = Airflow.get_location_frac_leakage(ducts.location_frac, num_stories)

    location_frac_conduction = location_frac_leakage
    ducts.num_returns = Airflow.get_num_returns(ducts.num_returns, num_stories)
    supply_surface_area = Airflow.get_duct_supply_surface_area(ducts.supply_area_mult, unit_ffa, num_stories)
    return_surface_area = Airflow.get_return_surface_area(ducts.return_area_mult, unit_ffa, num_stories, ducts.num_returns)

    # Calculate Duct UA value
    if location_name != unit_living.zone.name.to_s
      unconditioned_duct_area = supply_surface_area * location_frac_conduction
      supply_r = Airflow.get_duct_insulation_rvalue(ducts.r, true)
      return_r = Airflow.get_duct_insulation_rvalue(ducts.r, false)
      unconditioned_ua = unconditioned_duct_area / supply_r
      return_ua = return_surface_area / return_r
    else
      location_frac_conduction = 0
      unconditioned_ua = 0
      return_ua = 0
      supply_r = 0
      return_r = 0
    end

    # Calculate Duct Volume
    if location_name != unit_living.zone.name.to_s
      # Assume ducts are 3 ft by 1 ft, (8 is the perimeter)
      supply_volume = (unconditioned_duct_area / 8.0) * 3.0
      return_volume = (return_surface_area / 8.0) * 3.0
    else
      supply_volume = 0
      return_volume = 0
    end

    # Only if using the Fractional Leakage Option Type:
    if ducts.norm_leakage_25pa.nil?
      supply_loss = location_frac_leakage * supply_leakage + ah_supply_leakage
      return_loss = return_leakage + ah_return_leakage
    end

    unless ducts.norm_leakage_25pa.nil?
      fan_AirFlowRate = 1000.0 # TODO: what should fan_AirFlowRate be?
      ducts = calc_duct_leakage_from_test(ducts, unit_ffa, fan_AirFlowRate)
    end

    total_unbalance = (supply_loss - return_loss).abs

    if not location_name == unit_living.zone.name.to_s and not location_name == "none"
      # Calculate d.frac_oa = fraction of unbalanced make-up air that is outside air
      if total_unbalance <= 0
        # Handle the exception for if there is no leakage unbalance.
        frac_oa = 0
      elsif not unit_finished_basement.nil? and unit_finished_basement.zone == location_zone
        frac_oa = 0
      elsif not building.unfinished_basement.nil? and building.unfinished_basement.zone == location_zone
        frac_oa = 0
      elsif not building.crawlspace.nil? and building.crawlspace.zone == location_zone and building.crawlspace.ACH == 0
        frac_oa = 0
      elsif not building.pierbeam.nil? and building.pierbeam.zone == location_zone and building.pierbeam.ACH == 0
        frac_oa = 0
      elsif not building.unfinished_attic.nil? and building.unfinished_attic.zone == location_zone and building.unfinished_attic.ACH == 0
        frac_oa = 0
      else
        # Assume that all of the unbalanced make-up air is driven infiltration from outdoors.
        # This assumes that the holes for attic ventilation are much larger than any attic bypasses.
        frac_oa = 1
      end
    else
      frac_oa = 0
    end

    # Store info for HVAC Sizing measure
    unit.additionalProperties.setFeature(Constants.SizingInfoDuctsSupplyRvalue, supply_r.to_f)
    unit.additionalProperties.setFeature(Constants.SizingInfoDuctsReturnRvalue, return_r.to_f)
    unit.additionalProperties.setFeature(Constants.SizingInfoDuctsSupplyLoss, supply_loss.to_f)
    unit.additionalProperties.setFeature(Constants.SizingInfoDuctsReturnLoss, return_loss.to_f)
    unit.additionalProperties.setFeature(Constants.SizingInfoDuctsSupplySurfaceArea, supply_surface_area.to_f)
    unit.additionalProperties.setFeature(Constants.SizingInfoDuctsReturnSurfaceArea, return_surface_area.to_f)
    unit.additionalProperties.setFeature(Constants.SizingInfoDuctsLocationZone, location_name)
    unit.additionalProperties.setFeature(Constants.SizingInfoDuctsLocationFrac, location_frac_leakage.to_f)

    ducts_output = DuctsOutput.new(location_name, location_zone, return_volume, supply_loss, return_loss, frac_oa, total_unbalance, unconditioned_ua, return_ua)
    return true, ducts_output
  end

  def self.create_nat_vent_objects(model, runner, obj_name_natvent, unit_living, nat_vent, nv_output, tin_sensor, tout_sensor, pbar_sensor, vwind_sensor, wout_sensor)
    avail_sch = OpenStudio::Model::ScheduleRuleset.new(model)
    avail_sch.setName(obj_name_natvent + " avail schedule")

    day_endm = [0, 31, 59, 90, 120, 151, 181, 212, 243, 273, 304, 334, 365]
    day_startm = [0, 1, 32, 60, 91, 121, 152, 182, 213, 244, 274, 305, 335]

    time = []
    for h in 1..24
      time[h] = OpenStudio::Time.new(0, h, 0, 0)
    end

    (1..12).to_a.each do |m|
      date_s = OpenStudio::Date::fromDayOfYear(day_startm[m])
      date_e = OpenStudio::Date::fromDayOfYear(day_endm[m])

      if ((nv_output.season_type[m - 1] == Constants.SeasonHeating and nat_vent.htg_season) or (nv_output.season_type[m - 1] == Constants.SeasonCooling and nat_vent.clg_season) or (nv_output.season_type[m - 1] == Constants.SeasonOverlap and nat_vent.ovlp_season)) and (nat_vent.num_weekdays + nat_vent.num_weekends != 0)
        on_rule = OpenStudio::Model::ScheduleRule.new(avail_sch)
        on_rule.setName(obj_name_natvent + " availability schedule #{Schedule.allday_name} ruleset#{m} on")
        on_rule_day = on_rule.daySchedule
        on_rule_day.setName(obj_name_natvent + " availability schedule #{Schedule.allday_name}1 on")
        for h in 1..24
          on_rule_day.addValue(time[h], 1)
        end
        if nat_vent.num_weekdays >= 1
          on_rule.setApplyMonday(true)
        end
        if nat_vent.num_weekdays >= 2
          on_rule.setApplyWednesday(true)
        end
        if nat_vent.num_weekdays >= 3
          on_rule.setApplyFriday(true)
        end
        if nat_vent.num_weekdays >= 4
          on_rule.setApplyTuesday(true)
        end
        if nat_vent.num_weekdays == 5
          on_rule.setApplyThursday(true)
        end
        if nat_vent.num_weekends >= 1
          on_rule.setApplySaturday(true)
        end
        if nat_vent.num_weekends == 2
          on_rule.setApplySunday(true)
        end
        on_rule.setStartDate(date_s)
        on_rule.setEndDate(date_e)
      else
        off_rule = OpenStudio::Model::ScheduleRule.new(avail_sch)
        off_rule.setName(obj_name_natvent + " availability schedule #{Schedule.allday_name} ruleset#{m} off")
        off_rule_day = off_rule.daySchedule
        off_rule_day.setName(obj_name_natvent + " availability schedule #{Schedule.allday_name}1 off")
        for h in 1..24
          off_rule_day.addValue(time[h], 0)
        end
        off_rule.setApplyMonday(true)
        off_rule.setApplyTuesday(true)
        off_rule.setApplyWednesday(true)
        off_rule.setApplyThursday(true)
        off_rule.setApplyFriday(true)
        off_rule.setApplySaturday(true)
        off_rule.setApplySunday(true)
        off_rule.setStartDate(date_s)
        off_rule.setEndDate(date_e)
      end
    end

    # Sensors

    nvavail_sensor = OpenStudio::Model::EnergyManagementSystemSensor.new(model, "Schedule Value")
    nvavail_sensor.setName("#{obj_name_natvent} nva s")
    nvavail_sensor.setKeyName(avail_sch.name.to_s)

    nvsp_sensor = OpenStudio::Model::EnergyManagementSystemSensor.new(model, "Schedule Value")
    nvsp_sensor.setName("#{obj_name_natvent} sp s")
    nvsp_sensor.setKeyName(nv_output.temp_sch.schedule.name.to_s)

    # Actuator

    living_space = unit_living.zone.spaces[0]

    natvent_flow = OpenStudio::Model::SpaceInfiltrationDesignFlowRate.new(model)
    natvent_flow.setName(obj_name_natvent + " flow")
    natvent_flow.setSchedule(model.alwaysOnDiscreteSchedule)
    natvent_flow.setSpace(living_space)
    natvent_flow_actuator = OpenStudio::Model::EnergyManagementSystemActuator.new(natvent_flow, "Zone Infiltration", "Air Exchange Flow Rate")
    natvent_flow_actuator.setName("#{natvent_flow.name} act")

    # Program

    nv_program = OpenStudio::Model::EnergyManagementSystemProgram.new(model)
    nv_program.setName(obj_name_natvent + " program")
    nv_program.addLine("Set Tdiff = #{tin_sensor.name}-#{tout_sensor.name}")
    nv_program.addLine("Set dT = (@Abs Tdiff)")
    nv_program.addLine("Set pt = (@RhFnTdbWPb #{tout_sensor.name} #{wout_sensor.name} #{pbar_sensor.name})")
    nv_program.addLine("Set NVA = #{UnitConversions.convert(nv_output.area, "ft^2", "cm^2")}")
    nv_program.addLine("Set Cs = #{UnitConversions.convert(nv_output.c_s, "ft^2/(s^2*R)", "L^2/(s^2*cm^4*K)")}")
    nv_program.addLine("Set Cw = #{nv_output.c_w * 0.01}")
    nv_program.addLine("Set MNV = #{UnitConversions.convert(nv_output.max_flow_rate, "cfm", "m^3/s")}")
    nv_program.addLine("Set MHR = #{nat_vent.max_oa_hr}")
    nv_program.addLine("Set MRH = #{nat_vent.max_oa_rh}")
    nv_program.addLine("Set temp1 = (#{nvavail_sensor.name}*NVA)")
    nv_program.addLine("Set SGNV = temp1*((((Cs*dT)+(Cw*(#{vwind_sensor.name}^2)))^0.5)/1000)")
    nv_program.addLine("If (#{wout_sensor.name}<MHR) && (pt<MRH) && (#{tin_sensor.name}>#{nvsp_sensor.name})")
    nv_program.addLine("  Set temp2 = (#{tin_sensor.name}-#{nvsp_sensor.name})")
    nv_program.addLine("  Set NVadj1 = temp2/(#{tin_sensor.name}-#{tout_sensor.name})")
    nv_program.addLine("  Set NVadj2 = (@Min NVadj1 1)")
    nv_program.addLine("  Set NVadj3 = (@Max NVadj2 0)")
    nv_program.addLine("  Set NVadj = SGNV*NVadj3")
    nv_program.addLine("  Set #{natvent_flow_actuator.name} = (@Min NVadj MNV)")
    nv_program.addLine("Else")
    nv_program.addLine("  Set #{natvent_flow_actuator.name} = 0")
    nv_program.addLine("EndIf")

    return nv_program
  end

<<<<<<< HEAD
  def self.create_return_air_duct_zone(model, obj_name_ducts, ducts_output, adiabatic_const)

      # Create the return air plenum zone, space
      ra_duct_zone = OpenStudio::Model::ThermalZone.new(model)
      ra_duct_zone.setName(obj_name_ducts + " ret air zone")
      ra_duct_zone.setVolume(UnitConversions.convert(ducts_output.return_volume,"ft^3","m^3"))
  
      sw_point = OpenStudio::Point3d.new(0, 74, 0)
      nw_point = OpenStudio::Point3d.new(0, 75, 0)
      ne_point = OpenStudio::Point3d.new(1, 75, 0)
      se_point = OpenStudio::Point3d.new(1, 74, 0)
      ra_duct_polygon = Geometry.make_polygon(sw_point, nw_point, ne_point, se_point)
  
      ra_space = OpenStudio::Model::Space::fromFloorPrint(ra_duct_polygon, 1, model)
      ra_space = ra_space.get
      ra_space.setName(obj_name_ducts + " ret air space")
      ra_space.setThermalZone(ra_duct_zone)
  
      ra_space.surfaces.each do |surface|
        surface.setConstruction(adiabatic_const)
        surface.setOutsideBoundaryCondition("Adiabatic")
        surface.setSunExposure("NoSun")
        surface.setWindExposure("NoWind")
        surface_property_convection_coefficients = OpenStudio::Model::SurfacePropertyConvectionCoefficients.new(surface)
        surface_property_convection_coefficients.setConvectionCoefficient1Location("Inside")
        surface_property_convection_coefficients.setConvectionCoefficient1Type("Value")
        surface_property_convection_coefficients.setConvectionCoefficient1(999)
      end

      return ra_duct_zone

  end

  def self.create_ducts_objects(model, runner, unit, unit_living, unit_finished_basement, mech_vent, ducts_output, tin_sensor, pbar_sensor, has_forced_air_equipment, unit_has_mshp, adiabatic_const, air_loops, duct_programs, cfis_programs, cfis_outputs)

    if ducts_output.location_name == unit_living.zone.name.to_s or ducts_output.location_name == "none" or not has_forced_air_equipment
      runner.registerInfo("Either no forced air equipment or ducts in conditioned space.")
      return duct_programs, cfis_programs, cfis_outputs
    end

    # Create one duct system per airloop or ducted mshp
    air_loops.each do |air_loop|
      
      next unless unit_living.zone.airLoopHVACs.include? air_loop # next if airloop doesn't serve this unit
=======
  def self.create_ducts_objects(model, runner, obj_name_ducts, unit_living, unit_finished_basement, ducts, mech_vent, ducts_output, tin_sensor, pbar_sensor, duct_lk_supply_fan_equiv_var, duct_lk_return_fan_equiv_var, has_forced_air_equipment, unit_has_mshp, adiabatic_const)
    win_sensor = OpenStudio::Model::EnergyManagementSystemSensor.new(model, "Zone Mean Air Humidity Ratio")
    win_sensor.setName("#{obj_name_ducts} win s")
    win_sensor.setKeyName(unit_living.zone.name.to_s)

    ra_duct_zone = OpenStudio::Model::ThermalZone.new(model)
    ra_duct_zone.setName(obj_name_ducts + " ret air zone")
    ra_duct_zone.setVolume(UnitConversions.convert(ducts_output.return_volume, "ft^3", "m^3"))

    sw_point = OpenStudio::Point3d.new(0, 74, 0)
    nw_point = OpenStudio::Point3d.new(0, 75, 0)
    ne_point = OpenStudio::Point3d.new(1, 75, 0)
    se_point = OpenStudio::Point3d.new(1, 74, 0)
    ra_duct_polygon = Geometry.make_polygon(sw_point, nw_point, ne_point, se_point)

    ra_space = OpenStudio::Model::Space::fromFloorPrint(ra_duct_polygon, 1, model)
    ra_space = ra_space.get
    ra_space.setName(obj_name_ducts + " ret air space")
    ra_space.setThermalZone(ra_duct_zone)

    ra_space.surfaces.each do |surface|
      surface.setConstruction(adiabatic_const)
      surface.setOutsideBoundaryCondition("Adiabatic")
      surface.setSunExposure("NoSun")
      surface.setWindExposure("NoWind")
      surface_property_convection_coefficients = OpenStudio::Model::SurfacePropertyConvectionCoefficients.new(surface)
      surface_property_convection_coefficients.setConvectionCoefficient1Location("Inside")
      surface_property_convection_coefficients.setConvectionCoefficient1Type("Value")
      surface_property_convection_coefficients.setConvectionCoefficient1(999)
    end

    if has_forced_air_equipment
>>>>>>> 61820dce

      obj_name_ducts = Constants.ObjectNameDucts(air_loop.name).gsub("|","_")

      duct_lk_supply_fan_equiv_var = OpenStudio::Model::EnergyManagementSystemGlobalVariable.new(model, "#{obj_name_ducts} lk sup fan equiv".gsub(" ","_"))
      duct_lk_return_fan_equiv_var = OpenStudio::Model::EnergyManagementSystemGlobalVariable.new(model, "#{obj_name_ducts} lk ret fan equiv".gsub(" ","_"))

      win_sensor = OpenStudio::Model::EnergyManagementSystemSensor.new(model, "Zone Mean Air Humidity Ratio")
      win_sensor.setName("#{obj_name_ducts} win s")
      win_sensor.setKeyName(unit_living.zone.name.to_s)

<<<<<<< HEAD
      ra_duct_zone = create_return_air_duct_zone(model, obj_name_ducts, ducts_output, adiabatic_const)

      # Get the air demand inlet node and the supply fan
      supply_fan = nil
      air_demand_inlet_node = nil
      if air_loop.to_AirLoopHVAC.is_initialized
=======
      model.getAirLoopHVACs.each do |air_loop|
        next unless air_loop.thermalZones.include? unit_living.zone # get the correct air loop for this unit

>>>>>>> 61820dce
        air_demand_inlet_node = air_loop.demandInletNode
        air_loop.supplyComponents.each do |supply_component|
          next unless supply_component.to_AirLoopHVACUnitarySystem.is_initialized

          air_loop_unitary = supply_component.to_AirLoopHVACUnitarySystem.get
          supply_fan = air_loop_unitary.supplyFan.get
        end
      end

      # Set the return plenums
      if air_loop.to_AirLoopHVAC.is_initialized
        unit_living.zone.setReturnPlenum(ra_duct_zone, air_loop)
        unless unit_finished_basement.nil?
          unit_finished_basement.zone.setReturnPlenum(ra_duct_zone, air_loop)
        end
        air_loop.demandComponents.each do |demand_component|
          next unless demand_component.to_AirLoopHVACReturnPlenum.is_initialized
          demand_component.setName("#{air_loop.name} return plenum")
        end
      end

      living_zone_return_air_node = nil
      unit_living.zone.returnAirModelObjects.each do |return_air_model_obj|
        next if return_air_model_obj.to_Node.get.airLoopHVAC.get != air_loop
        living_zone_return_air_node = return_air_model_obj 
      end

<<<<<<< HEAD
=======
    end

    if not ducts_output.location_name == unit_living.zone.name.to_s and not ducts_output.location_name == "none" and has_forced_air_equipment

>>>>>>> 61820dce
      # Other equipment objects to cancel out the supply air leakage directly into the return plenum

      living_space = unit_living.zone.spaces[0]

      other_equip_def = OpenStudio::Model::OtherEquipmentDefinition.new(model)
      other_equip_def.setName("#{obj_name_ducts} SupSLkToLvEq")
      other_equip = OpenStudio::Model::OtherEquipment.new(other_equip_def)
      other_equip.setName(other_equip_def.name.to_s)
      other_equip.setFuelType("None")
      other_equip.setSchedule(model.alwaysOnDiscreteSchedule)
      other_equip.setSpace(living_space)
      supply_sens_lkage_to_liv_actuator = OpenStudio::Model::EnergyManagementSystemActuator.new(other_equip, "OtherEquipment", "Power Level")
      supply_sens_lkage_to_liv_actuator.setName("#{other_equip.name} act")

      other_equip_def = OpenStudio::Model::OtherEquipmentDefinition.new(model)
      other_equip_def.setName("#{obj_name_ducts} SupLatLkToLvEq")
      other_equip = OpenStudio::Model::OtherEquipment.new(other_equip_def)
      other_equip.setName(other_equip_def.name.to_s)
      other_equip.setFuelType("None")
      other_equip.setSchedule(model.alwaysOnDiscreteSchedule)
      other_equip.setSpace(living_space)
      supply_lat_lkage_to_liv_actuator = OpenStudio::Model::EnergyManagementSystemActuator.new(other_equip, "OtherEquipment", "Power Level")
      supply_lat_lkage_to_liv_actuator.setName("#{other_equip.name} act")

      # Supply duct conduction load added to the living space
      other_equip_def = OpenStudio::Model::OtherEquipmentDefinition.new(model)
      other_equip_def.setName("#{obj_name_ducts} SupDCnToLvEq")
      other_equip = OpenStudio::Model::OtherEquipment.new(other_equip_def)
      other_equip.setName(other_equip_def.name.to_s)
      other_equip.setFuelType("None")
      other_equip.setSchedule(model.alwaysOnDiscreteSchedule)
      other_equip.setSpace(living_space)
      supply_duct_cond_to_liv_actuator = OpenStudio::Model::EnergyManagementSystemActuator.new(other_equip, "OtherEquipment", "Power Level")
      supply_duct_cond_to_liv_actuator.setName("#{other_equip.name} act")

      # Supply duct conduction impact on the air handler zone.
      other_equip_def = OpenStudio::Model::OtherEquipmentDefinition.new(model)
      other_equip_def.setName("#{obj_name_ducts} SupDCnToAhEq")
      other_equip = OpenStudio::Model::OtherEquipment.new(other_equip_def)
      other_equip.setName(other_equip_def.name.to_s)
      other_equip.setFuelType("None")
      other_equip.setSchedule(model.alwaysOnDiscreteSchedule)
      other_equip.setSpace(ducts_output.location_zone.spaces[0])
      supply_duct_cond_to_ah_actuator = OpenStudio::Model::EnergyManagementSystemActuator.new(other_equip, "OtherEquipment", "Power Level")
      supply_duct_cond_to_ah_actuator.setName("#{other_equip.name} act")

      # Return duct conduction load added to the return plenum zone
      other_equip_def = OpenStudio::Model::OtherEquipmentDefinition.new(model)
      other_equip_def.setName("#{obj_name_ducts} RetDCnToPlEq")
      other_equip = OpenStudio::Model::OtherEquipment.new(other_equip_def)
      other_equip.setName(other_equip_def.name.to_s)
      other_equip.setFuelType("None")
      other_equip.setSchedule(model.alwaysOnDiscreteSchedule)
      unit_has_mshp ? other_equip.setSpace(living_space) : other_equip.setSpace(ra_duct_zone.spaces[0]) # mini-split returns to the living space
      return_duct_cond_to_plenum_actuator = OpenStudio::Model::EnergyManagementSystemActuator.new(other_equip, "OtherEquipment", "Power Level")
      return_duct_cond_to_plenum_actuator.setName("#{other_equip.name} act")

      # Return duct conduction impact on the air handler zone.
      other_equip_def = OpenStudio::Model::OtherEquipmentDefinition.new(model)
      other_equip_def.setName("#{obj_name_ducts} RetDCnToAhEquip")
      other_equip = OpenStudio::Model::OtherEquipment.new(other_equip_def)
      other_equip.setName(other_equip_def.name.to_s)
      other_equip.setFuelType("None")
      other_equip.setSchedule(model.alwaysOnDiscreteSchedule)
      other_equip.setSpace(ducts_output.location_zone.spaces[0])
      return_duct_cond_to_ah_actuator = OpenStudio::Model::EnergyManagementSystemActuator.new(other_equip, "OtherEquipment", "Power Level")
      return_duct_cond_to_ah_actuator.setName("#{other_equip.name} act")

      # Supply duct sensible leakage impact on the air handler zone.
      other_equip_def = OpenStudio::Model::OtherEquipmentDefinition.new(model)
      other_equip_def.setName("#{obj_name_ducts} SupSLkToAhEq")
      other_equip = OpenStudio::Model::OtherEquipment.new(other_equip_def)
      other_equip.setName(other_equip_def.name.to_s)
      other_equip.setFuelType("None")
      other_equip.setSchedule(model.alwaysOnDiscreteSchedule)
      other_equip.setSpace(ducts_output.location_zone.spaces[0])
      supply_sens_lkage_to_ah_actuator = OpenStudio::Model::EnergyManagementSystemActuator.new(other_equip, "OtherEquipment", "Power Level")
      supply_sens_lkage_to_ah_actuator.setName("#{other_equip.name} act")

      # Supply duct latent leakage impact on the air handler zone.
      other_equip_def = OpenStudio::Model::OtherEquipmentDefinition.new(model)
      other_equip_def.setName("#{obj_name_ducts} SupLatLkToAhEq")
      other_equip = OpenStudio::Model::OtherEquipment.new(other_equip_def)
      other_equip.setName(other_equip_def.name.to_s)
      other_equip.setFuelType("None")
      other_equip.setSchedule(model.alwaysOnDiscreteSchedule)
      other_equip.setSpace(ducts_output.location_zone.spaces[0])
      supply_lat_lkage_to_ah_actuator = OpenStudio::Model::EnergyManagementSystemActuator.new(other_equip, "OtherEquipment", "Power Level")
      supply_lat_lkage_to_ah_actuator.setName("#{other_equip.name} act")

      # Return duct sensible leakage impact on the return plenum
      other_equip_def = OpenStudio::Model::OtherEquipmentDefinition.new(model)
      other_equip_def.setName("#{obj_name_ducts} RetSLkEq")
      other_equip = OpenStudio::Model::OtherEquipment.new(other_equip_def)
      other_equip.setName(other_equip_def.name.to_s)
      other_equip.setFuelType("None")
      other_equip.setSchedule(model.alwaysOnDiscreteSchedule)
      unit_has_mshp ? other_equip.setSpace(living_space) : other_equip.setSpace(ra_duct_zone.spaces[0]) # mini-split returns to the living space
      return_sens_lkage_actuator = OpenStudio::Model::EnergyManagementSystemActuator.new(other_equip, "OtherEquipment", "Power Level")
      return_sens_lkage_actuator.setName("#{other_equip.name} act")

      # Return duct latent leakage impact on the return plenum
      other_equip_def = OpenStudio::Model::OtherEquipmentDefinition.new(model)
      other_equip_def.setName("#{obj_name_ducts} RetLatLkEq")
      other_equip = OpenStudio::Model::OtherEquipment.new(other_equip_def)
      other_equip.setName(other_equip_def.name.to_s)
      other_equip.setFuelType("None")
      other_equip.setSchedule(model.alwaysOnDiscreteSchedule)
      unit_has_mshp ? other_equip.setSpace(living_space) : other_equip.setSpace(ra_duct_zone.spaces[0]) # mini-split returns to the living space
      return_lat_lkage_actuator = OpenStudio::Model::EnergyManagementSystemActuator.new(other_equip, "OtherEquipment", "Power Level")
      return_lat_lkage_actuator.setName("#{other_equip.name} act")

      # Two objects are required to model the air exchange between the air handler zone and the living space since
      # ZoneMixing objects can not account for direction of air flow (both are controlled by EMS)

      # Accounts for lks from the AH zone to the Living zone

      zone_mixing_ah_to_living = OpenStudio::Model::ZoneMixing.new(unit_living.zone)
      zone_mixing_ah_to_living.setName("#{obj_name_ducts} AhToLivMix")
      zone_mixing_ah_to_living.setSourceZone(ducts_output.location_zone)
      ah_to_liv_flow_rate_actuator = OpenStudio::Model::EnergyManagementSystemActuator.new(zone_mixing_ah_to_living, "ZoneMixing", "Air Exchange Flow Rate")
      ah_to_liv_flow_rate_actuator.setName("#{zone_mixing_ah_to_living.name} act")

      zone_mixing_living_to_ah = OpenStudio::Model::ZoneMixing.new(ducts_output.location_zone)
      zone_mixing_living_to_ah.setName("#{obj_name_ducts} LivToAhMix")
      zone_mixing_living_to_ah.setSourceZone(unit_living.zone)
      liv_to_ah_flow_rate_actuator = OpenStudio::Model::EnergyManagementSystemActuator.new(zone_mixing_living_to_ah, "ZoneMixing", "Air Exchange Flow Rate")
      liv_to_ah_flow_rate_actuator.setName("#{zone_mixing_living_to_ah.name} act")

      # Sensors

      ah_mfr_sensor = OpenStudio::Model::EnergyManagementSystemSensor.new(model, "System Node Mass Flow Rate")
      ah_mfr_sensor.setName("#{obj_name_ducts} ah mfr s")
      ah_mfr_sensor.setKeyName(air_demand_inlet_node.name.to_s)

      fan_rtf_sensor = OpenStudio::Model::EnergyManagementSystemSensor.new(model, "Fan Runtime Fraction")
      fan_rtf_sensor.setName("#{obj_name_ducts} fan rtf s")
      fan_rtf_sensor.setKeyName(supply_fan.name.to_s)

      ah_vfr_sensor = OpenStudio::Model::EnergyManagementSystemSensor.new(model, "System Node Current Density Volume Flow Rate")
      ah_vfr_sensor.setName("#{obj_name_ducts} ah vfr s")
      ah_vfr_sensor.setKeyName(air_demand_inlet_node.name.to_s)

      ah_tout_sensor = OpenStudio::Model::EnergyManagementSystemSensor.new(model, "System Node Temperature")
      ah_tout_sensor.setName("#{obj_name_ducts} ah tt s")
      ah_tout_sensor.setKeyName(air_demand_inlet_node.name.to_s)

      if not living_zone_return_air_node.nil?
        ra_t_sensor = OpenStudio::Model::EnergyManagementSystemSensor.new(model, "System Node Temperature")
        ra_t_sensor.setName("#{obj_name_ducts} ra t s")
        ra_t_sensor.setKeyName(living_zone_return_air_node.name.to_s)
      else
        ra_t_sensor = tin_sensor
      end

      ah_wout_sensor = OpenStudio::Model::EnergyManagementSystemSensor.new(model, "System Node Humidity Ratio")
      ah_wout_sensor.setName("#{obj_name_ducts} ah wt s")
      ah_wout_sensor.setKeyName(air_demand_inlet_node.name.to_s)

      if not living_zone_return_air_node.nil?
        ra_w_sensor = OpenStudio::Model::EnergyManagementSystemSensor.new(model, "System Node Humidity Ratio")
        ra_w_sensor.setName("#{obj_name_ducts} ra w s")
        ra_w_sensor.setKeyName(living_zone_return_air_node.name.to_s)
      else
        ra_w_sensor = OpenStudio::Model::EnergyManagementSystemSensor.new(model, "Zone Mean Air Humidity Ratio")
        ra_w_sensor.setName("#{obj_name_ducts} ra w s")
        ra_w_sensor.setKeyName(unit_living.zone.name.to_s)
      end

      ah_t_sensor = OpenStudio::Model::EnergyManagementSystemSensor.new(model, "Zone Air Temperature")
      ah_t_sensor.setName("#{obj_name_ducts} ah t s")
      ah_t_sensor.setKeyName(ducts_output.location_name)

      ah_w_sensor = OpenStudio::Model::EnergyManagementSystemSensor.new(model, "Zone Mean Air Humidity Ratio")
      ah_w_sensor.setName("#{obj_name_ducts} ah w s")
      ah_w_sensor.setKeyName(ducts_output.location_name)

      # Global Variables

<<<<<<< HEAD
      ah_mfr_var = OpenStudio::Model::EnergyManagementSystemGlobalVariable.new(model, "#{obj_name_ducts} AhMfr".gsub(" ","_"))
      fan_rtf_var = OpenStudio::Model::EnergyManagementSystemGlobalVariable.new(model, "#{obj_name_ducts} FanRtf".gsub(" ","_"))
      ah_vfr_var = OpenStudio::Model::EnergyManagementSystemGlobalVariable.new(model, "#{obj_name_ducts} AhVfr".gsub(" ","_"))
      ah_tout_var = OpenStudio::Model::EnergyManagementSystemGlobalVariable.new(model, "#{obj_name_ducts} AhTt".gsub(" ","_"))
      ra_t_var = OpenStudio::Model::EnergyManagementSystemGlobalVariable.new(model, "#{obj_name_ducts} RaT".gsub(" ","_"))
      ah_wout_var = OpenStudio::Model::EnergyManagementSystemGlobalVariable.new(model, "#{obj_name_ducts} AhWt".gsub(" ","_"))
      ra_w_var = OpenStudio::Model::EnergyManagementSystemGlobalVariable.new(model, "#{obj_name_ducts} RaW".gsub(" ","_"))
      ah_t_var = OpenStudio::Model::EnergyManagementSystemGlobalVariable.new(model, "#{obj_name_ducts} AhT".gsub(" ","_"))
      ah_w_var = OpenStudio::Model::EnergyManagementSystemGlobalVariable.new(model, "#{obj_name_ducts} AhW".gsub(" ","_"))

      supply_sens_lkage_to_liv_var = OpenStudio::Model::EnergyManagementSystemGlobalVariable.new(model, "#{obj_name_ducts} SupSLkToLv".gsub(" ","_"))
      supply_lat_lkage_to_liv_var = OpenStudio::Model::EnergyManagementSystemGlobalVariable.new(model, "#{obj_name_ducts} SupLatLkToLv".gsub(" ","_"))
      supply_duct_cond_to_liv_var = OpenStudio::Model::EnergyManagementSystemGlobalVariable.new(model, "#{obj_name_ducts} SupDCnToLv".gsub(" ","_"))
      supply_duct_cond_to_ah_var = OpenStudio::Model::EnergyManagementSystemGlobalVariable.new(model, "#{obj_name_ducts} SupDCnToAh".gsub(" ","_"))
      return_duct_cond_to_plenum_var = OpenStudio::Model::EnergyManagementSystemGlobalVariable.new(model, "#{obj_name_ducts} RetDCnToPl".gsub(" ","_"))
      return_duct_cond_to_ah_var = OpenStudio::Model::EnergyManagementSystemGlobalVariable.new(model, "#{obj_name_ducts} RetDCnToAh".gsub(" ","_"))
      supply_sens_lkage_to_ah_var = OpenStudio::Model::EnergyManagementSystemGlobalVariable.new(model, "#{obj_name_ducts} SupSLkToAh".gsub(" ","_"))
      supply_lat_lkage_to_ah_var = OpenStudio::Model::EnergyManagementSystemGlobalVariable.new(model, "#{obj_name_ducts} SupLatLkToAh".gsub(" ","_"))
      return_sens_lkage_var = OpenStudio::Model::EnergyManagementSystemGlobalVariable.new(model, "#{obj_name_ducts} RetSLk".gsub(" ","_"))
      return_lat_lkage_var = OpenStudio::Model::EnergyManagementSystemGlobalVariable.new(model, "#{obj_name_ducts} RetLatLk".gsub(" ","_"))
      liv_to_ah_flow_rate_var = OpenStudio::Model::EnergyManagementSystemGlobalVariable.new(model, "#{obj_name_ducts} LivToAh".gsub(" ","_"))
      ah_to_liv_flow_rate_var = OpenStudio::Model::EnergyManagementSystemGlobalVariable.new(model, "#{obj_name_ducts} AhToLiv".gsub(" ","_"))
=======
      ah_mfr_var = OpenStudio::Model::EnergyManagementSystemGlobalVariable.new(model, "#{obj_name_ducts} ah mfr".gsub(" ", "_"))
      fan_rtf_var = OpenStudio::Model::EnergyManagementSystemGlobalVariable.new(model, "#{obj_name_ducts} fan rtf".gsub(" ", "_"))
      ah_vfr_var = OpenStudio::Model::EnergyManagementSystemGlobalVariable.new(model, "#{obj_name_ducts} ah vfr".gsub(" ", "_"))
      ah_tout_var = OpenStudio::Model::EnergyManagementSystemGlobalVariable.new(model, "#{obj_name_ducts} ah tt".gsub(" ", "_"))
      ra_t_var = OpenStudio::Model::EnergyManagementSystemGlobalVariable.new(model, "#{obj_name_ducts} ra t".gsub(" ", "_"))
      ah_wout_var = OpenStudio::Model::EnergyManagementSystemGlobalVariable.new(model, "#{obj_name_ducts} ah wt".gsub(" ", "_"))
      ra_w_var = OpenStudio::Model::EnergyManagementSystemGlobalVariable.new(model, "#{obj_name_ducts} ra w".gsub(" ", "_"))
      ah_t_var = OpenStudio::Model::EnergyManagementSystemGlobalVariable.new(model, "#{obj_name_ducts} ah t".gsub(" ", "_"))
      ah_w_var = OpenStudio::Model::EnergyManagementSystemGlobalVariable.new(model, "#{obj_name_ducts} ah w".gsub(" ", "_"))

      supply_sens_lkage_to_liv_var = OpenStudio::Model::EnergyManagementSystemGlobalVariable.new(model, "#{obj_name_ducts} sup s lk to lv".gsub(" ", "_"))
      supply_lat_lkage_to_liv_var = OpenStudio::Model::EnergyManagementSystemGlobalVariable.new(model, "#{obj_name_ducts} sup lat lk to lv".gsub(" ", "_"))
      supply_duct_cond_to_liv_var = OpenStudio::Model::EnergyManagementSystemGlobalVariable.new(model, "#{obj_name_ducts} sup d cn to lv".gsub(" ", "_"))
      supply_duct_cond_to_ah_var = OpenStudio::Model::EnergyManagementSystemGlobalVariable.new(model, "#{obj_name_ducts} sup d cn to ah".gsub(" ", "_"))
      return_duct_cond_to_plenum_var = OpenStudio::Model::EnergyManagementSystemGlobalVariable.new(model, "#{obj_name_ducts} ret d cn to pl".gsub(" ", "_"))
      return_duct_cond_to_ah_var = OpenStudio::Model::EnergyManagementSystemGlobalVariable.new(model, "#{obj_name_ducts} ret d cn to ah".gsub(" ", "_"))
      supply_sens_lkage_to_ah_var = OpenStudio::Model::EnergyManagementSystemGlobalVariable.new(model, "#{obj_name_ducts} sup s lk to ah".gsub(" ", "_"))
      supply_lat_lkage_to_ah_var = OpenStudio::Model::EnergyManagementSystemGlobalVariable.new(model, "#{obj_name_ducts} sup lat lk to ah".gsub(" ", "_"))
      return_sens_lkage_var = OpenStudio::Model::EnergyManagementSystemGlobalVariable.new(model, "#{obj_name_ducts} ret s lk".gsub(" ", "_"))
      return_lat_lkage_var = OpenStudio::Model::EnergyManagementSystemGlobalVariable.new(model, "#{obj_name_ducts} ret lat lk".gsub(" ", "_"))
      liv_to_ah_flow_rate_var = OpenStudio::Model::EnergyManagementSystemGlobalVariable.new(model, "#{obj_name_ducts} liv to ah".gsub(" ", "_"))
      ah_to_liv_flow_rate_var = OpenStudio::Model::EnergyManagementSystemGlobalVariable.new(model, "#{obj_name_ducts} ah to liv".gsub(" ", "_"))
>>>>>>> 61820dce

      if mech_vent.type == Constants.VentTypeCFIS
        cfis_t_sum_open_var = OpenStudio::Model::EnergyManagementSystemGlobalVariable.new(model, "#{obj_name_ducts} cfis t sum open".gsub(" ", "_")) # Sums the time during an hour the CFIS damper has been open
        cfis_on_for_hour_var = OpenStudio::Model::EnergyManagementSystemGlobalVariable.new(model, "#{obj_name_ducts} cfis on for hour".gsub(" ", "_")) # Flag to open the CFIS damper for the remainder of the hour
        cfis_f_damper_open_var = OpenStudio::Model::EnergyManagementSystemGlobalVariable.new(model, "#{obj_name_ducts} cfis_f_open".gsub(" ", "_")) # Fraction of timestep the CFIS damper is open. Used by infiltration and duct leakage programs

        max_supply_fan_mfr = OpenStudio::Model::EnergyManagementSystemInternalVariable.new(model, "Fan Maximum Mass Flow Rate")
        max_supply_fan_mfr.setName("#{obj_name_ducts} max_supply_fan_mfr".gsub(" ", "_"))
        max_supply_fan_mfr.setInternalDataIndexKeyName(supply_fan.name.to_s)
      end

      # Duct Subroutine

      duct_subroutine = OpenStudio::Model::EnergyManagementSystemSubroutine.new(model)
      duct_subroutine.setName("#{obj_name_ducts} lk subrout")
      duct_subroutine.addLine("Set f_sup = #{ducts_output.supply_loss}")
      duct_subroutine.addLine("Set f_ret = #{ducts_output.return_loss}")
      duct_subroutine.addLine("Set f_OA = #{ducts_output.frac_oa * ducts_output.total_unbalance}")
      duct_subroutine.addLine("Set oafrate = f_OA * #{ah_vfr_var.name}")
      duct_subroutine.addLine("Set suplkfrate = f_sup * #{ah_vfr_var.name}")
      duct_subroutine.addLine("Set retlkfrate = f_ret * #{ah_vfr_var.name}")

      if ducts_output.return_loss > ducts_output.supply_loss
        # Supply air flow rate is greater than return flow rate
        # Living zone is pressurized in this case
        duct_subroutine.addLine("Set #{liv_to_ah_flow_rate_var.name} = (@Abs (retlkfrate-suplkfrate-oafrate))")
        duct_subroutine.addLine("Set #{ah_to_liv_flow_rate_var.name} = 0")
        duct_subroutine.addLine("Set #{duct_lk_supply_fan_equiv_var.name} = oafrate")
        duct_subroutine.addLine("Set #{duct_lk_return_fan_equiv_var.name} = 0")
      else
        # Living zone is depressurized in this case
        duct_subroutine.addLine("Set #{ah_to_liv_flow_rate_var.name} = (@Abs (suplkfrate-retlkfrate-oafrate))")
        duct_subroutine.addLine("Set #{liv_to_ah_flow_rate_var.name} = 0")
        duct_subroutine.addLine("Set #{duct_lk_supply_fan_equiv_var.name} = 0")
        duct_subroutine.addLine("Set #{duct_lk_return_fan_equiv_var.name} = oafrate")
      end

      if ducts_output.location_name != unit_living.zone.name.to_s
        duct_subroutine.addLine("If #{ah_mfr_var.name}>0")
<<<<<<< HEAD
        duct_subroutine.addLine("Set h_SA=(@HFnTdbW #{ah_tout_var.name} #{ah_wout_var.name})")
        duct_subroutine.addLine("Set h_AHZ=(@HFnTdbW #{ah_t_var.name} #{ah_w_var.name})")
        duct_subroutine.addLine("Set h_RA=(@HFnTdbW #{ra_t_var.name} #{ra_w_var.name})")
        duct_subroutine.addLine("Set h_fg=(@HfgAirFnWTdb #{ah_wout_var.name} #{ah_tout_var.name})")
        duct_subroutine.addLine("Set SALkQtot=f_sup*#{ah_mfr_var.name}*(h_RA-h_SA)")
        duct_subroutine.addLine("Set temp1=h_fg*(#{ra_w_var.name}-#{ah_wout_var.name})")
        duct_subroutine.addLine("Set #{supply_lat_lkage_to_liv_var.name} = f_sup*#{ah_mfr_var.name}*temp1")
        duct_subroutine.addLine("Set #{supply_sens_lkage_to_liv_var.name} = SALkQtot-#{supply_lat_lkage_to_liv_var.name}")
        duct_subroutine.addLine("Set eTm=(#{fan_rtf_var.name}/(#{ah_mfr_var.name}*1006.0))*#{UnitConversions.convert(ducts_output.unconditioned_ua,"Btu/(hr*F)","W/K").round(3)}")
        duct_subroutine.addLine("Set eTm=0-eTm")
        duct_subroutine.addLine("Set temp4=#{ah_t_var.name}")
        duct_subroutine.addLine("Set tsup=temp4+((#{ah_tout_var.name}-#{ah_t_var.name})*(@Exp eTm))")
        duct_subroutine.addLine("Set temp5=tsup-#{ah_tout_var.name}")
        duct_subroutine.addLine("Set #{supply_duct_cond_to_liv_var.name} = #{ah_mfr_var.name}*1006.0*temp5")
        duct_subroutine.addLine("Set #{supply_duct_cond_to_ah_var.name} = 0-#{supply_duct_cond_to_liv_var.name}")
        duct_subroutine.addLine("Set eTm=(#{fan_rtf_var.name}/(#{ah_mfr_var.name}*1006.0))*#{UnitConversions.convert(ducts_output.return_ua,"Btu/(hr*F)","W/K").round(3)}")
        duct_subroutine.addLine("Set eTm=0-eTm")
        duct_subroutine.addLine("Set temp6=#{ah_t_var.name}")
        duct_subroutine.addLine("Set tret=temp6+((#{ra_t_var.name}-#{ah_t_var.name})*(@Exp eTm))")
        duct_subroutine.addLine("Set temp7=tret-#{ra_t_var.name}")
        duct_subroutine.addLine("Set #{return_duct_cond_to_plenum_var.name}=#{ah_mfr_var.name}*1006.0*temp7")
        duct_subroutine.addLine("Set #{return_duct_cond_to_ah_var.name}=0-#{return_duct_cond_to_plenum_var.name}")
        duct_subroutine.addLine("Set #{return_lat_lkage_var.name}=0")
        duct_subroutine.addLine("Set temp2=(#{ah_t_var.name}-#{ra_t_var.name})")
        duct_subroutine.addLine("Set #{return_sens_lkage_var.name}=f_ret*#{ah_mfr_var.name}*1006.0*temp2")
        duct_subroutine.addLine("Set QtLkToAHZn=f_sup*#{ah_mfr_var.name}*(h_SA-h_AHZ)")
        duct_subroutine.addLine("Set temp3=(#{ah_wout_var.name}-#{ah_w_var.name})")
        duct_subroutine.addLine("Set #{supply_lat_lkage_to_ah_var.name}=f_sup*#{ah_mfr_var.name}*h_fg")
        duct_subroutine.addLine("Set #{supply_lat_lkage_to_ah_var.name}=#{supply_lat_lkage_to_ah_var.name}*temp3")
        duct_subroutine.addLine("Set #{supply_sens_lkage_to_ah_var.name}=QtLkToAHZn-#{supply_lat_lkage_to_ah_var.name}")
=======
        duct_subroutine.addLine("  Set h_SA = (@HFnTdbW #{ah_tout_var.name} #{ah_wout_var.name})")
        duct_subroutine.addLine("  Set h_AHZone = (@HFnTdbW #{ah_t_var.name} #{ah_w_var.name})")
        duct_subroutine.addLine("  Set h_RA = (@HFnTdbW #{ra_t_var.name} #{ra_w_var.name})")
        duct_subroutine.addLine("  Set h_fg = (@HfgAirFnWTdb #{ah_wout_var.name} #{ah_tout_var.name})")
        duct_subroutine.addLine("  Set SALeakageQtot = f_sup * #{ah_mfr_var.name}*(h_RA - h_SA)")
        duct_subroutine.addLine("  Set temp1 = h_fg*(#{ra_w_var.name}-#{ah_wout_var.name})")
        duct_subroutine.addLine("  Set #{supply_lat_lkage_to_liv_var.name} = f_sup*#{ah_mfr_var.name}*temp1")
        duct_subroutine.addLine("  Set #{supply_sens_lkage_to_liv_var.name} = SALeakageQtot-#{supply_lat_lkage_to_liv_var.name}")
        duct_subroutine.addLine("  Set eTm = (#{fan_rtf_var.name}/(#{ah_mfr_var.name}*1006.0))*#{UnitConversions.convert(ducts_output.unconditioned_ua, "Btu/(hr*F)", "W/K").round(3)}")
        duct_subroutine.addLine("  Set eTm = 0-eTm")
        duct_subroutine.addLine("  Set temp4 = #{ah_t_var.name}")
        duct_subroutine.addLine("  Set tsup = temp4+((#{ah_tout_var.name}-#{ah_t_var.name})*(@Exp eTm))")
        duct_subroutine.addLine("  Set temp5 = tsup-#{ah_tout_var.name}")
        duct_subroutine.addLine("  Set #{supply_duct_cond_to_liv_var.name} = #{ah_mfr_var.name}*1006.0*temp5")
        duct_subroutine.addLine("  Set #{supply_duct_cond_to_ah_var.name} = 0-#{supply_duct_cond_to_liv_var.name}")
        duct_subroutine.addLine("  Set eTm = (#{fan_rtf_var.name}/(#{ah_mfr_var.name}*1006.0))*#{UnitConversions.convert(ducts_output.return_ua, "Btu/(hr*F)", "W/K").round(3)}")
        duct_subroutine.addLine("  Set eTm = 0-eTm")
        duct_subroutine.addLine("  Set temp6 = #{ah_t_var.name}")
        duct_subroutine.addLine("  Set tret = temp6+((#{ra_t_var.name}-#{ah_t_var.name})*(@Exp eTm))")
        duct_subroutine.addLine("  Set temp7 = tret-#{ra_t_var.name}")
        duct_subroutine.addLine("  Set #{return_duct_cond_to_plenum_var.name} = #{ah_mfr_var.name}*1006.0*temp7")
        duct_subroutine.addLine("  Set #{return_duct_cond_to_ah_var.name} = 0-#{return_duct_cond_to_plenum_var.name}")
        duct_subroutine.addLine("  Set #{return_lat_lkage_var.name} = 0")
        duct_subroutine.addLine("  Set temp2 = (#{ah_t_var.name}-#{ra_t_var.name})")
        duct_subroutine.addLine("  Set #{return_sens_lkage_var.name} = f_ret*#{ah_mfr_var.name}*1006.0*temp2")
        duct_subroutine.addLine("  Set QtotLeakToAHZn = f_sup*#{ah_mfr_var.name}*(h_SA-h_AHZone)")
        duct_subroutine.addLine("  Set temp3 = (#{ah_wout_var.name}-#{ah_w_var.name})")
        duct_subroutine.addLine("  Set #{supply_lat_lkage_to_ah_var.name} = f_sup*#{ah_mfr_var.name}*h_fg*temp3")
        duct_subroutine.addLine("  Set #{supply_sens_lkage_to_ah_var.name} = QtotLeakToAHZn-#{supply_lat_lkage_to_ah_var.name}")
>>>>>>> 61820dce
        duct_subroutine.addLine("Else")
        duct_subroutine.addLine("Set #{supply_lat_lkage_to_liv_var.name}=0")
        duct_subroutine.addLine("Set #{supply_sens_lkage_to_liv_var.name}=0")
        duct_subroutine.addLine("Set #{supply_duct_cond_to_liv_var.name}=0")
        duct_subroutine.addLine("Set #{supply_duct_cond_to_ah_var.name}=0")
        duct_subroutine.addLine("Set #{return_duct_cond_to_plenum_var.name}=0")
        duct_subroutine.addLine("Set #{return_duct_cond_to_ah_var.name}=0")
        duct_subroutine.addLine("Set #{return_lat_lkage_var.name}=0")
        duct_subroutine.addLine("Set #{return_sens_lkage_var.name}=0")
        duct_subroutine.addLine("Set #{supply_lat_lkage_to_ah_var.name}=0")
        duct_subroutine.addLine("Set #{supply_sens_lkage_to_ah_var.name}=0")
        duct_subroutine.addLine("EndIf")
      else
        duct_subroutine.addLine("Set #{supply_lat_lkage_to_liv_var.name}=0")
        duct_subroutine.addLine("Set #{supply_sens_lkage_to_liv_var.name}=0")
        duct_subroutine.addLine("Set #{supply_duct_cond_to_liv_var.name}=0")
        duct_subroutine.addLine("Set #{supply_duct_cond_to_ah_var.name}=0")
        duct_subroutine.addLine("Set #{return_duct_cond_to_plenum_var.name}=0")
        duct_subroutine.addLine("Set #{return_duct_cond_to_ah_var.name}=0")
        duct_subroutine.addLine("Set #{return_lat_lkage_var.name}=0")
        duct_subroutine.addLine("Set #{return_sens_lkage_var.name}=0")
        duct_subroutine.addLine("Set #{supply_lat_lkage_to_ah_var.name}=0")
        duct_subroutine.addLine("Set #{supply_sens_lkage_to_ah_var.name}=0")
      end

      # Duct Program

      duct_program = OpenStudio::Model::EnergyManagementSystemProgram.new(model)
      duct_program.setName(obj_name_ducts + " program")
      duct_program.addLine("Set #{ah_mfr_var.name} = #{ah_mfr_sensor.name}")
      duct_program.addLine("Set #{fan_rtf_var.name} = #{fan_rtf_sensor.name}")
      duct_program.addLine("Set #{ah_vfr_var.name} = #{ah_vfr_sensor.name}")
      duct_program.addLine("Set #{ah_tout_var.name} = #{ah_tout_sensor.name}")
      duct_program.addLine("Set #{ah_wout_var.name} = #{ah_wout_sensor.name}")
      duct_program.addLine("Set #{ra_t_var.name} = #{ra_t_sensor.name}")
      duct_program.addLine("Set #{ra_w_var.name} = #{ra_w_sensor.name}")
      duct_program.addLine("Set #{ah_t_var.name} = #{ah_t_sensor.name}")
      duct_program.addLine("Set #{ah_w_var.name} = #{ah_w_sensor.name}")
      duct_program.addLine("Run #{duct_subroutine.name}")

      if mech_vent.type != Constants.VentTypeCFIS
        duct_program.addLine("Set #{supply_sens_lkage_to_liv_actuator.name} = #{supply_sens_lkage_to_liv_var.name}")
        duct_program.addLine("Set #{supply_lat_lkage_to_liv_actuator.name} = #{supply_lat_lkage_to_liv_var.name}")
        duct_program.addLine("Set #{supply_duct_cond_to_liv_actuator.name} = #{supply_duct_cond_to_liv_var.name}")
        duct_program.addLine("Set #{supply_duct_cond_to_ah_actuator.name} = #{supply_duct_cond_to_ah_var.name}")
        duct_program.addLine("Set #{supply_sens_lkage_to_ah_actuator.name} = #{supply_sens_lkage_to_ah_var.name}")
        duct_program.addLine("Set #{supply_lat_lkage_to_ah_actuator.name} = #{supply_lat_lkage_to_ah_var.name}")
        duct_program.addLine("Set #{return_sens_lkage_actuator.name} = #{return_sens_lkage_var.name}")
        duct_program.addLine("Set #{return_lat_lkage_actuator.name} = #{return_lat_lkage_var.name}")
        duct_program.addLine("Set #{return_duct_cond_to_plenum_actuator.name} = #{return_duct_cond_to_plenum_var.name}")
        duct_program.addLine("Set #{return_duct_cond_to_ah_actuator.name} = #{return_duct_cond_to_ah_var.name}")
        duct_program.addLine("Set #{ah_to_liv_flow_rate_actuator.name} = #{ah_to_liv_flow_rate_var.name}")
        duct_program.addLine("Set #{liv_to_ah_flow_rate_actuator.name} = #{liv_to_ah_flow_rate_var.name}")
      else

        duct_program.addLine("Set dl_1 = #{supply_sens_lkage_to_liv_var.name}")
        duct_program.addLine("Set dl_2 = #{supply_lat_lkage_to_liv_var.name}")
        duct_program.addLine("Set dl_3 = #{supply_duct_cond_to_liv_var.name}")
        duct_program.addLine("Set dl_4 = #{supply_duct_cond_to_ah_var.name}")
        duct_program.addLine("Set dl_5 = #{supply_sens_lkage_to_ah_var.name}")
        duct_program.addLine("Set dl_6 = #{supply_lat_lkage_to_ah_var.name}")
        duct_program.addLine("Set dl_7 = #{return_sens_lkage_var.name}")
        duct_program.addLine("Set dl_8 = #{return_lat_lkage_var.name}")
        duct_program.addLine("Set dl_9 = #{return_duct_cond_to_plenum_var.name}")
        duct_program.addLine("Set dl_10 = #{return_duct_cond_to_ah_var.name}")
        duct_program.addLine("Set dl_11 = #{ah_to_liv_flow_rate_var.name}")
        duct_program.addLine("Set dl_12 = #{liv_to_ah_flow_rate_var.name}")

        duct_program.addLine("If #{cfis_on_for_hour_var.name}")
<<<<<<< HEAD
        duct_program.addLine("   Set cfis_m3s = (#{max_supply_fan_mfr.name} / 1.16097654) * #{mech_vent.cfis_airflow_frac}")      # Density of 1.16097654 was back calculated using E+ results
        duct_program.addLine("   Set cfistemp1 = (1.0 - #{fan_rtf_sensor.name})")
        duct_program.addLine("   Set #{ah_vfr_var.name} = cfistemp1*#{cfis_f_damper_open_var.name}*cfis_m3s")
=======
        duct_program.addLine("   Set cfis_m3s = (#{max_supply_fan_mfr.name} / 1.16097654) * #{mech_vent.cfis_airflow_frac}") # Density of 1.16097654 was back calculated using E+ results
        duct_program.addLine("   Set #{ah_vfr_var.name} = (1.0 - #{fan_rtf_sensor.name})*#{cfis_f_damper_open_var.name}*cfis_m3s")
>>>>>>> 61820dce
        duct_program.addLine("   Set rho_in = (@RhoAirFnPbTdbW #{tin_sensor.name} #{win_sensor.name} #{pbar_sensor.name})")
        duct_program.addLine("   Set #{ah_mfr_var.name} = #{ah_vfr_sensor.name} * rho_in")
        duct_program.addLine("   Set cfistemp2 = (1.0 - #{fan_rtf_sensor.name})")
        duct_program.addLine("   Set #{fan_rtf_var.name} = cfistemp2*#{cfis_f_damper_open_var.name}")
        duct_program.addLine("   Set #{ah_tout_var.name} = #{ra_t_sensor.name}")
        duct_program.addLine("   Set #{ah_wout_var.name} = #{ra_w_sensor.name}")
        duct_program.addLine("   Set #{ra_t_var.name} = #{ra_t_sensor.name}")
        duct_program.addLine("   Set #{ra_w_var.name} = #{ra_w_sensor.name}")

        duct_program.addLine("   Run #{duct_subroutine.name}")

        duct_program.addLine("   Set #{supply_sens_lkage_to_liv_actuator.name} = #{supply_sens_lkage_to_liv_var.name} + dl_1")
        duct_program.addLine("   Set #{supply_lat_lkage_to_liv_actuator.name} = #{supply_lat_lkage_to_liv_var.name} + dl_2")
        duct_program.addLine("   Set #{supply_duct_cond_to_liv_actuator.name} = #{supply_duct_cond_to_liv_var.name} + dl_3")
        duct_program.addLine("   Set #{supply_duct_cond_to_ah_actuator.name} = #{supply_duct_cond_to_ah_var.name} + dl_4")
        duct_program.addLine("   Set #{supply_sens_lkage_to_ah_actuator.name} = #{supply_sens_lkage_to_ah_var.name} + dl_5")
        duct_program.addLine("   Set #{supply_lat_lkage_to_ah_actuator.name} = #{supply_lat_lkage_to_ah_var.name} + dl_6")
        duct_program.addLine("   Set #{return_sens_lkage_actuator.name} = #{return_sens_lkage_var.name} + dl_7")
        duct_program.addLine("   Set #{return_lat_lkage_actuator.name} = #{return_lat_lkage_var.name} + dl_8")
        duct_program.addLine("   Set #{return_duct_cond_to_plenum_actuator.name} = #{return_duct_cond_to_plenum_var.name} + dl_9")
        duct_program.addLine("   Set #{return_duct_cond_to_ah_actuator.name} = #{return_duct_cond_to_ah_var.name} + dl_10")
        duct_program.addLine("   Set #{ah_to_liv_flow_rate_actuator.name} = #{ah_to_liv_flow_rate_var.name} + dl_11")
        duct_program.addLine("   Set #{liv_to_ah_flow_rate_actuator.name} = #{liv_to_ah_flow_rate_var.name} + dl_12")

        duct_program.addLine("Else")
        duct_program.addLine("   Set #{supply_sens_lkage_to_liv_actuator.name} = dl_1")
        duct_program.addLine("   Set #{supply_lat_lkage_to_liv_actuator.name} = dl_2")
        duct_program.addLine("   Set #{supply_duct_cond_to_liv_actuator.name} = dl_3")
        duct_program.addLine("   Set #{supply_duct_cond_to_ah_actuator.name} = dl_4")
        duct_program.addLine("   Set #{supply_sens_lkage_to_ah_actuator.name} = dl_5")
        duct_program.addLine("   Set #{supply_lat_lkage_to_ah_actuator.name} = dl_6")
        duct_program.addLine("   Set #{return_sens_lkage_actuator.name} = dl_7")
        duct_program.addLine("   Set #{return_lat_lkage_actuator.name} = dl_8")
        duct_program.addLine("   Set #{return_duct_cond_to_plenum_actuator.name} = dl_9")
        duct_program.addLine("   Set #{return_duct_cond_to_ah_actuator.name} = dl_10")
        duct_program.addLine("   Set #{ah_to_liv_flow_rate_actuator.name} = dl_11")
        duct_program.addLine("   Set #{liv_to_ah_flow_rate_actuator.name} = dl_12")
        duct_program.addLine("EndIf")

      end

      duct_programs[obj_name_ducts] = [duct_program, duct_lk_supply_fan_equiv_var, duct_lk_return_fan_equiv_var]

      runner.registerInfo("Created ducts for #{air_loop.name}.")

      # CFIS Program
      if mech_vent.type == Constants.VentTypeCFIS
        cfis_program = OpenStudio::Model::EnergyManagementSystemProgram.new(model)
        cfis_program.setName(obj_name_ducts + " cfis init program")
        cfis_program.addLine("Set #{cfis_t_sum_open_var.name} = 0")
        cfis_program.addLine("Set #{cfis_on_for_hour_var.name} = 0")
        cfis_program.addLine("Set #{duct_lk_return_fan_equiv_var.name} = 0")
        cfis_program.addLine("Set #{cfis_f_damper_open_var.name} = 0")

        cfis_programs[obj_name_ducts] = cfis_program
        cfis_outputs[air_loop] = CFISOutput.new(cfis_t_sum_open_var, cfis_on_for_hour_var, cfis_f_damper_open_var, max_supply_fan_mfr, fan_rtf_var, fan_rtf_sensor)

<<<<<<< HEAD
        runner.registerInfo("Created CFIS for #{air_loop.name}.")
      end

    end # end airloop loop

    return duct_programs, cfis_programs, cfis_outputs
    
  end
  
  def self.create_infil_mech_vent_objects(model, runner, obj_name_infil, obj_name_mech_vent, unit_living, infil, mech_vent, wind_speed, mv_output, infil_output, tin_sensor, tout_sensor, vwind_sensor, duct_programs, cfis_outputs, nbeds)
=======
    # CFIS Program

    cfis_program = nil
    if mech_vent.type == Constants.VentTypeCFIS
      cfis_program = OpenStudio::Model::EnergyManagementSystemProgram.new(model)
      cfis_program.setName(obj_name_ducts + " cfis init program")
      cfis_program.addLine("Set #{cfis_t_sum_open_var.name} = 0")
      cfis_program.addLine("Set #{cfis_on_for_hour_var.name} = 0")
      cfis_program.addLine("Set #{duct_lk_return_fan_equiv_var.name} = 0")
      cfis_program.addLine("Set #{cfis_f_damper_open_var.name} = 0")
    end

    cfis_output = CFISOutput.new(cfis_t_sum_open_var, cfis_on_for_hour_var, cfis_f_damper_open_var, max_supply_fan_mfr, fan_rtf_var, fan_rtf_sensor)
    return duct_program, cfis_program, cfis_output
  end
>>>>>>> 61820dce

  def self.create_infil_mech_vent_objects(model, runner, obj_name_infil, obj_name_mech_vent, unit_living, infil, mech_vent, wind_speed, mv_output, infil_output, tin_sensor, tout_sensor, vwind_sensor, duct_lk_supply_fan_equiv_var, duct_lk_return_fan_equiv_var, cfis_output, nbeds)
    # Sensors

    range_array = [0.0] * 24
    range_array[mech_vent.range_exhaust_hour - 1] = 1.0
    range_hood_sch = HourlyByMonthSchedule.new(model, runner, obj_name_mech_vent + " range exhaust schedule", [range_array] * 12, [range_array] * 12, normalize_values = false)
    range_sch_sensor = OpenStudio::Model::EnergyManagementSystemSensor.new(model, "Schedule Value")
    range_sch_sensor.setName("#{obj_name_infil} range sch s")
    range_sch_sensor.setKeyName(range_hood_sch.schedule.name.to_s)

    bathroom_array = [0.0] * 24
    bathroom_array[mech_vent.bathroom_exhaust_hour - 1] = 1.0
    bath_exhaust_sch = HourlyByMonthSchedule.new(model, runner, obj_name_mech_vent + " bath exhaust schedule", [bathroom_array] * 12, [bathroom_array] * 12, normalize_values = false)
    bath_sch_sensor = OpenStudio::Model::EnergyManagementSystemSensor.new(model, "Schedule Value")
    bath_sch_sensor.setName("#{obj_name_infil} bath sch s")
    bath_sch_sensor.setKeyName(bath_exhaust_sch.schedule.name.to_s)

    if mv_output.has_dryer and mech_vent.dryer_exhaust > 0
      dryer_exhaust_sch = HotWaterSchedule.new(model, runner, obj_name_mech_vent + " dryer exhaust schedule", obj_name_mech_vent + " dryer exhaust temperature schedule", nbeds, mv_output.dryer_exhaust_day_shift, "ClothesDryerExhaust", 0)
      dryer_sch_sensor = OpenStudio::Model::EnergyManagementSystemSensor.new(model, "Schedule Value")
      dryer_sch_sensor.setName("#{obj_name_infil} dryer sch s")
      dryer_sch_sensor.setKeyName(dryer_exhaust_sch.schedule.name.to_s)
    end

    wh_sch_sensor = OpenStudio::Model::EnergyManagementSystemSensor.new(model, "Schedule Value")
    wh_sch_sensor.setName("#{obj_name_infil} wh sch s")
    wh_sch_sensor.setKeyName(model.alwaysOnDiscreteSchedule.name.to_s)

    if mech_vent.type == Constants.VentTypeBalanced

      balanced_flow_rate = [UnitConversions.convert(mv_output.whole_house_vent_rate, "cfm", "m^3/s"), 0.0000001].max

      supply_fan = OpenStudio::Model::FanOnOff.new(model)
      supply_fan.setName(obj_name_mech_vent + " erv supply fan")
      supply_fan.setFanEfficiency(UnitConversions.convert(300.0 / mech_vent.fan_power, "cfm", "m^3/s"))
      supply_fan.setPressureRise(300.0)
      supply_fan.setMaximumFlowRate(balanced_flow_rate)
      supply_fan.setMotorEfficiency(1)
      supply_fan.setMotorInAirstreamFraction(1)
      supply_fan.setEndUseSubcategory(Constants.EndUseMechVentFan)

      exhaust_fan = OpenStudio::Model::FanOnOff.new(model)
      exhaust_fan.setName(obj_name_mech_vent + " erv exhaust fan")
      exhaust_fan.setFanEfficiency(UnitConversions.convert(300.0 / mech_vent.fan_power, "cfm", "m^3/s"))
      exhaust_fan.setPressureRise(300.0)
      exhaust_fan.setMaximumFlowRate(balanced_flow_rate)
      exhaust_fan.setMotorEfficiency(1)
      exhaust_fan.setMotorInAirstreamFraction(0)
      exhaust_fan.setEndUseSubcategory(Constants.EndUseMechVentFan)

      erv_controller = OpenStudio::Model::ZoneHVACEnergyRecoveryVentilatorController.new(model)
      erv_controller.setName(obj_name_mech_vent + " erv controller")
      erv_controller.setExhaustAirTemperatureLimit("NoExhaustAirTemperatureLimit")
      erv_controller.setExhaustAirEnthalpyLimit("NoExhaustAirEnthalpyLimit")
      erv_controller.setTimeofDayEconomizerFlowControlSchedule(model.alwaysOffDiscreteSchedule)
      erv_controller.setHighHumidityControlFlag(false)

      heat_exchanger = OpenStudio::Model::HeatExchangerAirToAirSensibleAndLatent.new(model)
      heat_exchanger.setName(obj_name_mech_vent + " erv heat exchanger")
      heat_exchanger.setNominalSupplyAirFlowRate(balanced_flow_rate)
      heat_exchanger.setSensibleEffectivenessat100HeatingAirFlow(mv_output.sensible_effectiveness)
      heat_exchanger.setLatentEffectivenessat100HeatingAirFlow(mv_output.latent_effectiveness)
      heat_exchanger.setSensibleEffectivenessat75HeatingAirFlow(mv_output.sensible_effectiveness)
      heat_exchanger.setLatentEffectivenessat75HeatingAirFlow(mv_output.latent_effectiveness)
      heat_exchanger.setSensibleEffectivenessat100CoolingAirFlow(mv_output.sensible_effectiveness)
      heat_exchanger.setLatentEffectivenessat100CoolingAirFlow(mv_output.latent_effectiveness)
      heat_exchanger.setSensibleEffectivenessat75CoolingAirFlow(mv_output.sensible_effectiveness)
      heat_exchanger.setLatentEffectivenessat75CoolingAirFlow(mv_output.latent_effectiveness)

      zone_hvac = OpenStudio::Model::ZoneHVACEnergyRecoveryVentilator.new(model, heat_exchanger, supply_fan, exhaust_fan)
      zone_hvac.setName(obj_name_mech_vent + " erv")
      zone_hvac.setController(erv_controller)
      zone_hvac.setSupplyAirFlowRate(balanced_flow_rate)
      zone_hvac.setExhaustAirFlowRate(balanced_flow_rate)
      zone_hvac.setVentilationRateperUnitFloorArea(0)
      zone_hvac.setVentilationRateperOccupant(0)
      zone_hvac.addToThermalZone(unit_living.zone)

      HVAC.prioritize_zone_hvac(model, runner, unit_living.zone)

    end

    # Actuators

    living_space = unit_living.zone.spaces[0]

    equip_def = OpenStudio::Model::ElectricEquipmentDefinition.new(model)
    equip_def.setName(obj_name_infil + " house fan")
    equip = OpenStudio::Model::ElectricEquipment.new(equip_def)
    equip.setName(obj_name_infil + " house fan")
    equip.setSpace(living_space)
    equip_def.setFractionRadiant(0)
    equip_def.setFractionLatent(0)
    equip_def.setFractionLost(1.0 - mv_output.frac_fan_heat)
    equip.setSchedule(model.alwaysOnDiscreteSchedule)
    equip.setEndUseSubcategory(Constants.EndUseMechVentFan)
    whole_house_fan_actuator = OpenStudio::Model::EnergyManagementSystemActuator.new(equip, "ElectricEquipment", "Electric Power Level")
    whole_house_fan_actuator.setName("#{equip.name} act")

    equip_def = OpenStudio::Model::ElectricEquipmentDefinition.new(model)
    equip_def.setName(obj_name_infil + " range fan")
    equip = OpenStudio::Model::ElectricEquipment.new(equip_def)
    equip.setName(obj_name_infil + " range fan")
    equip.setSpace(living_space)
    equip_def.setFractionRadiant(0)
    equip_def.setFractionLatent(0)
    equip_def.setFractionLost(1)
    equip.setSchedule(model.alwaysOnDiscreteSchedule)
    equip.setEndUseSubcategory(Constants.EndUseMechVentFan)
    range_hood_fan_actuator = OpenStudio::Model::EnergyManagementSystemActuator.new(equip, "ElectricEquipment", "Electric Power Level")
    range_hood_fan_actuator.setName("#{equip.name} act")

    equip_def = OpenStudio::Model::ElectricEquipmentDefinition.new(model)
    equip_def.setName(obj_name_infil + " bath fan")
    equip = OpenStudio::Model::ElectricEquipment.new(equip_def)
    equip.setName(obj_name_infil + " bath fan")
    equip.setSpace(living_space)
    equip_def.setFractionRadiant(0)
    equip_def.setFractionLatent(0)
    equip_def.setFractionLost(1)
    equip.setSchedule(model.alwaysOnDiscreteSchedule)
    equip.setEndUseSubcategory(Constants.EndUseMechVentFan)
    bath_exhaust_sch_fan_actuator = OpenStudio::Model::EnergyManagementSystemActuator.new(equip, "ElectricEquipment", "Electric Power Level")
    bath_exhaust_sch_fan_actuator.setName("#{equip.name} act")

    infil_flow = OpenStudio::Model::SpaceInfiltrationDesignFlowRate.new(model)
    infil_flow.setName(obj_name_infil + " flow")
    infil_flow.setSchedule(model.alwaysOnDiscreteSchedule)
    infil_flow.setSpace(living_space)
    infil_flow_actuator = OpenStudio::Model::EnergyManagementSystemActuator.new(infil_flow, "Zone Infiltration", "Air Exchange Flow Rate")
    infil_flow_actuator.setName("#{infil_flow.name} act")

    # Program

    infil_program = OpenStudio::Model::EnergyManagementSystemProgram.new(model)
    infil_program.setName(obj_name_infil + " program")
    if unit_living.inf_method == @infMethodASHRAE
      if unit_living.SLA > 0
        infil_program.addLine("Set p_m = #{wind_speed.ashrae_terrain_exponent}")
        infil_program.addLine("Set p_s = #{wind_speed.ashrae_site_terrain_exponent}")
        infil_program.addLine("Set s_m = #{wind_speed.ashrae_terrain_thickness}")
        infil_program.addLine("Set s_s = #{wind_speed.ashrae_site_terrain_thickness}")
        infil_program.addLine("Set z_m = #{UnitConversions.convert(wind_speed.height, "ft", "m")}")
        infil_program.addLine("Set z_s = #{UnitConversions.convert(unit_living.height, "ft", "m")}")
        infil_program.addLine("Set f_t = (((s_m/z_m)^p_m)*((z_s/s_s)^p_s))")
        infil_program.addLine("Set Tdiff = #{tin_sensor.name}-#{tout_sensor.name}")
        infil_program.addLine("Set dT = @Abs Tdiff")
        infil_program.addLine("Set c = #{((UnitConversions.convert(infil_output.c_i, "cfm", "m^3/s") / (UnitConversions.convert(1.0, "inH2O", "Pa")**infil_output.n_i))).round(4)}")
        infil_program.addLine("Set Cs = #{(infil_output.stack_coef * (UnitConversions.convert(1.0, "inH2O/R", "Pa/K")**infil_output.n_i)).round(4)}")
        infil_program.addLine("Set Cw = #{(infil_output.wind_coef * (UnitConversions.convert(1.0, "inH2O/mph^2", "Pa*s^2/m^2")**infil_output.n_i)).round(4)}")
        infil_program.addLine("Set n = #{infil_output.n_i}")
        infil_program.addLine("Set sft = (f_t*#{(((wind_speed.S_wo * (1.0 - infil_output.y_i)) + (infil_output.s_wflue * (1.5 * infil_output.y_i))))})")
        infil_program.addLine("Set temp1 = ((c*Cw)*((sft*#{vwind_sensor.name})^(2*n)))^2")
        infil_program.addLine("Set Qn = (((c*Cs*(dT^n))^2)+temp1)^0.5")
      else
        infil_program.addLine("Set Qn = 0")
      end
    elsif unit_living.inf_method == @infMethodRes
      infil_program.addLine("Set Qn = #{unit_living.ACH * UnitConversions.convert(unit_living.volume, "ft^3", "m^3") / UnitConversions.convert(1.0, "hr", "s")}")
    end

    infil_program.addLine("Set Tdiff = #{tin_sensor.name}-#{tout_sensor.name}")
    infil_program.addLine("Set dT = @Abs Tdiff")
    infil_program.addLine("Set QWHV = #{wh_sch_sensor.name}*#{UnitConversions.convert(mv_output.whole_house_vent_rate, "cfm", "m^3/s").round(4)}")

    if mech_vent.type == Constants.VentTypeCFIS
      cfis_outdoor_airflow = 0.0
      if mech_vent.cfis_open_time > 0.0
        cfis_outdoor_airflow = mv_output.whole_house_vent_rate * (60.0 / mech_vent.cfis_open_time)
      end
<<<<<<< HEAD
      
      unitary_system_air_loops = HVAC.get_unitary_system_air_loops(model, runner, unit_living.zone)
      unitary_system_air_loops.each do |unitary_system_air_loop|
        system, clg_coil, htg_coil, air_loop = unitary_system_air_loop
        next if clg_coil.nil?

        cfis_output = cfis_outputs[air_loop]

        clg_coil = HVAC.get_coil_from_hvac_component(clg_coil)
        cfis_fan_power = clg_coil.ratedEvaporatorFanPowerPerVolumeFlowRate.get / UnitConversions.convert(1.0,"m^3/s","cfm") # W/cfm
        
        infil_program.addLine("Set #{cfis_output.fan_rtf_var.name} = #{cfis_output.fan_rtf_sensor.name}")

        infil_program.addLine("If @ABS(Minute - ZoneTimeStep*60) < 0.1")
        infil_program.addLine("  Set #{cfis_output.t_sum_open_var.name} = 0") # New hour, time on summation re-initializes to 0
        infil_program.addLine("  Set #{cfis_output.on_for_hour_var.name} = 0")
        infil_program.addLine("EndIf")

        infil_program.addLine("Set CFIS_t_min_hr_open = #{mech_vent.cfis_open_time}") # minutes per hour the CFIS damper is open
        infil_program.addLine("Set CFIS_Q_duct = #{UnitConversions.convert(cfis_outdoor_airflow, 'cfm', 'm^3/s')}")
        infil_program.addLine("Set #{cfis_output.f_damper_open_var.name} = 0") # fraction of the timestep the CFIS damper is open

        infil_program.addLine("If #{cfis_output.t_sum_open_var.name} < CFIS_t_min_hr_open")
        infil_program.addLine("  Set CFIS_t_fan_on = 60 - (CFIS_t_min_hr_open - #{cfis_output.t_sum_open_var.name})") # minute at which the blower needs to turn on to meet the ventilation requirements
        infil_program.addLine("  If ((Minute+0.00001) >= CFIS_t_fan_on) || #{cfis_output.on_for_hour_var.name}")

        # Supply fan needs to run for remainder of hour to achieve target minutes per hour of operation
        infil_program.addLine("    If #{cfis_output.on_for_hour_var.name}")
        infil_program.addLine("      Set #{cfis_output.f_damper_open_var.name} = 1")
        infil_program.addLine("    Else")
        infil_program.addLine("      Set cfistemp1 = (@Mod (60.0-CFIS_t_fan_on) (60.0*ZoneTimeStep))")
        infil_program.addLine("      Set #{cfis_output.f_damper_open_var.name} = cfistemp1/(60.0*ZoneTimeStep)") # calculates the portion of the current timestep the CFIS damper needs to be open
        infil_program.addLine("      Set #{cfis_output.on_for_hour_var.name} = 1") # CFIS damper will need to open for all the remaining timesteps in this hour
        infil_program.addLine("    EndIf")
        infil_program.addLine("    Set QWHV = #{cfis_output.f_damper_open_var.name}*CFIS_Q_duct")
        infil_program.addLine("    Set cfistemp2 = #{cfis_output.f_damper_open_var.name}*(ZoneTimeStep*60)")
        infil_program.addLine("    Set #{cfis_output.t_sum_open_var.name} = #{cfis_output.t_sum_open_var.name}+cfistemp2")
        infil_program.addLine("    Set cfis_cfm = (#{cfis_output.max_supply_fan_mfr.name}/1.16097654)*#{mech_vent.cfis_airflow_frac} * #{UnitConversions.convert(1.0,'m^3/s','cfm')}")      # Density of 1.16097654 was back calculated using E+ results
        infil_program.addLine("    Set cfistemp3 = (1-#{cfis_output.fan_rtf_var.name})")
        infil_program.addLine("    Set #{whole_house_fan_actuator.name} = #{cfis_fan_power}*cfis_cfm*#{cfis_output.f_damper_open_var.name}*cfistemp3")
        infil_program.addLine("  Else")
        infil_program.addLine("    Set cfistemp4 = #{cfis_output.fan_rtf_var.name}*ZoneTimeStep*60")
        infil_program.addLine("    If (#{cfis_output.t_sum_open_var.name}+cfistemp4) > CFIS_t_min_hr_open")
        # Damper is only open for a portion of this time step to achieve target minutes per hour
        infil_program.addLine("      Set cfistemp5 = CFIS_t_min_hr_open-#{cfis_output.t_sum_open_var.name}")
        infil_program.addLine("      Set #{cfis_output.f_damper_open_var.name} = cfistemp5/(ZoneTimeStep*60)")
        infil_program.addLine("      Set QWHV = #{cfis_output.f_damper_open_var.name}*CFIS_Q_duct")
        infil_program.addLine("      Set #{cfis_output.t_sum_open_var.name} = CFIS_t_min_hr_open")
        infil_program.addLine("    Else")
        # Damper is open and using call for heat/cool to supply fresh air
        infil_program.addLine("      Set cfistemp6 = #{cfis_output.fan_rtf_var.name}*ZoneTimeStep*60")
        infil_program.addLine("      Set #{cfis_output.t_sum_open_var.name} = #{cfis_output.t_sum_open_var.name}+cfistemp6")
        infil_program.addLine("      Set #{cfis_output.f_damper_open_var.name} = 1")
        infil_program.addLine("      Set QWHV = #{cfis_output.fan_rtf_var.name}*CFIS_Q_duct")
        infil_program.addLine("    EndIf")
        # Fan power is metered under fan cooling and heating meters
        infil_program.addLine("    Set #{whole_house_fan_actuator.name} = 0")
        infil_program.addLine("  EndIf")
        infil_program.addLine("Else")
        # The ventilation requirement for the hour has been met
        infil_program.addLine("  Set QWHV = 0")
        infil_program.addLine("  Set #{whole_house_fan_actuator.name} = 0")
        infil_program.addLine("EndIf")
      end
=======

      system, clg_coil, htg_coil, air_loop = HVAC.get_unitary_system_air_loop(model, runner, unit_living.zone)
      clg_coil = HVAC.get_coil_from_hvac_component(clg_coil)
      cfis_fan_power = clg_coil.ratedEvaporatorFanPowerPerVolumeFlowRate.get / UnitConversions.convert(1.0, "m^3/s", "cfm") # W/cfm

      infil_program.addLine("Set #{cfis_output.fan_rtf_var.name} = #{cfis_output.fan_rtf_sensor.name}")

      infil_program.addLine("If @ABS(Minute - ZoneTimeStep*60) < 0.1")
      infil_program.addLine("  Set #{cfis_output.t_sum_open_var.name} = 0") # New hour, time on summation re-initializes to 0
      infil_program.addLine("  Set #{cfis_output.on_for_hour_var.name} = 0")
      infil_program.addLine("EndIf")

      infil_program.addLine("Set CFIS_t_min_hr_open = #{mech_vent.cfis_open_time}") # minutes per hour the CFIS damper is open
      infil_program.addLine("Set CFIS_Q_duct = #{UnitConversions.convert(cfis_outdoor_airflow, 'cfm', 'm^3/s')}")
      infil_program.addLine("Set #{cfis_output.f_damper_open_var.name} = 0") # fraction of the timestep the CFIS damper is open

      infil_program.addLine("If #{cfis_output.t_sum_open_var.name} < CFIS_t_min_hr_open")
      infil_program.addLine("  Set CFIS_t_fan_on = 60 - (CFIS_t_min_hr_open - #{cfis_output.t_sum_open_var.name})") # minute at which the blower needs to turn on to meet the ventilation requirements
      infil_program.addLine("  If ((Minute+0.00001) >= CFIS_t_fan_on) || #{cfis_output.on_for_hour_var.name}")

      # Supply fan needs to run for remainder of hour to achieve target minutes per hour of operation
      infil_program.addLine("    If #{cfis_output.on_for_hour_var.name}")
      infil_program.addLine("      Set #{cfis_output.f_damper_open_var.name} = 1")
      infil_program.addLine("    Else")
      infil_program.addLine("      Set #{cfis_output.f_damper_open_var.name} = (@Mod (60.0-CFIS_t_fan_on) (60.0*ZoneTimeStep)) / (60.0*ZoneTimeStep)") # calculates the portion of the current timestep the CFIS damper needs to be open
      infil_program.addLine("      Set #{cfis_output.on_for_hour_var.name} = 1") # CFIS damper will need to open for all the remaining timesteps in this hour
      infil_program.addLine("    EndIf")
      infil_program.addLine("    Set QWHV = #{cfis_output.f_damper_open_var.name}*CFIS_Q_duct")
      infil_program.addLine("    Set #{cfis_output.t_sum_open_var.name} = #{cfis_output.t_sum_open_var.name} + #{cfis_output.f_damper_open_var.name}*(ZoneTimeStep*60)")
      infil_program.addLine("    Set cfis_cfm = (#{cfis_output.max_supply_fan_mfr.name} / 1.16097654) * #{mech_vent.cfis_airflow_frac} * #{UnitConversions.convert(1.0, 'm^3/s', 'cfm')}") # Density of 1.16097654 was back calculated using E+ results
      infil_program.addLine("    Set #{whole_house_fan_actuator.name} = #{cfis_fan_power} * cfis_cfm * #{cfis_output.f_damper_open_var.name}*(1-#{cfis_output.fan_rtf_var.name})")
      infil_program.addLine("  Else")
      infil_program.addLine("    If (#{cfis_output.t_sum_open_var.name} + (#{cfis_output.fan_rtf_var.name}*ZoneTimeStep*60)) > CFIS_t_min_hr_open")
      # Damper is only open for a portion of this time step to achieve target minutes per hour
      infil_program.addLine("      Set #{cfis_output.f_damper_open_var.name} = (CFIS_t_min_hr_open-#{cfis_output.t_sum_open_var.name})/(ZoneTimeStep*60)")
      infil_program.addLine("      Set QWHV = #{cfis_output.f_damper_open_var.name}*CFIS_Q_duct")
      infil_program.addLine("      Set #{cfis_output.t_sum_open_var.name} = CFIS_t_min_hr_open")
      infil_program.addLine("    Else")
      # Damper is open and using call for heat/cool to supply fresh air
      infil_program.addLine("      Set #{cfis_output.t_sum_open_var.name} = #{cfis_output.t_sum_open_var.name} + (#{cfis_output.fan_rtf_var.name}*ZoneTimeStep*60)")
      infil_program.addLine("      Set #{cfis_output.f_damper_open_var.name} = 1")
      infil_program.addLine("      Set QWHV = #{cfis_output.fan_rtf_var.name}*CFIS_Q_duct")
      infil_program.addLine("    EndIf")
      # Fan power is metered under fan cooling and heating meters
      infil_program.addLine("    Set #{whole_house_fan_actuator.name} =  0")
      infil_program.addLine("  EndIf")
      infil_program.addLine("Else")
      # The ventilation requirement for the hour has been met
      infil_program.addLine("  Set QWHV = 0")
      infil_program.addLine("  Set #{whole_house_fan_actuator.name} =  0")
      infil_program.addLine("EndIf")
>>>>>>> 61820dce
    end

    infil_program.addLine("Set Qrange = #{range_sch_sensor.name}*#{UnitConversions.convert(mv_output.range_hood_hour_avg_exhaust, "cfm", "m^3/s").round(4)}")
    if mv_output.has_dryer and mech_vent.dryer_exhaust > 0
      infil_program.addLine("Set Qdryer = #{dryer_sch_sensor.name}*#{UnitConversions.convert(mech_vent.dryer_exhaust, "cfm", "m^3/s").round(4)}")
    else
      infil_program.addLine("Set Qdryer = 0.0")
    end
    infil_program.addLine("Set Qbath = #{bath_sch_sensor.name}*#{UnitConversions.convert(mv_output.bathroom_hour_avg_exhaust, "cfm", "m^3/s").round(4)}")
    infil_program.addLine("Set QhpwhOut = 0")
    infil_program.addLine("Set QhpwhIn = 0")
    infil_program.addLine("Set QductsOut = 0")
    infil_program.addLine("Set QductsIn = 0")
    duct_programs.each do |obj_name_ducts, value|
      duct_program, duct_lk_supply_fan_equiv_var, duct_lk_return_fan_equiv_var = value
      infil_program.addLine("Set QductsOut = QductsOut+#{duct_lk_return_fan_equiv_var.name}")
      infil_program.addLine("Set QductsIn = QductsIn+#{duct_lk_supply_fan_equiv_var.name}")
    end
    if mech_vent.type == Constants.VentTypeBalanced
      infil_program.addLine("Set Qout = Qrange+Qbath+Qdryer+QhpwhOut+QductsOut")
      infil_program.addLine("Set Qin = QhpwhIn+QductsIn")
      infil_program.addLine("Set Qu = (@Abs (Qout-Qin))")
      infil_program.addLine("Set Qb = QWHV + (@Min Qout Qin)")
      infil_program.addLine("Set #{whole_house_fan_actuator.name} = 0")
    else
      if mech_vent.type == Constants.VentTypeExhaust
        infil_program.addLine("Set Qout = QWHV+Qrange+Qbath+Qdryer+QhpwhOut+QductsOut")
        infil_program.addLine("Set Qin = QhpwhIn+QductsIn")
        infil_program.addLine("Set Qu = (@Abs (Qout-Qin))")
        infil_program.addLine("Set Qb = (@Min Qout Qin)")
      else # mech_vent.type == Constants.VentTypeSupply
        infil_program.addLine("Set Qout = Qrange+Qbath+Qdryer+QhpwhOut+QductsOut")
        infil_program.addLine("Set Qin = QWHV+QhpwhIn+QductsIn")
        infil_program.addLine("Set Qu = @Abs (Qout- Qin)")
        infil_program.addLine("Set Qb = (@Min Qout Qin)")
      end
      if mech_vent.type != Constants.VentTypeCFIS
        if mech_vent.fan_power !=  0
          infil_program.addLine("Set faneff_wh = #{UnitConversions.convert(300.0 / mech_vent.fan_power, "cfm", "m^3/s")}")
        else
          infil_program.addLine("Set faneff_wh = 1")
        end
        infil_program.addLine("Set #{whole_house_fan_actuator.name} = (QWHV*300)/faneff_wh")
      end
    end

    if mv_output.spot_fan_power != 0
      infil_program.addLine("Set faneff_sp = #{UnitConversions.convert(300.0 / mv_output.spot_fan_power, "cfm", "m^3/s")}")
    else
      infil_program.addLine("Set faneff_sp = 1")
    end

    infil_program.addLine("Set #{range_hood_fan_actuator.name} = (Qrange*300)/faneff_sp")
    infil_program.addLine("Set #{bath_exhaust_sch_fan_actuator.name} = (Qbath*300)/faneff_sp")
    infil_program.addLine("Set Q_acctd_for_elsewhere = QhpwhOut+QhpwhIn+QductsOut+QductsIn")
    infil_program.addLine("Set #{infil_flow_actuator.name} = (((Qu^2)+(Qn^2))^0.5)-Q_acctd_for_elsewhere")
    infil_program.addLine("Set #{infil_flow_actuator.name} = (@Max #{infil_flow_actuator.name} 0)")

    return infil_program
  end
<<<<<<< HEAD
  
  def self.create_ems_program_managers(model, infil_program, nv_program, cfis_programs, duct_programs, obj_name_airflow)
=======

  def self.create_ems_program_managers(model, infil_program, nv_program, cfis_program,
                                       duct_program, obj_name_airflow, obj_name_ducts)
>>>>>>> 61820dce

    program_calling_manager = OpenStudio::Model::EnergyManagementSystemProgramCallingManager.new(model)
    program_calling_manager.setName(obj_name_airflow + " program calling manager")
    program_calling_manager.setCallingPoint("BeginTimestepBeforePredictor")
    program_calling_manager.addProgram(infil_program)
    program_calling_manager.addProgram(nv_program)

    cfis_programs.each do |obj_name_ducts, cfis_program|
      program_calling_manager = OpenStudio::Model::EnergyManagementSystemProgramCallingManager.new(model)
      program_calling_manager.setName(obj_name_ducts + " cfis init program 1 calling manager")
      program_calling_manager.setCallingPoint("BeginNewEnvironment")
      program_calling_manager.addProgram(cfis_program)

      program_calling_manager = OpenStudio::Model::EnergyManagementSystemProgramCallingManager.new(model)
      program_calling_manager.setName(obj_name_ducts + " cfis init program 2 calling manager")
      program_calling_manager.setCallingPoint("AfterNewEnvironmentWarmUpIsComplete")
      program_calling_manager.addProgram(cfis_program)
    end

<<<<<<< HEAD
    duct_programs.each do |obj_name_ducts, value|
      duct_program, duct_lk_supply_fan_equiv_var, duct_lk_return_fan_equiv_var = value
      program_calling_manager = OpenStudio::Model::EnergyManagementSystemProgramCallingManager.new(model)
      program_calling_manager.setName(obj_name_ducts + " program calling manager")
      program_calling_manager.setCallingPoint("EndOfSystemTimestepAfterHVACReporting")
      program_calling_manager.addProgram(duct_program)
    end

=======
    program_calling_manager = OpenStudio::Model::EnergyManagementSystemProgramCallingManager.new(model)
    program_calling_manager.setName(obj_name_ducts + " program calling manager")
    program_calling_manager.setCallingPoint("EndOfSystemTimestepAfterHVACReporting")
    program_calling_manager.addProgram(duct_program)
>>>>>>> 61820dce
  end

  def self.get_location(location, unit, unit_index)
    location_zone = nil
    location_name = "none"

    location_hierarchy = [Constants.SpaceTypeFinishedBasement,
                          Constants.SpaceTypeUnfinishedBasement,
                          Constants.SpaceTypeCrawl,
                          Constants.SpaceTypePierBeam,
                          Constants.SpaceTypeUnfinishedAttic,
                          Constants.SpaceTypeGarage,
                          Constants.SpaceTypeLiving]

    # Get space
    space = Geometry.get_space_from_location(unit, location, location_hierarchy)
    return location_zone, location_name if space.nil?

    location_zone = space.thermalZone.get
    location_name = location_zone.name.to_s
    return location_zone, location_name
  end

  def self.calc_duct_leakage_from_test(ducts, ffa, fan_AirFlowRate)
    '''
    Calculates duct leakage inputs based on duct blaster type lkage measurements (cfm @ 25 Pa per 100 ft2 conditioned floor area).
    Requires assumptions about supply/return leakage split, air handler leakage, and duct plenum (de)pressurization.
    '''

    '''
    # Assumptions
    supply_duct_lkage_frac = 0.67 # 2013 RESNET Standards, Appendix A, p.A-28
    return_duct_lkage_frac = 0.33 # 2013 RESNET Standards, Appendix A, p.A-28
    ah_lkage = 0.025 # 2.5% of air handler flow at 25 P (Reference: ASHRAE Standard 152-2004, Annex C, p 33; Walker et al 2010. "Air Leakage of Furnaces and Air Handlers")
    ducts.ah_supply_frac = 0.20 # (Reference: Walker et al 2010. "Air Leakage of Furnaces and Air Handlers")
    ducts.ah_return_frac = 0.80 # (Reference: Walker et al 2010. "Air Leakage of Furnaces and Air Handlers")
    p_supply = 25.0 # Assume average operating pressure in ducts is 25 Pa,
    p_return = 25.0 # though it is likely lower (Reference: Pigg and Francisco 2008 "A Field Study of Exterior Duct Leakage in New Wisconsin Homes")

    # Conversion
    cfm25 = ducts.norm_leakage_25pa * ffa / 100.0 #denormalize leakage
    ah_cfm25 = ah_lkage * fan_AirFlowRate # air handler leakage flow rate at 25 Pa
    ah_supply_lk_cfm25 = [ah_cfm25 * ducts.ah_supply_frac, cfm25 * supply_duct_lkage_frac].min
    ah_return_lk_cfm25 = [ah_cfm25 * ducts.ah_return_frac, cfm25 * return_duct_lkage_frac].min
    supply_lk_cfm25 = [cfm25 * supply_duct_lkage_frac - ah_supply_lk_cfm25, 0].max
    return_lk_cfm25 = [cfm25 * return_duct_lkage_frac - ah_return_lk_cfm25, 0].max

    supply_lk_oper = Airflow.calc_duct_leakage_at_diff_pressure(supply_lk_cfm25, 25.0, p_supply) # cfm at operating pressure
    return_lk_oper = Airflow.calc_duct_leakage_at_diff_pressure(return_lk_cfm25, 25.0, p_return) # cfm at operating pressure
    ah_supply_lk_oper = Airflow.calc_duct_leakage_at_diff_pressure(ah_supply_lk_cfm25, 25.0, p_supply) # cfm at operating pressure
    ah_return_lk_oper = Airflow.calc_duct_leakage_at_diff_pressure(ah_return_lk_cfm25, 25.0, p_return) # cfm at operating pressure

    if fan_AirFlowRate == 0
        supply_leakage = 0
        return_leakage = 0
        ah_supply_leakage = 0
        ah_return_leakage = 0
    else
        supply_leakage = supply_lk_oper / fan_AirFlowRate
        return_leakage = return_lk_oper / fan_AirFlowRate
        ah_supply_leakage = ah_supply_lk_oper / fan_AirFlowRate
        ah_return_leakage = ah_return_lk_oper / fan_AirFlowRate
    end

    supply_loss = supply_leakage + ah_supply_leakage
    return_loss = return_leakage + ah_return_leakage

    # Leakage to outside was specified, so dont account for location fraction
    location_frac_leakage = 1
    '''
  end

  def self.get_location_frac_leakage(location_frac, stories)
    if location_frac == Constants.Auto
      # Duct location fraction per 2010 BA Benchmark
      if stories == 1
        location_frac_leakage = 1
      else
        location_frac_leakage = 0.65
      end
    else
      location_frac_leakage = location_frac.to_f
    end
    return location_frac_leakage
  end

  def self.get_infiltration_ACH_from_SLA(sla, numStories, weather)
    # Returns the infiltration annual average ACH given a SLA.
    w = calc_infiltration_w_factor(weather)

    # Equation from ASHRAE 119-1998 (using numStories for simplification)
    norm_lkage = 1000.0 * sla * numStories**0.3

    # Equation from ASHRAE 136-1993
    return norm_lkage * w
  end

  def self.get_infiltration_SLA_from_ACH(ach, numStories, weather)
    # Returns the infiltration SLA given an annual average ACH.
    w = calc_infiltration_w_factor(weather)

    return ach / (w * 1000 * numStories**0.3)
  end

  def self.get_infiltration_SLA_from_ACH50(ach50, n_i, conditionedFloorArea, conditionedVolume, pressure_difference_Pa = 50)
    # Returns the infiltration SLA given a ACH50.
    return ((ach50 * 0.2835 * 4.0**n_i * conditionedVolume) / (conditionedFloorArea * UnitConversions.convert(1.0, "ft^2", "in^2") * pressure_difference_Pa**n_i * 60.0))
  end

  def self.get_infiltration_ACH50_from_SLA(sla, n_i, conditionedFloorArea, conditionedVolume, pressure_difference_Pa = 50)
    # Returns the infiltration ACH50 given a SLA.
    return ((sla * conditionedFloorArea * UnitConversions.convert(1.0, "ft^2", "in^2") * pressure_difference_Pa**n_i * 60.0) / (0.2835 * 4.0**n_i * conditionedVolume))
  end

  def self.calc_duct_leakage_at_diff_pressure(q_old, p_old, p_new)
    return q_old * (p_new / p_old)**0.6 # Derived from Equation C-1 (Annex C), p34, ASHRAE Standard 152-2004.
  end

  def self.get_duct_insulation_rvalue(nominalR, isSupply)
    # Insulated duct values based on "True R-Values of Round Residential Ductwork"
    # by Palmiter & Kruse 2006. Linear extrapolation from SEEM's "DuctTrueRValues"
    # worksheet in, e.g., ExistingResidentialSingleFamily_SEEMRuns_v05.xlsm.
    #
    # Nominal | 4.2 | 6.0 | 8.0 | 11.0
    # --------|-----|-----|-----|----
    # Supply  | 4.5 | 5.7 | 6.8 | 8.4
    # Return  | 4.9 | 6.3 | 7.8 | 9.7
    #
    # Uninsulated ducts are set to R-1.7 based on ASHRAE HOF and the above paper.
    if nominalR <= 0
      return 1.7
    end
    if isSupply
      return 2.2438 + 0.5619 * nominalR
    else
      return 2.0388 + 0.7053 * nominalR
    end
  end

  def self.get_duct_supply_surface_area(mult, ffa, num_stories)
    # Duct Surface Areas per 2010 BA Benchmark
    if num_stories == 1
      return 0.27 * ffa * mult # ft^2
    else
      return 0.2 * ffa * mult
    end
  end

  def self.get_return_surface_area(mult, ffa, num_stories, num_returns)
    # Duct Surface Areas per 2010 BA Benchmark
    if num_stories == 1
      return [0.05 * num_returns * ffa, 0.25 * ffa].min * mult
    else
      return [0.04 * num_returns * ffa, 0.19 * ffa].min * mult
    end
  end

  def self.get_num_returns(num_returns, num_stories)
    if num_returns.nil?
      return 0
    elsif num_returns == Constants.Auto
      # Duct Number Returns per 2010 BA Benchmark Addendum
      return 1 + num_stories
    end

    return num_returns.to_i
  end

  def self.get_mech_vent_whole_house_cfm(frac622, num_beds, ffa, std)
    # Returns the ASHRAE 62.2 whole house mechanical ventilation rate, excluding any infiltration credit.
    if std == '2013'
      return frac622 * ((num_beds + 1.0) * 7.5 + 0.03 * ffa)
    end

    return frac622 * ((num_beds + 1.0) * 7.5 + 0.01 * ffa)
  end

  def self.calc_infiltration_w_factor(weather)
    # Returns a w factor for infiltration calculations; see ticket #852 for derivation.
    hdd65f = weather.data.HDD65F
    ws = weather.data.AnnualAvgWindspeed
    a = 0.36250748
    b = 0.365317169
    c = 0.028902855
    d = 0.050181043
    e = 0.009596674
    f = -0.041567541
    # in ACH
    w = (a + b * hdd65f / 10000.0 + c * (hdd65f / 10000.0)**2.0 + d * ws + e * ws**2 + f * hdd65f / 10000.0 * ws)
    return w
  end
end

class Ducts
  def initialize(total_leakage, norm_leakage_25pa, supply_area_mult, return_area_mult, r, supply_frac, return_frac, ah_supply_frac, ah_return_frac, location_frac, num_returns, location)
    @total_leakage = total_leakage
    @norm_leakage_25pa = norm_leakage_25pa
    @supply_area_mult = supply_area_mult
    @return_area_mult = return_area_mult
    @r = r
    @supply_frac = supply_frac
    @return_frac = return_frac
    @ah_supply_frac = ah_supply_frac
    @ah_return_frac = ah_return_frac
    @location_frac = location_frac
    @num_returns = num_returns
    @location = location
  end
  attr_accessor(:total_leakage, :norm_leakage_25pa, :supply_area_mult, :return_area_mult, :r, :supply_frac, :return_frac, :ah_supply_frac, :ah_return_frac, :location_frac, :num_returns, :location)
end

class DuctsOutput
  def initialize(location_name, location_zone, return_volume, supply_loss, return_loss, frac_oa, total_unbalance, unconditioned_ua, return_ua)
    @location_name = location_name
    @location_zone = location_zone
    @return_volume = return_volume
    @supply_loss = supply_loss
    @return_loss = return_loss
    @frac_oa = frac_oa
    @total_unbalance = total_unbalance
    @unconditioned_ua = unconditioned_ua
    @return_ua = return_ua
  end
  attr_accessor(:location_name, :location_zone, :return_volume, :supply_loss, :return_loss, :frac_oa, :total_unbalance, :unconditioned_ua, :return_ua)
end

class Infiltration
  def initialize(living_ach50, living_constant_ach, shelter_coef, garage_ach50, crawl_ach, unfinished_attic_sla, unfinished_attic_const_ach, unfinished_basement_ach, finished_basement_ach, pier_beam_ach, has_flue_chimney, is_existing_home, terrain)
    @living_ach50 = living_ach50
    @living_constant_ach = living_constant_ach
    @shelter_coef = shelter_coef
    @garage_ach50 = garage_ach50
    @crawl_ach = crawl_ach
    @unfinished_attic_sla = unfinished_attic_sla
    @unfinished_attic_const_ach = unfinished_attic_const_ach
    @unfinished_basement_ach = unfinished_basement_ach
    @finished_basement_ach = finished_basement_ach
    @pier_beam_ach = pier_beam_ach
    @has_flue_chimney = has_flue_chimney
    @is_existing_home = is_existing_home
    @terrain = terrain
  end
  attr_accessor(:living_ach50, :living_constant_ach, :shelter_coef, :garage_ach50, :crawl_ach, :unfinished_attic_sla, :unfinished_attic_const_ach, :unfinished_basement_ach, :finished_basement_ach, :pier_beam_ach, :has_flue_chimney, :is_existing_home, :terrain)
end

class InfiltrationOutput
  def initialize(a_o, c_i, n_i, stack_coef, wind_coef, y_i, s_wflue)
    @a_o = a_o
    @c_i = c_i
    @n_i = n_i
    @stack_coef = stack_coef
    @wind_coef = wind_coef
    @y_i = y_i
    @s_wflue = s_wflue
  end
  attr_accessor(:a_o, :c_i, :n_i, :stack_coef, :wind_coef, :y_i, :s_wflue)
end

class NaturalVentilation
  def initialize(htg_offset, clg_offset, ovlp_offset, htg_season, clg_season, ovlp_season, num_weekdays, num_weekends, frac_windows_open, frac_window_area_openable, max_oa_hr, max_oa_rh)
    @htg_offset = htg_offset
    @clg_offset = clg_offset
    @ovlp_offset = ovlp_offset
    @htg_season = htg_season
    @clg_season = clg_season
    @ovlp_season = ovlp_season
    @num_weekdays = num_weekdays
    @num_weekends = num_weekends
    @frac_windows_open = frac_windows_open
    @frac_window_area_openable = frac_window_area_openable
    @max_oa_hr = max_oa_hr
    @max_oa_rh = max_oa_rh
  end
  attr_accessor(:htg_offset, :clg_offset, :ovlp_offset, :htg_season, :clg_season, :ovlp_season, :num_weekdays, :num_weekends, :frac_windows_open, :frac_window_area_openable, :max_oa_hr, :max_oa_rh)
end

class NaturalVentilationOutput
  def initialize(area, max_flow_rate, temp_sch, c_s, c_w, season_type)
    @area = area
    @max_flow_rate = max_flow_rate
    @temp_sch = temp_sch
    @c_s = c_s
    @c_w = c_w
    @season_type = season_type
  end
  attr_accessor(:area, :max_flow_rate, :temp_sch, :c_s, :c_w, :season_type)
end

class MechanicalVentilation
  def initialize(type, infil_credit, total_efficiency, frac_62_2, whole_house_cfm, fan_power, sensible_efficiency, ashrae_std, cfis_open_time, cfis_airflow_frac, dryer_exhaust, range_exhaust, range_exhaust_hour, bathroom_exhaust, bathroom_exhaust_hour)
    @type = type
    @infil_credit = infil_credit
    @total_efficiency = total_efficiency
    @frac_62_2 = frac_62_2
    @whole_house_cfm = whole_house_cfm
    @fan_power = fan_power
    @sensible_efficiency = sensible_efficiency
    @ashrae_std = ashrae_std
    @cfis_open_time = cfis_open_time
    @cfis_airflow_frac = cfis_airflow_frac
    @dryer_exhaust = dryer_exhaust
    @range_exhaust = range_exhaust
    @range_exhaust_hour = range_exhaust_hour
    @bathroom_exhaust = bathroom_exhaust
    @bathroom_exhaust_hour = bathroom_exhaust_hour
  end
  attr_accessor(:type, :infil_credit, :total_efficiency, :frac_62_2, :whole_house_cfm, :fan_power, :sensible_efficiency, :ashrae_std, :cfis_open_time, :cfis_airflow_frac, :dryer_exhaust, :range_exhaust, :range_exhaust_hour, :bathroom_exhaust, :bathroom_exhaust_hour)
end

class MechanicalVentilationOutput
  def initialize(frac_fan_heat, whole_house_vent_rate, bathroom_hour_avg_exhaust, range_hood_hour_avg_exhaust, spot_fan_power, latent_effectiveness, sensible_effectiveness, dryer_exhaust_day_shift, has_dryer)
    @frac_fan_heat = frac_fan_heat
    @whole_house_vent_rate = whole_house_vent_rate
    @bathroom_hour_avg_exhaust = bathroom_hour_avg_exhaust
    @range_hood_hour_avg_exhaust = range_hood_hour_avg_exhaust
    @spot_fan_power = spot_fan_power
    @latent_effectiveness = latent_effectiveness
    @sensible_effectiveness = sensible_effectiveness
    @dryer_exhaust_day_shift = dryer_exhaust_day_shift
    @has_dryer = has_dryer
  end
  attr_accessor(:frac_fan_heat, :whole_house_vent_rate, :bathroom_hour_avg_exhaust, :range_hood_hour_avg_exhaust, :spot_fan_power, :latent_effectiveness, :sensible_effectiveness, :dryer_exhaust_day_shift, :has_dryer)
end

class CFISOutput
  def initialize(t_sum_open_var, on_for_hour_var, f_damper_open_var, max_supply_fan_mfr, fan_rtf_var, fan_rtf_sensor)
    @t_sum_open_var = t_sum_open_var
    @on_for_hour_var = on_for_hour_var
    @f_damper_open_var = f_damper_open_var
    @max_supply_fan_mfr = max_supply_fan_mfr
    @fan_rtf_var = fan_rtf_var
    @fan_rtf_sensor = fan_rtf_sensor
  end
  attr_accessor(:t_sum_open_var, :on_for_hour_var, :f_damper_open_var, :max_supply_fan_mfr, :fan_rtf_var, :fan_rtf_sensor)
end

class ZoneInfo
  def initialize(zone, height, area, volume, coord_z, ach = nil, sla = nil)
    @zone = zone
    @height = height
    @area = area
    @volume = volume
    @coord_z = coord_z
    @ACH = ach
    @SLA = sla
  end
  attr_accessor(:zone, :height, :area, :volume, :coord_z, :inf_method, :SLA, :ACH, :inf_flow, :hor_lk_frac, :neutral_level, :f_t_SG, :f_s_SG, :f_w_SG, :C_s_SG, :C_w_SG, :ELA)
end

class WindSpeed
  def initialize
  end
  attr_accessor(:height, :terrain_multiplier, :terrain_exponent, :ashrae_terrain_thickness, :ashrae_terrain_exponent, :site_terrain_multiplier, :site_terrain_exponent, :ashrae_site_terrain_thickness, :ashrae_site_terrain_exponent, :S_wo, :shielding_coef)
end

class Building
  def initialize
  end
  attr_accessor(:ffa, :ag_ffa, :ag_ext_wall_area, :building_height, :stories, :above_grade_volume, :SLA, :garage, :unfinished_basement, :crawlspace, :pierbeam, :unfinished_attic)
end<|MERGE_RESOLUTION|>--- conflicted
+++ resolved
@@ -8,13 +8,7 @@
 require "#{File.dirname(__FILE__)}/hvac"
 
 class Airflow
-<<<<<<< HEAD
-
   def self.apply(model, runner, infil, mech_vent, nat_vent, duct_systems)
-  
-=======
-  def self.apply(model, runner, infil, mech_vent, nat_vent, ducts)
->>>>>>> 61820dce
     weather = WeatherProcess.new(model, runner)
     if weather.error?
       return false
@@ -92,19 +86,10 @@
     adiabatic_const.insertLayer(0, adiabatic_mat)
 
     units.each_with_index do |unit, unit_index|
-<<<<<<< HEAD
-
-      obj_name_airflow = Constants.ObjectNameAirflow(unit.name.to_s.gsub("unit ", "")).gsub("|","_")
-      obj_name_infil = Constants.ObjectNameInfiltration(unit.name.to_s.gsub("unit ", "")).gsub("|","_")
-      obj_name_natvent = Constants.ObjectNameNaturalVentilation(unit.name.to_s.gsub("unit ", "")).gsub("|","_")
-      obj_name_mech_vent = Constants.ObjectNameMechanicalVentilation(unit.name.to_s.gsub("unit ", "")).gsub("|","_")
-=======
       obj_name_airflow = Constants.ObjectNameAirflow(unit.name.to_s.gsub("unit ", "")).gsub("|", "_")
       obj_name_infil = Constants.ObjectNameInfiltration(unit.name.to_s.gsub("unit ", "")).gsub("|", "_")
       obj_name_natvent = Constants.ObjectNameNaturalVentilation(unit.name.to_s.gsub("unit ", "")).gsub("|", "_")
       obj_name_mech_vent = Constants.ObjectNameMechanicalVentilation(unit.name.to_s.gsub("unit ", "")).gsub("|", "_")
-      obj_name_ducts = Constants.ObjectNameDucts(unit.name.to_s.gsub("unit ", "")).gsub("|", "_")
->>>>>>> 61820dce
 
       nbeds, nbaths = Geometry.get_unit_beds_baths(model, unit, runner)
       if nbeds.nil? or nbaths.nil?
@@ -132,34 +117,10 @@
 
       # Determine if forced air equipment
       has_forced_air_equipment = false
-<<<<<<< HEAD
       if unit_living.zone.airLoopHVACs.length > 0 or unit_has_mshp
         has_forced_air_equipment = true
       end
 
-=======
-      model.getAirLoopHVACs.each do |air_loop|
-        next unless air_loop.thermalZones.include? unit_living.zone
-
-        has_forced_air_equipment = true
-      end
-      if unit_has_mshp
-        has_forced_air_equipment = true
-      end
-
-      success, infil_output = process_infiltration_for_unit(model, runner, obj_name_infil, infil, wind_speed, building, weather, unit_ag_ffa, unit_ag_ext_wall_area, unit_living, unit_finished_basement)
-      return false if not success
-
-      success, mv_output = process_mech_vent_for_unit(model, runner, obj_name_mech_vent, unit, infil.is_existing_home, infil_output.a_o, mech_vent, ducts, building, nbeds, nbaths, weather, unit_ffa, unit_living, units.size, has_forced_air_equipment)
-      return false if not success
-
-      success, nv_output = process_nat_vent_for_unit(model, runner, obj_name_natvent, nat_vent, wind_speed, infil, building, weather, unit_window_area, unit_living)
-      return false if not success
-
-      success, ducts_output = process_ducts_for_unit(model, runner, obj_name_ducts, ducts, building, unit, unit_index, unit_ffa, unit_has_mshp, unit_living, unit_finished_basement, has_forced_air_equipment)
-      return false if not success
-
->>>>>>> 61820dce
       # Common sensors
 
       tin_sensor = OpenStudio::Model::EnergyManagementSystemSensor.new(model, "Zone Mean Air Temperature")
@@ -169,16 +130,15 @@
       tout_sensor = OpenStudio::Model::EnergyManagementSystemSensor.new(model, "Zone Outdoor Air Drybulb Temperature")
       tout_sensor.setName("#{obj_name_airflow} tt s")
       tout_sensor.setKeyName(unit_living.zone.name.to_s)
-<<<<<<< HEAD
-      
+
       # Update model
-      
+
       success, infil_output = process_infiltration_for_unit(model, runner, obj_name_infil, infil, wind_speed, building, weather, unit_ag_ffa, unit_ag_ext_wall_area, unit_living, unit_finished_basement)
       return false if not success
-      
+
       success, mv_output = process_mech_vent_for_unit(model, runner, obj_name_mech_vent, unit, infil.is_existing_home, infil_output.a_o, mech_vent, building, nbeds, nbaths, weather, unit_ffa, unit_living, units.size, has_forced_air_equipment)
       return false if not success
-      
+
       success, nv_output = process_nat_vent_for_unit(model, runner, obj_name_natvent, nat_vent, wind_speed, infil, building, weather, unit_window_area, unit_living)
       return false if not success
 
@@ -192,31 +152,12 @@
         return false if not success
 
         duct_programs, cfis_programs, cfis_outputs = create_ducts_objects(model, runner, unit, unit_living, unit_finished_basement, mech_vent, ducts_output, tin_sensor, pbar_sensor, has_forced_air_equipment, unit_has_mshp, adiabatic_const, air_loops, duct_programs, cfis_programs, cfis_outputs)
-      end      
+      end
 
       infil_program = create_infil_mech_vent_objects(model, runner, obj_name_infil, obj_name_mech_vent, unit_living, infil, mech_vent, wind_speed, mv_output, infil_output, tin_sensor, tout_sensor, vwind_sensor, duct_programs, cfis_outputs, nbeds)
 
       create_ems_program_managers(model, infil_program, nv_program, cfis_programs, duct_programs, obj_name_airflow)
-                                  
-=======
-
-      # Common global variables
-
-      duct_lk_supply_fan_equiv_var = OpenStudio::Model::EnergyManagementSystemGlobalVariable.new(model, "#{obj_name_ducts} lk sup fan equiv".gsub(" ", "_"))
-      duct_lk_return_fan_equiv_var = OpenStudio::Model::EnergyManagementSystemGlobalVariable.new(model, "#{obj_name_ducts} lk ret fan equiv".gsub(" ", "_"))
-
-      # Update model
-
-      nv_program = create_nat_vent_objects(model, runner, obj_name_natvent, unit_living, nat_vent, nv_output, tin_sensor, tout_sensor, pbar_sensor, vwind_sensor, wout_sensor)
-
-      duct_program, cfis_program, cfis_output = create_ducts_objects(model, runner, obj_name_ducts, unit_living, unit_finished_basement, ducts, mech_vent, ducts_output, tin_sensor, pbar_sensor, duct_lk_supply_fan_equiv_var, duct_lk_return_fan_equiv_var, has_forced_air_equipment, unit_has_mshp, adiabatic_const)
-
-      infil_program = create_infil_mech_vent_objects(model, runner, obj_name_infil, obj_name_mech_vent, unit_living, infil, mech_vent, wind_speed, mv_output, infil_output, tin_sensor, tout_sensor, vwind_sensor, duct_lk_supply_fan_equiv_var, duct_lk_return_fan_equiv_var, cfis_output, nbeds)
-
-      create_ems_program_managers(model, infil_program, nv_program, cfis_program,
-                                  duct_program, obj_name_airflow, obj_name_ducts)
-
->>>>>>> 61820dce
+
       # Store info for HVAC Sizing measure
       if not unit_living.ELA.nil?
         unit_living.zone.additionalProperties.setFeature(Constants.SizingInfoZoneInfiltrationELA, unit_living.ELA.to_f)
@@ -402,16 +343,11 @@
             surface.surfacePropertyConvectionCoefficients.get.remove
           end
         end
-<<<<<<< HEAD
-        thermal_zone.airLoopHVACs.each do |air_loop|
-          thermal_zone.removeReturnPlenum(air_loop)
-        end
-        thermal_zone.remove
-=======
         space.remove
->>>>>>> 61820dce
-      end
-      thermal_zone.removeReturnPlenum
+      end
+      thermal_zone.airLoopHVACs.each do |air_loop|
+        thermal_zone.removeReturnPlenum(air_loop)
+      end
       thermal_zone.remove
     end
 
@@ -734,13 +670,8 @@
       end
     end
   end
-<<<<<<< HEAD
-  
+
   def self.process_mech_vent_for_unit(model, runner, obj_name_mech_vent, unit, is_existing_home, ela, mech_vent, building, nbeds, nbaths, weather, unit_ffa, unit_living, num_units, has_forced_air_equipment)
-=======
->>>>>>> 61820dce
-
-  def self.process_mech_vent_for_unit(model, runner, obj_name_mech_vent, unit, is_existing_home, ela, mech_vent, ducts, building, nbeds, nbaths, weather, unit_ffa, unit_living, num_units, has_forced_air_equipment)
     if mech_vent.type == Constants.VentTypeCFIS
       if not has_forced_air_equipment
         runner.registerError("A CFIS ventilation system has been selected but the building does not have central, forced air equipment.")
@@ -1058,12 +989,7 @@
     return true, nv_output
   end
 
-<<<<<<< HEAD
   def self.process_ducts_for_unit(model, runner, ducts, building, unit, unit_index, unit_ffa, unit_has_mshp, unit_living, unit_finished_basement, has_forced_air_equipment)
-
-=======
-  def self.process_ducts_for_unit(model, runner, obj_name_ducts, ducts, building, unit, unit_index, unit_ffa, unit_has_mshp, unit_living, unit_finished_basement, has_forced_air_equipment)
->>>>>>> 61820dce
     # Validate Inputs
     if ducts.total_leakage < 0
       runner.registerError("Ducts: Total Leakage must be greater than or equal to 0.")
@@ -1345,57 +1271,8 @@
     return nv_program
   end
 
-<<<<<<< HEAD
   def self.create_return_air_duct_zone(model, obj_name_ducts, ducts_output, adiabatic_const)
-
-      # Create the return air plenum zone, space
-      ra_duct_zone = OpenStudio::Model::ThermalZone.new(model)
-      ra_duct_zone.setName(obj_name_ducts + " ret air zone")
-      ra_duct_zone.setVolume(UnitConversions.convert(ducts_output.return_volume,"ft^3","m^3"))
-  
-      sw_point = OpenStudio::Point3d.new(0, 74, 0)
-      nw_point = OpenStudio::Point3d.new(0, 75, 0)
-      ne_point = OpenStudio::Point3d.new(1, 75, 0)
-      se_point = OpenStudio::Point3d.new(1, 74, 0)
-      ra_duct_polygon = Geometry.make_polygon(sw_point, nw_point, ne_point, se_point)
-  
-      ra_space = OpenStudio::Model::Space::fromFloorPrint(ra_duct_polygon, 1, model)
-      ra_space = ra_space.get
-      ra_space.setName(obj_name_ducts + " ret air space")
-      ra_space.setThermalZone(ra_duct_zone)
-  
-      ra_space.surfaces.each do |surface|
-        surface.setConstruction(adiabatic_const)
-        surface.setOutsideBoundaryCondition("Adiabatic")
-        surface.setSunExposure("NoSun")
-        surface.setWindExposure("NoWind")
-        surface_property_convection_coefficients = OpenStudio::Model::SurfacePropertyConvectionCoefficients.new(surface)
-        surface_property_convection_coefficients.setConvectionCoefficient1Location("Inside")
-        surface_property_convection_coefficients.setConvectionCoefficient1Type("Value")
-        surface_property_convection_coefficients.setConvectionCoefficient1(999)
-      end
-
-      return ra_duct_zone
-
-  end
-
-  def self.create_ducts_objects(model, runner, unit, unit_living, unit_finished_basement, mech_vent, ducts_output, tin_sensor, pbar_sensor, has_forced_air_equipment, unit_has_mshp, adiabatic_const, air_loops, duct_programs, cfis_programs, cfis_outputs)
-
-    if ducts_output.location_name == unit_living.zone.name.to_s or ducts_output.location_name == "none" or not has_forced_air_equipment
-      runner.registerInfo("Either no forced air equipment or ducts in conditioned space.")
-      return duct_programs, cfis_programs, cfis_outputs
-    end
-
-    # Create one duct system per airloop or ducted mshp
-    air_loops.each do |air_loop|
-      
-      next unless unit_living.zone.airLoopHVACs.include? air_loop # next if airloop doesn't serve this unit
-=======
-  def self.create_ducts_objects(model, runner, obj_name_ducts, unit_living, unit_finished_basement, ducts, mech_vent, ducts_output, tin_sensor, pbar_sensor, duct_lk_supply_fan_equiv_var, duct_lk_return_fan_equiv_var, has_forced_air_equipment, unit_has_mshp, adiabatic_const)
-    win_sensor = OpenStudio::Model::EnergyManagementSystemSensor.new(model, "Zone Mean Air Humidity Ratio")
-    win_sensor.setName("#{obj_name_ducts} win s")
-    win_sensor.setKeyName(unit_living.zone.name.to_s)
-
+    # Create the return air plenum zone, space
     ra_duct_zone = OpenStudio::Model::ThermalZone.new(model)
     ra_duct_zone.setName(obj_name_ducts + " ret air zone")
     ra_duct_zone.setVolume(UnitConversions.convert(ducts_output.return_volume, "ft^3", "m^3"))
@@ -1422,30 +1299,34 @@
       surface_property_convection_coefficients.setConvectionCoefficient1(999)
     end
 
-    if has_forced_air_equipment
->>>>>>> 61820dce
-
-      obj_name_ducts = Constants.ObjectNameDucts(air_loop.name).gsub("|","_")
-
-      duct_lk_supply_fan_equiv_var = OpenStudio::Model::EnergyManagementSystemGlobalVariable.new(model, "#{obj_name_ducts} lk sup fan equiv".gsub(" ","_"))
-      duct_lk_return_fan_equiv_var = OpenStudio::Model::EnergyManagementSystemGlobalVariable.new(model, "#{obj_name_ducts} lk ret fan equiv".gsub(" ","_"))
+    return ra_duct_zone
+  end
+
+  def self.create_ducts_objects(model, runner, unit, unit_living, unit_finished_basement, mech_vent, ducts_output, tin_sensor, pbar_sensor, has_forced_air_equipment, unit_has_mshp, adiabatic_const, air_loops, duct_programs, cfis_programs, cfis_outputs)
+    if ducts_output.location_name == unit_living.zone.name.to_s or ducts_output.location_name == "none" or not has_forced_air_equipment
+      runner.registerInfo("Either no forced air equipment or ducts in conditioned space.")
+      return duct_programs, cfis_programs, cfis_outputs
+    end
+
+    # Create one duct system per airloop or ducted mshp
+    air_loops.each do |air_loop|
+      next unless unit_living.zone.airLoopHVACs.include? air_loop # next if airloop doesn't serve this unit
+
+      obj_name_ducts = Constants.ObjectNameDucts(air_loop.name).gsub("|", "_")
+
+      duct_lk_supply_fan_equiv_var = OpenStudio::Model::EnergyManagementSystemGlobalVariable.new(model, "#{obj_name_ducts} lk sup fan equiv".gsub(" ", "_"))
+      duct_lk_return_fan_equiv_var = OpenStudio::Model::EnergyManagementSystemGlobalVariable.new(model, "#{obj_name_ducts} lk ret fan equiv".gsub(" ", "_"))
 
       win_sensor = OpenStudio::Model::EnergyManagementSystemSensor.new(model, "Zone Mean Air Humidity Ratio")
       win_sensor.setName("#{obj_name_ducts} win s")
       win_sensor.setKeyName(unit_living.zone.name.to_s)
 
-<<<<<<< HEAD
       ra_duct_zone = create_return_air_duct_zone(model, obj_name_ducts, ducts_output, adiabatic_const)
 
       # Get the air demand inlet node and the supply fan
       supply_fan = nil
       air_demand_inlet_node = nil
       if air_loop.to_AirLoopHVAC.is_initialized
-=======
-      model.getAirLoopHVACs.each do |air_loop|
-        next unless air_loop.thermalZones.include? unit_living.zone # get the correct air loop for this unit
-
->>>>>>> 61820dce
         air_demand_inlet_node = air_loop.demandInletNode
         air_loop.supplyComponents.each do |supply_component|
           next unless supply_component.to_AirLoopHVACUnitarySystem.is_initialized
@@ -1463,6 +1344,7 @@
         end
         air_loop.demandComponents.each do |demand_component|
           next unless demand_component.to_AirLoopHVACReturnPlenum.is_initialized
+
           demand_component.setName("#{air_loop.name} return plenum")
         end
       end
@@ -1470,16 +1352,10 @@
       living_zone_return_air_node = nil
       unit_living.zone.returnAirModelObjects.each do |return_air_model_obj|
         next if return_air_model_obj.to_Node.get.airLoopHVAC.get != air_loop
-        living_zone_return_air_node = return_air_model_obj 
-      end
-
-<<<<<<< HEAD
-=======
-    end
-
-    if not ducts_output.location_name == unit_living.zone.name.to_s and not ducts_output.location_name == "none" and has_forced_air_equipment
-
->>>>>>> 61820dce
+
+        living_zone_return_air_node = return_air_model_obj
+      end
+
       # Other equipment objects to cancel out the supply air leakage directly into the return plenum
 
       living_space = unit_living.zone.spaces[0]
@@ -1659,53 +1535,28 @@
 
       # Global Variables
 
-<<<<<<< HEAD
-      ah_mfr_var = OpenStudio::Model::EnergyManagementSystemGlobalVariable.new(model, "#{obj_name_ducts} AhMfr".gsub(" ","_"))
-      fan_rtf_var = OpenStudio::Model::EnergyManagementSystemGlobalVariable.new(model, "#{obj_name_ducts} FanRtf".gsub(" ","_"))
-      ah_vfr_var = OpenStudio::Model::EnergyManagementSystemGlobalVariable.new(model, "#{obj_name_ducts} AhVfr".gsub(" ","_"))
-      ah_tout_var = OpenStudio::Model::EnergyManagementSystemGlobalVariable.new(model, "#{obj_name_ducts} AhTt".gsub(" ","_"))
-      ra_t_var = OpenStudio::Model::EnergyManagementSystemGlobalVariable.new(model, "#{obj_name_ducts} RaT".gsub(" ","_"))
-      ah_wout_var = OpenStudio::Model::EnergyManagementSystemGlobalVariable.new(model, "#{obj_name_ducts} AhWt".gsub(" ","_"))
-      ra_w_var = OpenStudio::Model::EnergyManagementSystemGlobalVariable.new(model, "#{obj_name_ducts} RaW".gsub(" ","_"))
-      ah_t_var = OpenStudio::Model::EnergyManagementSystemGlobalVariable.new(model, "#{obj_name_ducts} AhT".gsub(" ","_"))
-      ah_w_var = OpenStudio::Model::EnergyManagementSystemGlobalVariable.new(model, "#{obj_name_ducts} AhW".gsub(" ","_"))
-
-      supply_sens_lkage_to_liv_var = OpenStudio::Model::EnergyManagementSystemGlobalVariable.new(model, "#{obj_name_ducts} SupSLkToLv".gsub(" ","_"))
-      supply_lat_lkage_to_liv_var = OpenStudio::Model::EnergyManagementSystemGlobalVariable.new(model, "#{obj_name_ducts} SupLatLkToLv".gsub(" ","_"))
-      supply_duct_cond_to_liv_var = OpenStudio::Model::EnergyManagementSystemGlobalVariable.new(model, "#{obj_name_ducts} SupDCnToLv".gsub(" ","_"))
-      supply_duct_cond_to_ah_var = OpenStudio::Model::EnergyManagementSystemGlobalVariable.new(model, "#{obj_name_ducts} SupDCnToAh".gsub(" ","_"))
-      return_duct_cond_to_plenum_var = OpenStudio::Model::EnergyManagementSystemGlobalVariable.new(model, "#{obj_name_ducts} RetDCnToPl".gsub(" ","_"))
-      return_duct_cond_to_ah_var = OpenStudio::Model::EnergyManagementSystemGlobalVariable.new(model, "#{obj_name_ducts} RetDCnToAh".gsub(" ","_"))
-      supply_sens_lkage_to_ah_var = OpenStudio::Model::EnergyManagementSystemGlobalVariable.new(model, "#{obj_name_ducts} SupSLkToAh".gsub(" ","_"))
-      supply_lat_lkage_to_ah_var = OpenStudio::Model::EnergyManagementSystemGlobalVariable.new(model, "#{obj_name_ducts} SupLatLkToAh".gsub(" ","_"))
-      return_sens_lkage_var = OpenStudio::Model::EnergyManagementSystemGlobalVariable.new(model, "#{obj_name_ducts} RetSLk".gsub(" ","_"))
-      return_lat_lkage_var = OpenStudio::Model::EnergyManagementSystemGlobalVariable.new(model, "#{obj_name_ducts} RetLatLk".gsub(" ","_"))
-      liv_to_ah_flow_rate_var = OpenStudio::Model::EnergyManagementSystemGlobalVariable.new(model, "#{obj_name_ducts} LivToAh".gsub(" ","_"))
-      ah_to_liv_flow_rate_var = OpenStudio::Model::EnergyManagementSystemGlobalVariable.new(model, "#{obj_name_ducts} AhToLiv".gsub(" ","_"))
-=======
-      ah_mfr_var = OpenStudio::Model::EnergyManagementSystemGlobalVariable.new(model, "#{obj_name_ducts} ah mfr".gsub(" ", "_"))
-      fan_rtf_var = OpenStudio::Model::EnergyManagementSystemGlobalVariable.new(model, "#{obj_name_ducts} fan rtf".gsub(" ", "_"))
-      ah_vfr_var = OpenStudio::Model::EnergyManagementSystemGlobalVariable.new(model, "#{obj_name_ducts} ah vfr".gsub(" ", "_"))
-      ah_tout_var = OpenStudio::Model::EnergyManagementSystemGlobalVariable.new(model, "#{obj_name_ducts} ah tt".gsub(" ", "_"))
-      ra_t_var = OpenStudio::Model::EnergyManagementSystemGlobalVariable.new(model, "#{obj_name_ducts} ra t".gsub(" ", "_"))
-      ah_wout_var = OpenStudio::Model::EnergyManagementSystemGlobalVariable.new(model, "#{obj_name_ducts} ah wt".gsub(" ", "_"))
-      ra_w_var = OpenStudio::Model::EnergyManagementSystemGlobalVariable.new(model, "#{obj_name_ducts} ra w".gsub(" ", "_"))
-      ah_t_var = OpenStudio::Model::EnergyManagementSystemGlobalVariable.new(model, "#{obj_name_ducts} ah t".gsub(" ", "_"))
-      ah_w_var = OpenStudio::Model::EnergyManagementSystemGlobalVariable.new(model, "#{obj_name_ducts} ah w".gsub(" ", "_"))
-
-      supply_sens_lkage_to_liv_var = OpenStudio::Model::EnergyManagementSystemGlobalVariable.new(model, "#{obj_name_ducts} sup s lk to lv".gsub(" ", "_"))
-      supply_lat_lkage_to_liv_var = OpenStudio::Model::EnergyManagementSystemGlobalVariable.new(model, "#{obj_name_ducts} sup lat lk to lv".gsub(" ", "_"))
-      supply_duct_cond_to_liv_var = OpenStudio::Model::EnergyManagementSystemGlobalVariable.new(model, "#{obj_name_ducts} sup d cn to lv".gsub(" ", "_"))
-      supply_duct_cond_to_ah_var = OpenStudio::Model::EnergyManagementSystemGlobalVariable.new(model, "#{obj_name_ducts} sup d cn to ah".gsub(" ", "_"))
-      return_duct_cond_to_plenum_var = OpenStudio::Model::EnergyManagementSystemGlobalVariable.new(model, "#{obj_name_ducts} ret d cn to pl".gsub(" ", "_"))
-      return_duct_cond_to_ah_var = OpenStudio::Model::EnergyManagementSystemGlobalVariable.new(model, "#{obj_name_ducts} ret d cn to ah".gsub(" ", "_"))
-      supply_sens_lkage_to_ah_var = OpenStudio::Model::EnergyManagementSystemGlobalVariable.new(model, "#{obj_name_ducts} sup s lk to ah".gsub(" ", "_"))
-      supply_lat_lkage_to_ah_var = OpenStudio::Model::EnergyManagementSystemGlobalVariable.new(model, "#{obj_name_ducts} sup lat lk to ah".gsub(" ", "_"))
-      return_sens_lkage_var = OpenStudio::Model::EnergyManagementSystemGlobalVariable.new(model, "#{obj_name_ducts} ret s lk".gsub(" ", "_"))
-      return_lat_lkage_var = OpenStudio::Model::EnergyManagementSystemGlobalVariable.new(model, "#{obj_name_ducts} ret lat lk".gsub(" ", "_"))
-      liv_to_ah_flow_rate_var = OpenStudio::Model::EnergyManagementSystemGlobalVariable.new(model, "#{obj_name_ducts} liv to ah".gsub(" ", "_"))
-      ah_to_liv_flow_rate_var = OpenStudio::Model::EnergyManagementSystemGlobalVariable.new(model, "#{obj_name_ducts} ah to liv".gsub(" ", "_"))
->>>>>>> 61820dce
+      ah_mfr_var = OpenStudio::Model::EnergyManagementSystemGlobalVariable.new(model, "#{obj_name_ducts} AhMfr".gsub(" ", "_"))
+      fan_rtf_var = OpenStudio::Model::EnergyManagementSystemGlobalVariable.new(model, "#{obj_name_ducts} FanRtf".gsub(" ", "_"))
+      ah_vfr_var = OpenStudio::Model::EnergyManagementSystemGlobalVariable.new(model, "#{obj_name_ducts} AhVfr".gsub(" ", "_"))
+      ah_tout_var = OpenStudio::Model::EnergyManagementSystemGlobalVariable.new(model, "#{obj_name_ducts} AhTt".gsub(" ", "_"))
+      ra_t_var = OpenStudio::Model::EnergyManagementSystemGlobalVariable.new(model, "#{obj_name_ducts} RaT".gsub(" ", "_"))
+      ah_wout_var = OpenStudio::Model::EnergyManagementSystemGlobalVariable.new(model, "#{obj_name_ducts} AhWt".gsub(" ", "_"))
+      ra_w_var = OpenStudio::Model::EnergyManagementSystemGlobalVariable.new(model, "#{obj_name_ducts} RaW".gsub(" ", "_"))
+      ah_t_var = OpenStudio::Model::EnergyManagementSystemGlobalVariable.new(model, "#{obj_name_ducts} AhT".gsub(" ", "_"))
+      ah_w_var = OpenStudio::Model::EnergyManagementSystemGlobalVariable.new(model, "#{obj_name_ducts} AhW".gsub(" ", "_"))
+
+      supply_sens_lkage_to_liv_var = OpenStudio::Model::EnergyManagementSystemGlobalVariable.new(model, "#{obj_name_ducts} SupSLkToLv".gsub(" ", "_"))
+      supply_lat_lkage_to_liv_var = OpenStudio::Model::EnergyManagementSystemGlobalVariable.new(model, "#{obj_name_ducts} SupLatLkToLv".gsub(" ", "_"))
+      supply_duct_cond_to_liv_var = OpenStudio::Model::EnergyManagementSystemGlobalVariable.new(model, "#{obj_name_ducts} SupDCnToLv".gsub(" ", "_"))
+      supply_duct_cond_to_ah_var = OpenStudio::Model::EnergyManagementSystemGlobalVariable.new(model, "#{obj_name_ducts} SupDCnToAh".gsub(" ", "_"))
+      return_duct_cond_to_plenum_var = OpenStudio::Model::EnergyManagementSystemGlobalVariable.new(model, "#{obj_name_ducts} RetDCnToPl".gsub(" ", "_"))
+      return_duct_cond_to_ah_var = OpenStudio::Model::EnergyManagementSystemGlobalVariable.new(model, "#{obj_name_ducts} RetDCnToAh".gsub(" ", "_"))
+      supply_sens_lkage_to_ah_var = OpenStudio::Model::EnergyManagementSystemGlobalVariable.new(model, "#{obj_name_ducts} SupSLkToAh".gsub(" ", "_"))
+      supply_lat_lkage_to_ah_var = OpenStudio::Model::EnergyManagementSystemGlobalVariable.new(model, "#{obj_name_ducts} SupLatLkToAh".gsub(" ", "_"))
+      return_sens_lkage_var = OpenStudio::Model::EnergyManagementSystemGlobalVariable.new(model, "#{obj_name_ducts} RetSLk".gsub(" ", "_"))
+      return_lat_lkage_var = OpenStudio::Model::EnergyManagementSystemGlobalVariable.new(model, "#{obj_name_ducts} RetLatLk".gsub(" ", "_"))
+      liv_to_ah_flow_rate_var = OpenStudio::Model::EnergyManagementSystemGlobalVariable.new(model, "#{obj_name_ducts} LivToAh".gsub(" ", "_"))
+      ah_to_liv_flow_rate_var = OpenStudio::Model::EnergyManagementSystemGlobalVariable.new(model, "#{obj_name_ducts} AhToLiv".gsub(" ", "_"))
 
       if mech_vent.type == Constants.VentTypeCFIS
         cfis_t_sum_open_var = OpenStudio::Model::EnergyManagementSystemGlobalVariable.new(model, "#{obj_name_ducts} cfis t sum open".gsub(" ", "_")) # Sums the time during an hour the CFIS damper has been open
@@ -1745,7 +1596,6 @@
 
       if ducts_output.location_name != unit_living.zone.name.to_s
         duct_subroutine.addLine("If #{ah_mfr_var.name}>0")
-<<<<<<< HEAD
         duct_subroutine.addLine("Set h_SA=(@HFnTdbW #{ah_tout_var.name} #{ah_wout_var.name})")
         duct_subroutine.addLine("Set h_AHZ=(@HFnTdbW #{ah_t_var.name} #{ah_w_var.name})")
         duct_subroutine.addLine("Set h_RA=(@HFnTdbW #{ra_t_var.name} #{ra_w_var.name})")
@@ -1754,14 +1604,14 @@
         duct_subroutine.addLine("Set temp1=h_fg*(#{ra_w_var.name}-#{ah_wout_var.name})")
         duct_subroutine.addLine("Set #{supply_lat_lkage_to_liv_var.name} = f_sup*#{ah_mfr_var.name}*temp1")
         duct_subroutine.addLine("Set #{supply_sens_lkage_to_liv_var.name} = SALkQtot-#{supply_lat_lkage_to_liv_var.name}")
-        duct_subroutine.addLine("Set eTm=(#{fan_rtf_var.name}/(#{ah_mfr_var.name}*1006.0))*#{UnitConversions.convert(ducts_output.unconditioned_ua,"Btu/(hr*F)","W/K").round(3)}")
+        duct_subroutine.addLine("Set eTm=(#{fan_rtf_var.name}/(#{ah_mfr_var.name}*1006.0))*#{UnitConversions.convert(ducts_output.unconditioned_ua, "Btu/(hr*F)", "W/K").round(3)}")
         duct_subroutine.addLine("Set eTm=0-eTm")
         duct_subroutine.addLine("Set temp4=#{ah_t_var.name}")
         duct_subroutine.addLine("Set tsup=temp4+((#{ah_tout_var.name}-#{ah_t_var.name})*(@Exp eTm))")
         duct_subroutine.addLine("Set temp5=tsup-#{ah_tout_var.name}")
         duct_subroutine.addLine("Set #{supply_duct_cond_to_liv_var.name} = #{ah_mfr_var.name}*1006.0*temp5")
         duct_subroutine.addLine("Set #{supply_duct_cond_to_ah_var.name} = 0-#{supply_duct_cond_to_liv_var.name}")
-        duct_subroutine.addLine("Set eTm=(#{fan_rtf_var.name}/(#{ah_mfr_var.name}*1006.0))*#{UnitConversions.convert(ducts_output.return_ua,"Btu/(hr*F)","W/K").round(3)}")
+        duct_subroutine.addLine("Set eTm=(#{fan_rtf_var.name}/(#{ah_mfr_var.name}*1006.0))*#{UnitConversions.convert(ducts_output.return_ua, "Btu/(hr*F)", "W/K").round(3)}")
         duct_subroutine.addLine("Set eTm=0-eTm")
         duct_subroutine.addLine("Set temp6=#{ah_t_var.name}")
         duct_subroutine.addLine("Set tret=temp6+((#{ra_t_var.name}-#{ah_t_var.name})*(@Exp eTm))")
@@ -1776,37 +1626,6 @@
         duct_subroutine.addLine("Set #{supply_lat_lkage_to_ah_var.name}=f_sup*#{ah_mfr_var.name}*h_fg")
         duct_subroutine.addLine("Set #{supply_lat_lkage_to_ah_var.name}=#{supply_lat_lkage_to_ah_var.name}*temp3")
         duct_subroutine.addLine("Set #{supply_sens_lkage_to_ah_var.name}=QtLkToAHZn-#{supply_lat_lkage_to_ah_var.name}")
-=======
-        duct_subroutine.addLine("  Set h_SA = (@HFnTdbW #{ah_tout_var.name} #{ah_wout_var.name})")
-        duct_subroutine.addLine("  Set h_AHZone = (@HFnTdbW #{ah_t_var.name} #{ah_w_var.name})")
-        duct_subroutine.addLine("  Set h_RA = (@HFnTdbW #{ra_t_var.name} #{ra_w_var.name})")
-        duct_subroutine.addLine("  Set h_fg = (@HfgAirFnWTdb #{ah_wout_var.name} #{ah_tout_var.name})")
-        duct_subroutine.addLine("  Set SALeakageQtot = f_sup * #{ah_mfr_var.name}*(h_RA - h_SA)")
-        duct_subroutine.addLine("  Set temp1 = h_fg*(#{ra_w_var.name}-#{ah_wout_var.name})")
-        duct_subroutine.addLine("  Set #{supply_lat_lkage_to_liv_var.name} = f_sup*#{ah_mfr_var.name}*temp1")
-        duct_subroutine.addLine("  Set #{supply_sens_lkage_to_liv_var.name} = SALeakageQtot-#{supply_lat_lkage_to_liv_var.name}")
-        duct_subroutine.addLine("  Set eTm = (#{fan_rtf_var.name}/(#{ah_mfr_var.name}*1006.0))*#{UnitConversions.convert(ducts_output.unconditioned_ua, "Btu/(hr*F)", "W/K").round(3)}")
-        duct_subroutine.addLine("  Set eTm = 0-eTm")
-        duct_subroutine.addLine("  Set temp4 = #{ah_t_var.name}")
-        duct_subroutine.addLine("  Set tsup = temp4+((#{ah_tout_var.name}-#{ah_t_var.name})*(@Exp eTm))")
-        duct_subroutine.addLine("  Set temp5 = tsup-#{ah_tout_var.name}")
-        duct_subroutine.addLine("  Set #{supply_duct_cond_to_liv_var.name} = #{ah_mfr_var.name}*1006.0*temp5")
-        duct_subroutine.addLine("  Set #{supply_duct_cond_to_ah_var.name} = 0-#{supply_duct_cond_to_liv_var.name}")
-        duct_subroutine.addLine("  Set eTm = (#{fan_rtf_var.name}/(#{ah_mfr_var.name}*1006.0))*#{UnitConversions.convert(ducts_output.return_ua, "Btu/(hr*F)", "W/K").round(3)}")
-        duct_subroutine.addLine("  Set eTm = 0-eTm")
-        duct_subroutine.addLine("  Set temp6 = #{ah_t_var.name}")
-        duct_subroutine.addLine("  Set tret = temp6+((#{ra_t_var.name}-#{ah_t_var.name})*(@Exp eTm))")
-        duct_subroutine.addLine("  Set temp7 = tret-#{ra_t_var.name}")
-        duct_subroutine.addLine("  Set #{return_duct_cond_to_plenum_var.name} = #{ah_mfr_var.name}*1006.0*temp7")
-        duct_subroutine.addLine("  Set #{return_duct_cond_to_ah_var.name} = 0-#{return_duct_cond_to_plenum_var.name}")
-        duct_subroutine.addLine("  Set #{return_lat_lkage_var.name} = 0")
-        duct_subroutine.addLine("  Set temp2 = (#{ah_t_var.name}-#{ra_t_var.name})")
-        duct_subroutine.addLine("  Set #{return_sens_lkage_var.name} = f_ret*#{ah_mfr_var.name}*1006.0*temp2")
-        duct_subroutine.addLine("  Set QtotLeakToAHZn = f_sup*#{ah_mfr_var.name}*(h_SA-h_AHZone)")
-        duct_subroutine.addLine("  Set temp3 = (#{ah_wout_var.name}-#{ah_w_var.name})")
-        duct_subroutine.addLine("  Set #{supply_lat_lkage_to_ah_var.name} = f_sup*#{ah_mfr_var.name}*h_fg*temp3")
-        duct_subroutine.addLine("  Set #{supply_sens_lkage_to_ah_var.name} = QtotLeakToAHZn-#{supply_lat_lkage_to_ah_var.name}")
->>>>>>> 61820dce
         duct_subroutine.addLine("Else")
         duct_subroutine.addLine("Set #{supply_lat_lkage_to_liv_var.name}=0")
         duct_subroutine.addLine("Set #{supply_sens_lkage_to_liv_var.name}=0")
@@ -1876,14 +1695,9 @@
         duct_program.addLine("Set dl_12 = #{liv_to_ah_flow_rate_var.name}")
 
         duct_program.addLine("If #{cfis_on_for_hour_var.name}")
-<<<<<<< HEAD
-        duct_program.addLine("   Set cfis_m3s = (#{max_supply_fan_mfr.name} / 1.16097654) * #{mech_vent.cfis_airflow_frac}")      # Density of 1.16097654 was back calculated using E+ results
+        duct_program.addLine("   Set cfis_m3s = (#{max_supply_fan_mfr.name} / 1.16097654) * #{mech_vent.cfis_airflow_frac}") # Density of 1.16097654 was back calculated using E+ results
         duct_program.addLine("   Set cfistemp1 = (1.0 - #{fan_rtf_sensor.name})")
         duct_program.addLine("   Set #{ah_vfr_var.name} = cfistemp1*#{cfis_f_damper_open_var.name}*cfis_m3s")
-=======
-        duct_program.addLine("   Set cfis_m3s = (#{max_supply_fan_mfr.name} / 1.16097654) * #{mech_vent.cfis_airflow_frac}") # Density of 1.16097654 was back calculated using E+ results
-        duct_program.addLine("   Set #{ah_vfr_var.name} = (1.0 - #{fan_rtf_sensor.name})*#{cfis_f_damper_open_var.name}*cfis_m3s")
->>>>>>> 61820dce
         duct_program.addLine("   Set rho_in = (@RhoAirFnPbTdbW #{tin_sensor.name} #{win_sensor.name} #{pbar_sensor.name})")
         duct_program.addLine("   Set #{ah_mfr_var.name} = #{ah_vfr_sensor.name} * rho_in")
         duct_program.addLine("   Set cfistemp2 = (1.0 - #{fan_rtf_sensor.name})")
@@ -1941,36 +1755,14 @@
         cfis_programs[obj_name_ducts] = cfis_program
         cfis_outputs[air_loop] = CFISOutput.new(cfis_t_sum_open_var, cfis_on_for_hour_var, cfis_f_damper_open_var, max_supply_fan_mfr, fan_rtf_var, fan_rtf_sensor)
 
-<<<<<<< HEAD
         runner.registerInfo("Created CFIS for #{air_loop.name}.")
       end
-
     end # end airloop loop
 
     return duct_programs, cfis_programs, cfis_outputs
-    
-  end
-  
+  end
+
   def self.create_infil_mech_vent_objects(model, runner, obj_name_infil, obj_name_mech_vent, unit_living, infil, mech_vent, wind_speed, mv_output, infil_output, tin_sensor, tout_sensor, vwind_sensor, duct_programs, cfis_outputs, nbeds)
-=======
-    # CFIS Program
-
-    cfis_program = nil
-    if mech_vent.type == Constants.VentTypeCFIS
-      cfis_program = OpenStudio::Model::EnergyManagementSystemProgram.new(model)
-      cfis_program.setName(obj_name_ducts + " cfis init program")
-      cfis_program.addLine("Set #{cfis_t_sum_open_var.name} = 0")
-      cfis_program.addLine("Set #{cfis_on_for_hour_var.name} = 0")
-      cfis_program.addLine("Set #{duct_lk_return_fan_equiv_var.name} = 0")
-      cfis_program.addLine("Set #{cfis_f_damper_open_var.name} = 0")
-    end
-
-    cfis_output = CFISOutput.new(cfis_t_sum_open_var, cfis_on_for_hour_var, cfis_f_damper_open_var, max_supply_fan_mfr, fan_rtf_var, fan_rtf_sensor)
-    return duct_program, cfis_program, cfis_output
-  end
->>>>>>> 61820dce
-
-  def self.create_infil_mech_vent_objects(model, runner, obj_name_infil, obj_name_mech_vent, unit_living, infil, mech_vent, wind_speed, mv_output, infil_output, tin_sensor, tout_sensor, vwind_sensor, duct_lk_supply_fan_equiv_var, duct_lk_return_fan_equiv_var, cfis_output, nbeds)
     # Sensors
 
     range_array = [0.0] * 24
@@ -2140,8 +1932,7 @@
       if mech_vent.cfis_open_time > 0.0
         cfis_outdoor_airflow = mv_output.whole_house_vent_rate * (60.0 / mech_vent.cfis_open_time)
       end
-<<<<<<< HEAD
-      
+
       unitary_system_air_loops = HVAC.get_unitary_system_air_loops(model, runner, unit_living.zone)
       unitary_system_air_loops.each do |unitary_system_air_loop|
         system, clg_coil, htg_coil, air_loop = unitary_system_air_loop
@@ -2150,8 +1941,8 @@
         cfis_output = cfis_outputs[air_loop]
 
         clg_coil = HVAC.get_coil_from_hvac_component(clg_coil)
-        cfis_fan_power = clg_coil.ratedEvaporatorFanPowerPerVolumeFlowRate.get / UnitConversions.convert(1.0,"m^3/s","cfm") # W/cfm
-        
+        cfis_fan_power = clg_coil.ratedEvaporatorFanPowerPerVolumeFlowRate.get / UnitConversions.convert(1.0, "m^3/s", "cfm") # W/cfm
+
         infil_program.addLine("Set #{cfis_output.fan_rtf_var.name} = #{cfis_output.fan_rtf_sensor.name}")
 
         infil_program.addLine("If @ABS(Minute - ZoneTimeStep*60) < 0.1")
@@ -2178,7 +1969,7 @@
         infil_program.addLine("    Set QWHV = #{cfis_output.f_damper_open_var.name}*CFIS_Q_duct")
         infil_program.addLine("    Set cfistemp2 = #{cfis_output.f_damper_open_var.name}*(ZoneTimeStep*60)")
         infil_program.addLine("    Set #{cfis_output.t_sum_open_var.name} = #{cfis_output.t_sum_open_var.name}+cfistemp2")
-        infil_program.addLine("    Set cfis_cfm = (#{cfis_output.max_supply_fan_mfr.name}/1.16097654)*#{mech_vent.cfis_airflow_frac} * #{UnitConversions.convert(1.0,'m^3/s','cfm')}")      # Density of 1.16097654 was back calculated using E+ results
+        infil_program.addLine("    Set cfis_cfm = (#{cfis_output.max_supply_fan_mfr.name}/1.16097654)*#{mech_vent.cfis_airflow_frac} * #{UnitConversions.convert(1.0, 'm^3/s', 'cfm')}") # Density of 1.16097654 was back calculated using E+ results
         infil_program.addLine("    Set cfistemp3 = (1-#{cfis_output.fan_rtf_var.name})")
         infil_program.addLine("    Set #{whole_house_fan_actuator.name} = #{cfis_fan_power}*cfis_cfm*#{cfis_output.f_damper_open_var.name}*cfistemp3")
         infil_program.addLine("  Else")
@@ -2205,59 +1996,6 @@
         infil_program.addLine("  Set #{whole_house_fan_actuator.name} = 0")
         infil_program.addLine("EndIf")
       end
-=======
-
-      system, clg_coil, htg_coil, air_loop = HVAC.get_unitary_system_air_loop(model, runner, unit_living.zone)
-      clg_coil = HVAC.get_coil_from_hvac_component(clg_coil)
-      cfis_fan_power = clg_coil.ratedEvaporatorFanPowerPerVolumeFlowRate.get / UnitConversions.convert(1.0, "m^3/s", "cfm") # W/cfm
-
-      infil_program.addLine("Set #{cfis_output.fan_rtf_var.name} = #{cfis_output.fan_rtf_sensor.name}")
-
-      infil_program.addLine("If @ABS(Minute - ZoneTimeStep*60) < 0.1")
-      infil_program.addLine("  Set #{cfis_output.t_sum_open_var.name} = 0") # New hour, time on summation re-initializes to 0
-      infil_program.addLine("  Set #{cfis_output.on_for_hour_var.name} = 0")
-      infil_program.addLine("EndIf")
-
-      infil_program.addLine("Set CFIS_t_min_hr_open = #{mech_vent.cfis_open_time}") # minutes per hour the CFIS damper is open
-      infil_program.addLine("Set CFIS_Q_duct = #{UnitConversions.convert(cfis_outdoor_airflow, 'cfm', 'm^3/s')}")
-      infil_program.addLine("Set #{cfis_output.f_damper_open_var.name} = 0") # fraction of the timestep the CFIS damper is open
-
-      infil_program.addLine("If #{cfis_output.t_sum_open_var.name} < CFIS_t_min_hr_open")
-      infil_program.addLine("  Set CFIS_t_fan_on = 60 - (CFIS_t_min_hr_open - #{cfis_output.t_sum_open_var.name})") # minute at which the blower needs to turn on to meet the ventilation requirements
-      infil_program.addLine("  If ((Minute+0.00001) >= CFIS_t_fan_on) || #{cfis_output.on_for_hour_var.name}")
-
-      # Supply fan needs to run for remainder of hour to achieve target minutes per hour of operation
-      infil_program.addLine("    If #{cfis_output.on_for_hour_var.name}")
-      infil_program.addLine("      Set #{cfis_output.f_damper_open_var.name} = 1")
-      infil_program.addLine("    Else")
-      infil_program.addLine("      Set #{cfis_output.f_damper_open_var.name} = (@Mod (60.0-CFIS_t_fan_on) (60.0*ZoneTimeStep)) / (60.0*ZoneTimeStep)") # calculates the portion of the current timestep the CFIS damper needs to be open
-      infil_program.addLine("      Set #{cfis_output.on_for_hour_var.name} = 1") # CFIS damper will need to open for all the remaining timesteps in this hour
-      infil_program.addLine("    EndIf")
-      infil_program.addLine("    Set QWHV = #{cfis_output.f_damper_open_var.name}*CFIS_Q_duct")
-      infil_program.addLine("    Set #{cfis_output.t_sum_open_var.name} = #{cfis_output.t_sum_open_var.name} + #{cfis_output.f_damper_open_var.name}*(ZoneTimeStep*60)")
-      infil_program.addLine("    Set cfis_cfm = (#{cfis_output.max_supply_fan_mfr.name} / 1.16097654) * #{mech_vent.cfis_airflow_frac} * #{UnitConversions.convert(1.0, 'm^3/s', 'cfm')}") # Density of 1.16097654 was back calculated using E+ results
-      infil_program.addLine("    Set #{whole_house_fan_actuator.name} = #{cfis_fan_power} * cfis_cfm * #{cfis_output.f_damper_open_var.name}*(1-#{cfis_output.fan_rtf_var.name})")
-      infil_program.addLine("  Else")
-      infil_program.addLine("    If (#{cfis_output.t_sum_open_var.name} + (#{cfis_output.fan_rtf_var.name}*ZoneTimeStep*60)) > CFIS_t_min_hr_open")
-      # Damper is only open for a portion of this time step to achieve target minutes per hour
-      infil_program.addLine("      Set #{cfis_output.f_damper_open_var.name} = (CFIS_t_min_hr_open-#{cfis_output.t_sum_open_var.name})/(ZoneTimeStep*60)")
-      infil_program.addLine("      Set QWHV = #{cfis_output.f_damper_open_var.name}*CFIS_Q_duct")
-      infil_program.addLine("      Set #{cfis_output.t_sum_open_var.name} = CFIS_t_min_hr_open")
-      infil_program.addLine("    Else")
-      # Damper is open and using call for heat/cool to supply fresh air
-      infil_program.addLine("      Set #{cfis_output.t_sum_open_var.name} = #{cfis_output.t_sum_open_var.name} + (#{cfis_output.fan_rtf_var.name}*ZoneTimeStep*60)")
-      infil_program.addLine("      Set #{cfis_output.f_damper_open_var.name} = 1")
-      infil_program.addLine("      Set QWHV = #{cfis_output.fan_rtf_var.name}*CFIS_Q_duct")
-      infil_program.addLine("    EndIf")
-      # Fan power is metered under fan cooling and heating meters
-      infil_program.addLine("    Set #{whole_house_fan_actuator.name} =  0")
-      infil_program.addLine("  EndIf")
-      infil_program.addLine("Else")
-      # The ventilation requirement for the hour has been met
-      infil_program.addLine("  Set QWHV = 0")
-      infil_program.addLine("  Set #{whole_house_fan_actuator.name} =  0")
-      infil_program.addLine("EndIf")
->>>>>>> 61820dce
     end
 
     infil_program.addLine("Set Qrange = #{range_sch_sensor.name}*#{UnitConversions.convert(mv_output.range_hood_hour_avg_exhaust, "cfm", "m^3/s").round(4)}")
@@ -2318,15 +2056,8 @@
 
     return infil_program
   end
-<<<<<<< HEAD
-  
+
   def self.create_ems_program_managers(model, infil_program, nv_program, cfis_programs, duct_programs, obj_name_airflow)
-=======
-
-  def self.create_ems_program_managers(model, infil_program, nv_program, cfis_program,
-                                       duct_program, obj_name_airflow, obj_name_ducts)
->>>>>>> 61820dce
-
     program_calling_manager = OpenStudio::Model::EnergyManagementSystemProgramCallingManager.new(model)
     program_calling_manager.setName(obj_name_airflow + " program calling manager")
     program_calling_manager.setCallingPoint("BeginTimestepBeforePredictor")
@@ -2345,7 +2076,6 @@
       program_calling_manager.addProgram(cfis_program)
     end
 
-<<<<<<< HEAD
     duct_programs.each do |obj_name_ducts, value|
       duct_program, duct_lk_supply_fan_equiv_var, duct_lk_return_fan_equiv_var = value
       program_calling_manager = OpenStudio::Model::EnergyManagementSystemProgramCallingManager.new(model)
@@ -2353,13 +2083,6 @@
       program_calling_manager.setCallingPoint("EndOfSystemTimestepAfterHVACReporting")
       program_calling_manager.addProgram(duct_program)
     end
-
-=======
-    program_calling_manager = OpenStudio::Model::EnergyManagementSystemProgramCallingManager.new(model)
-    program_calling_manager.setName(obj_name_ducts + " program calling manager")
-    program_calling_manager.setCallingPoint("EndOfSystemTimestepAfterHVACReporting")
-    program_calling_manager.addProgram(duct_program)
->>>>>>> 61820dce
   end
 
   def self.get_location(location, unit, unit_index)
