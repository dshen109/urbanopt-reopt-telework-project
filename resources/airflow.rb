--- conflicted
+++ resolved
@@ -135,7 +135,6 @@
       tout_sensor.setKeyName(unit_living.zone.name.to_s)
 
       # Update model
-<<<<<<< HEAD
 
       success, infil_output = process_infiltration_for_unit(model, runner, obj_name_infil, infil, wind_speed, building, weather, unit_ag_ffa, unit_ag_ext_wall_area, unit_living, unit_finished_basement)
       return false if not success
@@ -149,21 +148,6 @@
           success, cfis_output = process_cfis_for_unit(model, runner, cfis, unit, obj_name_mech_vent)
           return false if not success
 
-=======
-
-      success, infil_output = process_infiltration_for_unit(model, runner, obj_name_infil, infil, wind_speed, building, weather, unit_ag_ffa, unit_ag_ext_wall_area, unit_living, unit_finished_basement)
-      return false if not success
-
-      success, mv_output = process_mech_vent_for_unit(model, runner, obj_name_mech_vent, unit, infil.is_existing_home, infil_output.a_o, mech_vent, building, nbeds, nbaths, weather, unit_ffa, unit_living, units.size, has_forced_air_equipment)
-      return false if not success
-
-      cfis_programs = {}
-      if mech_vent.type == Constants.VentTypeCFIS
-        cfis_systems.each do |cfis, air_loops|
-          success, cfis_output = process_cfis_for_unit(model, runner, cfis, unit, obj_name_mech_vent)
-          return false if not success
-
->>>>>>> b6dbe0e8
           cfis_programs = create_cfis_objects(model, runner, unit_living, cfis, cfis_output, air_loops, cfis_programs, obj_name_mech_vent)
         end
       end
@@ -182,7 +166,6 @@
         air_loops.each do |air_loop|
           next unless unit_living.zone.airLoopHVACs.include? air_loop # next if airloop doesn't serve this unit
           next if ducts_output.location_name == unit_living.zone.name.to_s or ducts_output.location_name == "none" or not has_forced_air_equipment
-<<<<<<< HEAD
 
           obj_name_ducts = Constants.ObjectNameDucts(air_loop.name).gsub("|", "_")
           duct_lk_supply_fan_equiv_var = OpenStudio::Model::EnergyManagementSystemGlobalVariable.new(model, "#{obj_name_ducts} lk sup fan equiv".gsub(" ", "_"))
@@ -195,20 +178,6 @@
 
       infil_program = create_infil_mech_vent_objects(model, runner, obj_name_infil, obj_name_mech_vent, unit_living, infil, mech_vent, wind_speed, mv_output, infil_output, tin_sensor, tout_sensor, vwind_sensor, duct_lks, cfis_programs, nbeds)
 
-=======
-
-          obj_name_ducts = Constants.ObjectNameDucts(air_loop.name).gsub("|", "_")
-          duct_lk_supply_fan_equiv_var = OpenStudio::Model::EnergyManagementSystemGlobalVariable.new(model, "#{obj_name_ducts} lk sup fan equiv".gsub(" ", "_"))
-          duct_lk_return_fan_equiv_var = OpenStudio::Model::EnergyManagementSystemGlobalVariable.new(model, "#{obj_name_ducts} lk ret fan equiv".gsub(" ", "_"))
-          duct_lks[obj_name_ducts] = [duct_lk_supply_fan_equiv_var, duct_lk_return_fan_equiv_var]
-        end
-
-        duct_programs, cfis_programs = create_ducts_objects(model, runner, unit, unit_living, unit_finished_basement, mech_vent, ducts_output, tin_sensor, pbar_sensor, has_forced_air_equipment, adiabatic_const, air_loops, duct_programs, duct_lks, cfis_programs)
-      end
-
-      infil_program = create_infil_mech_vent_objects(model, runner, obj_name_infil, obj_name_mech_vent, unit_living, infil, mech_vent, wind_speed, mv_output, infil_output, tin_sensor, tout_sensor, vwind_sensor, duct_lks, cfis_programs, nbeds)
-
->>>>>>> b6dbe0e8
       create_ems_program_managers(model, infil_program, nv_program, cfis_programs, duct_programs, obj_name_airflow, obj_name_mech_vent)
 
       # Store info for HVAC Sizing measure
@@ -745,7 +714,7 @@
 
   def self.process_mech_vent_for_unit(model, runner, obj_name_mech_vent, unit, is_existing_home, ela, mech_vent, building, nbeds, nbaths, weather, unit_ffa, unit_living, num_units, has_forced_air_equipment)
     if mech_vent.type == Constants.VentTypeCFIS
-      if not has_forced_air_equipment
+      if not has_forced_air_equipment or unit_has_mshp
         runner.registerError("A CFIS ventilation system has been selected but the building does not have central, forced air equipment.")
         return false
       end
@@ -1403,7 +1372,6 @@
           air_loop_unitary = supply_component.to_AirLoopHVACUnitarySystem.get
           supply_fan = air_loop_unitary.supplyFan.get
         end
-<<<<<<< HEAD
       end
 
       if mech_vent.type == Constants.VentTypeCFIS
@@ -1413,17 +1381,6 @@
         max_supply_fan_mfrs << max_supply_fan_mfr.name
       end
 
-=======
-      end
-
-      if mech_vent.type == Constants.VentTypeCFIS
-        max_supply_fan_mfr = OpenStudio::Model::EnergyManagementSystemInternalVariable.new(model, "Fan Maximum Mass Flow Rate")
-        max_supply_fan_mfr.setName("#{obj_name_ducts} max sup fan mfr")
-        max_supply_fan_mfr.setInternalDataIndexKeyName(supply_fan.name.to_s)
-        max_supply_fan_mfrs << max_supply_fan_mfr.name
-      end
-
->>>>>>> b6dbe0e8
       fan_rtf_sensor = OpenStudio::Model::EnergyManagementSystemSensor.new(model, "Fan Runtime Fraction")
       fan_rtf_sensor.setName("#{obj_name_ducts} fan rtf s")
       fan_rtf_sensor.setKeyName(supply_fan.name.to_s)
@@ -1451,7 +1408,6 @@
       obj_name_ducts = Constants.ObjectNameDucts(air_loop.name).gsub("|", "_")
 
       duct_lk_supply_fan_equiv_var, duct_lk_return_fan_equiv_var = duct_lks[obj_name_ducts]
-<<<<<<< HEAD
 
       max_supply_fan_mfr = nil
       model.getEnergyManagementSystemInternalVariables.each do |v|
@@ -1467,23 +1423,6 @@
         fan_rtf_sensor = s
       end
 
-=======
-
-      max_supply_fan_mfr = nil
-      model.getEnergyManagementSystemInternalVariables.each do |v|
-        next if v.name.to_s != "#{obj_name_ducts} max sup fan mfr".gsub(" ", "_")
-
-        max_supply_fan_mfr = v
-      end
-
-      fan_rtf_sensor = nil
-      model.getEnergyManagementSystemSensors.each do |s|
-        next if s.name.to_s != "#{obj_name_ducts} fan rtf s".gsub(" ", "_")
-
-        fan_rtf_sensor = s
-      end
-
->>>>>>> b6dbe0e8
       win_sensor = OpenStudio::Model::EnergyManagementSystemSensor.new(model, "Zone Mean Air Humidity Ratio")
       win_sensor.setName("#{obj_name_ducts} win s")
       win_sensor.setKeyName(unit_living.zone.name.to_s)
@@ -2129,14 +2068,8 @@
       infil_program.addLine("    Set #{cfis_output.t_sum_open_var.name} = #{cfis_output.t_sum_open_var.name}+cfistemp2")
       infil_program.addLine("    Set mxsfmfr=@MAX(#{cfis_output.max_supply_fan_mfrs.join(' ')})")
       infil_program.addLine("    Set cfis_cfm = (mxsfmfr/1.16097654)*#{cfis.airflow_frac} * #{UnitConversions.convert(1.0, 'm^3/s', 'cfm')}") # Density of 1.16097654 was back calculated using E+ results
-<<<<<<< HEAD
-
-      infil_program.addLine("    Set cfistemp3 = (1-fan_rtf_var)")
-      infil_program.addLine("    Set #{whole_house_fan_actuator.name} = CFIS_fan_power*cfis_cfm*#{cfis_output.f_damper_open_var.name}*cfistemp3")
-=======
       infil_program.addLine("    Set cfis_frac = #{cfis_output.f_damper_open_var.name}*(1-fan_rtf_var)")
       infil_program.addLine("    Set #{whole_house_fan_actuator.name} = CFIS_fan_power*cfis_cfm*cfis_frac")
->>>>>>> b6dbe0e8
       infil_program.addLine("  Else")
       infil_program.addLine("    Set cfistemp4 = fan_rtf_var*ZoneTimeStep*60")
       infil_program.addLine("    If (#{cfis_output.t_sum_open_var.name}+cfistemp4) > CFIS_t_min_hr_open")
@@ -2163,11 +2096,7 @@
 
       # Create EMS output variable for CFIS tests
       ems_output_var = OpenStudio::Model::EnergyManagementSystemOutputVariable.new(model, "CFIS_fan_power")
-<<<<<<< HEAD
-      ems_output_var.setName("CFIS_fan_power")
-=======
       ems_output_var.setName("#{obj_name_mech_vent} cfis fan power".gsub(" ", "_"))
->>>>>>> b6dbe0e8
       ems_output_var.setTypeOfDataInVariable("Averaged")
       ems_output_var.setUpdateFrequency("ZoneTimestep")
       ems_output_var.setEMSProgramOrSubroutineName(infil_program)
