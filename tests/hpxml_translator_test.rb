require_relative 'minitest_helper'
require 'openstudio'
require 'openstudio/ruleset/ShowRunnerOutput'
require 'minitest/autorun'
require_relative '../measure.rb'
require 'fileutils'
require 'rexml/document'
require 'rexml/xpath'
require_relative '../resources/constants'
require_relative '../resources/meta_measure'
require_relative '../resources/unit_conversions'
require_relative '../resources/xmlhelper'

class HPXMLTranslatorTest < MiniTest::Test
  def test_simulations
    OpenStudio::Logger.instance.standardOutLogger.setLogLevel(OpenStudio::Error)
    # OpenStudio::Logger.instance.standardOutLogger.setLogLevel(OpenStudio::Fatal)

    this_dir = File.dirname(__FILE__)
    results_dir = File.join(this_dir, "results")
    _rm_path(results_dir)

    args = {}
    args['weather_dir'] = File.absolute_path(File.join(this_dir, "..", "weather"))
    args['skip_validation'] = false

    @simulation_runtime_key = "Simulation Runtime"
    @workflow_runtime_key = "Workflow Runtime"

    cfis_dir = File.absolute_path(File.join(this_dir, "cfis"))
    hvac_base_dir = File.absolute_path(File.join(this_dir, "hvac_base"))
    hvac_multiple_dir = File.absolute_path(File.join(this_dir, "hvac_multiple"))
    hvac_partial_dir = File.absolute_path(File.join(this_dir, "hvac_partial"))
    hvac_load_fracs_dir = File.absolute_path(File.join(this_dir, "hvac_load_fracs"))
    water_heating_multiple_dir = File.absolute_path(File.join(this_dir, "water_heating_multiple"))
    autosize_dir = File.absolute_path(File.join(this_dir, "hvac_autosizing"))

    test_dirs = [this_dir,
                 cfis_dir,
                 hvac_base_dir,
                 hvac_multiple_dir,
                 hvac_partial_dir,
                 hvac_load_fracs_dir,
                 water_heating_multiple_dir,
                 autosize_dir]

    xmls = []
    test_dirs.each do |test_dir|
      Dir["#{test_dir}/base*.xml"].sort.each do |xml|
        xmls << File.absolute_path(xml)
      end
    end

    # Test simulations
    puts "Running #{xmls.size} HPXML files..."
    all_results = {}
    xmls.each do |xml|
      all_results[xml] = _run_xml(xml, this_dir, args.dup)
    end

    _write_summary_results(results_dir, all_results)

    # Cross simulation tests
    _test_multiple_hvac(xmls, hvac_multiple_dir, hvac_base_dir, all_results)
    _test_multiple_water_heaters(xmls, water_heating_multiple_dir, all_results)
    _test_partial_hvac(xmls, hvac_partial_dir, hvac_base_dir, all_results)
    _test_hrv_erv_inputs(this_dir, all_results)
  end

  def test_invalid
    this_dir = File.dirname(__FILE__)

    args = {}
    args['weather_dir'] = File.absolute_path(File.join(this_dir, "..", "weather"))
    args['skip_validation'] = false

    expected_error_msgs = { 'bad-wmo.xml' => ["Weather station WMO '999999' could not be found in weather/data.csv."],
                            'bad-site-neighbor-azimuth.xml' => ["A neighbor building has an azimuth (145) not equal to the azimuth of any wall."],
                            'cfis-with-hydronic-distribution.xml' => ["Attached HVAC distribution system 'HVACDistribution' cannot be hydronic for mechanical ventilation 'MechanicalVentilation'."],
                            'clothes-dryer-location.xml' => ["ClothesDryer location is 'garage' but building does not have this location specified."],
                            'clothes-dryer-location-other.xml' => ["Expected [1] element(s) but found 0 element(s) for xpath: /HPXML/Building/BuildingDetails/Appliances/ClothesDryer[Location="],
                            'clothes-washer-location.xml' => ["ClothesWasher location is 'garage' but building does not have this location specified."],
                            'clothes-washer-location-other.xml' => ["Expected [1] element(s) but found 0 element(s) for xpath: /HPXML/Building/BuildingDetails/Appliances/ClothesWasher[Location="],
                            'dhw-frac-load-served.xml' => ["Expected FractionDHWLoadServed to sum to 1, but calculated sum is 1.15."],
                            'duct-location.xml' => ["Duct location is 'garage' but building does not have this location specified."],
                            'duct-location-other.xml' => ["Expected [1] element(s) but found 0 element(s) for xpath: /HPXML/Building/BuildingDetails/Systems/HVAC/HVACDistribution/DistributionSystemType/AirDistribution/Ducts[DuctType='supply' or DuctType='return'][DuctLocation="],
                            'hvac-distribution-multiple-attached-cooling.xml' => ["Multiple cooling systems found attached to distribution system 'HVACDistribution4'."],
                            'hvac-distribution-multiple-attached-heating.xml' => ["Multiple heating systems found attached to distribution system 'HVACDistribution3'."],
                            'hvac-frac-load-served.xml' => ["Expected FractionCoolLoadServed to sum to <= 1, but calculated sum is 1.2.",
                                                            "Expected FractionHeatLoadServed to sum to <= 1, but calculated sum is 1.1."],
                            'missing-elements.xml' => ["Expected [1] element(s) but found 0 element(s) for xpath: /HPXML/Building/BuildingDetails/BuildingSummary/BuildingConstruction/NumberofConditionedFloors",
                                                       "Expected [1] element(s) but found 0 element(s) for xpath: /HPXML/Building/BuildingDetails/BuildingSummary/BuildingConstruction/ConditionedFloorArea"],
                            'missing-surfaces.xml' => ["Thermal zone 'garage' must have at least two floor/roof/ceiling surfaces."],
                            'net-area-negative-wall.xml' => ["Calculated a negative net surface area for Wall 'Wall'."],
                            'net-area-negative-roof.xml' => ["Calculated a negative net surface area for Roof 'Roof'."],
                            'refrigerator-location.xml' => ["Refrigerator location is 'garage' but building does not have this location specified."],
                            'refrigerator-location-other.xml' => ["Expected [1] element(s) but found 0 element(s) for xpath: /HPXML/Building/BuildingDetails/Appliances/Refrigerator[Location="],
                            'unattached-cfis.xml' => ["Attached HVAC distribution system 'foobar' not found for mechanical ventilation 'MechanicalVentilation'."],
                            'unattached-door.xml' => ["Attached wall 'foobar' not found for door 'DoorNorth'."],
                            'unattached-hvac-distribution.xml' => ["Attached HVAC distribution system 'foobar' cannot be found for HVAC system 'HeatingSystem'."],
                            'unattached-skylight.xml' => ["Attached roof 'foobar' not found for skylight 'SkylightNorth'."],
                            'unattached-window.xml' => ["Attached wall 'foobar' not found for window 'WindowNorth'."],
                            'water-heater-location.xml' => ["WaterHeatingSystem location is 'crawlspace - vented' but building does not have this location specified."],
                            'water-heater-location-other.xml' => ["Expected [1] element(s) but found 0 element(s) for xpath: /HPXML/Building/BuildingDetails/Systems/WaterHeating/WaterHeatingSystem[Location="],
                            'invalid-idref-dhw-indirect.xml' => ["RelatedHVACSystem 'HeatingSystem-bad' not found for water heating system 'WaterHeater'"],
                            'two-repeating-idref-dhw-indirect.xml' => ["RelatedHVACSystem 'HeatingSystem' for water heating system 'WaterHeater2' is already attached to another water heating system."] }

    # Test simulations
    Dir["#{this_dir}/invalid_files/*.xml"].sort.each do |xml|
      _run_xml(File.absolute_path(xml), this_dir, args.dup, true, expected_error_msgs[File.basename(xml)])
    end
  end

  def test_generalized_hvac
    # single-speed air conditioner
    seer_to_expected_eer = { 13 => 11.2, 14 => 12.1, 15 => 13.0, 16 => 13.6 }
    seer_to_expected_eer.each do |seer, expected_eer|
      fan_power_rated = HVAC.get_fan_power_rated(seer)
      actual_eer = HVAC.calc_EER_cooling_1spd(seer, fan_power_rated, HVAC.cOOL_EIR_FT_SPEC_AC)
      assert_in_epsilon(expected_eer, actual_eer, 0.01)
    end

    # single-speed air source heat pump
    hspf_to_seer = { 7.7 => 13, 8.2 => 14, 8.5 => 15 }
    seer_to_expected_eer = { 13 => 11.31, 14 => 12.21, 15 => 13.12 }
    seer_to_expected_eer.each do |seer, expected_eer|
      fan_power_rated = HVAC.get_fan_power_rated(seer)
      actual_eer = HVAC.calc_EER_cooling_1spd(seer, fan_power_rated, HVAC.cOOL_EIR_FT_SPEC_ASHP)
      assert_in_epsilon(expected_eer, actual_eer, 0.01)
    end
    hspf_to_expected_cop = { 7.7 => 3.09, 8.2 => 3.35, 8.5 => 3.51 }
    hspf_to_expected_cop.each do |hspf, expected_cop|
      fan_power_rated = HVAC.get_fan_power_rated(hspf_to_seer[hspf])
      actual_cop = HVAC.calc_COP_heating_1spd(hspf, HVAC.get_c_d_heating(1, hspf), fan_power_rated, HVAC.hEAT_EIR_FT_SPEC_ASHP, HVAC.hEAT_CAP_FT_SPEC_ASHP)
      assert_in_epsilon(expected_cop, actual_cop, 0.01)
    end

    # two-speed air conditioner
    seer_to_expected_eers = { 16 => [13.8, 12.7], 17 => [14.7, 13.6], 18 => [15.5, 14.5], 21 => [18.2, 17.2] }
    seer_to_expected_eers.each do |seer, expected_eers|
      fan_power_rated = HVAC.get_fan_power_rated(seer)
      actual_eers = HVAC.calc_EERs_cooling_2spd(nil, seer, HVAC.get_c_d_cooling(2, seer), HVAC.two_speed_capacity_ratios, HVAC.two_speed_fan_speed_ratios_cooling, fan_power_rated, HVAC.cOOL_EIR_FT_SPEC_AC(2), HVAC.cOOL_CAP_FT_SPEC_AC(2))
      expected_eers.zip(actual_eers).each do |expected_eer, actual_eer|
        assert_in_epsilon(expected_eer, actual_eer, 0.01)
      end
    end

    # two-speed air source heat pump
    hspf_to_seer = { 8.6 => 16, 8.7 => 17, 9.3 => 18, 9.5 => 19 }
    seer_to_expected_eers = { 16 => [13.2, 12.2], 17 => [14.1, 13.0], 18 => [14.9, 13.9], 19 => [15.7, 14.7] }
    seer_to_expected_eers.each do |seer, expected_eers|
      fan_power_rated = HVAC.get_fan_power_rated(seer)
      actual_eers = HVAC.calc_EERs_cooling_2spd(nil, seer, HVAC.get_c_d_cooling(2, seer), HVAC.two_speed_capacity_ratios, HVAC.two_speed_fan_speed_ratios_cooling, fan_power_rated, HVAC.cOOL_EIR_FT_SPEC_ASHP(2), HVAC.cOOL_CAP_FT_SPEC_ASHP(2))
      expected_eers.zip(actual_eers).each do |expected_eer, actual_eer|
        assert_in_epsilon(expected_eer, actual_eer, 0.01)
      end
    end
    hspf_to_expected_cops = { 8.6 => [3.85, 3.34], 8.7 => [3.90, 3.41], 9.3 => [4.24, 3.83], 9.5 => [4.35, 3.98] }
    hspf_to_expected_cops.each do |hspf, expected_cops|
      fan_power_rated = HVAC.get_fan_power_rated(hspf_to_seer[hspf])
      actual_cops = HVAC.calc_COPs_heating_2spd(hspf, HVAC.get_c_d_heating(2, hspf), HVAC.two_speed_capacity_ratios, HVAC.two_speed_fan_speed_ratios_heating, fan_power_rated, HVAC.hEAT_EIR_FT_SPEC_ASHP(2), HVAC.hEAT_CAP_FT_SPEC_ASHP(2))
      expected_cops.zip(actual_cops).each do |expected_cop, actual_cop|
        assert_in_epsilon(expected_cop, actual_cop, 0.01)
      end
    end

    # variable-speed air conditioner
    capacity_ratios = HVAC.variable_speed_capacity_ratios_cooling
    fan_speed_ratios = HVAC.variable_speed_fan_speed_ratios_cooling
    cap_ratio_seer = [capacity_ratios[0], capacity_ratios[1], capacity_ratios[3]]
    fan_speed_seer = [fan_speed_ratios[0], fan_speed_ratios[1], fan_speed_ratios[3]]
    seer_to_expected_eers = { 24.5 => [19.5, 20.2, 19.7, 18.3] }
    seer_to_expected_eers.each do |seer, expected_eers|
      fan_power_rated = HVAC.get_fan_power_rated(seer)
      actual_eers = HVAC.calc_EERs_cooling_4spd(nil, seer, HVAC.get_c_d_cooling(4, seer), cap_ratio_seer, fan_speed_seer, fan_power_rated, HVAC.cOOL_EIR_FT_SPEC_AC([0, 1, 4]), HVAC.cOOL_CAP_FT_SPEC_AC([0, 1, 4]))
      expected_eers.zip(actual_eers).each do |expected_eer, actual_eer|
        assert_in_epsilon(expected_eer, actual_eer, 0.01)
      end
    end

    # variable-speed air source heat pump
    capacity_ratios = HVAC.variable_speed_capacity_ratios_cooling
    fan_speed_ratios = HVAC.variable_speed_fan_speed_ratios_cooling
    cap_ratio_seer = [capacity_ratios[0], capacity_ratios[1], capacity_ratios[3]]
    fan_speed_seer = [fan_speed_ratios[0], fan_speed_ratios[1], fan_speed_ratios[3]]
    seer_to_expected_eers = { 22.0 => [17.49, 18.09, 17.64, 16.43], 24.5 => [19.5, 20.2, 19.7, 18.3] }
    seer_to_expected_eers.each do |seer, expected_eers|
      fan_power_rated = HVAC.get_fan_power_rated(seer)
      actual_eers = HVAC.calc_EERs_cooling_4spd(nil, seer, HVAC.get_c_d_cooling(4, seer), cap_ratio_seer, fan_speed_seer, fan_power_rated, HVAC.cOOL_EIR_FT_SPEC_ASHP([0, 1, 4]), HVAC.cOOL_CAP_FT_SPEC_ASHP([0, 1, 4]))
      expected_eers.zip(actual_eers).each do |expected_eer, actual_eer|
        assert_in_epsilon(expected_eer, actual_eer, 0.01)
      end
    end
    capacity_ratios = HVAC.variable_speed_capacity_ratios_heating
    fan_speed_ratios = HVAC.variable_speed_fan_speed_ratios_heating
    hspf_to_expected_cops = { 10.0 => [5.18, 4.48, 3.83, 3.67] }
    hspf_to_expected_cops.each do |hspf, expected_cops|
      fan_power_rated = 0.14
      actual_cops = HVAC.calc_COPs_heating_4spd(nil, hspf, HVAC.get_c_d_heating(4, hspf), capacity_ratios, fan_speed_ratios, fan_power_rated, HVAC.hEAT_EIR_FT_SPEC_ASHP(4), HVAC.hEAT_CAP_FT_SPEC_ASHP(4))
      expected_cops.zip(actual_cops).each do |expected_cop, actual_cop|
        assert_in_epsilon(expected_cop, actual_cop, 0.01)
      end
    end
  end

  def _run_xml(xml, this_dir, args, expect_error = false, expect_error_msgs = nil)
    print "Testing #{File.basename(xml)}...\n"
    rundir = File.join(this_dir, "run")
    args['epw_output_path'] = File.absolute_path(File.join(rundir, "in.epw"))
    args['osm_output_path'] = File.absolute_path(File.join(rundir, "in.osm"))
    args['hpxml_path'] = xml
    args['map_tsv_dir'] = rundir
    _test_schema_validation(this_dir, xml)
    results = _test_simulation(args, this_dir, rundir, expect_error, expect_error_msgs)
    return results
  end

  def _get_results(rundir, sim_time, workflow_time)
    sql_path = File.join(rundir, "eplusout.sql")
    sqlFile = OpenStudio::SqlFile.new(sql_path, false)

    tdws = 'TabularDataWithStrings'
    abups = 'AnnualBuildingUtilityPerformanceSummary'
    ef = 'Entire Facility'
    eubs = 'End Uses By Subcategory'
    s = 'Subcategory'

    # Obtain fueltypes
    query = "SELECT ColumnName FROM #{tdws} WHERE ReportName='#{abups}' AND ReportForString='#{ef}' AND TableName='#{eubs}' and ColumnName!='#{s}'"
    fueltypes = sqlFile.execAndReturnVectorOfString(query).get

    # Obtain units
    query = "SELECT Units FROM #{tdws} WHERE ReportName='#{abups}' AND ReportForString='#{ef}' AND TableName='#{eubs}' and ColumnName!='#{s}'"
    units = sqlFile.execAndReturnVectorOfString(query).get

    # Obtain categories
    query = "SELECT RowName FROM #{tdws} WHERE ReportName='#{abups}' AND ReportForString='#{ef}' AND TableName='#{eubs}' AND ColumnName='#{s}'"
    categories = sqlFile.execAndReturnVectorOfString(query).get
    # Fill in blanks based on previous non-blank value
    full_categories = []
    (0..categories.size - 1).each do |i|
      full_categories << categories[i]
      next if full_categories[i].size > 0

      full_categories[i] = full_categories[i - 1]
    end
    full_categories = full_categories * fueltypes.uniq.size # Expand to size of fueltypes

    # Obtain subcategories
    query = "SELECT Value FROM #{tdws} WHERE ReportName='#{abups}' AND ReportForString='#{ef}' AND TableName='#{eubs}' AND ColumnName='#{s}'"
    subcategories = sqlFile.execAndReturnVectorOfString(query).get
    subcategories = subcategories * fueltypes.uniq.size # Expand to size of fueltypes

    # Obtain starting position of results
    query = "SELECT MIN(TabularDataIndex) FROM #{tdws} WHERE ReportName='#{abups}' AND ReportForString='#{ef}' AND TableName='#{eubs}' AND ColumnName='#{fueltypes[0]}'"
    starting_index = sqlFile.execAndReturnFirstInt(query).get

    # TabularDataWithStrings table is positional, so we access results by position.
    results = {}
    fueltypes.zip(full_categories, subcategories, units).each_with_index do |(fueltype, category, subcategory, fuel_units), index|
      next if ['District Cooling', 'District Heating'].include? fueltype # Exclude ideal loads results

      query = "SELECT Value FROM #{tdws} WHERE ReportName='#{abups}' AND ReportForString='#{ef}' AND TableName='#{eubs}' AND TabularDataIndex='#{starting_index + index}'"
      val = sqlFile.execAndReturnFirstDouble(query).get
      next if val == 0

      results[[fueltype, category, subcategory, fuel_units]] = val
    end

    # Disaggregate any crankcase and defrost energy from results
    query = "SELECT SUM(Value)/1000000000 FROM ReportData WHERE ReportDataDictionaryIndex IN (SELECT ReportDataDictionaryIndex FROM ReportDataDictionary WHERE Name='Cooling Coil Crankcase Heater Electric Energy')"
    sql_value = sqlFile.execAndReturnFirstDouble(query)
    if sql_value.is_initialized
      cooling_crankcase = sql_value.get
      if cooling_crankcase > 0
        results[["Electricity", "Cooling", "General", "GJ"]] -= cooling_crankcase
        results[["Electricity", "Cooling", "Crankcase", "GJ"]] = cooling_crankcase
      end
    end
    query = "SELECT SUM(Value)/1000000000 FROM ReportData WHERE ReportDataDictionaryIndex IN (SELECT ReportDataDictionaryIndex FROM ReportDataDictionary WHERE Name='Heating Coil Crankcase Heater Electric Energy')"
    sql_value = sqlFile.execAndReturnFirstDouble(query)
    if sql_value.is_initialized
      heating_crankcase = sql_value.get
      if heating_crankcase > 0
        results[["Electricity", "Heating", "General", "GJ"]] -= heating_crankcase
        results[["Electricity", "Heating", "Crankcase", "GJ"]] = heating_crankcase
      end
    end
    query = "SELECT SUM(Value)/1000000000 FROM ReportData WHERE ReportDataDictionaryIndex IN (SELECT ReportDataDictionaryIndex FROM ReportDataDictionary WHERE Name='Heating Coil Defrost Electric Energy')"
    sql_value = sqlFile.execAndReturnFirstDouble(query)
    if sql_value.is_initialized
      heating_defrost = sql_value.get
      if heating_defrost > 0
        results[["Electricity", "Heating", "General", "GJ"]] -= heating_defrost
        results[["Electricity", "Heating", "Defrost", "GJ"]] = heating_defrost
      end
    end

    # Obtain HVAC capacities
    query = "SELECT SUM(Value) FROM ComponentSizes WHERE (CompType LIKE 'Coil:Heating:%' OR CompType LIKE 'Boiler:%' OR CompType LIKE 'ZONEHVAC:BASEBOARD:%') AND Description LIKE '%User-Specified%Capacity' AND Description NOT LIKE '%Supplemental%' AND Units='W'"
    results[["Capacity", "Heating", "General", "W"]] = sqlFile.execAndReturnFirstDouble(query).get

    query = "SELECT SUM(Value) FROM ComponentSizes WHERE CompType LIKE 'Coil:Cooling:%' AND Description LIKE '%User-Specified%Total%Capacity' AND Units='W'"
    results[["Capacity", "Cooling", "General", "W"]] = sqlFile.execAndReturnFirstDouble(query).get

    sqlFile.close

    results[@simulation_runtime_key] = sim_time
    results[@workflow_runtime_key] = workflow_time

    return results
  end

  def _test_simulation(args, this_dir, rundir, expect_error, expect_error_msgs)
    # Uses meta_measure workflow for faster simulations

    # Setup
    _rm_path(rundir)
    Dir.mkdir(rundir)

    workflow_start = Time.now
    model = OpenStudio::Model::Model.new
    runner = OpenStudio::Measure::OSRunner.new(OpenStudio::WorkflowJSON.new)

    # Add measure to workflow
    measures = {}
    measure_subdir = File.absolute_path(File.join(this_dir, "..")).split('/')[-1]
    update_args_hash(measures, measure_subdir, args)

    # Apply measure
    measures_dir = File.join(this_dir, "../../")
    success = apply_measures(measures_dir, measures, runner, model)

    # Report warnings/errors
    File.open(File.join(rundir, 'run.log'), 'w') do |f|
      runner.result.stepWarnings.each do |s|
        f << "Warning: #{s}\n"
      end
      runner.result.stepErrors.each do |s|
        f << "Error: #{s}\n"
      end
    end

    if expect_error
      assert_equal(false, success)

      if expect_error_msgs.nil?
        flunk "No error message defined for #{File.basename(args['hpxml_path'])}."
      else
        run_log = File.readlines(File.join(rundir, "run.log")).map(&:strip)
        expect_error_msgs.each do |error_msg|
          found_error_msg = false
          run_log.each do |run_line|
            next unless run_line.include? error_msg

            found_error_msg = true
            break
          end
          assert(found_error_msg)
        end
      end

      return
    else
      assert_equal(true, success)
    end

    # Add output variables for crankcase and defrost energy
    vars = ["Cooling Coil Crankcase Heater Electric Energy",
            "Heating Coil Crankcase Heater Electric Energy",
            "Heating Coil Defrost Electric Energy"]
    vars.each do |var|
      output_var = OpenStudio::Model::OutputVariable.new(var, model)
      output_var.setReportingFrequency('runperiod')
      output_var.setKeyValue('*')
    end

    # Add output variables for CFIS tests
    @cfis_fan_power_output_var = OpenStudio::Model::OutputVariable.new("#{Constants.ObjectNameMechanicalVentilation} cfis fan power".gsub(" ", "_"), model)
    @cfis_fan_power_output_var.setReportingFrequency('runperiod')
    @cfis_fan_power_output_var.setKeyValue('EMS')

    @cfis_flow_rate_output_var = OpenStudio::Model::OutputVariable.new("#{Constants.ObjectNameMechanicalVentilation} cfis flow rate".gsub(" ", "_"), model)
    @cfis_flow_rate_output_var.setReportingFrequency('runperiod')
    @cfis_flow_rate_output_var.setKeyValue('EMS')

    # Write model to IDF
    forward_translator = OpenStudio::EnergyPlus::ForwardTranslator.new
    model_idf = forward_translator.translateModel(model)
    File.open(File.join(rundir, "in.idf"), 'w') { |f| f << model_idf.to_s }

    # Run EnergyPlus
    ep_path = File.absolute_path(File.join(OpenStudio.getOpenStudioCLI.to_s, '..', '..', 'EnergyPlus', 'energyplus'))
    command = "cd #{rundir} && #{ep_path} -w in.epw in.idf > stdout-energyplus"
    simulation_start = Time.now
    system(command, :err => File::NULL)
    sim_time = (Time.now - simulation_start).round(1)
    workflow_time = (Time.now - workflow_start).round(1)
    puts "Completed #{File.basename(args['hpxml_path'])} simulation in #{sim_time}, workflow in #{workflow_time}s."

    results = _get_results(rundir, sim_time, workflow_time)

    # Verify simulation outputs
    _verify_simulation_outputs(rundir, args['hpxml_path'], results)

    return results
  end

  def _verify_simulation_outputs(rundir, hpxml_path, results)
    # Check that eplusout.err has no lines that include "Blank Schedule Type Limits Name input"
    File.readlines(File.join(rundir, "eplusout.err")).each do |err_line|
      next if err_line.include? 'Schedule:Constant="ALWAYS ON CONTINUOUS", Blank Schedule Type Limits Name input'
      next if err_line.include? 'Schedule:Constant="ALWAYS OFF DISCRETE", Blank Schedule Type Limits Name input'

      assert_equal(err_line.include?("Blank Schedule Type Limits Name input"), false)
    end

    sql_path = File.join(rundir, "eplusout.sql")
    assert(File.exists? sql_path)

    sqlFile = OpenStudio::SqlFile.new(sql_path, false)
    hpxml_doc = REXML::Document.new(File.read(hpxml_path))

    bldg_details = hpxml_doc.elements['/HPXML/Building/BuildingDetails']

    # Conditioned Floor Area
    sum_hvac_load_frac = (bldg_details.elements['sum(Systems/HVAC/HVACPlant/CoolingSystem/FractionCoolLoadServed)'] +
                          bldg_details.elements['sum(Systems/HVAC/HVACPlant/HeatingSystem/FractionHeatLoadServed)'] +
                          bldg_details.elements['sum(Systems/HVAC/HVACPlant/HeatPump/FractionCoolLoadServed)'] +
                          bldg_details.elements['sum(Systems/HVAC/HVACPlant/HeatPump/FractionHeatLoadServed)'])
    if sum_hvac_load_frac > 0 # EnergyPlus will only report conditioned floor area if there is an HVAC system
      hpxml_value = Float(XMLHelper.get_value(bldg_details, 'BuildingSummary/BuildingConstruction/ConditionedFloorArea'))
      query = "SELECT Value FROM TabularDataWithStrings WHERE ReportName='InputVerificationandResultsSummary' AND ReportForString='Entire Facility' AND TableName='Zone Summary' AND RowName='Conditioned Total' AND ColumnName='Area' AND Units='m2'"
      sql_value = UnitConversions.convert(sqlFile.execAndReturnFirstDouble(query).get, 'm^2', 'ft^2')
      # Subtract duct return plenum conditioned floor area
      query = "SELECT SUM(Value) FROM TabularDataWithStrings WHERE ReportName='InputVerificationandResultsSummary' AND ReportForString='Entire Facility' AND TableName='Zone Summary' AND RowName LIKE '%RET AIR ZONE' AND ColumnName='Area' AND Units='m2'"
      sql_value -= UnitConversions.convert(sqlFile.execAndReturnFirstDouble(query).get, 'm^2', 'ft^2')
      assert_in_epsilon(hpxml_value, sql_value, 0.01)
    end

    # Enclosure Roofs
    bldg_details.elements.each('Enclosure/Roofs/Roof') do |roof|
      roof_id = roof.elements["SystemIdentifier"].attributes["id"].upcase

      # R-value
      hpxml_value = Float(XMLHelper.get_value(roof, 'Insulation/AssemblyEffectiveRValue'))
      query = "SELECT Value FROM TabularDataWithStrings WHERE ReportName='EnvelopeSummary' AND ReportForString='Entire Facility' AND TableName='Opaque Exterior' AND RowName='#{roof_id}' AND ColumnName='U-Factor with Film' AND Units='W/m2-K'"
      sql_value = 1.0 / UnitConversions.convert(sqlFile.execAndReturnFirstDouble(query).get, 'W/(m^2*K)', 'Btu/(hr*ft^2*F)')
      assert_in_epsilon(hpxml_value, sql_value, 0.1) # TODO: Higher due to outside air film?

      # Net area
      hpxml_value = Float(XMLHelper.get_value(roof, 'Area'))
      bldg_details.elements.each('Enclosure/Skylights/Skylight') do |subsurface|
        next if subsurface.elements["AttachedToRoof"].attributes["idref"].upcase != roof_id

        hpxml_value -= Float(XMLHelper.get_value(subsurface, 'Area'))
      end
      query = "SELECT Value FROM TabularDataWithStrings WHERE ReportName='EnvelopeSummary' AND ReportForString='Entire Facility' AND TableName='Opaque Exterior' AND RowName='#{roof_id}' AND ColumnName='Net Area' AND Units='m2'"
      sql_value = UnitConversions.convert(sqlFile.execAndReturnFirstDouble(query).get, 'm^2', 'ft^2')
      assert_in_epsilon(hpxml_value, sql_value, 0.01)

      # Solar absorptance
      hpxml_value = Float(XMLHelper.get_value(roof, 'SolarAbsorptance'))
      query = "SELECT Value FROM TabularDataWithStrings WHERE ReportName='EnvelopeSummary' AND ReportForString='Entire Facility' AND TableName='Opaque Exterior' AND RowName='#{roof_id}' AND ColumnName='Reflectance'"
      sql_value = 1.0 - sqlFile.execAndReturnFirstDouble(query).get
      assert_in_epsilon(hpxml_value, sql_value, 0.01)

      # Tilt
      hpxml_value = UnitConversions.convert(Math.atan(Float(XMLHelper.get_value(roof, "Pitch")) / 12.0), "rad", "deg")
      query = "SELECT Value FROM TabularDataWithStrings WHERE ReportName='EnvelopeSummary' AND ReportForString='Entire Facility' AND TableName='Opaque Exterior' AND RowName='#{roof_id}' AND ColumnName='Tilt' AND Units='deg'"
      sql_value = sqlFile.execAndReturnFirstDouble(query).get
      assert_in_epsilon(hpxml_value, sql_value, 0.01)

      # Azimuth
      if XMLHelper.has_element(roof, 'Azimuth') and Float(XMLHelper.get_value(roof, "Pitch")) > 0
        hpxml_value = Float(XMLHelper.get_value(roof, 'Azimuth'))
        query = "SELECT Value FROM TabularDataWithStrings WHERE ReportName='EnvelopeSummary' AND ReportForString='Entire Facility' AND TableName='Opaque Exterior' AND RowName='#{roof_id}' AND ColumnName='Azimuth' AND Units='deg'"
        sql_value = sqlFile.execAndReturnFirstDouble(query).get
        assert_in_epsilon(hpxml_value, sql_value, 0.01)
      end
    end

    # Enclosure Foundations
    # Ensure Kiva instances have perimeter fraction of 1.0 as we explicitly define them to end up this way.
    num_kiva_instances = 0
    File.readlines(File.join(rundir, "eplusout.eio")).each do |eio_line|
      if eio_line.downcase.start_with? "foundation kiva"
        kiva_perim_frac = Float(eio_line.split(",")[5])
        assert_equal(1.0, kiva_perim_frac)
        num_kiva_instances += 1
      end
    end

    num_expected_kiva_instances = { 'base-foundation-ambient.xml' => 0,               # no foundation in contact w/ ground
                                    'base-foundation-ambient-autosize.xml' => 0,      # no foundation in contact w/ ground
                                    'base-foundation-multiple.xml' => 2,              # additional instance for 2nd foundation type
                                    'base-enclosure-2stories-garage.xml' => 2,        # additional instance for garage
                                    'base-enclosure-garage.xml' => 2,                 # additional instance for garage
                                    'base-enclosure-garage-autosize.xml' => 2,        # additional instance for garage
                                    'base-enclosure-adiabatic-surfaces.xml' => 2,     # additional instance for adiabatic construction
                                    'base-foundation-walkout-basement.xml' => 4,      # 3 foundation walls plus a no-wall exposed perimeter
                                    'base-foundation-complex.xml' => 10 }

    if not num_expected_kiva_instances[File.basename(hpxml_path)].nil?
      assert_equal(num_expected_kiva_instances[File.basename(hpxml_path)], num_kiva_instances)
    else
      assert_equal(1, num_kiva_instances)
    end

    # Enclosure Foundation Slabs
    num_slabs = bldg_details.elements['count(Enclosure/Slabs/Slab)']
    if num_slabs <= 1 and num_kiva_instances <= 1 # The slab surfaces may be combined in these situations, so skip tests
      bldg_details.elements.each('Enclosure/Slabs/Slab') do |slab|
        slab_id = slab.elements["SystemIdentifier"].attributes["id"].upcase

        # Exposed Area
        hpxml_value = Float(XMLHelper.get_value(slab, 'Area'))
        query = "SELECT Value FROM TabularDataWithStrings WHERE ReportName='EnvelopeSummary' AND ReportForString='Entire Facility' AND TableName='Opaque Exterior' AND RowName='#{slab_id}' AND ColumnName='Gross Area' AND Units='m2'"
        sql_value = UnitConversions.convert(sqlFile.execAndReturnFirstDouble(query).get, 'm^2', 'ft^2')
        assert_in_epsilon(hpxml_value, sql_value, 0.01)

        # Tilt
        query = "SELECT Value FROM TabularDataWithStrings WHERE ReportName='EnvelopeSummary' AND ReportForString='Entire Facility' AND TableName='Opaque Exterior' AND RowName='#{slab_id}' AND ColumnName='Tilt' AND Units='deg'"
        sql_value = sqlFile.execAndReturnFirstDouble(query).get
        assert_in_epsilon(180.0, sql_value, 0.01)
      end
    end

    # Enclosure Walls
    bldg_details.elements.each('Enclosure/Walls/Wall[extension[ExteriorAdjacentTo="outside"]]') do |wall|
      wall_id = wall.elements["SystemIdentifier"].attributes["id"].upcase

      # R-value
      hpxml_value = Float(XMLHelper.get_value(wall, 'Insulation/AssemblyEffectiveRValue'))
      query = "SELECT Value FROM TabularDataWithStrings WHERE ReportName='EnvelopeSummary' AND ReportForString='Entire Facility' AND TableName='Opaque Exterior' AND RowName='#{wall_id}' AND ColumnName='U-Factor with Film' AND Units='W/m2-K'"
      sql_value = 1.0 / UnitConversions.convert(sqlFile.execAndReturnFirstDouble(query).get, 'W/(m^2*K)', 'Btu/(hr*ft^2*F)')
      assert_in_epsilon(hpxml_value, sql_value, 0.03)

      # Net area
      hpxml_value = Float(XMLHelper.get_value(wall, 'Area'))
      bldg_details.elements.each('Enclosure/Windows/Window | Enclosure/Doors/Door') do |subsurface|
        next if subsurface.elements["AttachedToWall"].attributes["idref"].upcase != wall_id

        hpxml_value -= Float(XMLHelper.get_value(subsurface, 'Area'))
      end
      query = "SELECT Value FROM TabularDataWithStrings WHERE ReportName='EnvelopeSummary' AND ReportForString='Entire Facility' AND TableName='Opaque Exterior' AND RowName='#{wall_id}' AND ColumnName='Net Area' AND Units='m2'"
      sql_value = UnitConversions.convert(sqlFile.execAndReturnFirstDouble(query).get, 'm^2', 'ft^2')
      assert_in_epsilon(hpxml_value, sql_value, 0.01)

      # Solar absorptance
      hpxml_value = Float(XMLHelper.get_value(wall, 'SolarAbsorptance'))
      query = "SELECT Value FROM TabularDataWithStrings WHERE ReportName='EnvelopeSummary' AND ReportForString='Entire Facility' AND TableName='Opaque Exterior' AND RowName='#{wall_id}' AND ColumnName='Reflectance'"
      sql_value = 1.0 - sqlFile.execAndReturnFirstDouble(query).get
      assert_in_epsilon(hpxml_value, sql_value, 0.01)

      # Tilt
      query = "SELECT Value FROM TabularDataWithStrings WHERE ReportName='EnvelopeSummary' AND ReportForString='Entire Facility' AND TableName='Opaque Exterior' AND RowName='#{wall_id}' AND ColumnName='Tilt' AND Units='deg'"
      sql_value = sqlFile.execAndReturnFirstDouble(query).get
      assert_in_epsilon(90.0, sql_value, 0.01)

      # Azimuth
      if XMLHelper.has_element(wall, 'Azimuth')
        hpxml_value = Float(XMLHelper.get_value(wall, 'Azimuth'))
        query = "SELECT Value FROM TabularDataWithStrings WHERE ReportName='EnvelopeSummary' AND ReportForString='Entire Facility' AND TableName='Opaque Exterior' AND RowName='#{wall_id}' AND ColumnName='Azimuth' AND Units='deg'"
        sql_value = sqlFile.execAndReturnFirstDouble(query).get
        assert_in_epsilon(hpxml_value, sql_value, 0.01)
      end
    end

    # Enclosure Windows/Skylights
    bldg_details.elements.each('Enclosure/Windows/Window | Enclosure/Skylights/Skylight') do |subsurface|
      subsurface_id = subsurface.elements["SystemIdentifier"].attributes["id"].upcase

      # Area
      hpxml_value = Float(XMLHelper.get_value(subsurface, 'Area'))
      query = "SELECT Value FROM TabularDataWithStrings WHERE ReportName='EnvelopeSummary' AND ReportForString='Entire Facility' AND TableName='Exterior Fenestration' AND RowName='#{subsurface_id}' AND ColumnName='Area of Multiplied Openings' AND Units='m2'"
      sql_value = UnitConversions.convert(sqlFile.execAndReturnFirstDouble(query).get, 'm^2', 'ft^2')
      assert_in_epsilon(hpxml_value, sql_value, 0.01)

      # U-Factor
      hpxml_value = Float(XMLHelper.get_value(subsurface, 'UFactor'))
      query = "SELECT Value FROM TabularDataWithStrings WHERE ReportName='EnvelopeSummary' AND ReportForString='Entire Facility' AND TableName='Exterior Fenestration' AND RowName='#{subsurface_id}' AND ColumnName='Glass U-Factor' AND Units='W/m2-K'"
      sql_value = UnitConversions.convert(sqlFile.execAndReturnFirstDouble(query).get, 'W/(m^2*K)', 'Btu/(hr*ft^2*F)')
      assert_in_epsilon(hpxml_value, sql_value, 0.01)

      # SHGC
      # TODO: Affected by interior shading

      # Azimuth
      hpxml_value = Float(XMLHelper.get_value(subsurface, 'Azimuth'))
      query = "SELECT Value FROM TabularDataWithStrings WHERE ReportName='EnvelopeSummary' AND ReportForString='Entire Facility' AND TableName='Exterior Fenestration' AND RowName='#{subsurface_id}' AND ColumnName='Azimuth' AND Units='deg'"
      sql_value = sqlFile.execAndReturnFirstDouble(query).get
      assert_in_epsilon(hpxml_value, sql_value, 0.01)

      # Tilt
      if XMLHelper.has_element(subsurface, "AttachedToWall")
        query = "SELECT Value FROM TabularDataWithStrings WHERE ReportName='EnvelopeSummary' AND ReportForString='Entire Facility' AND TableName='Exterior Fenestration' AND RowName='#{subsurface_id}' AND ColumnName='Tilt' AND Units='deg'"
        sql_value = sqlFile.execAndReturnFirstDouble(query).get
        assert_in_epsilon(90.0, sql_value, 0.01)
      elsif XMLHelper.has_element(subsurface, "AttachedToRoof")
        hpxml_value = nil
        bldg_details.elements.each('Enclosure/Roofs/Roof') do |roof|
          next if roof.elements["SystemIdentifier"].attributes["id"] != subsurface.elements["AttachedToRoof"].attributes["idref"]

          hpxml_value = UnitConversions.convert(Math.atan(Float(XMLHelper.get_value(roof, "Pitch")) / 12.0), "rad", "deg")
        end
        query = "SELECT Value FROM TabularDataWithStrings WHERE ReportName='EnvelopeSummary' AND ReportForString='Entire Facility' AND TableName='Exterior Fenestration' AND RowName='#{subsurface_id}' AND ColumnName='Tilt' AND Units='deg'"
        sql_value = sqlFile.execAndReturnFirstDouble(query).get
        assert_in_epsilon(hpxml_value, sql_value, 0.01)
      else
        flunk "Subsurface '#{subsurface_id}' should have either AttachedToWall or AttachedToRoof element."
      end
    end

    # Enclosure Doors
    bldg_details.elements.each('Enclosure/Doors/Door') do |door|
      door_id = door.elements["SystemIdentifier"].attributes["id"].upcase

      # Area
      door_area = XMLHelper.get_value(door, 'Area')
      if not door_area.nil?
        hpxml_value = Float(door_area)
        query = "SELECT Value FROM TabularDataWithStrings WHERE ReportName='EnvelopeSummary' AND ReportForString='Entire Facility' AND TableName='Exterior Door' AND RowName='#{door_id}' AND ColumnName='Gross Area' AND Units='m2'"
        sql_value = UnitConversions.convert(sqlFile.execAndReturnFirstDouble(query).get, 'm^2', 'ft^2')
        assert_in_epsilon(hpxml_value, sql_value, 0.01)
      end

      # R-Value
      door_rvalue = XMLHelper.get_value(door, 'RValue')
      if not door_rvalue.nil?
        hpxml_value = Float(door_rvalue)
        query = "SELECT Value FROM TabularDataWithStrings WHERE ReportName='EnvelopeSummary' AND ReportForString='Entire Facility' AND TableName='Exterior Door' AND RowName='#{door_id}' AND ColumnName='U-Factor with Film' AND Units='W/m2-K'"
        sql_value = 1.0 / UnitConversions.convert(sqlFile.execAndReturnFirstDouble(query).get, 'W/(m^2*K)', 'Btu/(hr*ft^2*F)')
        assert_in_epsilon(hpxml_value, sql_value, 0.01)
      end
    end

    # HVAC Heating Systems
    num_htg_sys = bldg_details.elements['count(Systems/HVAC/HVACPlant/HeatingSystem)']
    bldg_details.elements.each('Systems/HVAC/HVACPlant/HeatingSystem') do |htg_sys|
      htg_sys_type = XMLHelper.get_child_name(htg_sys, 'HeatingSystemType')
      htg_sys_fuel = to_beopt_fuel(XMLHelper.get_value(htg_sys, 'HeatingSystemFuel'))
      htg_load_frac = Float(XMLHelper.get_value(htg_sys, "FractionHeatLoadServed"))

      if htg_load_frac > 0

        # Electric Auxiliary Energy
        # For now, skip if multiple equipment
        if num_htg_sys == 1 and ['Furnace', 'Boiler', 'WallFurnace', 'Stove'].include? htg_sys_type and htg_sys_fuel != Constants.FuelTypeElectric
          if XMLHelper.has_element(htg_sys, 'ElectricAuxiliaryEnergy')
            hpxml_value = Float(XMLHelper.get_value(htg_sys, 'ElectricAuxiliaryEnergy')) / 2.08
          else
            furnace_capacity_kbtuh = nil
            if htg_sys_type == 'Furnace'
              query = "SELECT Value FROM TabularDataWithStrings WHERE ReportName='EquipmentSummary' AND ReportForString='Entire Facility' AND TableName='Heating Coils' AND RowName LIKE '%#{Constants.ObjectNameFurnace.upcase}%' AND ColumnName='Nominal Total Capacity' AND Units='W'"
              furnace_capacity_kbtuh = UnitConversions.convert(sqlFile.execAndReturnFirstDouble(query).get, 'W', 'kBtu/hr')
            end
            frac_load_served = Float(XMLHelper.get_value(htg_sys, "FractionHeatLoadServed"))
            hpxml_value = HVAC.get_default_eae(htg_sys_type, htg_sys_fuel, frac_load_served, furnace_capacity_kbtuh) / 2.08
          end

          if htg_sys_type == 'Boiler'
            query = "SELECT Value FROM TabularDataWithStrings WHERE ReportName='EquipmentSummary' AND ReportForString='Entire Facility' AND TableName='Pumps' AND RowName LIKE '%#{Constants.ObjectNameBoiler.upcase}%' AND ColumnName='Electric Power' AND Units='W'"
            sql_value = sqlFile.execAndReturnFirstDouble(query).get
          elsif htg_sys_type == 'Furnace'

            # Ratio fan power based on heating airflow rate divided by fan airflow rate since the
            # fan is sized based on cooling.
            query = "SELECT Value FROM TabularDataWithStrings WHERE ReportName='EquipmentSummary' AND ReportForString='Entire Facility' AND TableName='Fans' AND RowName LIKE '%#{Constants.ObjectNameFurnace.upcase}%' AND ColumnName='Rated Electric Power' AND Units='W'"
            query_fan_airflow = "SELECT Value FROM TabularDataWithStrings WHERE ReportName='ComponentSizingSummary' AND ReportForString='Entire Facility' AND TableName='Fan:OnOff' AND RowName LIKE '%#{Constants.ObjectNameFurnace.upcase}%' AND ColumnName='User-Specified Maximum Flow Rate' AND Units='m3/s'"
            query_htg_airflow = "SELECT Value FROM TabularDataWithStrings WHERE ReportName='ComponentSizingSummary' AND ReportForString='Entire Facility' AND TableName='AirLoopHVAC:UnitarySystem' AND RowName LIKE '%#{Constants.ObjectNameFurnace.upcase}%' AND ColumnName='User-Specified Heating Supply Air Flow Rate' AND Units='m3/s'"
            sql_value = sqlFile.execAndReturnFirstDouble(query).get
            sql_value_fan_airflow = sqlFile.execAndReturnFirstDouble(query_fan_airflow).get
            sql_value_htg_airflow = sqlFile.execAndReturnFirstDouble(query_htg_airflow).get
            sql_value *= sql_value_htg_airflow / sql_value_fan_airflow
          elsif htg_sys_type == 'Stove' or htg_sys_type == 'WallFurnace'
            query = "SELECT AVG(Value) FROM TabularDataWithStrings WHERE ReportName='EquipmentSummary' AND ReportForString='Entire Facility' AND TableName='Fans' AND RowName LIKE '%#{Constants.ObjectNameUnitHeater.upcase}%' AND ColumnName='Rated Electric Power' AND Units='W'"
            sql_value = sqlFile.execAndReturnFirstDouble(query).get
          else
            flunk "Unexpected heating system type '#{htg_sys_type}'."
          end
          assert_in_epsilon(hpxml_value, sql_value, 0.01)
        end

      end
    end

    # HVAC Capacities
    htg_cap = nil
    clg_cap = nil
    has_multispeed_dx_heating_coil = false # FIXME: Remove this when https://github.com/NREL/EnergyPlus/issues/7381 is fixed
    has_gshp_coil = false # FIXME: Remove this when https://github.com/NREL/EnergyPlus/issues/7381 is fixed
    bldg_details.elements.each('Systems/HVAC/HVACPlant/HeatingSystem') do |htg_sys|
      htg_cap = 0 if htg_cap.nil?
      htg_sys_cap = Float(XMLHelper.get_value(htg_sys, "HeatingCapacity"))
      htg_cap += htg_sys_cap if htg_sys_cap > 0
    end
    bldg_details.elements.each('Systems/HVAC/HVACPlant/CoolingSystem') do |clg_sys|
      clg_cap = 0 if clg_cap.nil?
      clg_sys_cap = Float(XMLHelper.get_value(clg_sys, "CoolingCapacity"))
      clg_cap += clg_sys_cap if clg_sys_cap > 0
    end
    bldg_details.elements.each('Systems/HVAC/HVACPlant/HeatPump') do |hp|
      htg_cap = 0 if htg_cap.nil?
      clg_cap = 0 if clg_cap.nil?
      hp_type = XMLHelper.get_value(hp, "HeatPumpType")
      hp_cap = Float(XMLHelper.get_value(hp, "CoolingCapacity"))
      if hp_type == "mini-split"
        hp_cap *= 1.20 # TODO: Generalize this
      end
      supp_hp_cap = XMLHelper.get_value(hp, "BackupHeatingCapacity").to_f
      clg_cap += hp_cap if hp_cap > 0
      htg_cap += hp_cap if hp_cap > 0
      htg_cap += supp_hp_cap if supp_hp_cap > 0
      if XMLHelper.get_value(hp, "AnnualCoolingEfficiency[Units='SEER']/Value").to_f > 15 or XMLHelper.get_value(hp, "AnnualHeatingEfficiency[Units='HSPF']/Value").to_f > 8.5
        has_multispeed_dx_heating_coil = true
      end
      if hp_type == "ground-to-air"
        has_gshp_coil = true
      end
    end
    if not clg_cap.nil?
      sql_value = UnitConversions.convert(results[["Capacity", "Cooling", "General", "W"]], 'W', 'Btu/hr')
      if clg_cap > 0
        assert_in_epsilon(clg_cap, sql_value, 0.01)
      else # autosized
        assert_operator(sql_value, :>, 1)
      end
    end
    if not htg_cap.nil? and not (has_multispeed_dx_heating_coil or has_gshp_coil)
      sql_value = UnitConversions.convert(results[["Capacity", "Heating", "General", "W"]], 'W', 'Btu/hr')
      if htg_cap > 0
        assert_in_epsilon(htg_cap, sql_value, 0.01)
      else # autosized
        assert_operator(sql_value, :>, 1)
      end
    end

    # HVAC Load Fractions
    htg_load_frac = 0.0
    clg_load_frac = 0.0
    bldg_details.elements.each('Systems/HVAC/HVACPlant/HeatingSystem') do |htg_sys|
      htg_load_frac += Float(XMLHelper.get_value(htg_sys, "FractionHeatLoadServed"))
    end
    bldg_details.elements.each('Systems/HVAC/HVACPlant/CoolingSystem') do |clg_sys|
      clg_load_frac += Float(XMLHelper.get_value(clg_sys, "FractionCoolLoadServed"))
    end
    bldg_details.elements.each('Systems/HVAC/HVACPlant/HeatPump') do |hp|
      htg_load_frac += Float(XMLHelper.get_value(hp, "FractionHeatLoadServed"))
      clg_load_frac += Float(XMLHelper.get_value(hp, "FractionCoolLoadServed"))
    end
    if htg_load_frac == 0
      found_htg_energy = false
      results.keys.each do |k|
        next unless k[1] == 'Heating' and k[0] != 'Capacity'

        found_htg_energy = true
      end
      assert_equal(false, found_htg_energy)
    end
    if clg_load_frac == 0
      found_clg_energy = false
      results.keys.each do |k|
        next unless k[1] == 'Cooling' and k[0] != 'Capacity'

        found_clg_energy = true
      end
      assert_equal(false, found_clg_energy)
    end

    # Water Heater
    wh = bldg_details.elements["Systems/WaterHeating"]

    # Mechanical Ventilation
    mv = bldg_details.elements["Systems/MechanicalVentilation/VentilationFans/VentilationFan[UsedForWholeBuildingVentilation='true']"]
    if not mv.nil?
      mv_energy = 0.0
      results.keys.each do |k|
        next if k[0] != 'Electricity' or k[1] != 'Interior Equipment' or not k[2].start_with? Constants.ObjectNameMechanicalVentilation

        mv_energy = results[k]
      end
      if XMLHelper.has_element(mv, "AttachedToHVACDistributionSystem")
        # CFIS, check for positive mech vent energy that is less than the energy if it had run 24/7
        fan_w = Float(XMLHelper.get_value(mv, "FanPower"))
        hrs_per_day = Float(XMLHelper.get_value(mv, "HoursInOperation"))
        fan_kwhs = UnitConversions.convert(fan_w * hrs_per_day * 365.0, 'Wh', 'GJ')
        if fan_kwhs > 0
          assert_operator(mv_energy, :>, 0)
          assert_operator(mv_energy, :<, fan_kwhs)
        else
          assert_equal(mv_energy, 0.0)
        end
      else
        # Supply, exhaust, ERV, HRV, etc., check for appropriate mech vent energy
        fan_w = Float(XMLHelper.get_value(mv, "FanPower"))
        hrs_per_day = Float(XMLHelper.get_value(mv, "HoursInOperation"))
        fan_kwhs = UnitConversions.convert(fan_w * hrs_per_day * 365.0, 'Wh', 'GJ')
        assert_in_delta(mv_energy, fan_kwhs, 0.1)
      end

      # CFIS
      if XMLHelper.get_value(mv, "FanType") == "central fan integrated supply"
        # Fan power
        hpxml_value = Float(XMLHelper.get_value(mv, "FanPower"))
        query = "SELECT Value FROM ReportData WHERE ReportDataDictionaryIndex IN (SELECT ReportDataDictionaryIndex FROM ReportDataDictionary WHERE Name= '#{@cfis_fan_power_output_var.variableName}')"
        sql_value = sqlFile.execAndReturnFirstDouble(query).get
        assert_in_delta(hpxml_value, sql_value, 0.001)

        # Flow rate
        hpxml_value = Float(XMLHelper.get_value(mv, "TestedFlowRate")) * Float(XMLHelper.get_value(mv, "HoursInOperation")) / 24.0
        query = "SELECT Value FROM ReportData WHERE ReportDataDictionaryIndex IN (SELECT ReportDataDictionaryIndex FROM ReportDataDictionary WHERE Name= '#{@cfis_flow_rate_output_var.variableName}')"
        sql_value = UnitConversions.convert(sqlFile.execAndReturnFirstDouble(query).get, "m^3/s", "cfm")
        assert_in_delta(hpxml_value, sql_value, 0.001)
      end

    end

    # Clothes Washer
    cw = bldg_details.elements["Appliances/ClothesWasher"]
    if not cw.nil? and not wh.nil?
      # Location
      location = XMLHelper.get_value(cw, "Location")
      hpxml_value = { nil => Constants.SpaceTypeLiving,
                      'living space' => Constants.SpaceTypeLiving,
                      'basement - conditioned' => Constants.SpaceTypeConditionedBasement,
                      'basement - unconditioned' => Constants.SpaceTypeUnconditionedBasement,
                      'garage' => Constants.SpaceTypeGarage }[location].upcase
      query = "SELECT Value FROM TabularDataWithStrings WHERE TableName='ElectricEquipment Internal Gains Nominal' AND ColumnName='Zone Name' AND RowName=(SELECT RowName FROM TabularDataWithStrings WHERE TableName='ElectricEquipment Internal Gains Nominal' AND ColumnName='Name' AND Value='#{Constants.ObjectNameClothesWasher.upcase}')"
      sql_value = sqlFile.execAndReturnFirstString(query).get
      assert_equal(hpxml_value, sql_value)
    end

    # Clothes Dryer
    cd = bldg_details.elements["Appliances/ClothesDryer"]
    if not cd.nil? and not wh.nil?
      # Location
      location = XMLHelper.get_value(cd, "Location")
      hpxml_value = { nil => Constants.SpaceTypeLiving,
                      'living space' => Constants.SpaceTypeLiving,
                      'basement - conditioned' => Constants.SpaceTypeConditionedBasement,
                      'basement - unconditioned' => Constants.SpaceTypeUnconditionedBasement,
                      'garage' => Constants.SpaceTypeGarage }[location].upcase
      query = "SELECT Value FROM TabularDataWithStrings WHERE TableName='ElectricEquipment Internal Gains Nominal' AND ColumnName='Zone Name' AND RowName=(SELECT RowName FROM TabularDataWithStrings WHERE TableName='ElectricEquipment Internal Gains Nominal' AND ColumnName='Name' AND Value='#{Constants.ObjectNameClothesDryer.upcase}')"
      sql_value = sqlFile.execAndReturnFirstString(query).get
      assert_equal(hpxml_value, sql_value)
    end

    # Refrigerator
    refr = bldg_details.elements["Appliances/Refrigerator"]
    if not refr.nil?
      # Location
      location = XMLHelper.get_value(refr, "Location")
      hpxml_value = { nil => Constants.SpaceTypeLiving,
                      'living space' => Constants.SpaceTypeLiving,
                      'basement - conditioned' => Constants.SpaceTypeConditionedBasement,
                      'basement - unconditioned' => Constants.SpaceTypeUnconditionedBasement,
                      'garage' => Constants.SpaceTypeGarage }[location].upcase
      query = "SELECT Value FROM TabularDataWithStrings WHERE TableName='ElectricEquipment Internal Gains Nominal' AND ColumnName='Zone Name' AND RowName=(SELECT RowName FROM TabularDataWithStrings WHERE TableName='ElectricEquipment Internal Gains Nominal' AND ColumnName='Name' AND Value='#{Constants.ObjectNameRefrigerator.upcase}')"
      sql_value = sqlFile.execAndReturnFirstString(query).get
      assert_equal(hpxml_value, sql_value)
    end

    # Lighting
    found_ltg_energy = false
    results.keys.each do |k|
      next unless k[1].include? 'Lighting'

      found_ltg_energy = true
    end
    assert_equal(bldg_details.elements["Lighting"].nil?, !found_ltg_energy)

    sqlFile.close
  end

  def _write_summary_results(results_dir, results)
    Dir.mkdir(results_dir)
    csv_out = File.join(results_dir, 'results.csv')

    # Get all keys across simulations for output columns
    output_keys = []
    results.each do |xml, xml_results|
      xml_results.keys.each do |key|
        next if not key.is_a? Array
        next if output_keys.include? key

        output_keys << key
      end
    end
    output_keys.sort!

    # Append runtimes at the end
    output_keys << @simulation_runtime_key
    output_keys << @workflow_runtime_key

    column_headers = ['HPXML']
    output_keys.each do |key|
      if key.is_a? Array
        column_headers << "#{key[0]}: #{key[1]}: #{key[2]} [#{key[3]}]"
      else
        column_headers << key
      end
    end

    require 'csv'
    CSV.open(csv_out, 'w') do |csv|
      csv << column_headers
      results.sort.each do |xml, xml_results|
        csv_row = [xml]
        output_keys.each do |key|
          if xml_results[key].nil?
            csv_row << 0
          else
            csv_row << xml_results[key]
          end
        end
        csv << csv_row
      end
    end

    puts "Wrote results to #{csv_out}."
  end

  def _test_schema_validation(this_dir, xml)
    # TODO: Remove this when schema validation is included with CLI calls
    schemas_dir = File.absolute_path(File.join(this_dir, "..", "hpxml_schemas"))
    hpxml_doc = REXML::Document.new(File.read(xml))
    errors = XMLHelper.validate(hpxml_doc.to_s, File.join(schemas_dir, "HPXML.xsd"), nil)
    if errors.size > 0
      puts "#{xml}: #{errors.to_s}"
    end
    assert_equal(0, errors.size)
  end

  def _test_hrv_erv_inputs(test_dir, all_results)
    # Compare HRV and ERV results that use different inputs
    ["hrv", "erv"].each do |mv_type|
      puts "#{mv_type.upcase} test results:"

      base_xml = "#{test_dir}/base-mechvent-#{mv_type}.xml"
      results_base = all_results[base_xml]
      next if results_base.nil?

      Dir["#{test_dir}/base-mechvent-#{mv_type}-*.xml"].sort.each do |xml|
        results = all_results[xml]

        # Compare results
        results_base.keys.each do |k|
          next if [@simulation_runtime_key, @workflow_runtime_key].include? k

          result_base = results_base[k].to_f
          result = results[k].to_f
          next if result_base == 0.0 and result == 0.0

          _display_result_epsilon(xml, result_base, result, k)
          assert_in_epsilon(result_base, result, 0.01)
        end
      end
    end
  end

  def _test_multiple_hvac(xmls, hvac_multiple_dir, hvac_base_dir, all_results)
    # Compare end use results for three of an HVAC system to results for one HVAC system.
    puts "Multiple HVAC test results:"
    xmls.sort.each do |xml|
      next if not xml.include? hvac_multiple_dir

      xml_x3 = File.absolute_path(xml)
      xml_x1 = File.absolute_path(xml.gsub(hvac_multiple_dir, hvac_base_dir).gsub("-x3.xml", "-base.xml"))

      results_x3 = all_results[xml_x3]
      results_x1 = all_results[xml_x1]
      next if results_x1.nil?

      # Compare results
      results_x3.keys.each do |k|
        next if not ["Heating", "Cooling"].include? k[1]
        next if not ["General"].include? k[2] # Exclude crankcase/defrost

        result_x1 = results_x1[k].to_f
        result_x3 = results_x3[k].to_f
        next if result_x1 == 0.0 and result_x3 == 0.0

        _display_result_epsilon(xml, result_x1, result_x3, k)
        if result_x1 > 1.0
          assert_in_epsilon(result_x1, result_x3, 0.12)
        else
          assert_in_delta(result_x1, result_x3, 0.1)
        end
      end
    end
  end

  def _test_multiple_water_heaters(xmls, water_heating_multiple_dir, all_results)
    # Compare end use results for three tankless water heaters to results for one tankless water heater.
    puts "Multiple water heater test results:"
    xmls.sort.each do |xml|
      next if not xml.include? water_heating_multiple_dir

      xml_x3 = File.absolute_path(xml)
      xml_x1 = File.absolute_path(File.join(File.dirname(xml), "..", File.basename(xml.gsub("-x3.xml", ".xml"))))

      results_x3 = all_results[xml_x3]
      results_x1 = all_results[xml_x1]
      next if results_x1.nil?

      # Compare results
      results_x3.keys.each do |k|
        next if [@simulation_runtime_key, @workflow_runtime_key].include? k

        result_x1 = results_x1[k].to_f
        result_x3 = results_x3[k].to_f
        next if result_x1 == 0.0 and result_x3 == 0.0

        _display_result_delta(xml, result_x1, result_x3, k)
        assert_in_delta(result_x1, result_x3, 0.1)
      end
    end
  end

  def _test_partial_hvac(xmls, hvac_partial_dir, hvac_base_dir, all_results)
    # Compare end use results for a partial HVAC system to a full HVAC system.
    puts "Partial HVAC test results:"
    xmls.sort.each do |xml|
      next if not xml.include? hvac_partial_dir

      xml_33 = File.absolute_path(xml)
      xml_100 = File.absolute_path(xml.gsub(hvac_partial_dir, hvac_base_dir).gsub("-33percent.xml", "-base.xml"))

      results_33 = all_results[xml_33]
      results_100 = all_results[xml_100]
      next if results_100.nil?

      # Compare results
      results_33.keys.each do |k|
        next if not ["Heating", "Cooling"].include? k[1]
        next if not ["General"].include? k[2] # Exclude crankcase/defrost

        result_33 = results_33[k].to_f
        result_100 = results_100[k].to_f
        next if result_33 == 0.0 and result_100 == 0.0

        _display_result_epsilon(xml, result_33, result_100 / 3.0, k)
        if result_100 > 1.0
          assert_in_epsilon(result_33, result_100 / 3.0, 0.05)
        else
<<<<<<< HEAD
          assert_in_delta(result_33, result_100 / 3.0, 0.1)
=======
          assert_in_delta(result_33, result_100 / 3.0, 0.05)
>>>>>>> 97201858
        end
      end
    end
  end

  def _display_result_epsilon(xml, result1, result2, key)
    epsilon = (result1 - result2).abs / [result1, result2].min
    puts "#{xml}: epsilon=#{epsilon.round(5)} [#{key}]"
  end

  def _display_result_delta(xml, result1, result2, key)
    delta = (result1 - result2).abs
    puts "#{xml}: delta=#{delta.round(5)} [#{key}]"
  end

  def _rm_path(path)
    if Dir.exists?(path)
      FileUtils.rm_r(path)
    end
    while true
      break if not Dir.exists?(path)

      sleep(0.01)
    end
  end
end<|MERGE_RESOLUTION|>--- conflicted
+++ resolved
@@ -1044,11 +1044,7 @@
         if result_100 > 1.0
           assert_in_epsilon(result_33, result_100 / 3.0, 0.05)
         else
-<<<<<<< HEAD
           assert_in_delta(result_33, result_100 / 3.0, 0.1)
-=======
-          assert_in_delta(result_33, result_100 / 3.0, 0.05)
->>>>>>> 97201858
         end
       end
     end
