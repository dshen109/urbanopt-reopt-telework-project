require 'openstudio'
require 'openstudio/ruleset/ShowRunnerOutput'
require 'minitest/autorun'
require_relative '../measure.rb'
require 'fileutils'
require 'json'
require 'rexml/document'
require 'rexml/xpath'
require 'parallel'
require 'etc'
require_relative '../resources/constants'
require_relative '../resources/meta_measure'
require_relative '../resources/unit_conversions'
require_relative '../resources/xmlhelper'

class HPXMLTranslatorTest < MiniTest::Test
  def test_simulations
    OpenStudio::Logger.instance.standardOutLogger.setLogLevel(OpenStudio::Error)
    # OpenStudio::Logger.instance.standardOutLogger.setLogLevel(OpenStudio::Fatal)

    this_dir = File.dirname(__FILE__)
    results_dir = File.join(this_dir, "results")
    _rm_path(results_dir)

    args = {}
    args['weather_dir'] = File.absolute_path(File.join(this_dir, "..", "weather"))
    args['skip_validation'] = false

    dse_dir = File.join(this_dir, "dse")
    cfis_dir = File.join(this_dir, "cfis")
    autosize_dir = File.join(this_dir, "hvac_autosizing")
    test_dirs = [this_dir, dse_dir, cfis_dir, autosize_dir]

    xmls = []
    test_dirs.each do |test_dir|
      Dir["#{test_dir}/valid*.xml"].sort.each do |xml|
        xmls << File.absolute_path(xml)
      end
    end

    num_proc = Parallel.processor_count - 1
    if ENV['CI']
      num_proc = 1 # Use 1 cpu on CircleCI
    end

<<<<<<< HEAD
    # Multiple HVAC tests
    # Run HPXML files with 3 of the same HVAC system; compare end use
    # results to files with one of that HVAC system.
    Dir["#{this_dir}/multiple_hvac/valid*.xml"].sort.each do |xml|
      puts "\nTesting #{xml}..."
      args['hpxml_path'] = File.absolute_path(xml)
      _test_schema_validation(this_dir, xml)
      _test_simulation(args, this_dir)
      results[args['hpxml_path']] = _get_results(this_dir)

      # Retrieve x1 results for comparison
      xml_x1 = File.absolute_path(File.join(File.dirname(xml), "..", File.basename(xml.gsub("-x3", ""))))
      results_x1 = results[xml_x1]

      # Compare results
      puts "\nResults for #{xml}:"
      results[args['hpxml_path']].keys.each do |k|
        result_x1 = results_x1[k].to_f
        result_x3 = results[args['hpxml_path']][k].to_f
        next if result_x1 == 0.0 and result_x3 == 0.0

        puts "x1, x3: #{result_x1.round(2)}, #{result_x3.round(2)} #{k}"
        assert_in_delta(result_x1, result_x3, 0.1)
      end
      puts "\n"
    end

    # DSE tests
    # Run HPXML files with DSE; compare heating/cooling results to files
    # with no ducts.
    Dir["#{this_dir}/dse/valid*.xml"].sort.each do |xml|
      puts "\nTesting #{xml}..."
      args['hpxml_path'] = File.absolute_path(xml)
      _test_schema_validation(this_dir, args['hpxml_path'])
      _test_simulation(args, this_dir)
      results[args['hpxml_path']] = _get_results(this_dir)

      # Retrieve no distribution results for comparison
      xml_nodist = File.absolute_path(File.join(File.dirname(xml), "..", File.basename(xml.gsub("-dse", "-no-distribution"))))
      results_nodist = results[xml_nodist]

      # Compare results
      puts "\nResults for #{xml}:"
      results[args['hpxml_path']].keys.each do |k|
        next if not ["Heating", "Cooling"].include? k[1]

        result_dse = results[args['hpxml_path']][k].to_f
        result_nodist = results_nodist[k].to_f
        next if result_dse == 0.0 and result_nodist == 0.0

        dse_actual = result_nodist / result_dse
        dse_expect = 0.8
        puts "dse: #{dse_actual.round(2)} #{k}"
        assert_in_epsilon(dse_expect, dse_actual, 0.01)
      end
      puts "\n"
    end

    # CFIS tests
    # Run HPXML files with CFIS; verify non-zero mechanical ventilation energy.
    Dir["#{this_dir}/cfis/valid*.xml"].sort.each do |xml|
      puts "\nTesting #{xml}..."
      args['hpxml_path'] = File.absolute_path(xml)
      _test_schema_validation(this_dir, args['hpxml_path'])
      _test_simulation(args, this_dir)
      results[args['hpxml_path']] = _get_results(this_dir)

      # Verify results
      puts "\nResults for #{xml}:"
      found_mv = false
      results[args['hpxml_path']].keys.each do |k|
        next if k[0] != 'Electricity' or k[2] != Constants.EndUseMechVentFan

        found_mv = true
        puts "CFIS: #{results[args['hpxml_path']][k].round(2)} #{k}"
        assert_operator(results[args['hpxml_path']][k], :>, 0)
      end
      assert(found_mv)
    end

    _write_summary_results(this_dir, results)
=======
    # Test simulations (in parallel)
    puts "Running #{xmls.size} HPXML files..."
    if Process.respond_to?(:fork) # e.g., most Unix systems

      # Setup IO.pipe to communicate output from child processes to this parent process
      readers, writers = {}, {}
      xmls.each do |xml|
        readers[xml], writers[xml] = IO.pipe
      end

      # Do runs in separate processes
      Parallel.map(xmls, in_processes: num_proc) do |xml|
        rundir = _run_xml(xml, this_dir, args.dup, Parallel.worker_number)
        sim_results = _get_results(rundir)
        writers[xml].puts(Marshal.dump(sim_results)) # Provide output data to parent process
      end

      # Retrieve output data from child processes
      all_results = {}
      readers.each do |xml, reader|
        writers[xml].close
        all_results[xml] = Marshal.load(reader.read)
      end

    else # e.g., Windows

      # Do runs in separate threads
      all_results = {}
      Parallel.map(xmls, in_threads: num_proc) do |xml|
        rundir = _run_xml(xml, this_dir, args.dup, Parallel.worker_number)
        all_results[xml] = _get_results(rundir)
      end

    end

    _write_summary_results(results_dir, all_results)
    _test_dse(dse_dir, all_results)
    _test_cfis(cfis_dir, all_results)
  end

  def _run_xml(xml, this_dir, args, worker_num)
    print "Testing #{File.basename(xml)}...\n"
    rundir = File.join(this_dir, "run#{worker_num}")
    args['epw_output_path'] = File.absolute_path(File.join(rundir, "in.epw"))
    args['osm_output_path'] = File.absolute_path(File.join(rundir, "in.osm"))
    args['hpxml_path'] = xml
    _test_schema_validation(this_dir, xml)
    _test_simulation(args, this_dir, rundir)
    return rundir
>>>>>>> 699a4357
  end

  def _get_results(rundir)
    sql_path = File.join(rundir, "eplusout.sql")
    sqlFile = OpenStudio::SqlFile.new(sql_path, false)

    tdws = 'TabularDataWithStrings'
    abups = 'AnnualBuildingUtilityPerformanceSummary'
    ef = 'Entire Facility'
    eubs = 'End Uses By Subcategory'
    s = 'Subcategory'

    # Obtain fueltypes
    query = "SELECT ColumnName FROM #{tdws} WHERE ReportName='#{abups}' AND ReportForString='#{ef}' AND TableName='#{eubs}' and ColumnName!='#{s}'"
    fueltypes = sqlFile.execAndReturnVectorOfString(query).get

    # Obtain units
    query = "SELECT Units FROM #{tdws} WHERE ReportName='#{abups}' AND ReportForString='#{ef}' AND TableName='#{eubs}' and ColumnName!='#{s}'"
    units = sqlFile.execAndReturnVectorOfString(query).get

    # Obtain categories
    query = "SELECT RowName FROM #{tdws} WHERE ReportName='#{abups}' AND ReportForString='#{ef}' AND TableName='#{eubs}' AND ColumnName='#{s}'"
    categories = sqlFile.execAndReturnVectorOfString(query).get
    # Fill in blanks based on previous non-blank value
    full_categories = []
    (0..categories.size - 1).each do |i|
      full_categories << categories[i]
      next if full_categories[i].size > 0

      full_categories[i] = full_categories[i - 1]
    end
    full_categories = full_categories * fueltypes.uniq.size # Expand to size of fueltypes

    # Obtain subcategories
    query = "SELECT Value FROM #{tdws} WHERE ReportName='#{abups}' AND ReportForString='#{ef}' AND TableName='#{eubs}' AND ColumnName='#{s}'"
    subcategories = sqlFile.execAndReturnVectorOfString(query).get
    subcategories = subcategories * fueltypes.uniq.size # Expand to size of fueltypes

    # Obtain starting position of results
    query = "SELECT MIN(TabularDataIndex) FROM #{tdws} WHERE ReportName='#{abups}' AND ReportForString='#{ef}' AND TableName='#{eubs}' AND ColumnName='#{fueltypes[0]}'"
    starting_index = sqlFile.execAndReturnFirstInt(query).get

    # TabularDataWithStrings table is positional, so we access results by position.
    results = {}
    fueltypes.zip(full_categories, subcategories, units).each_with_index do |(fueltype, category, subcategory, fuel_units), index|
      query = "SELECT Value FROM #{tdws} WHERE ReportName='#{abups}' AND ReportForString='#{ef}' AND TableName='#{eubs}' AND TabularDataIndex='#{starting_index + index}'"
      val = sqlFile.execAndReturnFirstDouble(query).get
      next if val == 0

      results[[fueltype, category, subcategory, fuel_units]] = val
    end

    sqlFile.close

    return results
  end

  def _test_simulation(args, this_dir, rundir)
    # Uses meta_measure workflow for faster simulations

    # Setup
    _rm_path(rundir)
    Dir.mkdir(rundir)

    workflow_start = Time.now
    model = OpenStudio::Model::Model.new
    runner = OpenStudio::Measure::OSRunner.new(OpenStudio::WorkflowJSON.new)

    # Add measure to workflow
    measures = {}
    measure_subdir = File.absolute_path(File.join(this_dir, "..")).split('/')[-1]
    update_args_hash(measures, measure_subdir, args)

    # Apply measure
    measures_dir = File.join(this_dir, "../../")
    success = apply_measures(measures_dir, measures, runner, model, nil, nil, true)

    # Report warnings/errors
    File.open(File.join(rundir, 'run.log'), 'w') do |f|
      runner.result.stepWarnings.each do |s|
        f << "Warning: #{s}\n"
      end
      runner.result.stepErrors.each do |s|
        f << "Error: #{s}\n"
      end
    end

    assert(success)

    # Write model to IDF
    forward_translator = OpenStudio::EnergyPlus::ForwardTranslator.new
    model_idf = forward_translator.translateModel(model)
    File.open(File.join(rundir, "in.idf"), 'w') { |f| f << model_idf.to_s }

    # Run EnergyPlus
    ep_path = File.absolute_path(File.join(OpenStudio.getOpenStudioCLI.to_s, '..', '..', 'EnergyPlus', 'energyplus'))
    command = "cd #{rundir} && #{ep_path} -w in.epw in.idf > stdout-energyplus"
    simulation_start = Time.now
    system(command, :err => File::NULL)
    puts "Completed #{File.basename(args['hpxml_path'])} simulation in #{(Time.now - simulation_start).round(1)}, workflow in #{(Time.now - workflow_start).round(1)}s."

    # Verify simulation outputs
    _verify_simulation_outputs(rundir, args['hpxml_path'])
  end

  def _verify_simulation_outputs(rundir, hpxml_path)
    sql_path = File.join(rundir, "eplusout.sql")
    assert(File.exists? sql_path)

    sqlFile = OpenStudio::SqlFile.new(sql_path, false)
    hpxml_doc = REXML::Document.new(File.read(hpxml_path))

    bldg_details = hpxml_doc.elements['/HPXML/Building/BuildingDetails']

    # Conditioned Floor Area
    if XMLHelper.has_element(bldg_details, "Systems/HVAC") # EnergyPlus will only report conditioned floor area if there is an HVAC system
      hpxml_value = Float(XMLHelper.get_value(bldg_details, 'BuildingSummary/BuildingConstruction/ConditionedFloorArea'))
      query = "SELECT Value FROM TabularDataWithStrings WHERE ReportName='InputVerificationandResultsSummary' AND ReportForString='Entire Facility' AND TableName='Zone Summary' AND RowName='Conditioned Total' AND ColumnName='Area' AND Units='m2'"
      sql_value = UnitConversions.convert(sqlFile.execAndReturnFirstDouble(query).get, 'm^2', 'ft^2')
      assert_in_epsilon(hpxml_value, sql_value, 0.01)
    end

    # Enclosure Roofs
    bldg_details.elements.each('Enclosure/AtticAndRoof/Attics/Attic/Roofs/Roof') do |roof|
      roof_id = roof.elements["SystemIdentifier"].attributes["id"].upcase

      # R-value
      hpxml_value = Float(XMLHelper.get_value(roof, 'Insulation/AssemblyEffectiveRValue'))
      query = "SELECT Value FROM TabularDataWithStrings WHERE ReportName='EnvelopeSummary' AND ReportForString='Entire Facility' AND TableName='Opaque Exterior' AND RowName='#{roof_id}' AND ColumnName='U-Factor with Film' AND Units='W/m2-K'"
      sql_value = 1.0 / UnitConversions.convert(sqlFile.execAndReturnFirstDouble(query).get, 'W/(m^2*K)', 'Btu/(hr*ft^2*F)')
      assert_in_epsilon(hpxml_value, sql_value, 0.07) # TODO: Higher due to outside air film?

      # Net area
      hpxml_value = Float(XMLHelper.get_value(roof, 'Area'))
      bldg_details.elements.each('Enclosure/Skylights/Skylight') do |subsurface|
        next if subsurface.elements["AttachedToRoof"].attributes["idref"].upcase != roof_id

        hpxml_value -= Float(XMLHelper.get_value(subsurface, 'Area'))
      end
      query = "SELECT Value FROM TabularDataWithStrings WHERE ReportName='EnvelopeSummary' AND ReportForString='Entire Facility' AND TableName='Opaque Exterior' AND RowName='#{roof_id}' AND ColumnName='Net Area' AND Units='m2'"
      sql_value = UnitConversions.convert(sqlFile.execAndReturnFirstDouble(query).get, 'm^2', 'ft^2')
      assert_in_epsilon(hpxml_value, sql_value, 0.01)

      # Solar absorptance
      hpxml_value = Float(XMLHelper.get_value(roof, 'SolarAbsorptance'))
      query = "SELECT Value FROM TabularDataWithStrings WHERE ReportName='EnvelopeSummary' AND ReportForString='Entire Facility' AND TableName='Opaque Exterior' AND RowName='#{roof_id}' AND ColumnName='Reflectance'"
      sql_value = 1.0 - sqlFile.execAndReturnFirstDouble(query).get
      assert_in_epsilon(hpxml_value, sql_value, 0.01)

      # Tilt
      hpxml_value = UnitConversions.convert(Math.atan(Float(XMLHelper.get_value(roof, "Pitch")) / 12.0), "rad", "deg")
      query = "SELECT Value FROM TabularDataWithStrings WHERE ReportName='EnvelopeSummary' AND ReportForString='Entire Facility' AND TableName='Opaque Exterior' AND RowName='#{roof_id}' AND ColumnName='Tilt' AND Units='deg'"
      sql_value = sqlFile.execAndReturnFirstDouble(query).get
      assert_in_epsilon(hpxml_value, sql_value, 0.01)
    end

    # Enclosure Foundation Slabs
    bldg_details.elements.each('Enclosure/Foundations/Foundation/Slab') do |slab|
      slab_id = slab.elements["SystemIdentifier"].attributes["id"].upcase

      # Area
      hpxml_value = Float(XMLHelper.get_value(slab, 'Area'))
      query = "SELECT Value FROM TabularDataWithStrings WHERE ReportName='EnvelopeSummary' AND ReportForString='Entire Facility' AND TableName='Opaque Exterior' AND RowName='#{slab_id}' AND ColumnName='Gross Area' AND Units='m2'"
      sql_value = UnitConversions.convert(sqlFile.execAndReturnFirstDouble(query).get, 'm^2', 'ft^2')
      assert_in_epsilon(hpxml_value, sql_value, 0.01)

      # Tilt
      query = "SELECT Value FROM TabularDataWithStrings WHERE ReportName='EnvelopeSummary' AND ReportForString='Entire Facility' AND TableName='Opaque Exterior' AND RowName='#{slab_id}' AND ColumnName='Tilt' AND Units='deg'"
      sql_value = sqlFile.execAndReturnFirstDouble(query).get
      assert_in_epsilon(180.0, sql_value, 0.01)
    end

    # Enclosure Walls
    bldg_details.elements.each('Enclosure/Walls/Wall[extension[ExteriorAdjacentTo="ambient"]] | Enclosure/AtticAndRoof/Attics/Attic/Walls/Wall[extension[ExteriorAdjacentTo="ambient"]]') do |wall|
      wall_id = wall.elements["SystemIdentifier"].attributes["id"].upcase

      # R-value
      hpxml_value = Float(XMLHelper.get_value(wall, 'Insulation/AssemblyEffectiveRValue'))
      query = "SELECT Value FROM TabularDataWithStrings WHERE ReportName='EnvelopeSummary' AND ReportForString='Entire Facility' AND TableName='Opaque Exterior' AND RowName='#{wall_id}' AND ColumnName='U-Factor with Film' AND Units='W/m2-K'"
      sql_value = 1.0 / UnitConversions.convert(sqlFile.execAndReturnFirstDouble(query).get, 'W/(m^2*K)', 'Btu/(hr*ft^2*F)')
      assert_in_epsilon(hpxml_value, sql_value, 0.03)

      # Net area
      hpxml_value = Float(XMLHelper.get_value(wall, 'Area'))
      bldg_details.elements.each('Enclosure/Windows/Window | Enclosure/Doors/Door') do |subsurface|
        next if subsurface.elements["AttachedToWall"].attributes["idref"].upcase != wall_id

        hpxml_value -= Float(XMLHelper.get_value(subsurface, 'Area'))
      end
      query = "SELECT Value FROM TabularDataWithStrings WHERE ReportName='EnvelopeSummary' AND ReportForString='Entire Facility' AND TableName='Opaque Exterior' AND RowName='#{wall_id}' AND ColumnName='Net Area' AND Units='m2'"
      sql_value = UnitConversions.convert(sqlFile.execAndReturnFirstDouble(query).get, 'm^2', 'ft^2')
      assert_in_epsilon(hpxml_value, sql_value, 0.01)

      # Solar absorptance
      hpxml_value = Float(XMLHelper.get_value(wall, 'SolarAbsorptance'))
      query = "SELECT Value FROM TabularDataWithStrings WHERE ReportName='EnvelopeSummary' AND ReportForString='Entire Facility' AND TableName='Opaque Exterior' AND RowName='#{wall_id}' AND ColumnName='Reflectance'"
      sql_value = 1.0 - sqlFile.execAndReturnFirstDouble(query).get
      assert_in_epsilon(hpxml_value, sql_value, 0.01)

      # Tilt
      query = "SELECT Value FROM TabularDataWithStrings WHERE ReportName='EnvelopeSummary' AND ReportForString='Entire Facility' AND TableName='Opaque Exterior' AND RowName='#{wall_id}' AND ColumnName='Tilt' AND Units='deg'"
      sql_value = sqlFile.execAndReturnFirstDouble(query).get
      assert_in_epsilon(90.0, sql_value, 0.01)
    end

    # Enclosure Windows/Skylights
    bldg_details.elements.each('Enclosure/Windows/Window | Enclosure/Skylights/Skylight') do |subsurface|
      subsurface_id = subsurface.elements["SystemIdentifier"].attributes["id"].upcase

      # Area
      hpxml_value = Float(XMLHelper.get_value(subsurface, 'Area'))
      query = "SELECT Value FROM TabularDataWithStrings WHERE ReportName='EnvelopeSummary' AND ReportForString='Entire Facility' AND TableName='Exterior Fenestration' AND RowName='#{subsurface_id}' AND ColumnName='Area of Multiplied Openings' AND Units='m2'"
      sql_value = UnitConversions.convert(sqlFile.execAndReturnFirstDouble(query).get, 'm^2', 'ft^2')
      assert_in_epsilon(hpxml_value, sql_value, 0.01)

      # U-Factor
      hpxml_value = Float(XMLHelper.get_value(subsurface, 'UFactor'))
      query = "SELECT Value FROM TabularDataWithStrings WHERE ReportName='EnvelopeSummary' AND ReportForString='Entire Facility' AND TableName='Exterior Fenestration' AND RowName='#{subsurface_id}' AND ColumnName='Glass U-Factor' AND Units='W/m2-K'"
      sql_value = UnitConversions.convert(sqlFile.execAndReturnFirstDouble(query).get, 'W/(m^2*K)', 'Btu/(hr*ft^2*F)')
      assert_in_epsilon(hpxml_value, sql_value, 0.01)

      # SHGC
      # TODO: Affected by interior shading

      # Azimuth
      hpxml_value = Float(XMLHelper.get_value(subsurface, 'Azimuth'))
      query = "SELECT Value FROM TabularDataWithStrings WHERE ReportName='EnvelopeSummary' AND ReportForString='Entire Facility' AND TableName='Exterior Fenestration' AND RowName='#{subsurface_id}' AND ColumnName='Azimuth' AND Units='deg'"
      sql_value = sqlFile.execAndReturnFirstDouble(query).get
      assert_in_epsilon(hpxml_value, sql_value, 0.01)

      # Tilt
      if XMLHelper.has_element(subsurface, "AttachedToWall")
        query = "SELECT Value FROM TabularDataWithStrings WHERE ReportName='EnvelopeSummary' AND ReportForString='Entire Facility' AND TableName='Exterior Fenestration' AND RowName='#{subsurface_id}' AND ColumnName='Tilt' AND Units='deg'"
        sql_value = sqlFile.execAndReturnFirstDouble(query).get
        assert_in_epsilon(90.0, sql_value, 0.01)
      elsif XMLHelper.has_element(subsurface, "AttachedToRoof")
        hpxml_value = nil
        bldg_details.elements.each('Enclosure/AtticAndRoof/Attics/Attic/Roofs/Roof') do |roof|
          next if roof.elements["SystemIdentifier"].attributes["id"] != subsurface.elements["AttachedToRoof"].attributes["idref"]

          hpxml_value = UnitConversions.convert(Math.atan(Float(XMLHelper.get_value(roof, "Pitch")) / 12.0), "rad", "deg")
        end
        query = "SELECT Value FROM TabularDataWithStrings WHERE ReportName='EnvelopeSummary' AND ReportForString='Entire Facility' AND TableName='Exterior Fenestration' AND RowName='#{subsurface_id}' AND ColumnName='Tilt' AND Units='deg'"
        sql_value = sqlFile.execAndReturnFirstDouble(query).get
        assert_in_epsilon(hpxml_value, sql_value, 0.01)
      else
        flunk "Subsurface '#{subsurface_id}' should have either AttachedToWall or AttachedToRoof element."
      end
    end

    # Enclosure Doors
    bldg_details.elements.each('Enclosure/Doors/Door') do |door|
      door_id = door.elements["SystemIdentifier"].attributes["id"].upcase

      # Area
      hpxml_value = Float(XMLHelper.get_value(door, 'Area'))
      query = "SELECT Value FROM TabularDataWithStrings WHERE ReportName='EnvelopeSummary' AND ReportForString='Entire Facility' AND TableName='Exterior Door' AND RowName='#{door_id}' AND ColumnName='Gross Area' AND Units='m2'"
      sql_value = UnitConversions.convert(sqlFile.execAndReturnFirstDouble(query).get, 'm^2', 'ft^2')
      assert_in_epsilon(hpxml_value, sql_value, 0.01)

      # R-Value
      hpxml_value = Float(XMLHelper.get_value(door, 'RValue'))
      query = "SELECT Value FROM TabularDataWithStrings WHERE ReportName='EnvelopeSummary' AND ReportForString='Entire Facility' AND TableName='Exterior Door' AND RowName='#{door_id}' AND ColumnName='U-Factor with Film' AND Units='W/m2-K'"
      sql_value = 1.0 / UnitConversions.convert(sqlFile.execAndReturnFirstDouble(query).get, 'W/(m^2*K)', 'Btu/(hr*ft^2*F)')
      assert_in_epsilon(hpxml_value, sql_value, 0.01)
    end

<<<<<<< HEAD
    # Heating Systems
    num_htg_sys = bldg_details.elements['count(Systems/HVAC/HVACPlant/HeatingSystem)']
    bldg_details.elements.each('Systems/HVAC/HVACPlant/HeatingSystem') do |htg_sys|
      htg_sys_id = htg_sys.elements["SystemIdentifier"].attributes["id"].upcase
      htg_sys_type = XMLHelper.get_child_name(htg_sys, 'HeatingSystemType')
      htg_sys_fuel = to_beopt_fuel(XMLHelper.get_value(htg_sys, 'HeatingSystemFuel'))
      htg_dse = XMLHelper.get_value(bldg_details, 'Systems/HVAC/HVACDistribution/AnnualHeatingDistributionSystemEfficiency')
      if htg_dse.nil?
        htg_dse = 1.0
      else
        htg_dse = Float(htg_dse)
      end

      # Electric Auxiliary Energy
      # FIXME: For now, skip if multiple equipment
      if num_htg_sys == 1 and ['Furnace', 'Boiler', 'WallFurnace', 'Stove'].include? htg_sys_type and htg_sys_fuel != Constants.FuelTypeElectric
        if XMLHelper.has_element(htg_sys, 'ElectricAuxiliaryEnergy')
          hpxml_value = Float(XMLHelper.get_value(htg_sys, 'ElectricAuxiliaryEnergy')) / (2.08 * htg_dse)
        else
          furnace_capacity_kbtuh = nil
          if htg_sys_type == 'Furnace'
            query = "SELECT Value FROM TabularDataWithStrings WHERE ReportName='EquipmentSummary' AND ReportForString='Entire Facility' AND TableName='Heating Coils' AND RowName LIKE '%#{Constants.ObjectNameFurnace.upcase}%' AND ColumnName='Nominal Total Capacity' AND Units='W'"
            furnace_capacity_kbtuh = UnitConversions.convert(sqlFile.execAndReturnFirstDouble(query).get, 'W', 'kBtu/hr')
          end
          hpxml_value = HVAC.get_default_eae(htg_sys_type == 'Boiler', htg_sys_type == 'Furnace', htg_sys_fuel, 1.0, furnace_capacity_kbtuh) / (2.08 * htg_dse)
        end
        if htg_sys_type == 'Boiler'
          query = "SELECT Value FROM TabularDataWithStrings WHERE ReportName='EquipmentSummary' AND ReportForString='Entire Facility' AND TableName='Pumps' AND RowName LIKE '%#{Constants.ObjectNameBoiler.upcase}%' AND ColumnName='Electric Power' AND Units='W'"
        elsif htg_sys_type == 'Furnace'
          query = "SELECT Value FROM TabularDataWithStrings WHERE ReportName='EquipmentSummary' AND ReportForString='Entire Facility' AND TableName='Fans' AND RowName LIKE '%#{Constants.ObjectNameFurnace.upcase}%' AND ColumnName='Rated Electric Power' AND Units='W'"
        elsif htg_sys_type == 'Stove' or htg_sys_type == 'WallFurnace'
          query = "SELECT Value FROM TabularDataWithStrings WHERE ReportName='EquipmentSummary' AND ReportForString='Entire Facility' AND TableName='Fans' AND RowName LIKE '%#{Constants.ObjectNameUnitHeater.upcase}%' AND ColumnName='Rated Electric Power' AND Units='W'"
        else
          flunk "Unexpected heating system type '#{htg_sys_type}'."
        end
        sql_value = sqlFile.execAndReturnFirstDouble(query).get
        assert_in_epsilon(hpxml_value, sql_value, 0.01)

        if htg_sys_type == 'Furnace'
          # Also check supply fan of cooling system as needed
          htg_dist = htg_sys.elements['DistributionSystem']
          bldg_details.elements.each('Systems/HVAC/HVACPlant/CoolingSystem') do |clg_sys|
            clg_dist = clg_sys.elements['DistributionSystem']
            next if htg_dist.nil? or clg_dist.nil?
            next if clg_dist.attributes['idref'] != htg_dist.attributes['idref']

            clg_sys_type = XMLHelper.get_value(clg_sys, 'CoolingSystemType')
            if clg_sys_type == 'central air conditioning'
              query = "SELECT Value FROM TabularDataWithStrings WHERE ReportName='EquipmentSummary' AND ReportForString='Entire Facility' AND TableName='Fans' AND RowName LIKE '%#{Constants.ObjectNameCentralAirConditioner.upcase}%' AND ColumnName='Rated Electric Power' AND Units='W'"
              sql_value = sqlFile.execAndReturnFirstDouble(query).get
              assert_in_epsilon(hpxml_value, sql_value, 0.01)
            else
              flunk "Unexpected cooling system type: #{clg_sys_type}."
            end
          end
        end
      end
    end

=======
>>>>>>> 699a4357
    sqlFile.close
  end

  def _write_summary_results(results_dir, results)
    Dir.mkdir(results_dir)
    csv_out = File.join(results_dir, 'results.csv')

    # Get all keys across simulations for output columns
    output_keys = []
    results.each do |xml, xml_results|
      xml_results.keys.each do |key|
        next if output_keys.include? key

        output_keys << key
      end
    end

    column_headers = ['HPXML']
    output_keys.each do |key|
      column_headers << "#{key[0]}: #{key[1]}: #{key[2]} [#{key[3]}]"
    end

    require 'csv'
    CSV.open(csv_out, 'w') do |csv|
      csv << column_headers
      results.each do |xml, xml_results|
        csv_row = [xml]
        output_keys.each do |key|
          if xml_results[key].nil?
            csv_row << 0
          else
            csv_row << xml_results[key]
          end
        end
        csv << csv_row
      end
    end

    puts "Wrote results to #{csv_out}."
  end

  def _test_schema_validation(this_dir, xml)
    # TODO: Remove this when schema validation is included with CLI calls
    schemas_dir = File.absolute_path(File.join(this_dir, "..", "hpxml_schemas"))
    hpxml_doc = REXML::Document.new(File.read(xml))
    errors = XMLHelper.validate(hpxml_doc.to_s, File.join(schemas_dir, "HPXML.xsd"), nil)
    if errors.size > 0
      puts "#{xml}: #{errors.to_s}"
    end
    assert_equal(0, errors.size)
  end

  def _test_dse(dse_dir, all_results)
    # DSE tests
    # Compare heating/cooling results to files with no ducts.
    Dir["#{dse_dir}/unvalid*.xml"].sort.each do |xml|
      xml_dse = File.absolute_path(xml)
      results_dse = all_results[xml_dse]

      # Retrieve no distribution results for comparison
      xml_nodist = File.absolute_path(File.join(File.dirname(xml), "..", File.basename(xml.gsub("-dse", "-no-distribution"))))
      results_nodist = all_results[xml_nodist]

      # Compare results
      puts "\nResults for #{File.basename(xml)}:"
      results_dse.keys.each do |k|
        next if not ["Heating", "Cooling"].include? k[1]

        result_dse = results_dse[k].to_f
        result_nodist = results_nodist[k].to_f
        next if result_dse == 0.0 and result_nodist == 0.0

        dse_actual = result_nodist / result_dse
        dse_expect = 0.8
        puts "dse: #{dse_actual.round(2)} #{k}"
        assert_in_epsilon(dse_expect, dse_actual, 0.025)
      end
      puts "\n"
    end
  end

  def _test_cfis(cfis_dir, all_results)
    # CFIS tests
    # Verify non-zero mechanical ventilation energy.
    Dir["#{cfis_dir}/valid*.xml"].sort.each do |xml|
      xml_cfis = File.absolute_path(xml)
      results_cfis = all_results[xml_cfis]

      # Verify results
      puts "\nResults for #{File.basename(xml)}:"
      found_mv = false
      results_cfis.keys.each do |k|
        next if k[0] != 'Electricity' or k[2] != Constants.EndUseMechVentFan

        found_mv = true
        puts "CFIS: #{results_cfis[k].round(2)} #{k}"
        assert_operator(results_cfis[k], :>, 0)
      end
      assert(found_mv)
    end
  end

  def _rm_path(path)
    if Dir.exists?(path)
      FileUtils.rm_r(path)
    end
    while true
      break if not Dir.exists?(path)

      sleep(0.01)
    end
  end
end<|MERGE_RESOLUTION|>--- conflicted
+++ resolved
@@ -28,8 +28,9 @@
 
     dse_dir = File.join(this_dir, "dse")
     cfis_dir = File.join(this_dir, "cfis")
+    multiple_hvac_dir = File.join(this_dir, "multiple_hvac")
     autosize_dir = File.join(this_dir, "hvac_autosizing")
-    test_dirs = [this_dir, dse_dir, cfis_dir, autosize_dir]
+    test_dirs = [this_dir, dse_dir, cfis_dir, multiple_hvac_dir, autosize_dir]
 
     xmls = []
     test_dirs.each do |test_dir|
@@ -43,89 +44,6 @@
       num_proc = 1 # Use 1 cpu on CircleCI
     end
 
-<<<<<<< HEAD
-    # Multiple HVAC tests
-    # Run HPXML files with 3 of the same HVAC system; compare end use
-    # results to files with one of that HVAC system.
-    Dir["#{this_dir}/multiple_hvac/valid*.xml"].sort.each do |xml|
-      puts "\nTesting #{xml}..."
-      args['hpxml_path'] = File.absolute_path(xml)
-      _test_schema_validation(this_dir, xml)
-      _test_simulation(args, this_dir)
-      results[args['hpxml_path']] = _get_results(this_dir)
-
-      # Retrieve x1 results for comparison
-      xml_x1 = File.absolute_path(File.join(File.dirname(xml), "..", File.basename(xml.gsub("-x3", ""))))
-      results_x1 = results[xml_x1]
-
-      # Compare results
-      puts "\nResults for #{xml}:"
-      results[args['hpxml_path']].keys.each do |k|
-        result_x1 = results_x1[k].to_f
-        result_x3 = results[args['hpxml_path']][k].to_f
-        next if result_x1 == 0.0 and result_x3 == 0.0
-
-        puts "x1, x3: #{result_x1.round(2)}, #{result_x3.round(2)} #{k}"
-        assert_in_delta(result_x1, result_x3, 0.1)
-      end
-      puts "\n"
-    end
-
-    # DSE tests
-    # Run HPXML files with DSE; compare heating/cooling results to files
-    # with no ducts.
-    Dir["#{this_dir}/dse/valid*.xml"].sort.each do |xml|
-      puts "\nTesting #{xml}..."
-      args['hpxml_path'] = File.absolute_path(xml)
-      _test_schema_validation(this_dir, args['hpxml_path'])
-      _test_simulation(args, this_dir)
-      results[args['hpxml_path']] = _get_results(this_dir)
-
-      # Retrieve no distribution results for comparison
-      xml_nodist = File.absolute_path(File.join(File.dirname(xml), "..", File.basename(xml.gsub("-dse", "-no-distribution"))))
-      results_nodist = results[xml_nodist]
-
-      # Compare results
-      puts "\nResults for #{xml}:"
-      results[args['hpxml_path']].keys.each do |k|
-        next if not ["Heating", "Cooling"].include? k[1]
-
-        result_dse = results[args['hpxml_path']][k].to_f
-        result_nodist = results_nodist[k].to_f
-        next if result_dse == 0.0 and result_nodist == 0.0
-
-        dse_actual = result_nodist / result_dse
-        dse_expect = 0.8
-        puts "dse: #{dse_actual.round(2)} #{k}"
-        assert_in_epsilon(dse_expect, dse_actual, 0.01)
-      end
-      puts "\n"
-    end
-
-    # CFIS tests
-    # Run HPXML files with CFIS; verify non-zero mechanical ventilation energy.
-    Dir["#{this_dir}/cfis/valid*.xml"].sort.each do |xml|
-      puts "\nTesting #{xml}..."
-      args['hpxml_path'] = File.absolute_path(xml)
-      _test_schema_validation(this_dir, args['hpxml_path'])
-      _test_simulation(args, this_dir)
-      results[args['hpxml_path']] = _get_results(this_dir)
-
-      # Verify results
-      puts "\nResults for #{xml}:"
-      found_mv = false
-      results[args['hpxml_path']].keys.each do |k|
-        next if k[0] != 'Electricity' or k[2] != Constants.EndUseMechVentFan
-
-        found_mv = true
-        puts "CFIS: #{results[args['hpxml_path']][k].round(2)} #{k}"
-        assert_operator(results[args['hpxml_path']][k], :>, 0)
-      end
-      assert(found_mv)
-    end
-
-    _write_summary_results(this_dir, results)
-=======
     # Test simulations (in parallel)
     puts "Running #{xmls.size} HPXML files..."
     if Process.respond_to?(:fork) # e.g., most Unix systems
@@ -164,6 +82,7 @@
     _write_summary_results(results_dir, all_results)
     _test_dse(dse_dir, all_results)
     _test_cfis(cfis_dir, all_results)
+    _test_multiple_hvac(multiple_hvac_dir, all_results)
   end
 
   def _run_xml(xml, this_dir, args, worker_num)
@@ -175,7 +94,6 @@
     _test_schema_validation(this_dir, xml)
     _test_simulation(args, this_dir, rundir)
     return rundir
->>>>>>> 699a4357
   end
 
   def _get_results(rundir)
@@ -443,7 +361,6 @@
       assert_in_epsilon(hpxml_value, sql_value, 0.01)
     end
 
-<<<<<<< HEAD
     # Heating Systems
     num_htg_sys = bldg_details.elements['count(Systems/HVAC/HVACPlant/HeatingSystem)']
     bldg_details.elements.each('Systems/HVAC/HVACPlant/HeatingSystem') do |htg_sys|
@@ -503,8 +420,6 @@
       end
     end
 
-=======
->>>>>>> 699a4357
     sqlFile.close
   end
 
@@ -560,7 +475,7 @@
   def _test_dse(dse_dir, all_results)
     # DSE tests
     # Compare heating/cooling results to files with no ducts.
-    Dir["#{dse_dir}/unvalid*.xml"].sort.each do |xml|
+    Dir["#{dse_dir}/valid*.xml"].sort.each do |xml|
       xml_dse = File.absolute_path(xml)
       results_dse = all_results[xml_dse]
 
@@ -606,6 +521,31 @@
       assert(found_mv)
     end
   end
+  
+  def _test_multiple_hvac(multiple_hvac_dir, all_results)
+    # Multiple HVAC tests
+    # Compare end use results to files with one of that HVAC system.
+    Dir["#{multiple_hvac_dir}/valid*.xml"].sort.each do |xml|
+      xml_x3 = File.absolute_path(xml)
+      results_x3 = all_results[xml_x3]
+
+      # Retrieve x1 results for comparison
+      xml_x1 = File.absolute_path(File.join(File.dirname(xml), "..", File.basename(xml.gsub("-x3", ""))))
+      results_x1 = results[xml_x1]
+
+      # Compare results
+      puts "\nResults for #{xml}:"
+      results_x3.keys.each do |k|
+        result_x1 = results_x1[k].to_f
+        result_x3 = results_x3[k].to_f
+        next if result_x1 == 0.0 and result_x3 == 0.0
+
+        puts "x1, x3: #{result_x1.round(2)}, #{result_x3.round(2)} #{k}"
+        assert_in_delta(result_x1, result_x3, 0.1)
+      end
+      puts "\n"
+    end
+  end
 
   def _rm_path(path)
     if Dir.exists?(path)
