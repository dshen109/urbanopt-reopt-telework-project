require_relative 'minitest_helper'
require 'openstudio'
require 'openstudio/ruleset/ShowRunnerOutput'
require 'minitest/autorun'
require_relative '../measure.rb'
require 'fileutils'
require 'rexml/document'
require 'rexml/xpath'
require_relative '../resources/constants'
require_relative '../resources/meta_measure'
require_relative '../resources/unit_conversions'
require_relative '../resources/xmlhelper'

class HPXMLTranslatorTest < MiniTest::Test
  def test_simulations
    OpenStudio::Logger.instance.standardOutLogger.setLogLevel(OpenStudio::Error)
    # OpenStudio::Logger.instance.standardOutLogger.setLogLevel(OpenStudio::Fatal)

    this_dir = File.dirname(__FILE__)
    results_dir = File.join(this_dir, "results")
    _rm_path(results_dir)

    args = {}
    args['weather_dir'] = File.absolute_path(File.join(this_dir, "..", "weather"))
    args['skip_validation'] = false

    @simulation_runtime_key = "Simulation Runtime"
    @workflow_runtime_key = "Workflow Runtime"

    cfis_dir = File.absolute_path(File.join(this_dir, "cfis"))
    hvac_base_dir = File.absolute_path(File.join(this_dir, "hvac_base"))
    hvac_multiple_dir = File.absolute_path(File.join(this_dir, "hvac_multiple"))
    hvac_partial_dir = File.absolute_path(File.join(this_dir, "hvac_partial"))
    hvac_load_fracs_dir = File.absolute_path(File.join(this_dir, "hvac_load_fracs"))
    water_heating_multiple_dir = File.absolute_path(File.join(this_dir, "water_heating_multiple"))
    autosize_dir = File.absolute_path(File.join(this_dir, "hvac_autosizing"))

    test_dirs = [this_dir,
                 cfis_dir,
                 hvac_base_dir,
                 hvac_multiple_dir,
                 hvac_partial_dir,
                 hvac_load_fracs_dir,
                 water_heating_multiple_dir,
                 autosize_dir]

    xmls = []
    test_dirs.each do |test_dir|
      Dir["#{test_dir}/base*.xml"].sort.each do |xml|
        xmls << File.absolute_path(xml)
      end
    end

    # Test simulations
    puts "Running #{xmls.size} HPXML files..."
    all_results = {}
    xmls.each do |xml|
      all_results[xml] = _run_xml(xml, this_dir, args.dup)
    end

    _write_summary_results(results_dir, all_results)

    # Cross simulation tests
    _test_multiple_hvac(xmls, hvac_multiple_dir, hvac_base_dir, all_results)
    _test_multiple_water_heaters(xmls, water_heating_multiple_dir, all_results)
    _test_partial_hvac(xmls, hvac_partial_dir, hvac_base_dir, all_results)
    _test_hrv_erv_inputs(this_dir, all_results)
    _test_heating_cooling_loads(xmls, hvac_base_dir, all_results)
  end

  def test_invalid
    this_dir = File.dirname(__FILE__)

    args = {}
    args['weather_dir'] = File.absolute_path(File.join(this_dir, "..", "weather"))
    args['skip_validation'] = false

    expected_error_msgs = { 'bad-wmo.xml' => ["Weather station WMO '999999' could not be found in weather/data.csv."],
                            'bad-site-neighbor-azimuth.xml' => ["A neighbor building has an azimuth (145) not equal to the azimuth of any wall."],
                            'cfis-with-hydronic-distribution.xml' => ["Attached HVAC distribution system 'HVACDistribution' cannot be hydronic for mechanical ventilation 'MechanicalVentilation'."],
                            'clothes-dryer-location.xml' => ["ClothesDryer location is 'garage' but building does not have this location specified."],
                            'clothes-dryer-location-other.xml' => ["Expected [1] element(s) but found 0 element(s) for xpath: /HPXML/Building/BuildingDetails/Appliances/ClothesDryer[Location="],
                            'clothes-washer-location.xml' => ["ClothesWasher location is 'garage' but building does not have this location specified."],
                            'clothes-washer-location-other.xml' => ["Expected [1] element(s) but found 0 element(s) for xpath: /HPXML/Building/BuildingDetails/Appliances/ClothesWasher[Location="],
                            'dhw-frac-load-served.xml' => ["Expected FractionDHWLoadServed to sum to 1, but calculated sum is 1.15."],
                            'duct-location.xml' => ["Duct location is 'garage' but building does not have this location specified."],
                            'duct-location-other.xml' => ["Expected [1] element(s) but found 0 element(s) for xpath: /HPXML/Building/BuildingDetails/Systems/HVAC/HVACDistribution/DistributionSystemType/AirDistribution/Ducts[DuctType='supply' or DuctType='return'][DuctLocation="],
                            'hvac-distribution-multiple-attached-cooling.xml' => ["Multiple cooling systems found attached to distribution system 'HVACDistribution4'."],
                            'hvac-distribution-multiple-attached-heating.xml' => ["Multiple heating systems found attached to distribution system 'HVACDistribution3'."],
                            'hvac-frac-load-served.xml' => ["Expected FractionCoolLoadServed to sum to <= 1, but calculated sum is 1.2.",
                                                            "Expected FractionHeatLoadServed to sum to <= 1, but calculated sum is 1.1."],
                            'missing-elements.xml' => ["Expected [1] element(s) but found 0 element(s) for xpath: /HPXML/Building/BuildingDetails/BuildingSummary/BuildingConstruction/NumberofConditionedFloors",
                                                       "Expected [1] element(s) but found 0 element(s) for xpath: /HPXML/Building/BuildingDetails/BuildingSummary/BuildingConstruction/ConditionedFloorArea"],
                            'missing-surfaces.xml' => ["Thermal zone 'garage' must have at least two floor/roof/ceiling surfaces."],
                            'net-area-negative-wall.xml' => ["Calculated a negative net surface area for Wall 'Wall'."],
                            'net-area-negative-roof.xml' => ["Calculated a negative net surface area for Roof 'Roof'."],
                            'refrigerator-location.xml' => ["Refrigerator location is 'garage' but building does not have this location specified."],
                            'refrigerator-location-other.xml' => ["Expected [1] element(s) but found 0 element(s) for xpath: /HPXML/Building/BuildingDetails/Appliances/Refrigerator[Location="],
                            'unattached-cfis.xml' => ["Attached HVAC distribution system 'foobar' not found for mechanical ventilation 'MechanicalVentilation'."],
                            'unattached-door.xml' => ["Attached wall 'foobar' not found for door 'DoorNorth'."],
                            'unattached-hvac-distribution.xml' => ["Attached HVAC distribution system 'foobar' cannot be found for HVAC system 'HeatingSystem'."],
                            'unattached-skylight.xml' => ["Attached roof 'foobar' not found for skylight 'SkylightNorth'."],
                            'unattached-window.xml' => ["Attached wall 'foobar' not found for window 'WindowNorth'."],
                            'water-heater-location.xml' => ["WaterHeatingSystem location is 'crawlspace - vented' but building does not have this location specified."],
                            'water-heater-location-other.xml' => ["Expected [1] element(s) but found 0 element(s) for xpath: /HPXML/Building/BuildingDetails/Systems/WaterHeating/WaterHeatingSystem[Location="],
<<<<<<< HEAD
                            'desuperheater-1-speed-invalid-relatedHVAC.xml' => ["RelatedHVACSystem 'CoolingSystem_bad' not found for water heating system 'WaterHeater'."],
                            'desuperheater-1-speed-repeated-relatedHVAC.xml' => ["RelatedHVACSystem 'CoolingSystem' for water heating system 'WaterHeater2' is already attached to another water heating system."] }
=======
                            'invalid-idref-dhw-indirect.xml' => ["RelatedHVACSystem 'HeatingSystem-bad' not found for water heating system 'WaterHeater'"],
                            'two-repeating-idref-dhw-indirect.xml' => ["RelatedHVACSystem 'HeatingSystem' for water heating system 'WaterHeater2' is already attached to another water heating system."] }
>>>>>>> d47ce825

    # Test simulations
    Dir["#{this_dir}/invalid_files/*.xml"].sort.each do |xml|
      _run_xml(File.absolute_path(xml), this_dir, args.dup, true, expected_error_msgs[File.basename(xml)])
    end
  end

  def test_generalized_hvac
    # single-speed air conditioner
    seer_to_expected_eer = { 13 => 11.2, 14 => 12.1, 15 => 13.0, 16 => 13.6 }
    seer_to_expected_eer.each do |seer, expected_eer|
      fan_power_rated = HVAC.get_fan_power_rated(seer)
      actual_eer = HVAC.calc_EER_cooling_1spd(seer, fan_power_rated, HVAC.cOOL_EIR_FT_SPEC_AC)
      assert_in_epsilon(expected_eer, actual_eer, 0.01)
    end

    # single-speed air source heat pump
    hspf_to_seer = { 7.7 => 13, 8.2 => 14, 8.5 => 15 }
    seer_to_expected_eer = { 13 => 11.31, 14 => 12.21, 15 => 13.12 }
    seer_to_expected_eer.each do |seer, expected_eer|
      fan_power_rated = HVAC.get_fan_power_rated(seer)
      actual_eer = HVAC.calc_EER_cooling_1spd(seer, fan_power_rated, HVAC.cOOL_EIR_FT_SPEC_ASHP)
      assert_in_epsilon(expected_eer, actual_eer, 0.01)
    end
    hspf_to_expected_cop = { 7.7 => 3.09, 8.2 => 3.35, 8.5 => 3.51 }
    hspf_to_expected_cop.each do |hspf, expected_cop|
      fan_power_rated = HVAC.get_fan_power_rated(hspf_to_seer[hspf])
      actual_cop = HVAC.calc_COP_heating_1spd(hspf, HVAC.get_c_d_heating(1, hspf), fan_power_rated, HVAC.hEAT_EIR_FT_SPEC_ASHP, HVAC.hEAT_CAP_FT_SPEC_ASHP)
      assert_in_epsilon(expected_cop, actual_cop, 0.01)
    end

    # two-speed air conditioner
    seer_to_expected_eers = { 16 => [13.8, 12.7], 17 => [14.7, 13.6], 18 => [15.5, 14.5], 21 => [18.2, 17.2] }
    seer_to_expected_eers.each do |seer, expected_eers|
      fan_power_rated = HVAC.get_fan_power_rated(seer)
      actual_eers = HVAC.calc_EERs_cooling_2spd(nil, seer, HVAC.get_c_d_cooling(2, seer), HVAC.two_speed_capacity_ratios, HVAC.two_speed_fan_speed_ratios_cooling, fan_power_rated, HVAC.cOOL_EIR_FT_SPEC_AC(2), HVAC.cOOL_CAP_FT_SPEC_AC(2))
      expected_eers.zip(actual_eers).each do |expected_eer, actual_eer|
        assert_in_epsilon(expected_eer, actual_eer, 0.01)
      end
    end

    # two-speed air source heat pump
    hspf_to_seer = { 8.6 => 16, 8.7 => 17, 9.3 => 18, 9.5 => 19 }
    seer_to_expected_eers = { 16 => [13.2, 12.2], 17 => [14.1, 13.0], 18 => [14.9, 13.9], 19 => [15.7, 14.7] }
    seer_to_expected_eers.each do |seer, expected_eers|
      fan_power_rated = HVAC.get_fan_power_rated(seer)
      actual_eers = HVAC.calc_EERs_cooling_2spd(nil, seer, HVAC.get_c_d_cooling(2, seer), HVAC.two_speed_capacity_ratios, HVAC.two_speed_fan_speed_ratios_cooling, fan_power_rated, HVAC.cOOL_EIR_FT_SPEC_ASHP(2), HVAC.cOOL_CAP_FT_SPEC_ASHP(2))
      expected_eers.zip(actual_eers).each do |expected_eer, actual_eer|
        assert_in_epsilon(expected_eer, actual_eer, 0.01)
      end
    end
    hspf_to_expected_cops = { 8.6 => [3.85, 3.34], 8.7 => [3.90, 3.41], 9.3 => [4.24, 3.83], 9.5 => [4.35, 3.98] }
    hspf_to_expected_cops.each do |hspf, expected_cops|
      fan_power_rated = HVAC.get_fan_power_rated(hspf_to_seer[hspf])
      actual_cops = HVAC.calc_COPs_heating_2spd(hspf, HVAC.get_c_d_heating(2, hspf), HVAC.two_speed_capacity_ratios, HVAC.two_speed_fan_speed_ratios_heating, fan_power_rated, HVAC.hEAT_EIR_FT_SPEC_ASHP(2), HVAC.hEAT_CAP_FT_SPEC_ASHP(2))
      expected_cops.zip(actual_cops).each do |expected_cop, actual_cop|
        assert_in_epsilon(expected_cop, actual_cop, 0.01)
      end
    end

    # variable-speed air conditioner
    capacity_ratios = HVAC.variable_speed_capacity_ratios_cooling
    fan_speed_ratios = HVAC.variable_speed_fan_speed_ratios_cooling
    cap_ratio_seer = [capacity_ratios[0], capacity_ratios[1], capacity_ratios[3]]
    fan_speed_seer = [fan_speed_ratios[0], fan_speed_ratios[1], fan_speed_ratios[3]]
    seer_to_expected_eers = { 24.5 => [19.5, 20.2, 19.7, 18.3] }
    seer_to_expected_eers.each do |seer, expected_eers|
      fan_power_rated = HVAC.get_fan_power_rated(seer)
      actual_eers = HVAC.calc_EERs_cooling_4spd(nil, seer, HVAC.get_c_d_cooling(4, seer), cap_ratio_seer, fan_speed_seer, fan_power_rated, HVAC.cOOL_EIR_FT_SPEC_AC([0, 1, 4]), HVAC.cOOL_CAP_FT_SPEC_AC([0, 1, 4]))
      expected_eers.zip(actual_eers).each do |expected_eer, actual_eer|
        assert_in_epsilon(expected_eer, actual_eer, 0.01)
      end
    end

    # variable-speed air source heat pump
    capacity_ratios = HVAC.variable_speed_capacity_ratios_cooling
    fan_speed_ratios = HVAC.variable_speed_fan_speed_ratios_cooling
    cap_ratio_seer = [capacity_ratios[0], capacity_ratios[1], capacity_ratios[3]]
    fan_speed_seer = [fan_speed_ratios[0], fan_speed_ratios[1], fan_speed_ratios[3]]
    seer_to_expected_eers = { 22.0 => [17.49, 18.09, 17.64, 16.43], 24.5 => [19.5, 20.2, 19.7, 18.3] }
    seer_to_expected_eers.each do |seer, expected_eers|
      fan_power_rated = HVAC.get_fan_power_rated(seer)
      actual_eers = HVAC.calc_EERs_cooling_4spd(nil, seer, HVAC.get_c_d_cooling(4, seer), cap_ratio_seer, fan_speed_seer, fan_power_rated, HVAC.cOOL_EIR_FT_SPEC_ASHP([0, 1, 4]), HVAC.cOOL_CAP_FT_SPEC_ASHP([0, 1, 4]))
      expected_eers.zip(actual_eers).each do |expected_eer, actual_eer|
        assert_in_epsilon(expected_eer, actual_eer, 0.01)
      end
    end
    capacity_ratios = HVAC.variable_speed_capacity_ratios_heating
    fan_speed_ratios = HVAC.variable_speed_fan_speed_ratios_heating
    hspf_to_expected_cops = { 10.0 => [5.18, 4.48, 3.83, 3.67] }
    hspf_to_expected_cops.each do |hspf, expected_cops|
      fan_power_rated = 0.14
      actual_cops = HVAC.calc_COPs_heating_4spd(nil, hspf, HVAC.get_c_d_heating(4, hspf), capacity_ratios, fan_speed_ratios, fan_power_rated, HVAC.hEAT_EIR_FT_SPEC_ASHP(4), HVAC.hEAT_CAP_FT_SPEC_ASHP(4))
      expected_cops.zip(actual_cops).each do |expected_cop, actual_cop|
        assert_in_epsilon(expected_cop, actual_cop, 0.01)
      end
    end
  end

  def _run_xml(xml, this_dir, args, expect_error = false, expect_error_msgs = nil)
    print "Testing #{File.basename(xml)}...\n"
    rundir = File.join(this_dir, "run")
    args['epw_output_path'] = File.absolute_path(File.join(rundir, "in.epw"))
    args['osm_output_path'] = File.absolute_path(File.join(rundir, "in.osm"))
    args['hpxml_path'] = xml
    args['map_tsv_dir'] = rundir
    _test_schema_validation(this_dir, xml)
    results = _test_simulation(args, this_dir, rundir, expect_error, expect_error_msgs)
    return results
  end

  def _get_results(rundir, sim_time, workflow_time)
    sql_path = File.join(rundir, "eplusout.sql")
    sqlFile = OpenStudio::SqlFile.new(sql_path, false)

    tdws = 'TabularDataWithStrings'
    abups = 'AnnualBuildingUtilityPerformanceSummary'
    ef = 'Entire Facility'
    eubs = 'End Uses By Subcategory'
    s = 'Subcategory'

    # Obtain fueltypes
    query = "SELECT ColumnName FROM #{tdws} WHERE ReportName='#{abups}' AND ReportForString='#{ef}' AND TableName='#{eubs}' and ColumnName!='#{s}'"
    fueltypes = sqlFile.execAndReturnVectorOfString(query).get

    # Obtain units
    query = "SELECT Units FROM #{tdws} WHERE ReportName='#{abups}' AND ReportForString='#{ef}' AND TableName='#{eubs}' and ColumnName!='#{s}'"
    units = sqlFile.execAndReturnVectorOfString(query).get

    # Obtain categories
    query = "SELECT RowName FROM #{tdws} WHERE ReportName='#{abups}' AND ReportForString='#{ef}' AND TableName='#{eubs}' AND ColumnName='#{s}'"
    categories = sqlFile.execAndReturnVectorOfString(query).get
    # Fill in blanks based on previous non-blank value
    full_categories = []
    (0..categories.size - 1).each do |i|
      full_categories << categories[i]
      next if full_categories[i].size > 0

      full_categories[i] = full_categories[i - 1]
    end
    full_categories = full_categories * fueltypes.uniq.size # Expand to size of fueltypes

    # Obtain subcategories
    query = "SELECT Value FROM #{tdws} WHERE ReportName='#{abups}' AND ReportForString='#{ef}' AND TableName='#{eubs}' AND ColumnName='#{s}'"
    subcategories = sqlFile.execAndReturnVectorOfString(query).get
    subcategories = subcategories * fueltypes.uniq.size # Expand to size of fueltypes

    # Obtain starting position of results
    query = "SELECT MIN(TabularDataIndex) FROM #{tdws} WHERE ReportName='#{abups}' AND ReportForString='#{ef}' AND TableName='#{eubs}' AND ColumnName='#{fueltypes[0]}'"
    starting_index = sqlFile.execAndReturnFirstInt(query).get

    # TabularDataWithStrings table is positional, so we access results by position.
    results = {}
    fueltypes.zip(full_categories, subcategories, units).each_with_index do |(fueltype, category, subcategory, fuel_units), index|
      next if ['District Cooling', 'District Heating'].include? fueltype # Exclude ideal loads results

      query = "SELECT Value FROM #{tdws} WHERE ReportName='#{abups}' AND ReportForString='#{ef}' AND TableName='#{eubs}' AND TabularDataIndex='#{starting_index + index}'"
      val = sqlFile.execAndReturnFirstDouble(query).get
      next if val == 0

      results[[fueltype, category, subcategory, fuel_units]] = val
    end

    # Move EC_adj from Interior Equipment category to a single EC_adj subcategory in Water Systems
    results.keys.each do |k|
      if k[1] == "Interior Equipment" and k[2].end_with? Constants.ObjectNameWaterHeaterAdjustment(nil)
        new_key = [k[0], "Water Systems", "EC_adj", k[3]]
        results[new_key] = 0 if results[new_key].nil?
        results[new_key] += results[k]
        results.delete(k)
      end
    end

    # Disaggregate any crankcase and defrost energy from results
    query = "SELECT SUM(Value)/1000000000 FROM ReportData WHERE ReportDataDictionaryIndex IN (SELECT ReportDataDictionaryIndex FROM ReportDataDictionary WHERE Name='Cooling Coil Crankcase Heater Electric Energy')"
    sql_value = sqlFile.execAndReturnFirstDouble(query)
    if sql_value.is_initialized
      cooling_crankcase = sql_value.get
      if cooling_crankcase > 0
        results[["Electricity", "Cooling", "General", "GJ"]] -= cooling_crankcase
        results[["Electricity", "Cooling", "Crankcase", "GJ"]] = cooling_crankcase
      end
    end
    query = "SELECT SUM(Value)/1000000000 FROM ReportData WHERE ReportDataDictionaryIndex IN (SELECT ReportDataDictionaryIndex FROM ReportDataDictionary WHERE Name='Heating Coil Crankcase Heater Electric Energy')"
    sql_value = sqlFile.execAndReturnFirstDouble(query)
    if sql_value.is_initialized
      heating_crankcase = sql_value.get
      if heating_crankcase > 0
        results[["Electricity", "Heating", "General", "GJ"]] -= heating_crankcase
        results[["Electricity", "Heating", "Crankcase", "GJ"]] = heating_crankcase
      end
    end
    query = "SELECT SUM(Value)/1000000000 FROM ReportData WHERE ReportDataDictionaryIndex IN (SELECT ReportDataDictionaryIndex FROM ReportDataDictionary WHERE Name='Heating Coil Defrost Electric Energy')"
    sql_value = sqlFile.execAndReturnFirstDouble(query)
    if sql_value.is_initialized
      heating_defrost = sql_value.get
      if heating_defrost > 0
        results[["Electricity", "Heating", "General", "GJ"]] -= heating_defrost
        results[["Electricity", "Heating", "Defrost", "GJ"]] = heating_defrost
      end
    end

    # Obtain HVAC capacities
    query = "SELECT SUM(Value) FROM ComponentSizes WHERE (CompType LIKE 'Coil:Heating:%' OR CompType LIKE 'Boiler:%' OR CompType LIKE 'ZONEHVAC:BASEBOARD:%') AND Description LIKE '%User-Specified%Capacity' AND Description NOT LIKE '%Supplemental%' AND Units='W'"
    results[["Capacity", "Heating", "General", "W"]] = sqlFile.execAndReturnFirstDouble(query).get

    query = "SELECT SUM(Value) FROM ComponentSizes WHERE CompType LIKE 'Coil:Cooling:%' AND Description LIKE '%User-Specified%Total%Capacity' AND Units='W'"
    results[["Capacity", "Cooling", "General", "W"]] = sqlFile.execAndReturnFirstDouble(query).get

    # Obtain Heating/Cooling loads
    query = "SELECT Value FROM TabularDataWithStrings WHERE ReportName='EnergyMeters' AND ReportForString='Entire Facility' AND TableName='Annual and Peak Values - Other' AND RowName='Heating:EnergyTransfer' AND ColumnName='Annual Value' AND Units='GJ'"
    results[["Load", "Heating", "General", "J"]] = sqlFile.execAndReturnFirstDouble(query).get

    query = "SELECT Value FROM TabularDataWithStrings WHERE ReportName='EnergyMeters' AND ReportForString='Entire Facility' AND TableName='Annual and Peak Values - Other' AND RowName='Cooling:EnergyTransfer' AND ColumnName='Annual Value' AND Units='GJ'"
    results[["Load", "Cooling", "General", "J"]] = sqlFile.execAndReturnFirstDouble(query).get

    sqlFile.close

    results[@simulation_runtime_key] = sim_time
    results[@workflow_runtime_key] = workflow_time

    return results
  end

  def _test_simulation(args, this_dir, rundir, expect_error, expect_error_msgs)
    # Uses meta_measure workflow for faster simulations

    # Setup
    _rm_path(rundir)
    Dir.mkdir(rundir)

    workflow_start = Time.now
    model = OpenStudio::Model::Model.new
    runner = OpenStudio::Measure::OSRunner.new(OpenStudio::WorkflowJSON.new)

    # Add measure to workflow
    measures = {}
    measure_subdir = File.absolute_path(File.join(this_dir, "..")).split('/')[-1]
    update_args_hash(measures, measure_subdir, args)

    # Apply measure
    measures_dir = File.join(this_dir, "../../")
    success = apply_measures(measures_dir, measures, runner, model)

    # Report warnings/errors
    File.open(File.join(rundir, 'run.log'), 'w') do |f|
      runner.result.stepWarnings.each do |s|
        f << "Warning: #{s}\n"
      end
      runner.result.stepErrors.each do |s|
        f << "Error: #{s}\n"
      end
    end

    if expect_error
      assert_equal(false, success)

      if expect_error_msgs.nil?
        flunk "No error message defined for #{File.basename(args['hpxml_path'])}."
      else
        run_log = File.readlines(File.join(rundir, "run.log")).map(&:strip)
        expect_error_msgs.each do |error_msg|
          found_error_msg = false
          run_log.each do |run_line|
            next unless run_line.include? error_msg

            found_error_msg = true
            break
          end
          assert(found_error_msg)
        end
      end

      return
    else
      assert_equal(true, success)
    end

    # Add output variables for crankcase and defrost energy
    vars = ["Cooling Coil Crankcase Heater Electric Energy",
            "Heating Coil Crankcase Heater Electric Energy",
            "Heating Coil Defrost Electric Energy"]
    vars.each do |var|
      output_var = OpenStudio::Model::OutputVariable.new(var, model)
      output_var.setReportingFrequency('runperiod')
      output_var.setKeyValue('*')
    end

    # Add output variables for CFIS tests
    @cfis_fan_power_output_var = OpenStudio::Model::OutputVariable.new("#{Constants.ObjectNameMechanicalVentilation} cfis fan power".gsub(" ", "_"), model)
    @cfis_fan_power_output_var.setReportingFrequency('runperiod')
    @cfis_fan_power_output_var.setKeyValue('EMS')

    @cfis_flow_rate_output_var = OpenStudio::Model::OutputVariable.new("#{Constants.ObjectNameMechanicalVentilation} cfis flow rate".gsub(" ", "_"), model)
    @cfis_flow_rate_output_var.setReportingFrequency('runperiod')
    @cfis_flow_rate_output_var.setKeyValue('EMS')

    # Write model to IDF
    forward_translator = OpenStudio::EnergyPlus::ForwardTranslator.new
    model_idf = forward_translator.translateModel(model)
    File.open(File.join(rundir, "in.idf"), 'w') { |f| f << model_idf.to_s }

    # Run EnergyPlus
    ep_path = File.absolute_path(File.join(OpenStudio.getOpenStudioCLI.to_s, '..', '..', 'EnergyPlus', 'energyplus'))
    command = "cd #{rundir} && #{ep_path} -w in.epw in.idf > stdout-energyplus"
    simulation_start = Time.now
    system(command, :err => File::NULL)
    sim_time = (Time.now - simulation_start).round(1)
    workflow_time = (Time.now - workflow_start).round(1)
    puts "Completed #{File.basename(args['hpxml_path'])} simulation in #{sim_time}, workflow in #{workflow_time}s."

    results = _get_results(rundir, sim_time, workflow_time)

    # Verify simulation outputs
    _verify_simulation_outputs(runner, rundir, args['hpxml_path'], results)

    return results
  end

  def _verify_simulation_outputs(runner, rundir, hpxml_path, results)
    # Check that eplusout.err has no lines that include "Blank Schedule Type Limits Name input"
    File.readlines(File.join(rundir, "eplusout.err")).each do |err_line|
      next if err_line.include? 'Schedule:Constant="ALWAYS ON CONTINUOUS", Blank Schedule Type Limits Name input'
      next if err_line.include? 'Schedule:Constant="ALWAYS OFF DISCRETE", Blank Schedule Type Limits Name input'

      assert_equal(err_line.include?("Blank Schedule Type Limits Name input"), false)
    end

    sql_path = File.join(rundir, "eplusout.sql")
    assert(File.exists? sql_path)

    sqlFile = OpenStudio::SqlFile.new(sql_path, false)
    hpxml_doc = REXML::Document.new(File.read(hpxml_path))

    bldg_details = hpxml_doc.elements['/HPXML/Building/BuildingDetails']

    # Conditioned Floor Area
    sum_hvac_load_frac = (bldg_details.elements['sum(Systems/HVAC/HVACPlant/CoolingSystem/FractionCoolLoadServed)'] +
                          bldg_details.elements['sum(Systems/HVAC/HVACPlant/HeatingSystem/FractionHeatLoadServed)'] +
                          bldg_details.elements['sum(Systems/HVAC/HVACPlant/HeatPump/FractionCoolLoadServed)'] +
                          bldg_details.elements['sum(Systems/HVAC/HVACPlant/HeatPump/FractionHeatLoadServed)'])
    if sum_hvac_load_frac > 0 # EnergyPlus will only report conditioned floor area if there is an HVAC system
      hpxml_value = Float(XMLHelper.get_value(bldg_details, 'BuildingSummary/BuildingConstruction/ConditionedFloorArea'))
      query = "SELECT Value FROM TabularDataWithStrings WHERE ReportName='InputVerificationandResultsSummary' AND ReportForString='Entire Facility' AND TableName='Zone Summary' AND RowName='Conditioned Total' AND ColumnName='Area' AND Units='m2'"
      sql_value = UnitConversions.convert(sqlFile.execAndReturnFirstDouble(query).get, 'm^2', 'ft^2')
      # Subtract duct return plenum conditioned floor area
      query = "SELECT SUM(Value) FROM TabularDataWithStrings WHERE ReportName='InputVerificationandResultsSummary' AND ReportForString='Entire Facility' AND TableName='Zone Summary' AND RowName LIKE '%RET AIR ZONE' AND ColumnName='Area' AND Units='m2'"
      sql_value -= UnitConversions.convert(sqlFile.execAndReturnFirstDouble(query).get, 'm^2', 'ft^2')
      assert_in_epsilon(hpxml_value, sql_value, 0.01)
    end

    # Enclosure Roofs
    bldg_details.elements.each('Enclosure/Roofs/Roof') do |roof|
      roof_id = roof.elements["SystemIdentifier"].attributes["id"].upcase

      # R-value
      hpxml_value = Float(XMLHelper.get_value(roof, 'Insulation/AssemblyEffectiveRValue'))
      query = "SELECT Value FROM TabularDataWithStrings WHERE ReportName='EnvelopeSummary' AND ReportForString='Entire Facility' AND TableName='Opaque Exterior' AND RowName='#{roof_id}' AND ColumnName='U-Factor with Film' AND Units='W/m2-K'"
      sql_value = 1.0 / UnitConversions.convert(sqlFile.execAndReturnFirstDouble(query).get, 'W/(m^2*K)', 'Btu/(hr*ft^2*F)')
      assert_in_epsilon(hpxml_value, sql_value, 0.1) # TODO: Higher due to outside air film?

      # Net area
      hpxml_value = Float(XMLHelper.get_value(roof, 'Area'))
      bldg_details.elements.each('Enclosure/Skylights/Skylight') do |subsurface|
        next if subsurface.elements["AttachedToRoof"].attributes["idref"].upcase != roof_id

        hpxml_value -= Float(XMLHelper.get_value(subsurface, 'Area'))
      end
      query = "SELECT Value FROM TabularDataWithStrings WHERE ReportName='EnvelopeSummary' AND ReportForString='Entire Facility' AND TableName='Opaque Exterior' AND RowName='#{roof_id}' AND ColumnName='Net Area' AND Units='m2'"
      sql_value = UnitConversions.convert(sqlFile.execAndReturnFirstDouble(query).get, 'm^2', 'ft^2')
      assert_in_epsilon(hpxml_value, sql_value, 0.01)

      # Solar absorptance
      hpxml_value = Float(XMLHelper.get_value(roof, 'SolarAbsorptance'))
      query = "SELECT Value FROM TabularDataWithStrings WHERE ReportName='EnvelopeSummary' AND ReportForString='Entire Facility' AND TableName='Opaque Exterior' AND RowName='#{roof_id}' AND ColumnName='Reflectance'"
      sql_value = 1.0 - sqlFile.execAndReturnFirstDouble(query).get
      assert_in_epsilon(hpxml_value, sql_value, 0.01)

      # Tilt
      hpxml_value = UnitConversions.convert(Math.atan(Float(XMLHelper.get_value(roof, "Pitch")) / 12.0), "rad", "deg")
      query = "SELECT Value FROM TabularDataWithStrings WHERE ReportName='EnvelopeSummary' AND ReportForString='Entire Facility' AND TableName='Opaque Exterior' AND RowName='#{roof_id}' AND ColumnName='Tilt' AND Units='deg'"
      sql_value = sqlFile.execAndReturnFirstDouble(query).get
      assert_in_epsilon(hpxml_value, sql_value, 0.01)

      # Azimuth
      if XMLHelper.has_element(roof, 'Azimuth') and Float(XMLHelper.get_value(roof, "Pitch")) > 0
        hpxml_value = Float(XMLHelper.get_value(roof, 'Azimuth'))
        query = "SELECT Value FROM TabularDataWithStrings WHERE ReportName='EnvelopeSummary' AND ReportForString='Entire Facility' AND TableName='Opaque Exterior' AND RowName='#{roof_id}' AND ColumnName='Azimuth' AND Units='deg'"
        sql_value = sqlFile.execAndReturnFirstDouble(query).get
        assert_in_epsilon(hpxml_value, sql_value, 0.01)
      end
    end

    # Enclosure Foundations
    # Ensure Kiva instances have perimeter fraction of 1.0 as we explicitly define them to end up this way.
    num_kiva_instances = 0
    File.readlines(File.join(rundir, "eplusout.eio")).each do |eio_line|
      if eio_line.downcase.start_with? "foundation kiva"
        kiva_perim_frac = Float(eio_line.split(",")[5])
        assert_equal(1.0, kiva_perim_frac)
        num_kiva_instances += 1
      end
    end

    num_expected_kiva_instances = { 'base-foundation-ambient.xml' => 0,               # no foundation in contact w/ ground
                                    'base-foundation-ambient-autosize.xml' => 0,      # no foundation in contact w/ ground
                                    'base-foundation-multiple.xml' => 2,              # additional instance for 2nd foundation type
                                    'base-enclosure-2stories-garage.xml' => 2,        # additional instance for garage
                                    'base-enclosure-garage.xml' => 2,                 # additional instance for garage
                                    'base-enclosure-garage-autosize.xml' => 2,        # additional instance for garage
                                    'base-enclosure-adiabatic-surfaces.xml' => 2,     # additional instance for adiabatic construction
                                    'base-foundation-walkout-basement.xml' => 4,      # 3 foundation walls plus a no-wall exposed perimeter
                                    'base-foundation-complex.xml' => 10 }

    if not num_expected_kiva_instances[File.basename(hpxml_path)].nil?
      assert_equal(num_expected_kiva_instances[File.basename(hpxml_path)], num_kiva_instances)
    else
      assert_equal(1, num_kiva_instances)
    end

    # Enclosure Foundation Slabs
    num_slabs = bldg_details.elements['count(Enclosure/Slabs/Slab)']
    if num_slabs <= 1 and num_kiva_instances <= 1 # The slab surfaces may be combined in these situations, so skip tests
      bldg_details.elements.each('Enclosure/Slabs/Slab') do |slab|
        slab_id = slab.elements["SystemIdentifier"].attributes["id"].upcase

        # Exposed Area
        hpxml_value = Float(XMLHelper.get_value(slab, 'Area'))
        query = "SELECT Value FROM TabularDataWithStrings WHERE ReportName='EnvelopeSummary' AND ReportForString='Entire Facility' AND TableName='Opaque Exterior' AND RowName='#{slab_id}' AND ColumnName='Gross Area' AND Units='m2'"
        sql_value = UnitConversions.convert(sqlFile.execAndReturnFirstDouble(query).get, 'm^2', 'ft^2')
        assert_in_epsilon(hpxml_value, sql_value, 0.01)

        # Tilt
        query = "SELECT Value FROM TabularDataWithStrings WHERE ReportName='EnvelopeSummary' AND ReportForString='Entire Facility' AND TableName='Opaque Exterior' AND RowName='#{slab_id}' AND ColumnName='Tilt' AND Units='deg'"
        sql_value = sqlFile.execAndReturnFirstDouble(query).get
        assert_in_epsilon(180.0, sql_value, 0.01)
      end
    end

    # Enclosure Walls
    bldg_details.elements.each('Enclosure/Walls/Wall[extension[ExteriorAdjacentTo="outside"]]') do |wall|
      wall_id = wall.elements["SystemIdentifier"].attributes["id"].upcase

      # R-value
      hpxml_value = Float(XMLHelper.get_value(wall, 'Insulation/AssemblyEffectiveRValue'))
      query = "SELECT Value FROM TabularDataWithStrings WHERE ReportName='EnvelopeSummary' AND ReportForString='Entire Facility' AND TableName='Opaque Exterior' AND RowName='#{wall_id}' AND ColumnName='U-Factor with Film' AND Units='W/m2-K'"
      sql_value = 1.0 / UnitConversions.convert(sqlFile.execAndReturnFirstDouble(query).get, 'W/(m^2*K)', 'Btu/(hr*ft^2*F)')
      assert_in_epsilon(hpxml_value, sql_value, 0.03)

      # Net area
      hpxml_value = Float(XMLHelper.get_value(wall, 'Area'))
      bldg_details.elements.each('Enclosure/Windows/Window | Enclosure/Doors/Door') do |subsurface|
        next if subsurface.elements["AttachedToWall"].attributes["idref"].upcase != wall_id

        hpxml_value -= Float(XMLHelper.get_value(subsurface, 'Area'))
      end
      query = "SELECT Value FROM TabularDataWithStrings WHERE ReportName='EnvelopeSummary' AND ReportForString='Entire Facility' AND TableName='Opaque Exterior' AND RowName='#{wall_id}' AND ColumnName='Net Area' AND Units='m2'"
      sql_value = UnitConversions.convert(sqlFile.execAndReturnFirstDouble(query).get, 'm^2', 'ft^2')
      assert_in_epsilon(hpxml_value, sql_value, 0.01)

      # Solar absorptance
      hpxml_value = Float(XMLHelper.get_value(wall, 'SolarAbsorptance'))
      query = "SELECT Value FROM TabularDataWithStrings WHERE ReportName='EnvelopeSummary' AND ReportForString='Entire Facility' AND TableName='Opaque Exterior' AND RowName='#{wall_id}' AND ColumnName='Reflectance'"
      sql_value = 1.0 - sqlFile.execAndReturnFirstDouble(query).get
      assert_in_epsilon(hpxml_value, sql_value, 0.01)

      # Tilt
      query = "SELECT Value FROM TabularDataWithStrings WHERE ReportName='EnvelopeSummary' AND ReportForString='Entire Facility' AND TableName='Opaque Exterior' AND RowName='#{wall_id}' AND ColumnName='Tilt' AND Units='deg'"
      sql_value = sqlFile.execAndReturnFirstDouble(query).get
      assert_in_epsilon(90.0, sql_value, 0.01)

      # Azimuth
      if XMLHelper.has_element(wall, 'Azimuth')
        hpxml_value = Float(XMLHelper.get_value(wall, 'Azimuth'))
        query = "SELECT Value FROM TabularDataWithStrings WHERE ReportName='EnvelopeSummary' AND ReportForString='Entire Facility' AND TableName='Opaque Exterior' AND RowName='#{wall_id}' AND ColumnName='Azimuth' AND Units='deg'"
        sql_value = sqlFile.execAndReturnFirstDouble(query).get
        assert_in_epsilon(hpxml_value, sql_value, 0.01)
      end
    end

    # Enclosure Windows/Skylights
    bldg_details.elements.each('Enclosure/Windows/Window | Enclosure/Skylights/Skylight') do |subsurface|
      subsurface_id = subsurface.elements["SystemIdentifier"].attributes["id"].upcase

      # Area
      hpxml_value = Float(XMLHelper.get_value(subsurface, 'Area'))
      query = "SELECT Value FROM TabularDataWithStrings WHERE ReportName='EnvelopeSummary' AND ReportForString='Entire Facility' AND TableName='Exterior Fenestration' AND RowName='#{subsurface_id}' AND ColumnName='Area of Multiplied Openings' AND Units='m2'"
      sql_value = UnitConversions.convert(sqlFile.execAndReturnFirstDouble(query).get, 'm^2', 'ft^2')
      assert_in_epsilon(hpxml_value, sql_value, 0.01)

      # U-Factor
      hpxml_value = Float(XMLHelper.get_value(subsurface, 'UFactor'))
      query = "SELECT Value FROM TabularDataWithStrings WHERE ReportName='EnvelopeSummary' AND ReportForString='Entire Facility' AND TableName='Exterior Fenestration' AND RowName='#{subsurface_id}' AND ColumnName='Glass U-Factor' AND Units='W/m2-K'"
      sql_value = UnitConversions.convert(sqlFile.execAndReturnFirstDouble(query).get, 'W/(m^2*K)', 'Btu/(hr*ft^2*F)')
      assert_in_epsilon(hpxml_value, sql_value, 0.01)

      # SHGC
      # TODO: Affected by interior shading

      # Azimuth
      hpxml_value = Float(XMLHelper.get_value(subsurface, 'Azimuth'))
      query = "SELECT Value FROM TabularDataWithStrings WHERE ReportName='EnvelopeSummary' AND ReportForString='Entire Facility' AND TableName='Exterior Fenestration' AND RowName='#{subsurface_id}' AND ColumnName='Azimuth' AND Units='deg'"
      sql_value = sqlFile.execAndReturnFirstDouble(query).get
      assert_in_epsilon(hpxml_value, sql_value, 0.01)

      # Tilt
      if XMLHelper.has_element(subsurface, "AttachedToWall")
        query = "SELECT Value FROM TabularDataWithStrings WHERE ReportName='EnvelopeSummary' AND ReportForString='Entire Facility' AND TableName='Exterior Fenestration' AND RowName='#{subsurface_id}' AND ColumnName='Tilt' AND Units='deg'"
        sql_value = sqlFile.execAndReturnFirstDouble(query).get
        assert_in_epsilon(90.0, sql_value, 0.01)
      elsif XMLHelper.has_element(subsurface, "AttachedToRoof")
        hpxml_value = nil
        bldg_details.elements.each('Enclosure/Roofs/Roof') do |roof|
          next if roof.elements["SystemIdentifier"].attributes["id"] != subsurface.elements["AttachedToRoof"].attributes["idref"]

          hpxml_value = UnitConversions.convert(Math.atan(Float(XMLHelper.get_value(roof, "Pitch")) / 12.0), "rad", "deg")
        end
        query = "SELECT Value FROM TabularDataWithStrings WHERE ReportName='EnvelopeSummary' AND ReportForString='Entire Facility' AND TableName='Exterior Fenestration' AND RowName='#{subsurface_id}' AND ColumnName='Tilt' AND Units='deg'"
        sql_value = sqlFile.execAndReturnFirstDouble(query).get
        assert_in_epsilon(hpxml_value, sql_value, 0.01)
      else
        flunk "Subsurface '#{subsurface_id}' should have either AttachedToWall or AttachedToRoof element."
      end
    end

    # Enclosure Doors
    bldg_details.elements.each('Enclosure/Doors/Door') do |door|
      door_id = door.elements["SystemIdentifier"].attributes["id"].upcase

      # Area
      door_area = XMLHelper.get_value(door, 'Area')
      if not door_area.nil?
        hpxml_value = Float(door_area)
        query = "SELECT Value FROM TabularDataWithStrings WHERE ReportName='EnvelopeSummary' AND ReportForString='Entire Facility' AND TableName='Exterior Door' AND RowName='#{door_id}' AND ColumnName='Gross Area' AND Units='m2'"
        sql_value = UnitConversions.convert(sqlFile.execAndReturnFirstDouble(query).get, 'm^2', 'ft^2')
        assert_in_epsilon(hpxml_value, sql_value, 0.01)
      end

      # R-Value
      door_rvalue = XMLHelper.get_value(door, 'RValue')
      if not door_rvalue.nil?
        hpxml_value = Float(door_rvalue)
        query = "SELECT Value FROM TabularDataWithStrings WHERE ReportName='EnvelopeSummary' AND ReportForString='Entire Facility' AND TableName='Exterior Door' AND RowName='#{door_id}' AND ColumnName='U-Factor with Film' AND Units='W/m2-K'"
        sql_value = 1.0 / UnitConversions.convert(sqlFile.execAndReturnFirstDouble(query).get, 'W/(m^2*K)', 'Btu/(hr*ft^2*F)')
        assert_in_epsilon(hpxml_value, sql_value, 0.01)
      end
    end

    # HVAC Heating Systems
    num_htg_sys = bldg_details.elements['count(Systems/HVAC/HVACPlant/HeatingSystem)']
    bldg_details.elements.each('Systems/HVAC/HVACPlant/HeatingSystem') do |htg_sys|
      htg_sys_type = XMLHelper.get_child_name(htg_sys, 'HeatingSystemType')
      htg_sys_fuel = to_beopt_fuel(XMLHelper.get_value(htg_sys, 'HeatingSystemFuel'))
      htg_load_frac = Float(XMLHelper.get_value(htg_sys, "FractionHeatLoadServed"))

      if htg_load_frac > 0

        # Electric Auxiliary Energy
        # For now, skip if multiple equipment
        if num_htg_sys == 1 and ['Furnace', 'Boiler', 'WallFurnace', 'Stove'].include? htg_sys_type and htg_sys_fuel != Constants.FuelTypeElectric
          if XMLHelper.has_element(htg_sys, 'ElectricAuxiliaryEnergy')
            hpxml_value = Float(XMLHelper.get_value(htg_sys, 'ElectricAuxiliaryEnergy')) / 2.08
          else
            furnace_capacity_kbtuh = nil
            if htg_sys_type == 'Furnace'
              query = "SELECT Value FROM TabularDataWithStrings WHERE ReportName='EquipmentSummary' AND ReportForString='Entire Facility' AND TableName='Heating Coils' AND RowName LIKE '%#{Constants.ObjectNameFurnace.upcase}%' AND ColumnName='Nominal Total Capacity' AND Units='W'"
              furnace_capacity_kbtuh = UnitConversions.convert(sqlFile.execAndReturnFirstDouble(query).get, 'W', 'kBtu/hr')
            end
            frac_load_served = Float(XMLHelper.get_value(htg_sys, "FractionHeatLoadServed"))
            hpxml_value = HVAC.get_default_eae(htg_sys_type, htg_sys_fuel, frac_load_served, furnace_capacity_kbtuh) / 2.08
          end

          if htg_sys_type == 'Boiler'
            query = "SELECT Value FROM TabularDataWithStrings WHERE ReportName='EquipmentSummary' AND ReportForString='Entire Facility' AND TableName='Pumps' AND RowName LIKE '%#{Constants.ObjectNameBoiler.upcase}%' AND ColumnName='Electric Power' AND Units='W'"
            sql_value = sqlFile.execAndReturnFirstDouble(query).get
          elsif htg_sys_type == 'Furnace'

            # Ratio fan power based on heating airflow rate divided by fan airflow rate since the
            # fan is sized based on cooling.
            query = "SELECT Value FROM TabularDataWithStrings WHERE ReportName='EquipmentSummary' AND ReportForString='Entire Facility' AND TableName='Fans' AND RowName LIKE '%#{Constants.ObjectNameFurnace.upcase}%' AND ColumnName='Rated Electric Power' AND Units='W'"
            query_fan_airflow = "SELECT Value FROM TabularDataWithStrings WHERE ReportName='ComponentSizingSummary' AND ReportForString='Entire Facility' AND TableName='Fan:OnOff' AND RowName LIKE '%#{Constants.ObjectNameFurnace.upcase}%' AND ColumnName='User-Specified Maximum Flow Rate' AND Units='m3/s'"
            query_htg_airflow = "SELECT Value FROM TabularDataWithStrings WHERE ReportName='ComponentSizingSummary' AND ReportForString='Entire Facility' AND TableName='AirLoopHVAC:UnitarySystem' AND RowName LIKE '%#{Constants.ObjectNameFurnace.upcase}%' AND ColumnName='User-Specified Heating Supply Air Flow Rate' AND Units='m3/s'"
            sql_value = sqlFile.execAndReturnFirstDouble(query).get
            sql_value_fan_airflow = sqlFile.execAndReturnFirstDouble(query_fan_airflow).get
            sql_value_htg_airflow = sqlFile.execAndReturnFirstDouble(query_htg_airflow).get
            sql_value *= sql_value_htg_airflow / sql_value_fan_airflow
          elsif htg_sys_type == 'Stove' or htg_sys_type == 'WallFurnace'
            query = "SELECT AVG(Value) FROM TabularDataWithStrings WHERE ReportName='EquipmentSummary' AND ReportForString='Entire Facility' AND TableName='Fans' AND RowName LIKE '%#{Constants.ObjectNameUnitHeater.upcase}%' AND ColumnName='Rated Electric Power' AND Units='W'"
            sql_value = sqlFile.execAndReturnFirstDouble(query).get
          else
            flunk "Unexpected heating system type '#{htg_sys_type}'."
          end
          assert_in_epsilon(hpxml_value, sql_value, 0.01)
        end

      end
    end

    # HVAC Capacities
    htg_cap = nil
    clg_cap = nil
    has_multispeed_dx_heating_coil = false # FIXME: Remove this when https://github.com/NREL/EnergyPlus/issues/7381 is fixed
    has_gshp_coil = false # FIXME: Remove this when https://github.com/NREL/EnergyPlus/issues/7381 is fixed
    bldg_details.elements.each('Systems/HVAC/HVACPlant/HeatingSystem') do |htg_sys|
      htg_cap = 0 if htg_cap.nil?
      htg_sys_cap = Float(XMLHelper.get_value(htg_sys, "HeatingCapacity"))
      htg_cap += htg_sys_cap if htg_sys_cap > 0
    end
    bldg_details.elements.each('Systems/HVAC/HVACPlant/CoolingSystem') do |clg_sys|
      clg_cap = 0 if clg_cap.nil?
      clg_sys_cap = Float(XMLHelper.get_value(clg_sys, "CoolingCapacity"))
      clg_cap += clg_sys_cap if clg_sys_cap > 0
    end
    bldg_details.elements.each('Systems/HVAC/HVACPlant/HeatPump') do |hp|
      htg_cap = 0 if htg_cap.nil?
      clg_cap = 0 if clg_cap.nil?
      hp_type = XMLHelper.get_value(hp, "HeatPumpType")
      hp_cap = Float(XMLHelper.get_value(hp, "CoolingCapacity"))
      if hp_type == "mini-split"
        hp_cap *= 1.20 # TODO: Generalize this
      end
      supp_hp_cap = XMLHelper.get_value(hp, "BackupHeatingCapacity").to_f
      clg_cap += hp_cap if hp_cap > 0
      htg_cap += hp_cap if hp_cap > 0
      htg_cap += supp_hp_cap if supp_hp_cap > 0
      if XMLHelper.get_value(hp, "AnnualCoolingEfficiency[Units='SEER']/Value").to_f > 15
        has_multispeed_dx_heating_coil = true
      end
      if hp_type == "ground-to-air"
        has_gshp_coil = true
      end
    end
    if not clg_cap.nil?
      sql_value = UnitConversions.convert(results[["Capacity", "Cooling", "General", "W"]], 'W', 'Btu/hr')
      if clg_cap > 0
        assert_in_epsilon(clg_cap, sql_value, 0.01)
      else # autosized
        assert_operator(sql_value, :>, 1)
      end
    end
    if not htg_cap.nil? and not (has_multispeed_dx_heating_coil or has_gshp_coil)
      sql_value = UnitConversions.convert(results[["Capacity", "Heating", "General", "W"]], 'W', 'Btu/hr')
      if htg_cap > 0
        assert_in_epsilon(htg_cap, sql_value, 0.01)
      else # autosized
        assert_operator(sql_value, :>, 1)
      end
    end

    # HVAC Load Fractions
    htg_load_frac = 0.0
    clg_load_frac = 0.0
    bldg_details.elements.each('Systems/HVAC/HVACPlant/HeatingSystem') do |htg_sys|
      htg_load_frac += Float(XMLHelper.get_value(htg_sys, "FractionHeatLoadServed"))
    end
    bldg_details.elements.each('Systems/HVAC/HVACPlant/CoolingSystem') do |clg_sys|
      clg_load_frac += Float(XMLHelper.get_value(clg_sys, "FractionCoolLoadServed"))
    end
    bldg_details.elements.each('Systems/HVAC/HVACPlant/HeatPump') do |hp|
      htg_load_frac += Float(XMLHelper.get_value(hp, "FractionHeatLoadServed"))
      clg_load_frac += Float(XMLHelper.get_value(hp, "FractionCoolLoadServed"))
    end
    if htg_load_frac == 0
      found_htg_energy = false
      results.keys.each do |k|
        next unless k[1] == 'Heating' and k[0] != 'Capacity' and k[0] != "Load"

        found_htg_energy = true
      end
      assert_equal(false, found_htg_energy)
    end
    if clg_load_frac == 0
      found_clg_energy = false
      results.keys.each do |k|
        next unless k[1] == 'Cooling' and k[0] != 'Capacity' and k[0] != "Load"

        found_clg_energy = true
      end
      assert_equal(false, found_clg_energy)
    end

    # Water Heater
    wh = bldg_details.elements["Systems/WaterHeating/WaterHeatingSystem"]
    if not wh.nil?
      # EC_adj, compare calculated value to value obtained from simulation results
      calculated_ec_adj = nil
      runner.result.stepInfo.each do |s|
        next unless s.start_with? "EC_adj="

        calculated_ec_adj = Float(s.gsub("EC_adj=", ""))
      end

      # Obtain water heating energy consumption and adjusted water heating energy consumption
      water_heater_energy = 0.0
      water_heater_adj_energy = 0.0
      results.keys.each do |k|
        next unless k[1] == "Water Systems" and k[3] == "GJ"

        if k[2] == "EC_adj"
          water_heater_adj_energy += results[k]
        else
          water_heater_energy += results[k]
        end
      end

      # Add any combi water heating energy use
      query = "SELECT SUM(ABS(VariableValue)/1000000000) FROM ReportVariableData WHERE ReportVariableDataDictionaryIndex IN (SELECT ReportVariableDataDictionaryIndex FROM ReportVariableDataDictionary WHERE VariableType='Sum' AND VariableName='#{OutputVars.WaterHeatingCombiBoilerHeatExchanger.values[0][0]}' AND ReportingFrequency='Run Period' AND VariableUnits='J')"
      combi_hx_load = sqlFile.execAndReturnFirstDouble(query).get
      query = "SELECT SUM(ABS(VariableValue)/1000000000) FROM ReportVariableData WHERE ReportVariableDataDictionaryIndex IN (SELECT ReportVariableDataDictionaryIndex FROM ReportVariableDataDictionary WHERE VariableType='Sum' AND VariableName='#{OutputVars.WaterHeatingCombiBoiler.values[0][0]}' AND ReportingFrequency='Run Period' AND VariableUnits='J')"
      combi_htg_load = sqlFile.execAndReturnFirstDouble(query).get
      if combi_htg_load > 0 and combi_hx_load > 0
        results.keys.each do |k|
          next unless k[1] == "Heating" and k[3] == "GJ"

          water_heater_energy += (results[k] * combi_hx_load / combi_htg_load)
        end
      end

      simulated_ec_adj = (water_heater_energy + water_heater_adj_energy) / water_heater_energy
      assert_in_epsilon(calculated_ec_adj, simulated_ec_adj, 0.02)
    end

    # Mechanical Ventilation
    mv = bldg_details.elements["Systems/MechanicalVentilation/VentilationFans/VentilationFan[UsedForWholeBuildingVentilation='true']"]
    if not mv.nil?
      mv_energy = 0.0
      results.keys.each do |k|
        next if k[0] != 'Electricity' or k[1] != 'Interior Equipment' or not k[2].start_with? Constants.ObjectNameMechanicalVentilation

        mv_energy = results[k]
      end
      if XMLHelper.has_element(mv, "AttachedToHVACDistributionSystem")
        # CFIS, check for positive mech vent energy that is less than the energy if it had run 24/7
        fan_w = Float(XMLHelper.get_value(mv, "FanPower"))
        hrs_per_day = Float(XMLHelper.get_value(mv, "HoursInOperation"))
        fan_kwhs = UnitConversions.convert(fan_w * hrs_per_day * 365.0, 'Wh', 'GJ')
        if fan_kwhs > 0
          assert_operator(mv_energy, :>, 0)
          assert_operator(mv_energy, :<, fan_kwhs)
        else
          assert_equal(mv_energy, 0.0)
        end
      else
        # Supply, exhaust, ERV, HRV, etc., check for appropriate mech vent energy
        fan_w = Float(XMLHelper.get_value(mv, "FanPower"))
        hrs_per_day = Float(XMLHelper.get_value(mv, "HoursInOperation"))
        fan_kwhs = UnitConversions.convert(fan_w * hrs_per_day * 365.0, 'Wh', 'GJ')
        assert_in_delta(mv_energy, fan_kwhs, 0.1)
      end

      # CFIS
      if XMLHelper.get_value(mv, "FanType") == "central fan integrated supply"
        # Fan power
        hpxml_value = Float(XMLHelper.get_value(mv, "FanPower"))
        query = "SELECT Value FROM ReportData WHERE ReportDataDictionaryIndex IN (SELECT ReportDataDictionaryIndex FROM ReportDataDictionary WHERE Name= '#{@cfis_fan_power_output_var.variableName}')"
        sql_value = sqlFile.execAndReturnFirstDouble(query).get
        assert_in_delta(hpxml_value, sql_value, 0.001)

        # Flow rate
        hpxml_value = Float(XMLHelper.get_value(mv, "TestedFlowRate")) * Float(XMLHelper.get_value(mv, "HoursInOperation")) / 24.0
        query = "SELECT Value FROM ReportData WHERE ReportDataDictionaryIndex IN (SELECT ReportDataDictionaryIndex FROM ReportDataDictionary WHERE Name= '#{@cfis_flow_rate_output_var.variableName}')"
        sql_value = UnitConversions.convert(sqlFile.execAndReturnFirstDouble(query).get, "m^3/s", "cfm")
        assert_in_delta(hpxml_value, sql_value, 0.001)
      end

    end

    # Clothes Washer
    cw = bldg_details.elements["Appliances/ClothesWasher"]
    if not cw.nil? and not wh.nil?
      # Location
      location = XMLHelper.get_value(cw, "Location")
      hpxml_value = { nil => Constants.SpaceTypeLiving,
                      'living space' => Constants.SpaceTypeLiving,
                      'basement - conditioned' => Constants.SpaceTypeLiving,
                      'basement - unconditioned' => Constants.SpaceTypeUnconditionedBasement,
                      'garage' => Constants.SpaceTypeGarage }[location].upcase
      query = "SELECT Value FROM TabularDataWithStrings WHERE TableName='ElectricEquipment Internal Gains Nominal' AND ColumnName='Zone Name' AND RowName=(SELECT RowName FROM TabularDataWithStrings WHERE TableName='ElectricEquipment Internal Gains Nominal' AND ColumnName='Name' AND Value='#{Constants.ObjectNameClothesWasher.upcase}')"
      sql_value = sqlFile.execAndReturnFirstString(query).get
      assert_equal(hpxml_value, sql_value)
    end

    # Clothes Dryer
    cd = bldg_details.elements["Appliances/ClothesDryer"]
    if not cd.nil? and not wh.nil?
      # Location
      location = XMLHelper.get_value(cd, "Location")
      hpxml_value = { nil => Constants.SpaceTypeLiving,
                      'living space' => Constants.SpaceTypeLiving,
                      'basement - conditioned' => Constants.SpaceTypeLiving,
                      'basement - unconditioned' => Constants.SpaceTypeUnconditionedBasement,
                      'garage' => Constants.SpaceTypeGarage }[location].upcase
      query = "SELECT Value FROM TabularDataWithStrings WHERE TableName='ElectricEquipment Internal Gains Nominal' AND ColumnName='Zone Name' AND RowName=(SELECT RowName FROM TabularDataWithStrings WHERE TableName='ElectricEquipment Internal Gains Nominal' AND ColumnName='Name' AND Value='#{Constants.ObjectNameClothesDryer.upcase}')"
      sql_value = sqlFile.execAndReturnFirstString(query).get
      assert_equal(hpxml_value, sql_value)
    end

    # Refrigerator
    refr = bldg_details.elements["Appliances/Refrigerator"]
    if not refr.nil?
      # Location
      location = XMLHelper.get_value(refr, "Location")
      hpxml_value = { nil => Constants.SpaceTypeLiving,
                      'living space' => Constants.SpaceTypeLiving,
                      'basement - conditioned' => Constants.SpaceTypeLiving,
                      'basement - unconditioned' => Constants.SpaceTypeUnconditionedBasement,
                      'garage' => Constants.SpaceTypeGarage }[location].upcase
      query = "SELECT Value FROM TabularDataWithStrings WHERE TableName='ElectricEquipment Internal Gains Nominal' AND ColumnName='Zone Name' AND RowName=(SELECT RowName FROM TabularDataWithStrings WHERE TableName='ElectricEquipment Internal Gains Nominal' AND ColumnName='Name' AND Value='#{Constants.ObjectNameRefrigerator.upcase}')"
      sql_value = sqlFile.execAndReturnFirstString(query).get
      assert_equal(hpxml_value, sql_value)
    end

    # Lighting
    found_ltg_energy = false
    results.keys.each do |k|
      next unless k[1].include? 'Lighting'

      found_ltg_energy = true
    end
    assert_equal(bldg_details.elements["Lighting"].nil?, !found_ltg_energy)

    sqlFile.close
  end

  def _write_summary_results(results_dir, results)
    Dir.mkdir(results_dir)
    csv_out = File.join(results_dir, 'results.csv')

    # Get all keys across simulations for output columns
    output_keys = []
    results.each do |xml, xml_results|
      xml_results.keys.each do |key|
        next if not key.is_a? Array
        next if output_keys.include? key

        output_keys << key
      end
    end
    output_keys.sort!

    # Append runtimes at the end
    output_keys << @simulation_runtime_key
    output_keys << @workflow_runtime_key

    column_headers = ['HPXML']
    output_keys.each do |key|
      if key.is_a? Array
        column_headers << "#{key[0]}: #{key[1]}: #{key[2]} [#{key[3]}]"
      else
        column_headers << key
      end
    end

    require 'csv'
    CSV.open(csv_out, 'w') do |csv|
      csv << column_headers
      results.sort.each do |xml, xml_results|
        csv_row = [xml]
        output_keys.each do |key|
          if xml_results[key].nil?
            csv_row << 0
          else
            csv_row << xml_results[key]
          end
        end
        csv << csv_row
      end
    end

    puts "Wrote results to #{csv_out}."
  end

  def _test_schema_validation(this_dir, xml)
    # TODO: Remove this when schema validation is included with CLI calls
    schemas_dir = File.absolute_path(File.join(this_dir, "..", "hpxml_schemas"))
    hpxml_doc = REXML::Document.new(File.read(xml))
    errors = XMLHelper.validate(hpxml_doc.to_s, File.join(schemas_dir, "HPXML.xsd"), nil)
    if errors.size > 0
      puts "#{xml}: #{errors.to_s}"
    end
    assert_equal(0, errors.size)
  end

  def _test_hrv_erv_inputs(test_dir, all_results)
    # Compare HRV and ERV results that use different inputs
    ["hrv", "erv"].each do |mv_type|
      puts "#{mv_type.upcase} test results:"

      base_xml = "#{test_dir}/base-mechvent-#{mv_type}.xml"
      results_base = all_results[base_xml]
      next if results_base.nil?

      Dir["#{test_dir}/base-mechvent-#{mv_type}-*.xml"].sort.each do |xml|
        results = all_results[xml]
        next if results.nil?

        # Compare results
        results_base.keys.each do |k|
          next if [@simulation_runtime_key, @workflow_runtime_key].include? k

          result_base = results_base[k].to_f
          result = results[k].to_f
          next if result_base == 0.0 and result == 0.0

          _display_result_epsilon(xml, result_base, result, k)
          assert_in_epsilon(result_base, result, 0.01)
        end
      end
    end
  end

  def _test_heating_cooling_loads(xmls, hvac_base_dir, all_results)
    puts "Heating/Cooling Loads test results:"

    base_xml = "#{hvac_base_dir}/base-hvac-ideal-air-base.xml"
    results_base = all_results[File.absolute_path(base_xml)]
    return if results_base.nil?

    xmls.sort.each do |xml|
      next if not xml.include? hvac_base_dir

      xml_compare = File.absolute_path(xml)
      results_compare = all_results[xml_compare]
      next if results_compare.nil?

      # Compare results
      results_compare.keys.each do |k|
        next if not ["Heating", "Cooling"].include? k[1]
        next if not ["Load"].include? k[0]

        result_base = results_base[k].to_f
        result_compare = results_compare[k].to_f
        next if result_base <= 0.1 or result_compare <= 0.1

        _display_result_delta(xml, result_base, result_compare, k)
        assert_in_delta(result_base, result_compare, 0.25)
      end
    end
  end

  def _test_multiple_hvac(xmls, hvac_multiple_dir, hvac_base_dir, all_results)
    # Compare end use results for three of an HVAC system to results for one HVAC system.
    puts "Multiple HVAC test results:"
    xmls.sort.each do |xml|
      next if not xml.include? hvac_multiple_dir

      xml_x3 = File.absolute_path(xml)
      xml_x1 = File.absolute_path(xml.gsub(hvac_multiple_dir, hvac_base_dir).gsub("-x3.xml", "-base.xml"))

      results_x3 = all_results[xml_x3]
      results_x1 = all_results[xml_x1]
      next if results_x1.nil?

      # Compare results
      results_x3.keys.each do |k|
        next unless ["Heating", "Cooling"].include? k[1]
        next unless ["General"].include? k[2] # Exclude crankcase/defrost
        next if k[0] == "Load"

        result_x1 = results_x1[k].to_f
        result_x3 = results_x3[k].to_f
        next if result_x1 == 0.0 and result_x3 == 0.0

        _display_result_epsilon(xml, result_x1, result_x3, k)
        if result_x1 > 1.0
          assert_in_epsilon(result_x1, result_x3, 0.12)
        else
          assert_in_delta(result_x1, result_x3, 0.1)
        end
      end
    end
  end

  def _test_multiple_water_heaters(xmls, water_heating_multiple_dir, all_results)
    # Compare end use results for three tankless water heaters to results for one tankless water heater.
    puts "Multiple water heater test results:"
    xmls.sort.each do |xml|
      next if not xml.include? water_heating_multiple_dir

      xml_x3 = File.absolute_path(xml)
      xml_x1 = File.absolute_path(File.join(File.dirname(xml), "..", File.basename(xml.gsub("-x3.xml", ".xml"))))

      results_x3 = all_results[xml_x3]
      results_x1 = all_results[xml_x1]
      next if results_x1.nil?

      # Compare results
      results_x3.keys.each do |k|
        next if [@simulation_runtime_key, @workflow_runtime_key].include? k

        result_x1 = results_x1[k].to_f
        result_x3 = results_x3[k].to_f
        next if result_x1 == 0.0 and result_x3 == 0.0

        _display_result_delta(xml, result_x1, result_x3, k)
        assert_in_delta(result_x1, result_x3, 0.1)
      end
    end
  end

  def _test_partial_hvac(xmls, hvac_partial_dir, hvac_base_dir, all_results)
    # Compare end use results for a partial HVAC system to a full HVAC system.
    puts "Partial HVAC test results:"
    xmls.sort.each do |xml|
      next if not xml.include? hvac_partial_dir

      xml_33 = File.absolute_path(xml)
      xml_100 = File.absolute_path(xml.gsub(hvac_partial_dir, hvac_base_dir).gsub("-33percent.xml", "-base.xml"))

      results_33 = all_results[xml_33]
      results_100 = all_results[xml_100]
      next if results_100.nil?

      # Compare results
      results_33.keys.each do |k|
        next unless ["Heating", "Cooling"].include? k[1]
        next unless ["General"].include? k[2] # Exclude crankcase/defrost
        next if k[0] == "Load"

        result_33 = results_33[k].to_f
        result_100 = results_100[k].to_f
        next if result_33 == 0.0 and result_100 == 0.0

        _display_result_epsilon(xml, result_33, result_100 / 3.0, k)
        if result_100 > 1.0
          assert_in_epsilon(result_33, result_100 / 3.0, 0.05)
        else
          assert_in_delta(result_33, result_100 / 3.0, 0.1)
        end
      end
    end
  end

  def _display_result_epsilon(xml, result1, result2, key)
    epsilon = (result1 - result2).abs / [result1, result2].min
    puts "#{xml}: epsilon=#{epsilon.round(5)} [#{key}]"
  end

  def _display_result_delta(xml, result1, result2, key)
    delta = (result1 - result2).abs
    puts "#{xml}: delta=#{delta.round(5)} [#{key}]"
  end

  def _rm_path(path)
    if Dir.exists?(path)
      FileUtils.rm_r(path)
    end
    while true
      break if not Dir.exists?(path)

      sleep(0.01)
    end
  end
end<|MERGE_RESOLUTION|>--- conflicted
+++ resolved
@@ -103,13 +103,10 @@
                             'unattached-window.xml' => ["Attached wall 'foobar' not found for window 'WindowNorth'."],
                             'water-heater-location.xml' => ["WaterHeatingSystem location is 'crawlspace - vented' but building does not have this location specified."],
                             'water-heater-location-other.xml' => ["Expected [1] element(s) but found 0 element(s) for xpath: /HPXML/Building/BuildingDetails/Systems/WaterHeating/WaterHeatingSystem[Location="],
-<<<<<<< HEAD
                             'desuperheater-1-speed-invalid-relatedHVAC.xml' => ["RelatedHVACSystem 'CoolingSystem_bad' not found for water heating system 'WaterHeater'."],
-                            'desuperheater-1-speed-repeated-relatedHVAC.xml' => ["RelatedHVACSystem 'CoolingSystem' for water heating system 'WaterHeater2' is already attached to another water heating system."] }
-=======
+                            'desuperheater-1-speed-repeated-relatedHVAC.xml' => ["RelatedHVACSystem 'CoolingSystem' for water heating system 'WaterHeater2' is already attached to another water heating system."],
                             'invalid-idref-dhw-indirect.xml' => ["RelatedHVACSystem 'HeatingSystem-bad' not found for water heating system 'WaterHeater'"],
                             'two-repeating-idref-dhw-indirect.xml' => ["RelatedHVACSystem 'HeatingSystem' for water heating system 'WaterHeater2' is already attached to another water heating system."] }
->>>>>>> d47ce825
 
     # Test simulations
     Dir["#{this_dir}/invalid_files/*.xml"].sort.each do |xml|
