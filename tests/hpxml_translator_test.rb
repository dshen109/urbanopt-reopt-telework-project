require_relative 'minitest_helper'
require 'openstudio'
require 'openstudio/ruleset/ShowRunnerOutput'
require 'minitest/autorun'
require_relative '../measure.rb'
require 'fileutils'
require 'rexml/document'
require 'rexml/xpath'
require_relative '../resources/constants'
require_relative '../resources/meta_measure'
require_relative '../resources/unit_conversions'
require_relative '../resources/xmlhelper'

class HPXMLTranslatorTest < MiniTest::Test
  def test_simulations
    OpenStudio::Logger.instance.standardOutLogger.setLogLevel(OpenStudio::Error)
    # OpenStudio::Logger.instance.standardOutLogger.setLogLevel(OpenStudio::Fatal)

    this_dir = File.dirname(__FILE__)
    results_dir = File.join(this_dir, "results")
    _rm_path(results_dir)

    args = {}
    args['weather_dir'] = File.absolute_path(File.join(this_dir, "..", "weather"))
    args['skip_validation'] = false

    @simulation_runtime_key = "Simulation Runtime"
    @workflow_runtime_key = "Workflow Runtime"

    cfis_dir = File.absolute_path(File.join(this_dir, "cfis"))
    hvac_base_dir = File.absolute_path(File.join(this_dir, "hvac_base"))
    hvac_dse_dir = File.absolute_path(File.join(this_dir, "hvac_dse"))
    hvac_multiple_dir = File.absolute_path(File.join(this_dir, "hvac_multiple"))
    hvac_partial_dir = File.absolute_path(File.join(this_dir, "hvac_partial"))
    hvac_load_fracs_dir = File.absolute_path(File.join(this_dir, "hvac_load_fracs"))
    water_heating_multiple_dir = File.absolute_path(File.join(this_dir, "water_heating_multiple"))
    autosize_dir = File.absolute_path(File.join(this_dir, "hvac_autosizing"))

    test_dirs = [this_dir,
                 cfis_dir,
                 hvac_base_dir,
                 hvac_dse_dir,
                 hvac_multiple_dir,
                 hvac_partial_dir,
                 hvac_load_fracs_dir,
                 water_heating_multiple_dir,
                 autosize_dir]

    xmls = []
    test_dirs.each do |test_dir|
      Dir["#{test_dir}/base*.xml"].sort.each do |xml|
        xmls << File.absolute_path(xml)
      end
    end

    # Test simulations
    puts "Running #{xmls.size} HPXML files..."
    all_results = {}
    xmls.each do |xml|
      all_results[xml] = _run_xml(xml, this_dir, args.dup)
    end

    _write_summary_results(results_dir, all_results)

    # Cross simulation tests
    _test_dse(xmls, hvac_dse_dir, hvac_base_dir, all_results)
    _test_multiple_hvac(xmls, hvac_multiple_dir, hvac_base_dir, all_results)
    _test_multiple_water_heaters(xmls, water_heating_multiple_dir, all_results)
    _test_partial_hvac(xmls, hvac_partial_dir, hvac_base_dir, all_results)
  end

  def test_invalid
    this_dir = File.dirname(__FILE__)

    args = {}
    args['weather_dir'] = File.absolute_path(File.join(this_dir, "..", "weather"))
    args['skip_validation'] = false

    expected_error_msgs = { 'bad-wmo.xml' => ["Weather station WMO '999999' could not be found in weather/data.csv."],
                            'bad-site-neighbor-azimuth.xml' => ["A neighbor building has an azimuth (145) not equal to the azimuth of any wall."],
                            'cfis-with-hydronic-distribution.xml' => ["Attached HVAC distribution system 'HVACDistribution' cannot be hydronic for mechanical ventilation 'MechanicalVentilation'."],
                            'clothes-dryer-location.xml' => ["ClothesDryer location is 'garage' but building does not have this location specified."],
                            'clothes-dryer-location-other.xml' => ["Expected [1] element(s) but found 0 element(s) for xpath: /HPXML/Building/BuildingDetails/Appliances/ClothesDryer[Location="],
                            'clothes-washer-location.xml' => ["ClothesWasher location is 'garage' but building does not have this location specified."],
                            'clothes-washer-location-other.xml' => ["Expected [1] element(s) but found 0 element(s) for xpath: /HPXML/Building/BuildingDetails/Appliances/ClothesWasher[Location="],
                            'dhw-frac-load-served.xml' => ["Expected FractionDHWLoadServed to sum to 1, but calculated sum is 1.15."],
                            'duct-location.xml' => ["Duct location is 'garage' but building does not have this location specified."],
                            'duct-location-other.xml' => ["Expected [1] element(s) but found 0 element(s) for xpath: /HPXML/Building/BuildingDetails/Systems/HVAC/HVACDistribution/DistributionSystemType/AirDistribution/Ducts[DuctType='supply' or DuctType='return'][DuctLocation="],
                            'hvac-distribution-multiple-attached-cooling.xml' => ["Multiple cooling systems found attached to distribution system 'HVACDistribution4'."],
                            'hvac-distribution-multiple-attached-heating.xml' => ["Multiple heating systems found attached to distribution system 'HVACDistribution3'."],
                            'hvac-frac-load-served.xml' => ["Expected FractionCoolLoadServed to sum to <= 1, but calculated sum is 1.2.",
                                                            "Expected FractionHeatLoadServed to sum to <= 1, but calculated sum is 1.1."],
                            'missing-elements.xml' => ["Expected [1] element(s) but found 0 element(s) for xpath: /HPXML/Building/BuildingDetails/BuildingSummary/BuildingConstruction/NumberofConditionedFloors",
                                                       "Expected [1] element(s) but found 0 element(s) for xpath: /HPXML/Building/BuildingDetails/BuildingSummary/BuildingConstruction/ConditionedFloorArea"],
                            'missing-surfaces.xml' => ["Thermal zone 'garage' must have at least two floor/roof/ceiling surfaces."],
                            'net-area-negative-wall.xml' => ["Calculated a negative net surface area for Wall 'Wall'."],
                            'net-area-negative-roof.xml' => ["Calculated a negative net surface area for Roof 'Roof'."],
                            'refrigerator-location.xml' => ["Refrigerator location is 'garage' but building does not have this location specified."],
                            'refrigerator-location-other.xml' => ["Expected [1] element(s) but found 0 element(s) for xpath: /HPXML/Building/BuildingDetails/Appliances/Refrigerator[Location="],
                            'unattached-cfis.xml' => ["Attached HVAC distribution system 'foobar' not found for mechanical ventilation 'MechanicalVentilation'."],
                            'unattached-door.xml' => ["Attached wall 'foobar' not found for door 'DoorNorth'."],
                            'unattached-hvac-distribution.xml' => ["Attached HVAC distribution system 'foobar' cannot be found for HVAC system 'HeatingSystem'."],
                            'unattached-skylight.xml' => ["Attached roof 'foobar' not found for skylight 'SkylightNorth'."],
<<<<<<< HEAD
                            'unattached-hvac.xml' => ["TODO"],
                            'unattached-cfis.xml' => ["TODO"],
                            'invalid-idref-dhw-indirect.xml' => ["RelatedHeatingSystem 'HeatingSystem-bad' not found for water heating system 'WaterHeater'"],
                            'two-repeating-idref-dhw-indirect.xml' => ["RelatedHeatingSystem 'HeatingSystem' for water heating system 'WaterHeater2' is already attached to another water heating system."] }
=======
                            'unattached-window.xml' => ["Attached wall 'foobar' not found for window 'WindowNorth'."],
                            'water-heater-location.xml' => ["WaterHeatingSystem location is 'crawlspace - vented' but building does not have this location specified."],
                            'water-heater-location-other.xml' => ["Expected [1] element(s) but found 0 element(s) for xpath: /HPXML/Building/BuildingDetails/Systems/WaterHeating/WaterHeatingSystem[Location="] }
>>>>>>> 6181b596

    # Test simulations
    Dir["#{this_dir}/invalid_files/*.xml"].sort.each do |xml|
      _run_xml(File.absolute_path(xml), this_dir, args.dup, true, expected_error_msgs[File.basename(xml)])
    end
  end

  def _run_xml(xml, this_dir, args, expect_error = false, expect_error_msgs = nil)
    print "Testing #{File.basename(xml)}...\n"
    rundir = File.join(this_dir, "run")
    args['epw_output_path'] = File.absolute_path(File.join(rundir, "in.epw"))
    args['osm_output_path'] = File.absolute_path(File.join(rundir, "in.osm"))
    args['hpxml_path'] = xml
    args['map_tsv_dir'] = rundir
    _test_schema_validation(this_dir, xml)
    results = _test_simulation(args, this_dir, rundir, expect_error, expect_error_msgs)
    return results
  end

  def _get_results(rundir, sim_time, workflow_time)
    sql_path = File.join(rundir, "eplusout.sql")
    sqlFile = OpenStudio::SqlFile.new(sql_path, false)

    tdws = 'TabularDataWithStrings'
    abups = 'AnnualBuildingUtilityPerformanceSummary'
    ef = 'Entire Facility'
    eubs = 'End Uses By Subcategory'
    s = 'Subcategory'

    # Obtain fueltypes
    query = "SELECT ColumnName FROM #{tdws} WHERE ReportName='#{abups}' AND ReportForString='#{ef}' AND TableName='#{eubs}' and ColumnName!='#{s}'"
    fueltypes = sqlFile.execAndReturnVectorOfString(query).get

    # Obtain units
    query = "SELECT Units FROM #{tdws} WHERE ReportName='#{abups}' AND ReportForString='#{ef}' AND TableName='#{eubs}' and ColumnName!='#{s}'"
    units = sqlFile.execAndReturnVectorOfString(query).get

    # Obtain categories
    query = "SELECT RowName FROM #{tdws} WHERE ReportName='#{abups}' AND ReportForString='#{ef}' AND TableName='#{eubs}' AND ColumnName='#{s}'"
    categories = sqlFile.execAndReturnVectorOfString(query).get
    # Fill in blanks based on previous non-blank value
    full_categories = []
    (0..categories.size - 1).each do |i|
      full_categories << categories[i]
      next if full_categories[i].size > 0

      full_categories[i] = full_categories[i - 1]
    end
    full_categories = full_categories * fueltypes.uniq.size # Expand to size of fueltypes

    # Obtain subcategories
    query = "SELECT Value FROM #{tdws} WHERE ReportName='#{abups}' AND ReportForString='#{ef}' AND TableName='#{eubs}' AND ColumnName='#{s}'"
    subcategories = sqlFile.execAndReturnVectorOfString(query).get
    subcategories = subcategories * fueltypes.uniq.size # Expand to size of fueltypes

    # Obtain starting position of results
    query = "SELECT MIN(TabularDataIndex) FROM #{tdws} WHERE ReportName='#{abups}' AND ReportForString='#{ef}' AND TableName='#{eubs}' AND ColumnName='#{fueltypes[0]}'"
    starting_index = sqlFile.execAndReturnFirstInt(query).get

    # TabularDataWithStrings table is positional, so we access results by position.
    results = {}
    fueltypes.zip(full_categories, subcategories, units).each_with_index do |(fueltype, category, subcategory, fuel_units), index|
      next if ['District Cooling', 'District Heating'].include? fueltype # Exclude ideal loads results

      query = "SELECT Value FROM #{tdws} WHERE ReportName='#{abups}' AND ReportForString='#{ef}' AND TableName='#{eubs}' AND TabularDataIndex='#{starting_index + index}'"
      val = sqlFile.execAndReturnFirstDouble(query).get
      next if val == 0

      results[[fueltype, category, subcategory, fuel_units]] = val
    end

    # Disaggregate any crankcase and defrost energy from results (for DSE tests)
    query = "SELECT SUM(Value)/1000000000 FROM ReportData WHERE ReportDataDictionaryIndex IN (SELECT ReportDataDictionaryIndex FROM ReportDataDictionary WHERE Name='Cooling Coil Crankcase Heater Electric Energy')"
    sql_value = sqlFile.execAndReturnFirstDouble(query)
    if sql_value.is_initialized
      cooling_crankcase = sql_value.get
      if cooling_crankcase > 0
        results[["Electricity", "Cooling", "General", "GJ"]] -= cooling_crankcase
        results[["Electricity", "Cooling", "Crankcase", "GJ"]] = cooling_crankcase
      end
    end
    query = "SELECT SUM(Value)/1000000000 FROM ReportData WHERE ReportDataDictionaryIndex IN (SELECT ReportDataDictionaryIndex FROM ReportDataDictionary WHERE Name='Heating Coil Crankcase Heater Electric Energy')"
    sql_value = sqlFile.execAndReturnFirstDouble(query)
    if sql_value.is_initialized
      heating_crankcase = sql_value.get
      if heating_crankcase > 0
        results[["Electricity", "Heating", "General", "GJ"]] -= heating_crankcase
        results[["Electricity", "Heating", "Crankcase", "GJ"]] = heating_crankcase
      end
    end
    query = "SELECT SUM(Value)/1000000000 FROM ReportData WHERE ReportDataDictionaryIndex IN (SELECT ReportDataDictionaryIndex FROM ReportDataDictionary WHERE Name='Heating Coil Defrost Electric Energy')"
    sql_value = sqlFile.execAndReturnFirstDouble(query)
    if sql_value.is_initialized
      heating_defrost = sql_value.get
      if heating_defrost > 0
        results[["Electricity", "Heating", "General", "GJ"]] -= heating_defrost
        results[["Electricity", "Heating", "Defrost", "GJ"]] = heating_defrost
      end
    end

    # Obtain HVAC capacities
    query = "SELECT SUM(Value) FROM ComponentSizes WHERE (CompType LIKE 'Coil:Heating:%' OR CompType LIKE 'Boiler:%' OR CompType LIKE 'ZONEHVAC:BASEBOARD:%') AND Description LIKE '%User-Specified%Capacity' AND Description NOT LIKE '%Supplemental%' AND Units='W'"
    results[["Capacity", "Heating", "General", "W"]] = sqlFile.execAndReturnFirstDouble(query).get

    query = "SELECT SUM(Value) FROM ComponentSizes WHERE CompType LIKE 'Coil:Cooling:%' AND Description LIKE '%User-Specified%Total%Capacity' AND Units='W'"
    results[["Capacity", "Cooling", "General", "W"]] = sqlFile.execAndReturnFirstDouble(query).get

    sqlFile.close

    results[@simulation_runtime_key] = sim_time
    results[@workflow_runtime_key] = workflow_time

    return results
  end

  def _test_simulation(args, this_dir, rundir, expect_error, expect_error_msgs)
    # Uses meta_measure workflow for faster simulations

    # Setup
    _rm_path(rundir)
    Dir.mkdir(rundir)

    workflow_start = Time.now
    model = OpenStudio::Model::Model.new
    runner = OpenStudio::Measure::OSRunner.new(OpenStudio::WorkflowJSON.new)

    # Add measure to workflow
    measures = {}
    measure_subdir = File.absolute_path(File.join(this_dir, "..")).split('/')[-1]
    update_args_hash(measures, measure_subdir, args)

    # Apply measure
    measures_dir = File.join(this_dir, "../../")
    success = apply_measures(measures_dir, measures, runner, model)

    # Report warnings/errors
    File.open(File.join(rundir, 'run.log'), 'w') do |f|
      runner.result.stepWarnings.each do |s|
        f << "Warning: #{s}\n"
      end
      runner.result.stepErrors.each do |s|
        f << "Error: #{s}\n"
      end
    end

    if expect_error
      assert_equal(false, success)

      if expect_error_msgs.nil?
        flunk "No error message defined for #{File.basename(args['hpxml_path'])}."
      else
        run_log = File.readlines(File.join(rundir, "run.log")).map(&:strip)
        expect_error_msgs.each do |error_msg|
          found_error_msg = false
          run_log.each do |run_line|
            next unless run_line.include? error_msg

            found_error_msg = true
            break
          end
          assert(found_error_msg)
        end
      end

      return
    else
      assert_equal(true, success)
    end

    # Add output variables for crankcase and defrost energy (for DSE tests)
    vars = ["Cooling Coil Crankcase Heater Electric Energy",
            "Heating Coil Crankcase Heater Electric Energy",
            "Heating Coil Defrost Electric Energy"]
    vars.each do |var|
      output_var = OpenStudio::Model::OutputVariable.new(var, model)
      output_var.setReportingFrequency('runperiod')
      output_var.setKeyValue('*')
    end

    # Add output variables for CFIS tests
    @cfis_fan_power_output_var = OpenStudio::Model::OutputVariable.new("#{Constants.ObjectNameMechanicalVentilation} cfis fan power".gsub(" ", "_"), model)
    @cfis_fan_power_output_var.setReportingFrequency('runperiod')
    @cfis_fan_power_output_var.setKeyValue('EMS')

    @cfis_flow_rate_output_var = OpenStudio::Model::OutputVariable.new("#{Constants.ObjectNameMechanicalVentilation} cfis flow rate".gsub(" ", "_"), model)
    @cfis_flow_rate_output_var.setReportingFrequency('runperiod')
    @cfis_flow_rate_output_var.setKeyValue('EMS')

    # Write model to IDF
    forward_translator = OpenStudio::EnergyPlus::ForwardTranslator.new
    model_idf = forward_translator.translateModel(model)
    File.open(File.join(rundir, "in.idf"), 'w') { |f| f << model_idf.to_s }

    # Run EnergyPlus
    ep_path = File.absolute_path(File.join(OpenStudio.getOpenStudioCLI.to_s, '..', '..', 'EnergyPlus', 'energyplus'))
    command = "cd #{rundir} && #{ep_path} -w in.epw in.idf > stdout-energyplus"
    simulation_start = Time.now
    system(command, :err => File::NULL)
    sim_time = (Time.now - simulation_start).round(1)
    workflow_time = (Time.now - workflow_start).round(1)
    puts "Completed #{File.basename(args['hpxml_path'])} simulation in #{sim_time}, workflow in #{workflow_time}s."

    results = _get_results(rundir, sim_time, workflow_time)

    # Verify simulation outputs
    _verify_simulation_outputs(rundir, args['hpxml_path'], results)

    return results
  end

  def _verify_simulation_outputs(rundir, hpxml_path, results)
    # Check that eplusout.err has no lines that include "Blank Schedule Type Limits Name input"
    File.readlines(File.join(rundir, "eplusout.err")).each do |err_line|
      next if err_line.include? 'Schedule:Constant="ALWAYS ON CONTINUOUS", Blank Schedule Type Limits Name input'
      next if err_line.include? 'Schedule:Constant="ALWAYS OFF DISCRETE", Blank Schedule Type Limits Name input'

      assert_equal(err_line.include?("Blank Schedule Type Limits Name input"), false)
    end

    sql_path = File.join(rundir, "eplusout.sql")
    assert(File.exists? sql_path)

    sqlFile = OpenStudio::SqlFile.new(sql_path, false)
    hpxml_doc = REXML::Document.new(File.read(hpxml_path))

    bldg_details = hpxml_doc.elements['/HPXML/Building/BuildingDetails']

    # Conditioned Floor Area
    sum_hvac_load_frac = (bldg_details.elements['sum(Systems/HVAC/HVACPlant/CoolingSystem/FractionCoolLoadServed)'] +
                          bldg_details.elements['sum(Systems/HVAC/HVACPlant/HeatingSystem/FractionHeatLoadServed)'] +
                          bldg_details.elements['sum(Systems/HVAC/HVACPlant/HeatPump/FractionCoolLoadServed)'] +
                          bldg_details.elements['sum(Systems/HVAC/HVACPlant/HeatPump/FractionHeatLoadServed)'])
    if sum_hvac_load_frac > 0 # EnergyPlus will only report conditioned floor area if there is an HVAC system
      hpxml_value = Float(XMLHelper.get_value(bldg_details, 'BuildingSummary/BuildingConstruction/ConditionedFloorArea'))
      query = "SELECT Value FROM TabularDataWithStrings WHERE ReportName='InputVerificationandResultsSummary' AND ReportForString='Entire Facility' AND TableName='Zone Summary' AND RowName='Conditioned Total' AND ColumnName='Area' AND Units='m2'"
      sql_value = UnitConversions.convert(sqlFile.execAndReturnFirstDouble(query).get, 'm^2', 'ft^2')
      # Subtract duct return plenum conditioned floor area
      query = "SELECT SUM(Value) FROM TabularDataWithStrings WHERE ReportName='InputVerificationandResultsSummary' AND ReportForString='Entire Facility' AND TableName='Zone Summary' AND RowName LIKE '%RET AIR ZONE' AND ColumnName='Area' AND Units='m2'"
      sql_value -= UnitConversions.convert(sqlFile.execAndReturnFirstDouble(query).get, 'm^2', 'ft^2')
      assert_in_epsilon(hpxml_value, sql_value, 0.01)
    end

    # Enclosure Roofs
    bldg_details.elements.each('Enclosure/Roofs/Roof') do |roof|
      roof_id = roof.elements["SystemIdentifier"].attributes["id"].upcase

      # R-value
      hpxml_value = Float(XMLHelper.get_value(roof, 'Insulation/AssemblyEffectiveRValue'))
      query = "SELECT Value FROM TabularDataWithStrings WHERE ReportName='EnvelopeSummary' AND ReportForString='Entire Facility' AND TableName='Opaque Exterior' AND RowName='#{roof_id}' AND ColumnName='U-Factor with Film' AND Units='W/m2-K'"
      sql_value = 1.0 / UnitConversions.convert(sqlFile.execAndReturnFirstDouble(query).get, 'W/(m^2*K)', 'Btu/(hr*ft^2*F)')
      assert_in_epsilon(hpxml_value, sql_value, 0.1) # TODO: Higher due to outside air film?

      # Net area
      hpxml_value = Float(XMLHelper.get_value(roof, 'Area'))
      bldg_details.elements.each('Enclosure/Skylights/Skylight') do |subsurface|
        next if subsurface.elements["AttachedToRoof"].attributes["idref"].upcase != roof_id

        hpxml_value -= Float(XMLHelper.get_value(subsurface, 'Area'))
      end
      query = "SELECT Value FROM TabularDataWithStrings WHERE ReportName='EnvelopeSummary' AND ReportForString='Entire Facility' AND TableName='Opaque Exterior' AND RowName='#{roof_id}' AND ColumnName='Net Area' AND Units='m2'"
      sql_value = UnitConversions.convert(sqlFile.execAndReturnFirstDouble(query).get, 'm^2', 'ft^2')
      assert_in_epsilon(hpxml_value, sql_value, 0.01)

      # Solar absorptance
      hpxml_value = Float(XMLHelper.get_value(roof, 'SolarAbsorptance'))
      query = "SELECT Value FROM TabularDataWithStrings WHERE ReportName='EnvelopeSummary' AND ReportForString='Entire Facility' AND TableName='Opaque Exterior' AND RowName='#{roof_id}' AND ColumnName='Reflectance'"
      sql_value = 1.0 - sqlFile.execAndReturnFirstDouble(query).get
      assert_in_epsilon(hpxml_value, sql_value, 0.01)

      # Tilt
      hpxml_value = UnitConversions.convert(Math.atan(Float(XMLHelper.get_value(roof, "Pitch")) / 12.0), "rad", "deg")
      query = "SELECT Value FROM TabularDataWithStrings WHERE ReportName='EnvelopeSummary' AND ReportForString='Entire Facility' AND TableName='Opaque Exterior' AND RowName='#{roof_id}' AND ColumnName='Tilt' AND Units='deg'"
      sql_value = sqlFile.execAndReturnFirstDouble(query).get
      assert_in_epsilon(hpxml_value, sql_value, 0.01)

      # Azimuth
      if XMLHelper.has_element(roof, 'Azimuth') and Float(XMLHelper.get_value(roof, "Pitch")) > 0
        hpxml_value = Float(XMLHelper.get_value(roof, 'Azimuth'))
        query = "SELECT Value FROM TabularDataWithStrings WHERE ReportName='EnvelopeSummary' AND ReportForString='Entire Facility' AND TableName='Opaque Exterior' AND RowName='#{roof_id}' AND ColumnName='Azimuth' AND Units='deg'"
        sql_value = sqlFile.execAndReturnFirstDouble(query).get
        assert_in_epsilon(hpxml_value, sql_value, 0.01)
      end
    end

    # Enclosure Foundation Slabs
    bldg_details.elements.each('Enclosure/Slabs/Slab') do |slab|
      slab_id = slab.elements["SystemIdentifier"].attributes["id"].upcase

      # Exposed Area
      hpxml_value = Float(XMLHelper.get_value(slab, 'Area'))
      query = "SELECT Value FROM TabularDataWithStrings WHERE ReportName='EnvelopeSummary' AND ReportForString='Entire Facility' AND TableName='Opaque Exterior' AND RowName='#{slab_id}' AND ColumnName='Gross Area' AND Units='m2'"
      sql_value = UnitConversions.convert(sqlFile.execAndReturnFirstDouble(query).get, 'm^2', 'ft^2')
      assert_in_epsilon(hpxml_value, sql_value, 0.01)

      # Tilt
      query = "SELECT Value FROM TabularDataWithStrings WHERE ReportName='EnvelopeSummary' AND ReportForString='Entire Facility' AND TableName='Opaque Exterior' AND RowName='#{slab_id}' AND ColumnName='Tilt' AND Units='deg'"
      sql_value = sqlFile.execAndReturnFirstDouble(query).get
      assert_in_epsilon(180.0, sql_value, 0.01)
    end

    # Enclosure Foundations
    # Ensure Kiva instances have appropriate perimeter fraction
    # TODO: Update for walkout basements, which use multiple Kiva instances per foundation.
    File.readlines(File.join(rundir, "eplusout.eio")).each do |eio_line|
      if eio_line.start_with? "Foundation Kiva"
        kiva_perim_frac = Float(eio_line.split(",")[5])
        assert_equal(1.0, kiva_perim_frac)
      end
    end

    # Enclosure Walls
    bldg_details.elements.each('Enclosure/Walls/Wall[extension[ExteriorAdjacentTo="outside"]]') do |wall|
      wall_id = wall.elements["SystemIdentifier"].attributes["id"].upcase

      # R-value
      hpxml_value = Float(XMLHelper.get_value(wall, 'Insulation/AssemblyEffectiveRValue'))
      query = "SELECT Value FROM TabularDataWithStrings WHERE ReportName='EnvelopeSummary' AND ReportForString='Entire Facility' AND TableName='Opaque Exterior' AND RowName='#{wall_id}' AND ColumnName='U-Factor with Film' AND Units='W/m2-K'"
      sql_value = 1.0 / UnitConversions.convert(sqlFile.execAndReturnFirstDouble(query).get, 'W/(m^2*K)', 'Btu/(hr*ft^2*F)')
      assert_in_epsilon(hpxml_value, sql_value, 0.03)

      # Net area
      hpxml_value = Float(XMLHelper.get_value(wall, 'Area'))
      bldg_details.elements.each('Enclosure/Windows/Window | Enclosure/Doors/Door') do |subsurface|
        next if subsurface.elements["AttachedToWall"].attributes["idref"].upcase != wall_id

        hpxml_value -= Float(XMLHelper.get_value(subsurface, 'Area'))
      end
      query = "SELECT Value FROM TabularDataWithStrings WHERE ReportName='EnvelopeSummary' AND ReportForString='Entire Facility' AND TableName='Opaque Exterior' AND RowName='#{wall_id}' AND ColumnName='Net Area' AND Units='m2'"
      sql_value = UnitConversions.convert(sqlFile.execAndReturnFirstDouble(query).get, 'm^2', 'ft^2')
      assert_in_epsilon(hpxml_value, sql_value, 0.01)

      # Solar absorptance
      hpxml_value = Float(XMLHelper.get_value(wall, 'SolarAbsorptance'))
      query = "SELECT Value FROM TabularDataWithStrings WHERE ReportName='EnvelopeSummary' AND ReportForString='Entire Facility' AND TableName='Opaque Exterior' AND RowName='#{wall_id}' AND ColumnName='Reflectance'"
      sql_value = 1.0 - sqlFile.execAndReturnFirstDouble(query).get
      assert_in_epsilon(hpxml_value, sql_value, 0.01)

      # Tilt
      query = "SELECT Value FROM TabularDataWithStrings WHERE ReportName='EnvelopeSummary' AND ReportForString='Entire Facility' AND TableName='Opaque Exterior' AND RowName='#{wall_id}' AND ColumnName='Tilt' AND Units='deg'"
      sql_value = sqlFile.execAndReturnFirstDouble(query).get
      assert_in_epsilon(90.0, sql_value, 0.01)

      # Azimuth
      if XMLHelper.has_element(wall, 'Azimuth')
        hpxml_value = Float(XMLHelper.get_value(wall, 'Azimuth'))
        query = "SELECT Value FROM TabularDataWithStrings WHERE ReportName='EnvelopeSummary' AND ReportForString='Entire Facility' AND TableName='Opaque Exterior' AND RowName='#{wall_id}' AND ColumnName='Azimuth' AND Units='deg'"
        sql_value = sqlFile.execAndReturnFirstDouble(query).get
        assert_in_epsilon(hpxml_value, sql_value, 0.01)
      end
    end

    # Enclosure Windows/Skylights
    bldg_details.elements.each('Enclosure/Windows/Window | Enclosure/Skylights/Skylight') do |subsurface|
      subsurface_id = subsurface.elements["SystemIdentifier"].attributes["id"].upcase

      # Area
      hpxml_value = Float(XMLHelper.get_value(subsurface, 'Area'))
      query = "SELECT Value FROM TabularDataWithStrings WHERE ReportName='EnvelopeSummary' AND ReportForString='Entire Facility' AND TableName='Exterior Fenestration' AND RowName='#{subsurface_id}' AND ColumnName='Area of Multiplied Openings' AND Units='m2'"
      sql_value = UnitConversions.convert(sqlFile.execAndReturnFirstDouble(query).get, 'm^2', 'ft^2')
      assert_in_epsilon(hpxml_value, sql_value, 0.01)

      # U-Factor
      hpxml_value = Float(XMLHelper.get_value(subsurface, 'UFactor'))
      query = "SELECT Value FROM TabularDataWithStrings WHERE ReportName='EnvelopeSummary' AND ReportForString='Entire Facility' AND TableName='Exterior Fenestration' AND RowName='#{subsurface_id}' AND ColumnName='Glass U-Factor' AND Units='W/m2-K'"
      sql_value = UnitConversions.convert(sqlFile.execAndReturnFirstDouble(query).get, 'W/(m^2*K)', 'Btu/(hr*ft^2*F)')
      assert_in_epsilon(hpxml_value, sql_value, 0.01)

      # SHGC
      # TODO: Affected by interior shading

      # Azimuth
      hpxml_value = Float(XMLHelper.get_value(subsurface, 'Azimuth'))
      query = "SELECT Value FROM TabularDataWithStrings WHERE ReportName='EnvelopeSummary' AND ReportForString='Entire Facility' AND TableName='Exterior Fenestration' AND RowName='#{subsurface_id}' AND ColumnName='Azimuth' AND Units='deg'"
      sql_value = sqlFile.execAndReturnFirstDouble(query).get
      assert_in_epsilon(hpxml_value, sql_value, 0.01)

      # Tilt
      if XMLHelper.has_element(subsurface, "AttachedToWall")
        query = "SELECT Value FROM TabularDataWithStrings WHERE ReportName='EnvelopeSummary' AND ReportForString='Entire Facility' AND TableName='Exterior Fenestration' AND RowName='#{subsurface_id}' AND ColumnName='Tilt' AND Units='deg'"
        sql_value = sqlFile.execAndReturnFirstDouble(query).get
        assert_in_epsilon(90.0, sql_value, 0.01)
      elsif XMLHelper.has_element(subsurface, "AttachedToRoof")
        hpxml_value = nil
        bldg_details.elements.each('Enclosure/Roofs/Roof') do |roof|
          next if roof.elements["SystemIdentifier"].attributes["id"] != subsurface.elements["AttachedToRoof"].attributes["idref"]

          hpxml_value = UnitConversions.convert(Math.atan(Float(XMLHelper.get_value(roof, "Pitch")) / 12.0), "rad", "deg")
        end
        query = "SELECT Value FROM TabularDataWithStrings WHERE ReportName='EnvelopeSummary' AND ReportForString='Entire Facility' AND TableName='Exterior Fenestration' AND RowName='#{subsurface_id}' AND ColumnName='Tilt' AND Units='deg'"
        sql_value = sqlFile.execAndReturnFirstDouble(query).get
        assert_in_epsilon(hpxml_value, sql_value, 0.01)
      else
        flunk "Subsurface '#{subsurface_id}' should have either AttachedToWall or AttachedToRoof element."
      end
    end

    # Enclosure Doors
    bldg_details.elements.each('Enclosure/Doors/Door') do |door|
      door_id = door.elements["SystemIdentifier"].attributes["id"].upcase

      # Area
      door_area = XMLHelper.get_value(door, 'Area')
      if not door_area.nil?
        hpxml_value = Float(door_area)
        query = "SELECT Value FROM TabularDataWithStrings WHERE ReportName='EnvelopeSummary' AND ReportForString='Entire Facility' AND TableName='Exterior Door' AND RowName='#{door_id}' AND ColumnName='Gross Area' AND Units='m2'"
        sql_value = UnitConversions.convert(sqlFile.execAndReturnFirstDouble(query).get, 'm^2', 'ft^2')
        assert_in_epsilon(hpxml_value, sql_value, 0.01)
      end

      # R-Value
      door_rvalue = XMLHelper.get_value(door, 'RValue')
      if not door_rvalue.nil?
        hpxml_value = Float(door_rvalue)
        query = "SELECT Value FROM TabularDataWithStrings WHERE ReportName='EnvelopeSummary' AND ReportForString='Entire Facility' AND TableName='Exterior Door' AND RowName='#{door_id}' AND ColumnName='U-Factor with Film' AND Units='W/m2-K'"
        sql_value = 1.0 / UnitConversions.convert(sqlFile.execAndReturnFirstDouble(query).get, 'W/(m^2*K)', 'Btu/(hr*ft^2*F)')
        assert_in_epsilon(hpxml_value, sql_value, 0.01)
      end
    end

    # HVAC Heating Systems
    num_htg_sys = bldg_details.elements['count(Systems/HVAC/HVACPlant/HeatingSystem)']
    bldg_details.elements.each('Systems/HVAC/HVACPlant/HeatingSystem') do |htg_sys|
      htg_sys_id = htg_sys.elements["SystemIdentifier"].attributes["id"].upcase
      htg_sys_type = XMLHelper.get_child_name(htg_sys, 'HeatingSystemType')
      htg_sys_fuel = to_beopt_fuel(XMLHelper.get_value(htg_sys, 'HeatingSystemFuel'))
      htg_sys_cap = Float(XMLHelper.get_value(htg_sys, "HeatingCapacity"))
      htg_dse = XMLHelper.get_value(bldg_details, 'Systems/HVAC/HVACDistribution/AnnualHeatingDistributionSystemEfficiency')
      if htg_dse.nil?
        htg_dse = 1.0
      else
        htg_dse = Float(htg_dse)
      end
      htg_load_frac = Float(XMLHelper.get_value(htg_sys, "FractionHeatLoadServed"))

      if htg_load_frac <= 0

        # Heating Load Fraction
        # Check for zero heating energy
        found_htg_energy = false
        results.keys.each do |k|
          next unless k[1] == 'Heating' and k[0] != 'Capacity'

          found_htg_energy = true
        end
        assert_equal(false, found_htg_energy)

      else

        # Heating Capacity
        # For now, skip if multiple equipment
        if htg_sys_cap > 0 and num_htg_sys == 1
          hpxml_value = htg_sys_cap
          sql_value = UnitConversions.convert(results[["Capacity", "Heating", "General", "W"]], 'W', 'Btu/hr')
          assert_in_epsilon(hpxml_value, sql_value, 0.01)
        end

        # Electric Auxiliary Energy
        # For now, skip if multiple equipment
        if num_htg_sys == 1 and ['Furnace', 'Boiler', 'WallFurnace', 'Stove'].include? htg_sys_type and htg_sys_fuel != Constants.FuelTypeElectric
          if XMLHelper.has_element(htg_sys, 'ElectricAuxiliaryEnergy')
            hpxml_value = Float(XMLHelper.get_value(htg_sys, 'ElectricAuxiliaryEnergy')) / (2.08 * htg_dse)
          else
            furnace_capacity_kbtuh = nil
            if htg_sys_type == 'Furnace'
              query = "SELECT Value FROM TabularDataWithStrings WHERE ReportName='EquipmentSummary' AND ReportForString='Entire Facility' AND TableName='Heating Coils' AND RowName LIKE '%#{Constants.ObjectNameFurnace.upcase}%' AND ColumnName='Nominal Total Capacity' AND Units='W'"
              furnace_capacity_kbtuh = UnitConversions.convert(sqlFile.execAndReturnFirstDouble(query).get, 'W', 'kBtu/hr')
            end
            frac_load_served = Float(XMLHelper.get_value(htg_sys, "FractionHeatLoadServed"))
            hpxml_value = HVAC.get_default_eae(htg_sys_type, htg_sys_fuel, frac_load_served, furnace_capacity_kbtuh) / (2.08 * htg_dse)
          end

          if htg_sys_type == 'Boiler'
            query = "SELECT Value FROM TabularDataWithStrings WHERE ReportName='EquipmentSummary' AND ReportForString='Entire Facility' AND TableName='Pumps' AND RowName LIKE '%#{Constants.ObjectNameBoiler.upcase}%' AND ColumnName='Electric Power' AND Units='W'"
            sql_value = sqlFile.execAndReturnFirstDouble(query).get
          elsif htg_sys_type == 'Furnace'

            # Ratio fan power based on heating airflow rate divided by fan airflow rate since the
            # fan is sized based on cooling.
            query = "SELECT Value FROM TabularDataWithStrings WHERE ReportName='EquipmentSummary' AND ReportForString='Entire Facility' AND TableName='Fans' AND RowName LIKE '%#{Constants.ObjectNameFurnace.upcase}%' AND ColumnName='Rated Electric Power' AND Units='W'"
            query_fan_airflow = "SELECT Value FROM TabularDataWithStrings WHERE ReportName='ComponentSizingSummary' AND ReportForString='Entire Facility' AND TableName='Fan:OnOff' AND RowName LIKE '%#{Constants.ObjectNameFurnace.upcase}%' AND ColumnName='User-Specified Maximum Flow Rate' AND Units='m3/s'"
            query_htg_airflow = "SELECT Value FROM TabularDataWithStrings WHERE ReportName='ComponentSizingSummary' AND ReportForString='Entire Facility' AND TableName='AirLoopHVAC:UnitarySystem' AND RowName LIKE '%#{Constants.ObjectNameFurnace.upcase}%' AND ColumnName='User-Specified Heating Supply Air Flow Rate' AND Units='m3/s'"
            sql_value = sqlFile.execAndReturnFirstDouble(query).get
            sql_value_fan_airflow = sqlFile.execAndReturnFirstDouble(query_fan_airflow).get
            sql_value_htg_airflow = sqlFile.execAndReturnFirstDouble(query_htg_airflow).get
            sql_value *= sql_value_htg_airflow / sql_value_fan_airflow
          elsif htg_sys_type == 'Stove' or htg_sys_type == 'WallFurnace'
            query = "SELECT AVG(Value) FROM TabularDataWithStrings WHERE ReportName='EquipmentSummary' AND ReportForString='Entire Facility' AND TableName='Fans' AND RowName LIKE '%#{Constants.ObjectNameUnitHeater.upcase}%' AND ColumnName='Rated Electric Power' AND Units='W'"
            sql_value = sqlFile.execAndReturnFirstDouble(query).get
          else
            flunk "Unexpected heating system type '#{htg_sys_type}'."
          end
          assert_in_epsilon(hpxml_value, sql_value, 0.01)
        end

      end
    end

    # HVAC Cooling Systems
    num_clg_sys = bldg_details.elements['count(Systems/HVAC/HVACPlant/CoolingSystem)']
    bldg_details.elements.each('Systems/HVAC/HVACPlant/CoolingSystem') do |clg_sys|
      clg_sys_type = XMLHelper.get_value(clg_sys, "CoolingSystemType")
      clg_sys_cap = Float(XMLHelper.get_value(clg_sys, "CoolingCapacity"))
      clg_sys_seer = XMLHelper.get_value(clg_sys, "AnnualCoolingEfficiency[Units='SEER']/Value")
      clg_sys_seer = Float(clg_sys_seer) if not clg_sys_seer.nil?
      clg_load_frac = Float(XMLHelper.get_value(clg_sys, "FractionCoolLoadServed"))

      if clg_load_frac <= 0

        # Cooling Load Fraction
        # Check for zero cooling energy
        found_clg_energy = false
        results.keys.each do |k|
          next unless k[1] == 'Cooling' and k[0] != 'Capacity'

          found_clg_energy = true
        end
        assert_equal(false, found_clg_energy)

      else

        # Cooling Capacity
        # For now, skip if multiple equipment
        if clg_sys_cap > 0 and num_clg_sys == 1
          hpxml_value = clg_sys_cap
          sql_value = UnitConversions.convert(results[["Capacity", "Cooling", "General", "W"]], 'W', 'Btu/hr')
          if clg_sys_type == "central air conditioning" and get_ac_num_speeds(clg_sys_seer) == "Variable-Speed"
            cap_adj = 1.16 # TODO: Generalize this
          else
            cap_adj = 1.0
          end
          assert_in_epsilon(hpxml_value * cap_adj, sql_value, 0.01)
        end

      end
    end

    # HVAC Heat Pumps
    num_hp = bldg_details.elements['count(Systems/HVAC/HVACPlant/HeatPump)']
    bldg_details.elements.each('Systems/HVAC/HVACPlant/HeatPump') do |hp|
      hp_type = XMLHelper.get_value(hp, "HeatPumpType")
      hp_cap = Float(XMLHelper.get_value(hp, "CoolingCapacity"))
      hp_seer = XMLHelper.get_value(hp, "AnnualCoolingEfficiency[Units='SEER']/Value")
      hp_seer = Float(hp_seer) if not hp_seer.nil?
      hp_htg_load_frac = Float(XMLHelper.get_value(hp, "FractionHeatLoadServed"))
      hp_clg_load_frac = Float(XMLHelper.get_value(hp, "FractionCoolLoadServed"))

      if hp_htg_load_frac <= 0

        # Heating Load Fraction
        # Check for zero heating energy
        found_htg_energy = false
        results.keys.each do |k|
          next unless k[1] == 'Heating' and k[0] != 'Capacity'

          found_htg_energy = true
        end
        assert_equal(false, found_htg_energy)

      end

      if hp_clg_load_frac <= 0

        # Cooling Load Fraction
        # Check for zero cooling energy
        found_clg_energy = false
        results.keys.each do |k|
          next unless k[1] == 'Cooling' and k[0] != 'Capacity'

          found_clg_energy = true
        end
        assert_equal(false, found_clg_energy)

      else

        # Cooling Capacity
        # For now, skip if multiple equipment
        if hp_cap > 0 and num_hp == 1
          hpxml_value = hp_cap
          sql_value = UnitConversions.convert(results[["Capacity", "Cooling", "General", "W"]], 'W', 'Btu/hr')
          if hp_type == "mini-split" or (hp_type == "air-to-air" and get_ashp_num_speeds_by_seer(hp_seer) == "Variable-Speed")
            cap_adj = 1.20 # TODO: Generalize this
          else
            cap_adj = 1.0
          end
          assert_in_epsilon(hpxml_value * cap_adj, sql_value, 0.01)
        end

      end
    end

    # Water Heater
    wh = bldg_details.elements["Systems/WaterHeating"]

    # Mechanical Ventilation
    mv = bldg_details.elements["Systems/MechanicalVentilation/VentilationFans/VentilationFan[UsedForWholeBuildingVentilation='true']"]
    if not mv.nil?
      found_mv_energy = false
      results.keys.each do |k|
        next if k[0] != 'Electricity' or k[1] != 'Interior Equipment' or not k[2].start_with? Constants.ObjectNameMechanicalVentilation

        found_mv_energy = true
        if XMLHelper.has_element(mv, "AttachedToHVACDistributionSystem")
          # CFIS, check for positive mech vent energy that is less than the energy if it had run 24/7
          assert_operator(results[k], :>, 0)
          fan_w = Float(XMLHelper.get_value(mv, "FanPower"))
          hrs_per_day = Float(XMLHelper.get_value(mv, "HoursInOperation"))
          fan_kwhs = UnitConversions.convert(fan_w * hrs_per_day * 365.0, 'Wh', 'GJ')
          assert_operator(results[k], :<, fan_kwhs)
        else
          # Supply, exhaust, ERV, HRV, etc., check for appropriate mech vent energy
          fan_w = Float(XMLHelper.get_value(mv, "FanPower"))
          hrs_per_day = Float(XMLHelper.get_value(mv, "HoursInOperation"))
          fan_kwhs = UnitConversions.convert(fan_w * hrs_per_day * 365.0, 'Wh', 'GJ')
          assert_in_delta(fan_kwhs, results[k], 0.1)
        end
      end
      if not found_mv_energy
        flunk "Could not find mechanical ventilation energy for #{hpxml_path}."
      end

      # CFIS
      if XMLHelper.get_value(mv, "FanType") == "central fan integrated supply"
        # Fan power
        hpxml_value = Float(XMLHelper.get_value(mv, "FanPower"))
        query = "SELECT Value FROM ReportData WHERE ReportDataDictionaryIndex IN (SELECT ReportDataDictionaryIndex FROM ReportDataDictionary WHERE Name= '#{@cfis_fan_power_output_var.variableName}')"
        sql_value = sqlFile.execAndReturnFirstDouble(query).get
        assert_in_delta(hpxml_value, sql_value, 0.001)

        # Flow rate
        hpxml_value = Float(XMLHelper.get_value(mv, "RatedFlowRate"))
        query = "SELECT Value FROM ReportData WHERE ReportDataDictionaryIndex IN (SELECT ReportDataDictionaryIndex FROM ReportDataDictionary WHERE Name= '#{@cfis_flow_rate_output_var.variableName}')"
        sql_value = UnitConversions.convert(sqlFile.execAndReturnFirstDouble(query).get, "m^3/s", "cfm")
        assert_in_delta(hpxml_value, sql_value, 0.001)
      end

    end

    # Clothes Washer
    cw = bldg_details.elements["Appliances/ClothesWasher"]
    if not cw.nil? and not wh.nil?
      # Location
      location = XMLHelper.get_value(cw, "Location")
      hpxml_value = { nil => Constants.SpaceTypeLiving,
                      'living space' => Constants.SpaceTypeLiving,
                      'basement - conditioned' => Constants.SpaceTypeConditionedBasement,
                      'basement - unconditioned' => Constants.SpaceTypeUnconditionedBasement,
                      'garage' => Constants.SpaceTypeGarage }[location].upcase
      query = "SELECT Value FROM TabularDataWithStrings WHERE TableName='ElectricEquipment Internal Gains Nominal' AND ColumnName='Zone Name' AND RowName=(SELECT RowName FROM TabularDataWithStrings WHERE TableName='ElectricEquipment Internal Gains Nominal' AND ColumnName='Name' AND Value='#{Constants.ObjectNameClothesWasher.upcase}')"
      sql_value = sqlFile.execAndReturnFirstString(query).get
      assert_equal(hpxml_value, sql_value)
    end

    # Clothes Dryer
    cd = bldg_details.elements["Appliances/ClothesDryer"]
    if not cd.nil? and not wh.nil?
      # Location
      location = XMLHelper.get_value(cd, "Location")
      hpxml_value = { nil => Constants.SpaceTypeLiving,
                      'living space' => Constants.SpaceTypeLiving,
                      'basement - conditioned' => Constants.SpaceTypeConditionedBasement,
                      'basement - unconditioned' => Constants.SpaceTypeUnconditionedBasement,
                      'garage' => Constants.SpaceTypeGarage }[location].upcase
      query = "SELECT Value FROM TabularDataWithStrings WHERE TableName='ElectricEquipment Internal Gains Nominal' AND ColumnName='Zone Name' AND RowName=(SELECT RowName FROM TabularDataWithStrings WHERE TableName='ElectricEquipment Internal Gains Nominal' AND ColumnName='Name' AND Value='#{Constants.ObjectNameClothesDryer.upcase}')"
      sql_value = sqlFile.execAndReturnFirstString(query).get
      assert_equal(hpxml_value, sql_value)
    end

    # Refrigerator
    refr = bldg_details.elements["Appliances/Refrigerator"]
    if not refr.nil?
      # Location
      location = XMLHelper.get_value(refr, "Location")
      hpxml_value = { nil => Constants.SpaceTypeLiving,
                      'living space' => Constants.SpaceTypeLiving,
                      'basement - conditioned' => Constants.SpaceTypeConditionedBasement,
                      'basement - unconditioned' => Constants.SpaceTypeUnconditionedBasement,
                      'garage' => Constants.SpaceTypeGarage }[location].upcase
      query = "SELECT Value FROM TabularDataWithStrings WHERE TableName='ElectricEquipment Internal Gains Nominal' AND ColumnName='Zone Name' AND RowName=(SELECT RowName FROM TabularDataWithStrings WHERE TableName='ElectricEquipment Internal Gains Nominal' AND ColumnName='Name' AND Value='#{Constants.ObjectNameRefrigerator.upcase}')"
      sql_value = sqlFile.execAndReturnFirstString(query).get
      assert_equal(hpxml_value, sql_value)
    end

    # Lighting
    found_ltg_energy = false
    results.keys.each do |k|
      next unless k[1].include? 'Lighting'

      found_ltg_energy = true
    end
    assert_equal(bldg_details.elements["Lighting"].nil?, !found_ltg_energy)

    sqlFile.close
  end

  def _write_summary_results(results_dir, results)
    Dir.mkdir(results_dir)
    csv_out = File.join(results_dir, 'results.csv')

    # Get all keys across simulations for output columns
    output_keys = []
    results.each do |xml, xml_results|
      xml_results.keys.each do |key|
        next if not key.is_a? Array
        next if output_keys.include? key

        output_keys << key
      end
    end
    output_keys.sort!

    # Append runtimes at the end
    output_keys << @simulation_runtime_key
    output_keys << @workflow_runtime_key

    column_headers = ['HPXML']
    output_keys.each do |key|
      if key.is_a? Array
        column_headers << "#{key[0]}: #{key[1]}: #{key[2]} [#{key[3]}]"
      else
        column_headers << key
      end
    end

    require 'csv'
    CSV.open(csv_out, 'w') do |csv|
      csv << column_headers
      results.sort.each do |xml, xml_results|
        csv_row = [xml]
        output_keys.each do |key|
          if xml_results[key].nil?
            csv_row << 0
          else
            csv_row << xml_results[key]
          end
        end
        csv << csv_row
      end
    end

    puts "Wrote results to #{csv_out}."
  end

  def _test_schema_validation(this_dir, xml)
    # TODO: Remove this when schema validation is included with CLI calls
    schemas_dir = File.absolute_path(File.join(this_dir, "..", "hpxml_schemas"))
    hpxml_doc = REXML::Document.new(File.read(xml))
    errors = XMLHelper.validate(hpxml_doc.to_s, File.join(schemas_dir, "HPXML.xsd"), nil)
    if errors.size > 0
      puts "#{xml}: #{errors.to_s}"
    end
    assert_equal(0, errors.size)
  end

  def _test_dse(xmls, hvac_dse_dir, hvac_base_dir, all_results)
    # Compare 0.8 DSE heating/cooling results to 1.0 DSE results.
    xmls.sort.each do |xml|
      next if not xml.include? hvac_dse_dir
      next if not xml.include? "-dse-0.8"

      xml_dse80 = File.absolute_path(xml)
      xml_dse100 = xml_dse80.gsub(hvac_dse_dir, hvac_base_dir).gsub("-dse-0.8.xml", "-base.xml")

      results_dse80 = all_results[xml_dse80]
      results_dse100 = all_results[xml_dse100]
      next if results_dse100.nil?

      # Compare results
      puts "\nResults for #{File.basename(xml)}:"
      results_dse80.keys.each do |k|
        next if not ["Heating", "Cooling"].include? k[1]
        next if not ["General"].include? k[2] # Exclude crankcase/defrost
        next if k[0] == 'Capacity'

        result_dse80 = results_dse80[k].to_f
        result_dse100 = results_dse100[k].to_f
        next if result_dse80 == 0.0 and result_dse100 == 0.0

        dse_actual = result_dse100 / result_dse80
        dse_expect = 0.8
        if File.basename(xml) == "base-hvac-furnace-gas-room-ac-dse-0.8.xml" and k[1] == "Cooling"
          dse_expect = 1.0 # TODO: Generalize this
        end
        puts "dse: #{dse_actual.round(2)} #{k}"
        assert_in_epsilon(dse_expect, dse_actual, 0.03)
      end
      puts "\n"
    end
  end

  def _test_multiple_hvac(xmls, hvac_multiple_dir, hvac_base_dir, all_results)
    # Compare end use results for three of an HVAC system to results for one HVAC system.
    xmls.sort.each do |xml|
      next if not xml.include? hvac_multiple_dir

      xml_x3 = File.absolute_path(xml)
      xml_x1 = File.absolute_path(xml.gsub(hvac_multiple_dir, hvac_base_dir).gsub("-x3.xml", "-base.xml"))

      results_x3 = all_results[xml_x3]
      results_x1 = all_results[xml_x1]
      next if results_x1.nil?

      # Compare results
      puts "\nResults for #{xml}:"
      results_x3.keys.each do |k|
        next if not ["Heating", "Cooling"].include? k[1]
        next if not ["General"].include? k[2] # Exclude crankcase/defrost

        result_x1 = results_x1[k].to_f
        result_x3 = results_x3[k].to_f
        next if result_x1 == 0.0 and result_x3 == 0.0

        puts "x1, x3: #{result_x1.round(2)}, #{result_x3.round(2)} #{k}"

        assert_in_epsilon(result_x1, result_x3, 0.15)
      end
      puts "\n"
    end
  end

  def _test_multiple_water_heaters(xmls, water_heating_multiple_dir, all_results)
    # Compare end use results for three tankless water heaters to results for one tankless water heater.
    xmls.sort.each do |xml|
      next if not xml.include? water_heating_multiple_dir

      xml_x3 = File.absolute_path(xml)
      xml_x1 = File.absolute_path(File.join(File.dirname(xml), "..", File.basename(xml.gsub("-x3.xml", ".xml"))))

      results_x3 = all_results[xml_x3]
      results_x1 = all_results[xml_x1]
      next if results_x1.nil?

      # Compare results
      puts "\nResults for #{xml}:"
      results_x3.keys.each do |k|
        next if [@simulation_runtime_key, @workflow_runtime_key].include? k

        result_x1 = results_x1[k].to_f
        result_x3 = results_x3[k].to_f
        next if result_x1 == 0.0 and result_x3 == 0.0

        puts "x1, x3: #{result_x1.round(2)}, #{result_x3.round(2)} #{k}"

        assert_in_delta(result_x1, result_x3, 0.2)
      end
      puts "\n"
    end
  end

  def _test_partial_hvac(xmls, hvac_partial_dir, hvac_base_dir, all_results)
    # Compare end use results for a partial HVAC system to a full HVAC system.
    xmls.sort.each do |xml|
      next if not xml.include? hvac_partial_dir

      xml_50 = File.absolute_path(xml)
      xml_100 = File.absolute_path(xml.gsub(hvac_partial_dir, hvac_base_dir).gsub("-50percent.xml", "-base.xml"))

      results_50 = all_results[xml_50]
      results_100 = all_results[xml_100]
      next if results_100.nil?

      # Compare results
      puts "\nResults for #{xml}:"
      results_50.keys.each do |k|
        next if not ["Heating", "Cooling"].include? k[1]
        next if not ["General"].include? k[2] # Exclude crankcase/defrost

        result_50 = results_50[k].to_f
        result_100 = results_100[k].to_f
        next if result_50 == 0.0 and result_100 == 0.0

        puts "50%, 100%: #{result_50.round(2)}, #{result_100.round(2)} #{k}"

        assert_in_epsilon(result_50, result_100 / 2.0, 0.05)
      end
      puts "\n"
    end
  end

  def _rm_path(path)
    if Dir.exists?(path)
      FileUtils.rm_r(path)
    end
    while true
      break if not Dir.exists?(path)

      sleep(0.01)
    end
  end
end<|MERGE_RESOLUTION|>--- conflicted
+++ resolved
@@ -101,16 +101,11 @@
                             'unattached-door.xml' => ["Attached wall 'foobar' not found for door 'DoorNorth'."],
                             'unattached-hvac-distribution.xml' => ["Attached HVAC distribution system 'foobar' cannot be found for HVAC system 'HeatingSystem'."],
                             'unattached-skylight.xml' => ["Attached roof 'foobar' not found for skylight 'SkylightNorth'."],
-<<<<<<< HEAD
-                            'unattached-hvac.xml' => ["TODO"],
-                            'unattached-cfis.xml' => ["TODO"],
+                            'unattached-window.xml' => ["Attached wall 'foobar' not found for window 'WindowNorth'."],
+                            'water-heater-location.xml' => ["WaterHeatingSystem location is 'crawlspace - vented' but building does not have this location specified."],
+                            'water-heater-location-other.xml' => ["Expected [1] element(s) but found 0 element(s) for xpath: /HPXML/Building/BuildingDetails/Systems/WaterHeating/WaterHeatingSystem[Location="],
                             'invalid-idref-dhw-indirect.xml' => ["RelatedHeatingSystem 'HeatingSystem-bad' not found for water heating system 'WaterHeater'"],
                             'two-repeating-idref-dhw-indirect.xml' => ["RelatedHeatingSystem 'HeatingSystem' for water heating system 'WaterHeater2' is already attached to another water heating system."] }
-=======
-                            'unattached-window.xml' => ["Attached wall 'foobar' not found for window 'WindowNorth'."],
-                            'water-heater-location.xml' => ["WaterHeatingSystem location is 'crawlspace - vented' but building does not have this location specified."],
-                            'water-heater-location-other.xml' => ["Expected [1] element(s) but found 0 element(s) for xpath: /HPXML/Building/BuildingDetails/Systems/WaterHeating/WaterHeatingSystem[Location="] }
->>>>>>> 6181b596
 
     # Test simulations
     Dir["#{this_dir}/invalid_files/*.xml"].sort.each do |xml|
