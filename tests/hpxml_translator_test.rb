--- conflicted
+++ resolved
@@ -33,7 +33,6 @@
       results[args['hpxml_path']] = _get_results(this_dir)
     end
 
-<<<<<<< HEAD
     # Multiple HVAC tests
     # Run HPXML files with 3 of the same HVAC system; compare end use
     # results to files with one of that HVAC system.
@@ -42,7 +41,7 @@
       args['hpxml_path'] = File.absolute_path(xml)
       _test_schema_validation(this_dir, xml)
       _test_simulation(args, this_dir)
-      results_x3 = _get_results(this_dir)
+      args['hpxml_path'] = _get_results(this_dir)
 
       # Retrieve x1 results for comparison
       xml_x1 = File.absolute_path(File.join(File.dirname(xml), "..", File.basename(xml.gsub("-x3", ""))))
@@ -52,7 +51,7 @@
       puts "\nResults for #{xml}:"
       results_x1.keys.each do |k|
         result_x1 = results_x1[k].to_f
-        result_x3 = results_x3[k].to_f
+        result_x3 = args['hpxml_path'][k].to_f
         next if result_x1 == 0.0 and result_x3 == 0.0
 
         puts "x1, x3: #{result_x1.round(2)}, #{result_x3.round(2)} #{k}"
@@ -70,7 +69,7 @@
       args['hpxml_path'] = File.absolute_path(xml)
       _test_schema_validation(this_dir, args['hpxml_path'])
       _test_simulation(args, this_dir)
-      results_dse = _get_results(this_dir)
+      args['hpxml_path'] = _get_results(this_dir)
 
       # Retrieve no distribution results for comparison
       xml_nodist = File.absolute_path(File.join(File.dirname(xml), "..", File.basename(xml.gsub("-dse", "-no-distribution"))))
@@ -78,10 +77,10 @@
 
       # Compare results
       puts "\nResults for #{xml}:"
-      results_dse.keys.each do |k|
+      results_nodist.keys.each do |k|
         next if not ["Heating", "Cooling"].include? k[1]
 
-        result_dse = results_dse[k].to_f
+        result_dse = args['hpxml_path'][k].to_f
         result_nodist = results_nodist[k].to_f
         next if result_dse == 0.0 and result_nodist == 0.0
 
@@ -93,8 +92,6 @@
       puts "\n"
     end
     
-=======
->>>>>>> 027dfbb1
     _write_summary_results(this_dir, results)
   end
 
@@ -374,7 +371,7 @@
           furnace_capacity_kbtuh = nil
           if htg_sys_type == 'Furnace'
             query = "SELECT Value FROM TabularDataWithStrings WHERE ReportName='EquipmentSummary' AND ReportForString='Entire Facility' AND TableName='Heating Coils' AND RowName LIKE '%#{Constants.ObjectNameFurnace.upcase}%' AND ColumnName='Nominal Total Capacity' AND Units='W'"
-            furnace_capacity_kbtuh = UnitConversions.convert(_get_sql_query_result(sqlFile, query), 'W', 'kBtu/hr')
+            furnace_capacity_kbtuh = UnitConversions.convert(sqlFile.execAndReturnFirstDouble(query).get, 'W', 'kBtu/hr')
           end
           hpxml_value = HVAC.get_default_eae(htg_sys_type == 'Boiler', htg_sys_type == 'Furnace', htg_sys_fuel, 1.0, furnace_capacity_kbtuh) / (2.08 * htg_dse)
         end
