--- conflicted
+++ resolved
@@ -622,16 +622,6 @@
     bldg_details.elements.each('Systems/HVAC/HVACPlant/HeatingSystem') do |htg_sys|
       htg_sys_type = XMLHelper.get_child_name(htg_sys, 'HeatingSystemType')
       htg_sys_fuel = to_beopt_fuel(XMLHelper.get_value(htg_sys, 'HeatingSystemFuel'))
-<<<<<<< HEAD
-      htg_sys_cap = Float(XMLHelper.get_value(htg_sys, "HeatingCapacity"))
-=======
-      htg_dse = XMLHelper.get_value(bldg_details, 'Systems/HVAC/HVACDistribution/AnnualHeatingDistributionSystemEfficiency')
-      if htg_dse.nil?
-        htg_dse = 1.0
-      else
-        htg_dse = Float(htg_dse)
-      end
->>>>>>> 7f071118
       htg_load_frac = Float(XMLHelper.get_value(htg_sys, "FractionHeatLoadServed"))
 
       if htg_load_frac > 0
