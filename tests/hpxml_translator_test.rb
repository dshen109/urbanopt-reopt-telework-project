--- conflicted
+++ resolved
@@ -49,11 +49,7 @@
     test_dirs.each do |test_dir|
       Dir["#{test_dir}/valid*.xml"].sort.each do |xml|
         next if File.basename(xml) == "valid-hvac-multiple.xml" # TODO: Remove when HVAC sizing has been updated
-<<<<<<< HEAD
-        
-=======
-
->>>>>>> 953edda5
+
         xmls << File.absolute_path(xml)
       end
     end
