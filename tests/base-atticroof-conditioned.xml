--- conflicted
+++ resolved
@@ -78,24 +78,7 @@
                 <Pitch>6.0</Pitch>
                 <RadiantBarrier>false</RadiantBarrier>
                 <Insulation>
-<<<<<<< HEAD
-                  <SystemIdentifier id='AtticRoofNorthCondInsulation'/>
-                  <AssemblyEffectiveRValue>25.8</AssemblyEffectiveRValue>
-                </Insulation>
-              </Roof>
-              <Roof>
-                <SystemIdentifier id='AtticRoofSouthCond'/>
-                <Area>503.0</Area>
-                <Azimuth>180</Azimuth>
-                <SolarAbsorptance>0.75</SolarAbsorptance>
-                <Emittance>0.9</Emittance>
-                <Pitch>6.0</Pitch>
-                <RadiantBarrier>false</RadiantBarrier>
-                <Insulation>
-                  <SystemIdentifier id='AtticRoofSouthCondInsulation'/>
-=======
-                  <SystemIdentifier id='AtticRoofCondIns'/>
->>>>>>> 31aae683
+                  <SystemIdentifier id='AtticRoofCondInsulation'/>
                   <AssemblyEffectiveRValue>25.8</AssemblyEffectiveRValue>
                 </Insulation>
               </Roof>
@@ -118,50 +101,11 @@
                 <WallType>
                   <WoodStud/>
                 </WallType>
-<<<<<<< HEAD
-                <Area>120.0</Area>
-                <Azimuth>90</Azimuth>
-                <SolarAbsorptance>0.75</SolarAbsorptance>
-                <Emittance>0.9</Emittance>
-                <Insulation>
-                  <SystemIdentifier id='AtticGableEastCondInsulation'/>
-                  <AssemblyEffectiveRValue>23.0</AssemblyEffectiveRValue>
-                </Insulation>
-              </Wall>
-              <Wall>
-                <SystemIdentifier id='AtticGableWestCond'/>
-                <AdjacentTo>outside</AdjacentTo>
-                <WallType>
-                  <WoodStud/>
-                </WallType>
-                <Area>120.0</Area>
-                <Azimuth>270</Azimuth>
-                <SolarAbsorptance>0.75</SolarAbsorptance>
-                <Emittance>0.9</Emittance>
-                <Insulation>
-                  <SystemIdentifier id='AtticGableWestCondInsulation'/>
-                  <AssemblyEffectiveRValue>23.0</AssemblyEffectiveRValue>
-                </Insulation>
-              </Wall>
-              <Wall>
-                <SystemIdentifier id='AtticKneeWallNorth'/>
-                <AdjacentTo>attic - unvented</AdjacentTo>
-                <WallType>
-                  <WoodStud/>
-                </WallType>
-                <Area>158.0</Area>
-                <Azimuth>0</Azimuth>
-                <SolarAbsorptance>0.75</SolarAbsorptance>
-                <Emittance>0.9</Emittance>
-                <Insulation>
-                  <SystemIdentifier id='AtticKneeWallNorthInsulation'/>
-=======
                 <Area>240.0</Area>
                 <SolarAbsorptance>0.75</SolarAbsorptance>
                 <Emittance>0.9</Emittance>
                 <Insulation>
-                  <SystemIdentifier id='AtticGableCondIns'/>
->>>>>>> 31aae683
+                  <SystemIdentifier id='AtticGableCondInsulation'/>
                   <AssemblyEffectiveRValue>23.0</AssemblyEffectiveRValue>
                 </Insulation>
               </Wall>
@@ -175,11 +119,7 @@
                 <SolarAbsorptance>0.75</SolarAbsorptance>
                 <Emittance>0.9</Emittance>
                 <Insulation>
-<<<<<<< HEAD
-                  <SystemIdentifier id='AtticKneeWallSouthInsulation'/>
-=======
-                  <SystemIdentifier id='AtticKneeWallIns'/>
->>>>>>> 31aae683
+                  <SystemIdentifier id='AtticKneeWallInsulation'/>
                   <AssemblyEffectiveRValue>23.0</AssemblyEffectiveRValue>
                 </Insulation>
               </Wall>
@@ -201,52 +141,18 @@
                 <Pitch>6.0</Pitch>
                 <RadiantBarrier>false</RadiantBarrier>
                 <Insulation>
-<<<<<<< HEAD
-                  <SystemIdentifier id='AtticRoofNorthUncondInsulation'/>
-                  <AssemblyEffectiveRValue>2.3</AssemblyEffectiveRValue>
-                </Insulation>
-              </Roof>
-              <Roof>
-                <SystemIdentifier id='AtticRoofSouthUncond'/>
-                <Area>252.0</Area>
-                <Azimuth>180</Azimuth>
-                <SolarAbsorptance>0.75</SolarAbsorptance>
-                <Emittance>0.9</Emittance>
-                <Pitch>6.0</Pitch>
-                <RadiantBarrier>false</RadiantBarrier>
-                <Insulation>
-                  <SystemIdentifier id='AtticRoofSouthUncondInsulation'/>
-=======
-                  <SystemIdentifier id='AtticRoofUncondIns'/>
->>>>>>> 31aae683
+                  <SystemIdentifier id='AtticRoofUncondInsulation'/>
                   <AssemblyEffectiveRValue>2.3</AssemblyEffectiveRValue>
                 </Insulation>
               </Roof>
             </Roofs>
             <Floors>
               <Floor>
-<<<<<<< HEAD
-                <SystemIdentifier id='AtticFloorNorthUncond'/>
-                <AdjacentTo>living space</AdjacentTo>
-                <Area>225.0</Area>
-                <Insulation>
-                  <SystemIdentifier id='AtticFloorNorthUncondInsulation'/>
-                  <AssemblyEffectiveRValue>39.3</AssemblyEffectiveRValue>
-                </Insulation>
-              </Floor>
-              <Floor>
-                <SystemIdentifier id='AtticFloorSouthUncond'/>
-=======
                 <SystemIdentifier id='AtticFloorUncond'/>
->>>>>>> 31aae683
                 <AdjacentTo>living space</AdjacentTo>
                 <Area>450.0</Area>
                 <Insulation>
-<<<<<<< HEAD
-                  <SystemIdentifier id='AtticFloorSouthUncondInsulation'/>
-=======
-                  <SystemIdentifier id='AtticFloorUncondIns'/>
->>>>>>> 31aae683
+                  <SystemIdentifier id='AtticFloorUncondInsulation'/>
                   <AssemblyEffectiveRValue>39.3</AssemblyEffectiveRValue>
                 </Insulation>
               </Floor>
@@ -262,26 +168,7 @@
                 <SolarAbsorptance>0.75</SolarAbsorptance>
                 <Emittance>0.9</Emittance>
                 <Insulation>
-<<<<<<< HEAD
-                  <SystemIdentifier id='AtticGableEastUncondInsulation'/>
-                  <AssemblyEffectiveRValue>4.0</AssemblyEffectiveRValue>
-                </Insulation>
-              </Wall>
-              <Wall>
-                <SystemIdentifier id='AtticGableWestUncond'/>
-                <AdjacentTo>attic - unvented</AdjacentTo>
-                <WallType>
-                  <WoodStud/>
-                </WallType>
-                <Area>25.0</Area>
-                <Azimuth>270</Azimuth>
-                <SolarAbsorptance>0.75</SolarAbsorptance>
-                <Emittance>0.9</Emittance>
-                <Insulation>
-                  <SystemIdentifier id='AtticGableWestUncondInsulation'/>
-=======
-                  <SystemIdentifier id='AtticGableUncondIns'/>
->>>>>>> 31aae683
+                  <SystemIdentifier id='AtticGableUncondInsulation'/>
                   <AssemblyEffectiveRValue>4.0</AssemblyEffectiveRValue>
                 </Insulation>
               </Wall>
@@ -343,54 +230,14 @@
         </Foundations>
         <RimJoists>
           <RimJoist>
-            <SystemIdentifier id='RimJoistNorthFoundation'/>
+            <SystemIdentifier id='RimJoistFoundation'/>
             <ExteriorAdjacentTo>outside</ExteriorAdjacentTo>
             <InteriorAdjacentTo>living space</InteriorAdjacentTo>
-            <Area>35.0</Area>
-            <Azimuth>0</Azimuth>
+            <Area>116.0</Area>
             <SolarAbsorptance>0.75</SolarAbsorptance>
             <Emittance>0.9</Emittance>
             <Insulation>
-              <SystemIdentifier id='RimJoistNorthFoundationInsulation'/>
-              <AssemblyEffectiveRValue>23.0</AssemblyEffectiveRValue>
-            </Insulation>
-          </RimJoist>
-          <RimJoist>
-            <SystemIdentifier id='RimJoistSouthFoundation'/>
-            <ExteriorAdjacentTo>outside</ExteriorAdjacentTo>
-            <InteriorAdjacentTo>living space</InteriorAdjacentTo>
-            <Area>35.0</Area>
-            <Azimuth>180</Azimuth>
-            <SolarAbsorptance>0.75</SolarAbsorptance>
-            <Emittance>0.9</Emittance>
-            <Insulation>
-              <SystemIdentifier id='RimJoistSouthFoundationInsulation'/>
-              <AssemblyEffectiveRValue>23.0</AssemblyEffectiveRValue>
-            </Insulation>
-          </RimJoist>
-          <RimJoist>
-            <SystemIdentifier id='RimJoistEastFoundation'/>
-            <ExteriorAdjacentTo>outside</ExteriorAdjacentTo>
-            <InteriorAdjacentTo>living space</InteriorAdjacentTo>
-            <Area>23.0</Area>
-            <Azimuth>90</Azimuth>
-            <SolarAbsorptance>0.75</SolarAbsorptance>
-            <Emittance>0.9</Emittance>
-            <Insulation>
-              <SystemIdentifier id='RimJoistEastFoundationInsulation'/>
-              <AssemblyEffectiveRValue>23.0</AssemblyEffectiveRValue>
-            </Insulation>
-          </RimJoist>
-          <RimJoist>
-            <SystemIdentifier id='RimJoistWestFoundation'/>
-            <ExteriorAdjacentTo>outside</ExteriorAdjacentTo>
-            <InteriorAdjacentTo>living space</InteriorAdjacentTo>
-            <Area>23.0</Area>
-            <Azimuth>270</Azimuth>
-            <SolarAbsorptance>0.75</SolarAbsorptance>
-            <Emittance>0.9</Emittance>
-            <Insulation>
-              <SystemIdentifier id='RimJoistWestFoundationInsulation'/>
+              <SystemIdentifier id='RimJoistFoundationInsulation'/>
               <AssemblyEffectiveRValue>23.0</AssemblyEffectiveRValue>
             </Insulation>
           </RimJoist>
@@ -403,68 +250,11 @@
             <WallType>
               <WoodStud/>
             </WallType>
-<<<<<<< HEAD
-            <Area>360.0</Area>
-            <Azimuth>0</Azimuth>
-            <SolarAbsorptance>0.75</SolarAbsorptance>
-            <Emittance>0.9</Emittance>
-            <Insulation>
-              <SystemIdentifier id='WallNorthInsulation'/>
-              <AssemblyEffectiveRValue>23.0</AssemblyEffectiveRValue>
-            </Insulation>
-          </Wall>
-          <Wall>
-            <SystemIdentifier id='WallSouth'/>
-            <ExteriorAdjacentTo>outside</ExteriorAdjacentTo>
-            <InteriorAdjacentTo>living space</InteriorAdjacentTo>
-            <WallType>
-              <WoodStud/>
-            </WallType>
-            <Area>360.0</Area>
-            <Azimuth>180</Azimuth>
-            <SolarAbsorptance>0.75</SolarAbsorptance>
-            <Emittance>0.9</Emittance>
-            <Insulation>
-              <SystemIdentifier id='WallSouthInsulation'/>
-              <AssemblyEffectiveRValue>23.0</AssemblyEffectiveRValue>
-            </Insulation>
-          </Wall>
-          <Wall>
-            <SystemIdentifier id='WallEast'/>
-            <ExteriorAdjacentTo>outside</ExteriorAdjacentTo>
-            <InteriorAdjacentTo>living space</InteriorAdjacentTo>
-            <WallType>
-              <WoodStud/>
-            </WallType>
-            <Area>240.0</Area>
-            <Azimuth>90</Azimuth>
-            <SolarAbsorptance>0.75</SolarAbsorptance>
-            <Emittance>0.9</Emittance>
-            <Insulation>
-              <SystemIdentifier id='WallEastInsulation'/>
-              <AssemblyEffectiveRValue>23.0</AssemblyEffectiveRValue>
-            </Insulation>
-          </Wall>
-          <Wall>
-            <SystemIdentifier id='WallWest'/>
-            <ExteriorAdjacentTo>outside</ExteriorAdjacentTo>
-            <InteriorAdjacentTo>living space</InteriorAdjacentTo>
-            <WallType>
-              <WoodStud/>
-            </WallType>
-            <Area>240.0</Area>
-            <Azimuth>270</Azimuth>
-            <SolarAbsorptance>0.75</SolarAbsorptance>
-            <Emittance>0.9</Emittance>
-            <Insulation>
-              <SystemIdentifier id='WallWestInsulation'/>
-=======
             <Area>1200.0</Area>
             <SolarAbsorptance>0.75</SolarAbsorptance>
             <Emittance>0.9</Emittance>
             <Insulation>
-              <SystemIdentifier id='WallIns'/>
->>>>>>> 31aae683
+              <SystemIdentifier id='WallInsulation'/>
               <AssemblyEffectiveRValue>23.0</AssemblyEffectiveRValue>
             </Insulation>
           </Wall>
@@ -508,7 +298,7 @@
             <Azimuth>90</Azimuth>
             <UFactor>0.33</UFactor>
             <SHGC>0.45</SHGC>
-            <AttachedToWall idref='AtticGableEastCond'/>
+            <AttachedToWall idref='AtticGableCond'/>
           </Window>
           <Window>
             <SystemIdentifier id='AtticGableWindowWest'/>
@@ -516,7 +306,7 @@
             <Azimuth>180</Azimuth>
             <UFactor>0.33</UFactor>
             <SHGC>0.45</SHGC>
-            <AttachedToWall idref='AtticGableWestCond'/>
+            <AttachedToWall idref='AtticGableCond'/>
           </Window>
         </Windows>
         <Doors>
