--- conflicted
+++ resolved
@@ -89,47 +89,6 @@
             </Insulation>
           </Wall>
         </Walls>
-<<<<<<< HEAD
-        <FoundationWalls>
-          <FoundationWall>
-            <SystemIdentifier id='FoundationWall'/>
-            <ExteriorAdjacentTo>ground</ExteriorAdjacentTo>
-            <InteriorAdjacentTo>basement - conditioned</InteriorAdjacentTo>
-            <Height>8.0</Height>
-            <Area>300.0</Area>
-            <Thickness>8.0</Thickness>
-            <DepthBelowGrade>7.0</DepthBelowGrade>
-            <DistanceToTopOfInsulation>1.0</DistanceToTopOfInsulation>
-            <DistanceToBottomOfInsulation>8.0</DistanceToBottomOfInsulation>
-            <Insulation>
-              <SystemIdentifier id='FoundationWallInsulation'/>
-              <Layer>
-                <InstallationType>continuous</InstallationType>
-                <NominalRValue>8.9</NominalRValue>
-              </Layer>
-            </Insulation>
-          </FoundationWall>
-          <FoundationWall>
-            <SystemIdentifier id='FoundationWallAdiabatic'/>
-            <ExteriorAdjacentTo>other housing unit</ExteriorAdjacentTo>
-            <InteriorAdjacentTo>basement - conditioned</InteriorAdjacentTo>
-            <Height>8.0</Height>
-            <Area>900.0</Area>
-            <Thickness>8.0</Thickness>
-            <DepthBelowGrade>7.0</DepthBelowGrade>
-            <DistanceToTopOfInsulation>1.0</DistanceToTopOfInsulation>
-            <DistanceToBottomOfInsulation>8.0</DistanceToBottomOfInsulation>
-            <Insulation>
-              <SystemIdentifier id='FoundationWallAdiabaticInsulation'/>
-              <Layer>
-                <InstallationType>continuous</InstallationType>
-                <NominalRValue>8.9</NominalRValue>
-              </Layer>
-            </Insulation>
-          </FoundationWall>
-        </FoundationWalls>
-=======
->>>>>>> 57f9f232
         <FrameFloors>
           <FrameFloor>
             <SystemIdentifier id='FloorAboveAdiabatic'/>
