--- conflicted
+++ resolved
@@ -2,13 +2,8 @@
   <schema_version>3.0</schema_version>
   <name>build_residential_hpxml</name>
   <uid>a13a8983-2b01-4930-8af2-42030b6e4233</uid>
-<<<<<<< HEAD
-  <version_id>481b1786-f416-475d-8875-b1ab0eef4fde</version_id>
-  <version_modified>20200410T154035Z</version_modified>
-=======
-  <version_id>1574fd5e-ca55-44d9-913d-71897672966b</version_id>
-  <version_modified>20200410T151728Z</version_modified>
->>>>>>> f8ec64b2
+  <version_id>10956da8-0dc4-41a6-89a8-99429a792ad3</version_id>
+  <version_modified>20200410T154357Z</version_modified>
   <xml_checksum>2C38F48B</xml_checksum>
   <class_name>BuildResidentialHPXML</class_name>
   <display_name>HPXML Builder</display_name>
@@ -3549,1511 +3544,907 @@
       <filename>build_residential_hpxml_test.rb</filename>
       <filetype>rb</filetype>
       <usage_type>test</usage_type>
-<<<<<<< HEAD
-      <checksum>79B9A88F</checksum>
-=======
       <checksum>5F037A00</checksum>
->>>>>>> f8ec64b2
     </file>
     <file>
       <filename>base-hvac-dual-fuel-air-to-air-heat-pump-1-speed.osw</filename>
       <filetype>osw</filetype>
       <usage_type>test</usage_type>
-<<<<<<< HEAD
-      <checksum>8A0C9328</checksum>
-=======
-      <checksum>FE4894A7</checksum>
->>>>>>> f8ec64b2
+      <checksum>9558787A</checksum>
     </file>
     <file>
       <filename>base-hvac-dual-fuel-air-to-air-heat-pump-2-speed.osw</filename>
       <filetype>osw</filetype>
       <usage_type>test</usage_type>
-<<<<<<< HEAD
-      <checksum>09703277</checksum>
-=======
-      <checksum>B81CB51C</checksum>
->>>>>>> f8ec64b2
+      <checksum>0CF947D7</checksum>
     </file>
     <file>
       <filename>base-hvac-dual-fuel-mini-split-heat-pump-ducted.osw</filename>
       <filetype>osw</filetype>
       <usage_type>test</usage_type>
-<<<<<<< HEAD
-      <checksum>F02239A1</checksum>
-=======
-      <checksum>163C4189</checksum>
->>>>>>> f8ec64b2
+      <checksum>934F90A8</checksum>
     </file>
     <file>
       <filename>base-hvac-dual-fuel-air-to-air-heat-pump-var-speed.osw</filename>
       <filetype>osw</filetype>
       <usage_type>test</usage_type>
-<<<<<<< HEAD
-      <checksum>A9D38FC2</checksum>
-=======
-      <checksum>7D4AC045</checksum>
->>>>>>> f8ec64b2
+      <checksum>1767CAC9</checksum>
     </file>
     <file>
       <filename>base-hvac-dual-fuel-air-to-air-heat-pump-1-speed-electric.osw</filename>
       <filetype>osw</filetype>
       <usage_type>test</usage_type>
-<<<<<<< HEAD
-      <checksum>E4A5B41B</checksum>
-=======
-      <checksum>FEEDC1E0</checksum>
->>>>>>> f8ec64b2
+      <checksum>A9F29791</checksum>
     </file>
     <file>
       <filename>base-mechvent-cfis.osw</filename>
       <filetype>osw</filetype>
       <usage_type>test</usage_type>
-<<<<<<< HEAD
-      <checksum>D7646108</checksum>
-=======
-      <checksum>BC38D733</checksum>
->>>>>>> f8ec64b2
+      <checksum>14C1BC52</checksum>
     </file>
     <file>
       <filename>base-dhw-tank-heat-pump-outside.osw</filename>
       <filetype>osw</filetype>
       <usage_type>test</usage_type>
-<<<<<<< HEAD
-      <checksum>270B5774</checksum>
-=======
-      <checksum>5A2F7E3B</checksum>
->>>>>>> f8ec64b2
+      <checksum>2B1DCECA</checksum>
     </file>
     <file>
       <filename>base-dhw-tank-heat-pump-with-solar-fraction.osw</filename>
       <filetype>osw</filetype>
       <usage_type>test</usage_type>
-<<<<<<< HEAD
-      <checksum>7D0BFC3D</checksum>
-=======
-      <checksum>47B00148</checksum>
->>>>>>> f8ec64b2
+      <checksum>8580C4CB</checksum>
     </file>
     <file>
       <filename>base-dhw-tank-heat-pump.osw</filename>
       <filetype>osw</filetype>
       <usage_type>test</usage_type>
-<<<<<<< HEAD
-      <checksum>67370E18</checksum>
-=======
-      <checksum>434C7885</checksum>
->>>>>>> f8ec64b2
+      <checksum>0E91672D</checksum>
     </file>
     <file>
       <filename>base-dhw-jacket-hpwh.osw</filename>
       <filetype>osw</filetype>
       <usage_type>test</usage_type>
-<<<<<<< HEAD
-      <checksum>C6076670</checksum>
-=======
-      <checksum>A9A90C46</checksum>
->>>>>>> f8ec64b2
+      <checksum>672E8D90</checksum>
     </file>
     <file>
       <filename>base-hvac-ducts-outside.osw</filename>
       <filetype>osw</filetype>
       <usage_type>test</usage_type>
-<<<<<<< HEAD
-      <checksum>D6B2D311</checksum>
-=======
-      <checksum>A3E6F11D</checksum>
->>>>>>> f8ec64b2
+      <checksum>BCB2B31E</checksum>
     </file>
     <file>
       <filename>base.osw</filename>
       <filetype>osw</filetype>
       <usage_type>test</usage_type>
-<<<<<<< HEAD
-      <checksum>D5679152</checksum>
-=======
-      <checksum>EBE60190</checksum>
->>>>>>> f8ec64b2
+      <checksum>65276C43</checksum>
     </file>
     <file>
       <filename>base-appliances-none.osw</filename>
       <filetype>osw</filetype>
       <usage_type>test</usage_type>
-<<<<<<< HEAD
-      <checksum>944CDE8B</checksum>
-=======
-      <checksum>73898187</checksum>
->>>>>>> f8ec64b2
+      <checksum>1F906C21</checksum>
     </file>
     <file>
       <filename>base-dhw-combi-tankless-outside.osw</filename>
       <filetype>osw</filetype>
       <usage_type>test</usage_type>
-<<<<<<< HEAD
-      <checksum>D22EB90F</checksum>
-=======
-      <checksum>AF0A9040</checksum>
->>>>>>> f8ec64b2
+      <checksum>B9EB6912</checksum>
     </file>
     <file>
       <filename>base-dhw-combi-tankless.osw</filename>
       <filetype>osw</filetype>
       <usage_type>test</usage_type>
-<<<<<<< HEAD
-      <checksum>726B0D2F</checksum>
-=======
-      <checksum>56107BB2</checksum>
->>>>>>> f8ec64b2
+      <checksum>7662AA2F</checksum>
     </file>
     <file>
       <filename>base-dhw-indirect-outside.osw</filename>
       <filetype>osw</filetype>
       <usage_type>test</usage_type>
-<<<<<<< HEAD
-      <checksum>BBDFF3C8</checksum>
-=======
-      <checksum>F0A6AE8B</checksum>
->>>>>>> f8ec64b2
+      <checksum>23456146</checksum>
     </file>
     <file>
       <filename>base-dhw-jacket-electric.osw</filename>
       <filetype>osw</filetype>
       <usage_type>test</usage_type>
-<<<<<<< HEAD
-      <checksum>91E9AA36</checksum>
-=======
-      <checksum>1F733EB9</checksum>
->>>>>>> f8ec64b2
+      <checksum>C733C87C</checksum>
     </file>
     <file>
       <filename>base-dhw-jacket-gas.osw</filename>
       <filetype>osw</filetype>
       <usage_type>test</usage_type>
-<<<<<<< HEAD
-      <checksum>103633BE</checksum>
-=======
-      <checksum>0C138D2C</checksum>
->>>>>>> f8ec64b2
+      <checksum>0A06FB63</checksum>
     </file>
     <file>
       <filename>base-dhw-low-flow-fixtures.osw</filename>
       <filetype>osw</filetype>
       <usage_type>test</usage_type>
-<<<<<<< HEAD
-      <checksum>7D9A50C6</checksum>
-=======
-      <checksum>F300C449</checksum>
->>>>>>> f8ec64b2
+      <checksum>2B40328C</checksum>
     </file>
     <file>
       <filename>base-dhw-none.osw</filename>
       <filetype>osw</filetype>
       <usage_type>test</usage_type>
-<<<<<<< HEAD
-      <checksum>B3EC0B4C</checksum>
-=======
-      <checksum>718C0B3E</checksum>
->>>>>>> f8ec64b2
+      <checksum>A3AB69C0</checksum>
     </file>
     <file>
       <filename>base-dhw-recirc-demand.osw</filename>
       <filetype>osw</filetype>
       <usage_type>test</usage_type>
-<<<<<<< HEAD
-      <checksum>3A22A823</checksum>
-=======
-      <checksum>10B5FFA9</checksum>
->>>>>>> f8ec64b2
+      <checksum>35A883C6</checksum>
     </file>
     <file>
       <filename>base-dhw-recirc-manual.osw</filename>
       <filetype>osw</filetype>
       <usage_type>test</usage_type>
-<<<<<<< HEAD
-      <checksum>3D0CDDC3</checksum>
-=======
-      <checksum>16BB04E0</checksum>
->>>>>>> f8ec64b2
+      <checksum>8DB99BC7</checksum>
     </file>
     <file>
       <filename>base-dhw-recirc-nocontrol.osw</filename>
       <filetype>osw</filetype>
       <usage_type>test</usage_type>
-<<<<<<< HEAD
-      <checksum>AFB40C2E</checksum>
-=======
-      <checksum>FBA4D57D</checksum>
->>>>>>> f8ec64b2
+      <checksum>48B39BA9</checksum>
     </file>
     <file>
       <filename>base-dhw-recirc-temperature.osw</filename>
       <filetype>osw</filetype>
       <usage_type>test</usage_type>
-<<<<<<< HEAD
-      <checksum>8D43E589</checksum>
-=======
-      <checksum>AEF41B06</checksum>
->>>>>>> f8ec64b2
+      <checksum>C42B33CD</checksum>
     </file>
     <file>
       <filename>base-dhw-recirc-timer.osw</filename>
       <filetype>osw</filetype>
       <usage_type>test</usage_type>
-<<<<<<< HEAD
-      <checksum>8B8915E1</checksum>
-=======
-      <checksum>9594C237</checksum>
->>>>>>> f8ec64b2
+      <checksum>660F8AF4</checksum>
     </file>
     <file>
       <filename>base-dhw-solar-direct-evacuated-tube.osw</filename>
       <filetype>osw</filetype>
       <usage_type>test</usage_type>
-<<<<<<< HEAD
-      <checksum>873CEB6F</checksum>
-=======
-      <checksum>B8C84B84</checksum>
->>>>>>> f8ec64b2
+      <checksum>68694583</checksum>
     </file>
     <file>
       <filename>base-dhw-solar-direct-flat-plate.osw</filename>
       <filetype>osw</filetype>
       <usage_type>test</usage_type>
-<<<<<<< HEAD
-      <checksum>65A272EB</checksum>
-=======
-      <checksum>0EFEC4D0</checksum>
->>>>>>> f8ec64b2
+      <checksum>A607AFB1</checksum>
     </file>
     <file>
       <filename>base-dhw-solar-direct-ics.osw</filename>
       <filetype>osw</filetype>
       <usage_type>test</usage_type>
-<<<<<<< HEAD
-      <checksum>85193075</checksum>
-=======
-      <checksum>347985E7</checksum>
->>>>>>> f8ec64b2
+      <checksum>0E642D42</checksum>
     </file>
     <file>
       <filename>base-dhw-solar-fraction.osw</filename>
       <filetype>osw</filetype>
       <usage_type>test</usage_type>
-<<<<<<< HEAD
-      <checksum>22BD8822</checksum>
-=======
-      <checksum>D08B98B5</checksum>
->>>>>>> f8ec64b2
+      <checksum>4E548EFA</checksum>
     </file>
     <file>
       <filename>base-dhw-solar-indirect-evacuated-tube.osw</filename>
       <filetype>osw</filetype>
       <usage_type>test</usage_type>
-<<<<<<< HEAD
-      <checksum>435E1726</checksum>
-=======
-      <checksum>5DEE85FB</checksum>
->>>>>>> f8ec64b2
+      <checksum>FB68CF34</checksum>
     </file>
     <file>
       <filename>base-dhw-solar-indirect-flat-plate.osw</filename>
       <filetype>osw</filetype>
       <usage_type>test</usage_type>
-<<<<<<< HEAD
-      <checksum>E5E57463</checksum>
-=======
-      <checksum>CF7223E9</checksum>
->>>>>>> f8ec64b2
+      <checksum>1519E660</checksum>
     </file>
     <file>
       <filename>base-dhw-solar-thermosyphon-evacuated-tube.osw</filename>
       <filetype>osw</filetype>
       <usage_type>test</usage_type>
-<<<<<<< HEAD
-      <checksum>22D0A071</checksum>
-=======
-      <checksum>B39499D8</checksum>
->>>>>>> f8ec64b2
+      <checksum>4834A65F</checksum>
     </file>
     <file>
       <filename>base-dhw-solar-thermosyphon-flat-plate.osw</filename>
       <filetype>osw</filetype>
       <usage_type>test</usage_type>
-<<<<<<< HEAD
-      <checksum>011AA865</checksum>
-=======
-      <checksum>21DAB689</checksum>
->>>>>>> f8ec64b2
+      <checksum>E37E6E98</checksum>
     </file>
     <file>
       <filename>base-dhw-solar-thermosyphon-ics.osw</filename>
       <filetype>osw</filetype>
       <usage_type>test</usage_type>
-<<<<<<< HEAD
-      <checksum>E21AD3BB</checksum>
-=======
-      <checksum>4B86BDF6</checksum>
->>>>>>> f8ec64b2
+      <checksum>21F439DC</checksum>
     </file>
     <file>
       <filename>base-dhw-uef.osw</filename>
       <filetype>osw</filetype>
       <usage_type>test</usage_type>
-<<<<<<< HEAD
-      <checksum>805067D9</checksum>
-=======
-      <checksum>C98F9788</checksum>
->>>>>>> f8ec64b2
+      <checksum>6A4CC7CD</checksum>
     </file>
     <file>
       <filename>base-enclosure-infil-cfm50.osw</filename>
       <filetype>osw</filetype>
       <usage_type>test</usage_type>
-<<<<<<< HEAD
-      <checksum>A95A5C29</checksum>
-=======
-      <checksum>8645A7B5</checksum>
->>>>>>> f8ec64b2
+      <checksum>6F86534E</checksum>
     </file>
     <file>
       <filename>base-foundation-conditioned-basement-slab-insulation.osw</filename>
       <filetype>osw</filetype>
       <usage_type>test</usage_type>
-<<<<<<< HEAD
-      <checksum>B528EE8F</checksum>
-=======
-      <checksum>957DD0C1</checksum>
->>>>>>> f8ec64b2
+      <checksum>E10E329E</checksum>
     </file>
     <file>
       <filename>base-hvac-boiler-elec-only.osw</filename>
       <filetype>osw</filetype>
       <usage_type>test</usage_type>
-<<<<<<< HEAD
-      <checksum>254CC400</checksum>
-=======
-      <checksum>CAABDDE7</checksum>
->>>>>>> f8ec64b2
+      <checksum>3C9B7191</checksum>
     </file>
     <file>
       <filename>base-hvac-boiler-gas-central-ac-1-speed.osw</filename>
       <filetype>osw</filetype>
       <usage_type>test</usage_type>
-<<<<<<< HEAD
-      <checksum>4F572D7E</checksum>
-=======
-      <checksum>0EF11BD8</checksum>
->>>>>>> f8ec64b2
+      <checksum>CFE9EB3D</checksum>
     </file>
     <file>
       <filename>base-hvac-boiler-gas-only-no-eae.osw</filename>
       <filetype>osw</filetype>
       <usage_type>test</usage_type>
-<<<<<<< HEAD
-      <checksum>CA65C281</checksum>
-=======
-      <checksum>D6D3356D</checksum>
->>>>>>> f8ec64b2
+      <checksum>C32022A7</checksum>
     </file>
     <file>
       <filename>base-hvac-boiler-gas-only.osw</filename>
       <filetype>osw</filetype>
       <usage_type>test</usage_type>
-<<<<<<< HEAD
-      <checksum>8FEF5DB7</checksum>
-=======
-      <checksum>F63A260B</checksum>
->>>>>>> f8ec64b2
+      <checksum>E3941C95</checksum>
     </file>
     <file>
       <filename>base-hvac-boiler-oil-only.osw</filename>
       <filetype>osw</filetype>
       <usage_type>test</usage_type>
-<<<<<<< HEAD
-      <checksum>E5A6648E</checksum>
-=======
-      <checksum>D7AFA9CD</checksum>
->>>>>>> f8ec64b2
+      <checksum>5E258418</checksum>
     </file>
     <file>
       <filename>base-hvac-boiler-propane-only.osw</filename>
       <filetype>osw</filetype>
       <usage_type>test</usage_type>
-<<<<<<< HEAD
-      <checksum>242D77E0</checksum>
-=======
-      <checksum>517955EC</checksum>
->>>>>>> f8ec64b2
+      <checksum>F77C926F</checksum>
     </file>
     <file>
       <filename>base-hvac-boiler-wood-only.osw</filename>
       <filetype>osw</filetype>
       <usage_type>test</usage_type>
-<<<<<<< HEAD
-      <checksum>05DCC2C7</checksum>
-=======
-      <checksum>18D51BD3</checksum>
->>>>>>> f8ec64b2
+      <checksum>C094566E</checksum>
     </file>
     <file>
       <filename>base-hvac-central-ac-only-1-speed.osw</filename>
       <filetype>osw</filetype>
       <usage_type>test</usage_type>
-<<<<<<< HEAD
-      <checksum>DA8540BC</checksum>
-=======
-      <checksum>8E9599EF</checksum>
->>>>>>> f8ec64b2
+      <checksum>351675E8</checksum>
     </file>
     <file>
       <filename>base-hvac-ducts-in-conditioned-space.osw</filename>
       <filetype>osw</filetype>
       <usage_type>test</usage_type>
-<<<<<<< HEAD
-      <checksum>C48C5202</checksum>
-=======
-      <checksum>909C8B51</checksum>
->>>>>>> f8ec64b2
+      <checksum>2B1F6756</checksum>
     </file>
     <file>
       <filename>base-hvac-ducts-leakage-percent.osw</filename>
       <filetype>osw</filetype>
       <usage_type>test</usage_type>
-<<<<<<< HEAD
-      <checksum>CE38AAD5</checksum>
-=======
-      <checksum>E58F73F6</checksum>
->>>>>>> f8ec64b2
+      <checksum>D479E9FF</checksum>
     </file>
     <file>
       <filename>base-hvac-elec-resistance-only.osw</filename>
       <filetype>osw</filetype>
       <usage_type>test</usage_type>
-<<<<<<< HEAD
-      <checksum>B617EE70</checksum>
-=======
-      <checksum>FFC81E21</checksum>
->>>>>>> f8ec64b2
+      <checksum>E12561E7</checksum>
     </file>
     <file>
       <filename>base-hvac-furnace-elec-only.osw</filename>
       <filetype>osw</filetype>
       <usage_type>test</usage_type>
-<<<<<<< HEAD
-      <checksum>F3DB0E15</checksum>
-=======
-      <checksum>868F2C19</checksum>
->>>>>>> f8ec64b2
+      <checksum>208AEB9A</checksum>
     </file>
     <file>
       <filename>base-hvac-furnace-gas-only-no-eae.osw</filename>
       <filetype>osw</filetype>
       <usage_type>test</usage_type>
-<<<<<<< HEAD
-      <checksum>C7256AA9</checksum>
-=======
-      <checksum>1637AD40</checksum>
->>>>>>> f8ec64b2
+      <checksum>A4F102B0</checksum>
     </file>
     <file>
       <filename>base-hvac-furnace-gas-only.osw</filename>
       <filetype>osw</filetype>
       <usage_type>test</usage_type>
-<<<<<<< HEAD
-      <checksum>0414BB58</checksum>
-=======
-      <checksum>8BB38B8D</checksum>
->>>>>>> f8ec64b2
+      <checksum>A27DE005</checksum>
     </file>
     <file>
       <filename>base-hvac-furnace-oil-only.osw</filename>
       <filetype>osw</filetype>
       <usage_type>test</usage_type>
-<<<<<<< HEAD
-      <checksum>2ACD288D</checksum>
-=======
-      <checksum>144CB84F</checksum>
->>>>>>> f8ec64b2
+      <checksum>ADDC5CEA</checksum>
     </file>
     <file>
       <filename>base-hvac-furnace-propane-only.osw</filename>
       <filetype>osw</filetype>
       <usage_type>test</usage_type>
-<<<<<<< HEAD
-      <checksum>8369D5B9</checksum>
-=======
-      <checksum>FABCAE05</checksum>
->>>>>>> f8ec64b2
+      <checksum>EF12949B</checksum>
     </file>
     <file>
       <filename>base-hvac-furnace-wood-only.osw</filename>
       <filetype>osw</filetype>
       <usage_type>test</usage_type>
-<<<<<<< HEAD
-      <checksum>58B6F748</checksum>
-=======
-      <checksum>89175764</checksum>
->>>>>>> f8ec64b2
+      <checksum>D01162FD</checksum>
     </file>
     <file>
       <filename>base-hvac-none.osw</filename>
       <filetype>osw</filetype>
       <usage_type>test</usage_type>
-<<<<<<< HEAD
-      <checksum>F5B18F4A</checksum>
-=======
-      <checksum>76D5260E</checksum>
->>>>>>> f8ec64b2
+      <checksum>69A2BD7E</checksum>
     </file>
     <file>
       <filename>base-hvac-portable-heater-electric-only.osw</filename>
       <filetype>osw</filetype>
       <usage_type>test</usage_type>
-<<<<<<< HEAD
-      <checksum>2BFEEB55</checksum>
-=======
-      <checksum>40A25D6E</checksum>
->>>>>>> f8ec64b2
+      <checksum>E85B360F</checksum>
     </file>
     <file>
       <filename>base-hvac-programmable-thermostat.osw</filename>
       <filetype>osw</filetype>
       <usage_type>test</usage_type>
-<<<<<<< HEAD
-      <checksum>F8556FF2</checksum>
-=======
-      <checksum>CD06D970</checksum>
->>>>>>> f8ec64b2
+      <checksum>0BC0CB32</checksum>
     </file>
     <file>
       <filename>base-hvac-setpoints.osw</filename>
       <filetype>osw</filetype>
       <usage_type>test</usage_type>
-<<<<<<< HEAD
-      <checksum>A8E7EDC3</checksum>
-=======
-      <checksum>E1381D92</checksum>
->>>>>>> f8ec64b2
+      <checksum>42FB4DD7</checksum>
     </file>
     <file>
       <filename>base-hvac-stove-oil-only-no-eae.osw</filename>
       <filetype>osw</filetype>
       <usage_type>test</usage_type>
-<<<<<<< HEAD
-      <checksum>5506CDB6</checksum>
-=======
-      <checksum>5CC5D5BF</checksum>
->>>>>>> f8ec64b2
+      <checksum>28D202E2</checksum>
     </file>
     <file>
       <filename>base-hvac-stove-oil-only.osw</filename>
       <filetype>osw</filetype>
       <usage_type>test</usage_type>
-<<<<<<< HEAD
-      <checksum>9EEF499A</checksum>
-=======
-      <checksum>4F4EE9B6</checksum>
->>>>>>> f8ec64b2
+      <checksum>1648DC2F</checksum>
     </file>
     <file>
       <filename>base-hvac-stove-wood-only.osw</filename>
       <filetype>osw</filetype>
       <usage_type>test</usage_type>
-<<<<<<< HEAD
-      <checksum>802FB3FA</checksum>
-=======
-      <checksum>3EE6C3EA</checksum>
->>>>>>> f8ec64b2
+      <checksum>7280A442</checksum>
     </file>
     <file>
       <filename>base-hvac-wall-furnace-elec-only.osw</filename>
       <filetype>osw</filetype>
       <usage_type>test</usage_type>
-<<<<<<< HEAD
-      <checksum>505DB0E6</checksum>
-=======
-      <checksum>DAE17E42</checksum>
->>>>>>> f8ec64b2
+      <checksum>88349340</checksum>
     </file>
     <file>
       <filename>base-hvac-wall-furnace-propane-only-no-eae.osw</filename>
       <filetype>osw</filetype>
       <usage_type>test</usage_type>
-<<<<<<< HEAD
-      <checksum>039BE591</checksum>
-=======
-      <checksum>6C358FA7</checksum>
->>>>>>> f8ec64b2
+      <checksum>8F0B9EB7</checksum>
     </file>
     <file>
       <filename>base-hvac-wall-furnace-propane-only.osw</filename>
       <filetype>osw</filetype>
       <usage_type>test</usage_type>
-<<<<<<< HEAD
-      <checksum>4490D0D9</checksum>
-=======
-      <checksum>95A10BE6</checksum>
->>>>>>> f8ec64b2
+      <checksum>7BFDBF27</checksum>
     </file>
     <file>
       <filename>base-hvac-wall-furnace-wood-only.osw</filename>
       <filetype>osw</filetype>
       <usage_type>test</usage_type>
-<<<<<<< HEAD
-      <checksum>C433E735</checksum>
-=======
-      <checksum>1EA56964</checksum>
->>>>>>> f8ec64b2
+      <checksum>379FEA39</checksum>
     </file>
     <file>
       <filename>base-location-baltimore-md.osw</filename>
       <filetype>osw</filetype>
       <usage_type>test</usage_type>
-<<<<<<< HEAD
-      <checksum>D9C34BFA</checksum>
-=======
-      <checksum>98657D5C</checksum>
->>>>>>> f8ec64b2
+      <checksum>597D8DB9</checksum>
     </file>
     <file>
       <filename>base-location-dallas-tx.osw</filename>
       <filetype>osw</filetype>
       <usage_type>test</usage_type>
-<<<<<<< HEAD
-      <checksum>1273915A</checksum>
-=======
-      <checksum>6F57B815</checksum>
->>>>>>> f8ec64b2
+      <checksum>1E6508E4</checksum>
     </file>
     <file>
       <filename>base-location-duluth-mn.osw</filename>
       <filetype>osw</filetype>
       <usage_type>test</usage_type>
-<<<<<<< HEAD
-      <checksum>BE364A6B</checksum>
-=======
-      <checksum>71E37198</checksum>
->>>>>>> f8ec64b2
+      <checksum>1E9D81F8</checksum>
     </file>
     <file>
       <filename>base-location-miami-fl.osw</filename>
       <filetype>osw</filetype>
       <usage_type>test</usage_type>
-<<<<<<< HEAD
-      <checksum>EE24ADBA</checksum>
-=======
-      <checksum>F0397A6C</checksum>
->>>>>>> f8ec64b2
+      <checksum>165C331B</checksum>
     </file>
     <file>
       <filename>base-mechvent-balanced.osw</filename>
       <filetype>osw</filetype>
       <usage_type>test</usage_type>
-<<<<<<< HEAD
-      <checksum>97C618F8</checksum>
-=======
-      <checksum>EA4F1CDD</checksum>
->>>>>>> f8ec64b2
+      <checksum>01996A14</checksum>
     </file>
     <file>
       <filename>base-mechvent-erv.osw</filename>
       <filetype>osw</filetype>
       <usage_type>test</usage_type>
-<<<<<<< HEAD
-      <checksum>4499A0A7</checksum>
-=======
-      <checksum>E6D5660C</checksum>
->>>>>>> f8ec64b2
+      <checksum>9F382832</checksum>
     </file>
     <file>
       <filename>base-mechvent-exhaust.osw</filename>
       <filetype>osw</filetype>
       <usage_type>test</usage_type>
-<<<<<<< HEAD
-      <checksum>C00A9347</checksum>
-=======
-      <checksum>0E84E9B1</checksum>
->>>>>>> f8ec64b2
+      <checksum>862FED04</checksum>
     </file>
     <file>
       <filename>base-mechvent-hrv.osw</filename>
       <filetype>osw</filetype>
       <usage_type>test</usage_type>
-<<<<<<< HEAD
-      <checksum>FDBE7FB6</checksum>
-=======
-      <checksum>FE3DCE0C</checksum>
->>>>>>> f8ec64b2
+      <checksum>662928A2</checksum>
     </file>
     <file>
       <filename>base-mechvent-supply.osw</filename>
       <filetype>osw</filetype>
       <usage_type>test</usage_type>
-<<<<<<< HEAD
-      <checksum>6F5618EA</checksum>
-=======
-      <checksum>242F45A9</checksum>
->>>>>>> f8ec64b2
+      <checksum>C67CE9CB</checksum>
     </file>
     <file>
       <filename>base-misc-ceiling-fans.osw</filename>
       <filetype>osw</filetype>
       <usage_type>test</usage_type>
-<<<<<<< HEAD
-      <checksum>46A0F03E</checksum>
-=======
-      <checksum>D946AE3A</checksum>
->>>>>>> f8ec64b2
+      <checksum>F0505127</checksum>
     </file>
     <file>
       <filename>base-misc-whole-house-fan.osw</filename>
       <filetype>osw</filetype>
       <usage_type>test</usage_type>
-<<<<<<< HEAD
-      <checksum>E1890EB5</checksum>
-=======
-      <checksum>C5F27828</checksum>
->>>>>>> f8ec64b2
+      <checksum>882F6780</checksum>
     </file>
     <file>
       <filename>base-hvac-air-to-air-heat-pump-1-speed.osw</filename>
       <filetype>osw</filetype>
       <usage_type>test</usage_type>
-<<<<<<< HEAD
-      <checksum>C4504E87</checksum>
-=======
-      <checksum>AAC97E70</checksum>
->>>>>>> f8ec64b2
+      <checksum>94D3546F</checksum>
     </file>
     <file>
       <filename>base-mechvent-erv-atre-asre.osw</filename>
       <filetype>osw</filetype>
       <usage_type>test</usage_type>
-<<<<<<< HEAD
-      <checksum>C905315D</checksum>
-=======
-      <checksum>31792FA6</checksum>
->>>>>>> f8ec64b2
+      <checksum>3A0476CD</checksum>
     </file>
     <file>
       <filename>base-enclosure-windows-none.osw</filename>
       <filetype>osw</filetype>
       <usage_type>test</usage_type>
-<<<<<<< HEAD
-      <checksum>03BE9486</checksum>
-=======
-      <checksum>1DA34350</checksum>
->>>>>>> f8ec64b2
+      <checksum>FBC60A27</checksum>
     </file>
     <file>
       <filename>base-site-neighbors.osw</filename>
       <filetype>osw</filetype>
       <usage_type>test</usage_type>
-<<<<<<< HEAD
-      <checksum>650BAEEF</checksum>
-=======
-      <checksum>2CD45EBE</checksum>
->>>>>>> f8ec64b2
+      <checksum>8F170EFB</checksum>
     </file>
     <file>
       <filename>base-dhw-tank-heat-pump-with-solar.osw</filename>
       <filetype>osw</filetype>
       <usage_type>test</usage_type>
-<<<<<<< HEAD
-      <checksum>5AEAF3CD</checksum>
-=======
-      <checksum>57AD0EA4</checksum>
->>>>>>> f8ec64b2
+      <checksum>C3135EE5</checksum>
     </file>
     <file>
       <filename>base-dhw-indirect-standbyloss.osw</filename>
       <filetype>osw</filetype>
       <usage_type>test</usage_type>
-<<<<<<< HEAD
-      <checksum>9E3B9580</checksum>
-=======
-      <checksum>50B5EF76</checksum>
->>>>>>> f8ec64b2
+      <checksum>253A4AB7</checksum>
     </file>
     <file>
       <filename>base-dhw-indirect.osw</filename>
       <filetype>osw</filetype>
       <usage_type>test</usage_type>
-<<<<<<< HEAD
-      <checksum>C513ABC0</checksum>
-=======
-      <checksum>142270FF</checksum>
->>>>>>> f8ec64b2
+      <checksum>FA7EC43E</checksum>
     </file>
     <file>
       <filename>base-dhw-jacket-indirect.osw</filename>
       <filetype>osw</filetype>
       <usage_type>test</usage_type>
-<<<<<<< HEAD
-      <checksum>8652217E</checksum>
-=======
-      <checksum>08C8B5F1</checksum>
->>>>>>> f8ec64b2
+      <checksum>865628D9</checksum>
     </file>
     <file>
       <filename>base-dhw-tank-gas-outside.osw</filename>
       <filetype>osw</filetype>
       <usage_type>test</usage_type>
-<<<<<<< HEAD
-      <checksum>BC97E7E4</checksum>
-=======
-      <checksum>F7EEBAA7</checksum>
->>>>>>> f8ec64b2
+      <checksum>15BD16C5</checksum>
     </file>
     <file>
       <filename>base-dhw-tank-gas.osw</filename>
       <filetype>osw</filetype>
       <usage_type>test</usage_type>
-<<<<<<< HEAD
-      <checksum>6A473EF0</checksum>
-=======
-      <checksum>BB76E5CF</checksum>
->>>>>>> f8ec64b2
+      <checksum>814A3C83</checksum>
     </file>
     <file>
       <filename>base-dhw-tank-oil.osw</filename>
       <filetype>osw</filetype>
       <usage_type>test</usage_type>
-<<<<<<< HEAD
-      <checksum>5753A492</checksum>
-=======
-      <checksum>8641637B</checksum>
->>>>>>> f8ec64b2
+      <checksum>F16EE7C4</checksum>
     </file>
     <file>
       <filename>base-dhw-tank-propane.osw</filename>
       <filetype>osw</filetype>
       <usage_type>test</usage_type>
-<<<<<<< HEAD
-      <checksum>460CEED8</checksum>
-=======
-      <checksum>973D35E7</checksum>
->>>>>>> f8ec64b2
+      <checksum>AD01ECAB</checksum>
     </file>
     <file>
       <filename>base-dhw-tank-wood.osw</filename>
       <filetype>osw</filetype>
       <usage_type>test</usage_type>
-<<<<<<< HEAD
-      <checksum>9E8A9D29</checksum>
-=======
-      <checksum>441C1378</checksum>
->>>>>>> f8ec64b2
+      <checksum>B3AE1647</checksum>
     </file>
     <file>
       <filename>base-dhw-tankless-gas-with-solar.osw</filename>
       <filetype>osw</filetype>
       <usage_type>test</usage_type>
-<<<<<<< HEAD
-      <checksum>797B5CEE</checksum>
-=======
-      <checksum>77D7E78F</checksum>
->>>>>>> f8ec64b2
+      <checksum>90EDC333</checksum>
     </file>
     <file>
       <filename>base-dhw-tankless-electric-outside.osw</filename>
       <filetype>osw</filetype>
       <usage_type>test</usage_type>
-<<<<<<< HEAD
-      <checksum>96B4841B</checksum>
-=======
-      <checksum>A1534B4B</checksum>
->>>>>>> f8ec64b2
+      <checksum>3FE77FE6</checksum>
     </file>
     <file>
       <filename>base-dhw-tankless-electric.osw</filename>
       <filetype>osw</filetype>
       <usage_type>test</usage_type>
-<<<<<<< HEAD
-      <checksum>BAFC8C1E</checksum>
-=======
-      <checksum>D465BCE9</checksum>
->>>>>>> f8ec64b2
+      <checksum>32983FFE</checksum>
     </file>
     <file>
       <filename>base-dhw-tankless-gas-with-solar-fraction.osw</filename>
       <filetype>osw</filetype>
       <usage_type>test</usage_type>
-<<<<<<< HEAD
-      <checksum>376B2944</checksum>
-=======
-      <checksum>98F07631</checksum>
->>>>>>> f8ec64b2
+      <checksum>EBD7C08D</checksum>
     </file>
     <file>
       <filename>base-dhw-tankless-oil.osw</filename>
       <filetype>osw</filetype>
       <usage_type>test</usage_type>
-<<<<<<< HEAD
-      <checksum>DB1C2031</checksum>
-=======
-      <checksum>FF6756AC</checksum>
->>>>>>> f8ec64b2
+      <checksum>B2BA4904</checksum>
     </file>
     <file>
       <filename>base-dhw-tankless-propane.osw</filename>
       <filetype>osw</filetype>
       <usage_type>test</usage_type>
-<<<<<<< HEAD
-      <checksum>62F0429F</checksum>
-=======
-      <checksum>29891FDC</checksum>
->>>>>>> f8ec64b2
+      <checksum>CBDAB3BE</checksum>
     </file>
     <file>
       <filename>base-dhw-tankless-wood.osw</filename>
       <filetype>osw</filetype>
       <usage_type>test</usage_type>
-<<<<<<< HEAD
-      <checksum>4FBCDB3E</checksum>
-=======
-      <checksum>51A10CE8</checksum>
->>>>>>> f8ec64b2
+      <checksum>B7C4459F</checksum>
     </file>
     <file>
       <filename>base-hvac-undersized.osw</filename>
       <filetype>osw</filetype>
       <usage_type>test</usage_type>
-<<<<<<< HEAD
-      <checksum>23D703D8</checksum>
-=======
-      <checksum>3FF2BD4A</checksum>
->>>>>>> f8ec64b2
+      <checksum>D6C68280</checksum>
     </file>
     <file>
       <filename>base-dhw-tankless-gas.osw</filename>
       <filetype>osw</filetype>
       <usage_type>test</usage_type>
-<<<<<<< HEAD
-      <checksum>60A46C66</checksum>
-=======
-      <checksum>2BDD3125</checksum>
->>>>>>> f8ec64b2
+      <checksum>C98E9D47</checksum>
     </file>
     <file>
       <filename>base-atticroof-unvented-insulated-roof.osw</filename>
       <filetype>osw</filetype>
       <usage_type>test</usage_type>
-<<<<<<< HEAD
-      <checksum>203675CC</checksum>
-=======
-      <checksum>DAFE5353</checksum>
->>>>>>> f8ec64b2
+      <checksum>752B6A04</checksum>
     </file>
     <file>
       <filename>base-single-family-attached.osw</filename>
       <filetype>osw</filetype>
       <usage_type>test</usage_type>
-<<<<<<< HEAD
-      <checksum>A809A83A</checksum>
-=======
-      <checksum>C69098CD</checksum>
->>>>>>> f8ec64b2
+      <checksum>206D1BDA</checksum>
     </file>
     <file>
       <filename>base-pv.osw</filename>
       <filetype>osw</filetype>
       <usage_type>test</usage_type>
-<<<<<<< HEAD
-      <checksum>6C87FFE1</checksum>
-=======
-      <checksum>C527E745</checksum>
->>>>>>> f8ec64b2
+      <checksum>ED93CE44</checksum>
     </file>
     <file>
       <filename>base-mechvent-hrv-asre.osw</filename>
       <filetype>osw</filetype>
       <usage_type>test</usage_type>
-<<<<<<< HEAD
-      <checksum>A5811C58</checksum>
-=======
-      <checksum>E4272AFE</checksum>
->>>>>>> f8ec64b2
+      <checksum>253FDA1B</checksum>
     </file>
     <file>
       <filename>base-enclosure-overhangs.osw</filename>
       <filetype>osw</filetype>
       <usage_type>test</usage_type>
-<<<<<<< HEAD
-      <checksum>E5C570BF</checksum>
-=======
-      <checksum>B1D5A9EC</checksum>
->>>>>>> f8ec64b2
+      <checksum>0A5645EB</checksum>
     </file>
     <file>
       <filename>base-atticroof-vented.osw</filename>
       <filetype>osw</filetype>
       <usage_type>test</usage_type>
-<<<<<<< HEAD
-      <checksum>A7A48FAB</checksum>
-=======
-      <checksum>76955494</checksum>
->>>>>>> f8ec64b2
+      <checksum>4CA98DD8</checksum>
     </file>
     <file>
       <filename>base-dhw-dwhr.osw</filename>
       <filetype>osw</filetype>
       <usage_type>test</usage_type>
-<<<<<<< HEAD
-      <checksum>AD6C7C96</checksum>
-=======
-      <checksum>B1DA8B7A</checksum>
->>>>>>> f8ec64b2
+      <checksum>074B1442</checksum>
     </file>
     <file>
       <filename>base-misc-timestep-10-mins.osw</filename>
       <filetype>osw</filetype>
       <usage_type>test</usage_type>
-<<<<<<< HEAD
-      <checksum>6AC52DA6</checksum>
-=======
-      <checksum>174C2983</checksum>
->>>>>>> f8ec64b2
+      <checksum>FC9A5F4A</checksum>
     </file>
     <file>
       <filename>base-enclosure-2stories.osw</filename>
       <filetype>osw</filetype>
       <usage_type>test</usage_type>
-<<<<<<< HEAD
-      <checksum>67CEAFE7</checksum>
-=======
-      <checksum>E9543B68</checksum>
->>>>>>> f8ec64b2
+      <checksum>3114CDAD</checksum>
     </file>
     <file>
       <filename>base-enclosure-beds-4.osw</filename>
       <filetype>osw</filetype>
       <usage_type>test</usage_type>
-<<<<<<< HEAD
-      <checksum>1FBF1752</checksum>
-=======
-      <checksum>01A2C084</checksum>
->>>>>>> f8ec64b2
+      <checksum>E7C789F3</checksum>
     </file>
     <file>
       <filename>base-enclosure-beds-5.osw</filename>
       <filetype>osw</filetype>
       <usage_type>test</usage_type>
-<<<<<<< HEAD
-      <checksum>E4B3D331</checksum>
-=======
-      <checksum>FAAE04E7</checksum>
->>>>>>> f8ec64b2
+      <checksum>1CCB4D90</checksum>
     </file>
     <file>
       <filename>base-enclosure-beds-1.osw</filename>
       <filetype>osw</filetype>
       <usage_type>test</usage_type>
-<<<<<<< HEAD
-      <checksum>97A74A44</checksum>
-=======
-      <checksum>587271B7</checksum>
->>>>>>> f8ec64b2
+      <checksum>370C81D7</checksum>
     </file>
     <file>
       <filename>base-enclosure-beds-2.osw</filename>
       <filetype>osw</filetype>
       <usage_type>test</usage_type>
-<<<<<<< HEAD
-      <checksum>497599F8</checksum>
-=======
-      <checksum>86A0A20B</checksum>
->>>>>>> f8ec64b2
+      <checksum>E9DE526B</checksum>
     </file>
     <file>
       <filename>base-foundation-ambient.osw</filename>
       <filetype>osw</filetype>
       <usage_type>test</usage_type>
-<<<<<<< HEAD
-      <checksum>7AE6AAF0</checksum>
-=======
-      <checksum>ABF46D19</checksum>
->>>>>>> f8ec64b2
+      <checksum>DCDBE9A6</checksum>
     </file>
     <file>
       <filename>base-foundation-slab.osw</filename>
       <filetype>osw</filetype>
       <usage_type>test</usage_type>
-<<<<<<< HEAD
-      <checksum>70A45084</checksum>
-=======
-      <checksum>FA189E20</checksum>
->>>>>>> f8ec64b2
+      <checksum>73901C41</checksum>
     </file>
     <file>
       <filename>base-foundation-unconditioned-basement-wall-insulation.osw</filename>
       <filetype>osw</filetype>
       <usage_type>test</usage_type>
-<<<<<<< HEAD
-      <checksum>C8AC4B29</checksum>
-=======
-      <checksum>DB3EF09F</checksum>
->>>>>>> f8ec64b2
+      <checksum>3EA84C1B</checksum>
     </file>
     <file>
       <filename>base-foundation-unconditioned-basement.osw</filename>
       <filetype>osw</filetype>
       <usage_type>test</usage_type>
-<<<<<<< HEAD
-      <checksum>00B1BC9E</checksum>
-=======
-      <checksum>BD47E0B8</checksum>
->>>>>>> f8ec64b2
+      <checksum>A38667BA</checksum>
     </file>
     <file>
       <filename>base-foundation-vented-crawlspace.osw</filename>
       <filetype>osw</filetype>
       <usage_type>test</usage_type>
-<<<<<<< HEAD
-      <checksum>B505330D</checksum>
-=======
-      <checksum>B842CE64</checksum>
->>>>>>> f8ec64b2
+      <checksum>2CFC9E25</checksum>
     </file>
     <file>
       <filename>base-foundation-unvented-crawlspace.osw</filename>
       <filetype>osw</filetype>
       <usage_type>test</usage_type>
-<<<<<<< HEAD
-      <checksum>FCBDAA0B</checksum>
-=======
-      <checksum>F4790B48</checksum>
->>>>>>> f8ec64b2
+      <checksum>2FA8B01A</checksum>
     </file>
     <file>
       <filename>base-hvac-central-ac-plus-air-to-air-heat-pump-heating.osw</filename>
       <filetype>osw</filetype>
       <usage_type>test</usage_type>
-<<<<<<< HEAD
-      <checksum>A70897DC</checksum>
-=======
-      <checksum>F2F176F9</checksum>
->>>>>>> f8ec64b2
+      <checksum>508431E5</checksum>
     </file>
     <file>
       <filename>base-hvac-ducts-locations.osw</filename>
       <filetype>osw</filetype>
       <usage_type>test</usage_type>
-<<<<<<< HEAD
-      <checksum>8546ECA6</checksum>
-=======
-      <checksum>86C55D1C</checksum>
->>>>>>> f8ec64b2
+      <checksum>1ED1BBB2</checksum>
     </file>
     <file>
       <filename>base-hvac-air-to-air-heat-pump-2-speed.osw</filename>
       <filetype>osw</filetype>
       <usage_type>test</usage_type>
-<<<<<<< HEAD
-      <checksum>CD504B43</checksum>
-=======
-      <checksum>03DE31B5</checksum>
->>>>>>> f8ec64b2
+      <checksum>76519474</checksum>
     </file>
     <file>
       <filename>base-hvac-central-ac-only-2-speed.osw</filename>
       <filetype>osw</filetype>
       <usage_type>test</usage_type>
-<<<<<<< HEAD
-      <checksum>9260D1D2</checksum>
-=======
-      <checksum>D9198C91</checksum>
->>>>>>> f8ec64b2
+      <checksum>6EF3846C</checksum>
     </file>
     <file>
       <filename>base-hvac-air-to-air-heat-pump-var-speed.osw</filename>
       <filetype>osw</filetype>
       <usage_type>test</usage_type>
-<<<<<<< HEAD
-      <checksum>5C108523</checksum>
-=======
-      <checksum>BA0EFD0B</checksum>
->>>>>>> f8ec64b2
+      <checksum>3F7D2C2A</checksum>
     </file>
     <file>
       <filename>base-hvac-furnace-gas-central-ac-2-speed.osw</filename>
       <filetype>osw</filetype>
       <usage_type>test</usage_type>
-<<<<<<< HEAD
-      <checksum>3EE565D9</checksum>
-=======
-      <checksum>3D66D463</checksum>
->>>>>>> f8ec64b2
+      <checksum>94CE39D5</checksum>
     </file>
     <file>
       <filename>base-hvac-ground-to-air-heat-pump.osw</filename>
       <filetype>osw</filetype>
       <usage_type>test</usage_type>
-<<<<<<< HEAD
-      <checksum>39336EC7</checksum>
-=======
-      <checksum>7AA4FB4E</checksum>
->>>>>>> f8ec64b2
+      <checksum>6798A1E0</checksum>
     </file>
     <file>
       <filename>base-hvac-mini-split-heat-pump-ducted.osw</filename>
       <filetype>osw</filetype>
       <usage_type>test</usage_type>
-<<<<<<< HEAD
-      <checksum>4EB922C7</checksum>
-=======
-      <checksum>E6413C5F</checksum>
->>>>>>> f8ec64b2
+      <checksum>1233C605</checksum>
     </file>
     <file>
       <filename>base-hvac-mini-split-heat-pump-ductless-no-backup.osw</filename>
       <filetype>osw</filetype>
       <usage_type>test</usage_type>
-<<<<<<< HEAD
-      <checksum>FEBA25D7</checksum>
-=======
-      <checksum>8CA82223</checksum>
->>>>>>> f8ec64b2
+      <checksum>731EF2ED</checksum>
     </file>
     <file>
       <filename>base-hvac-mini-split-heat-pump-ductless.osw</filename>
       <filetype>osw</filetype>
       <usage_type>test</usage_type>
-<<<<<<< HEAD
-      <checksum>D22661F6</checksum>
-=======
-      <checksum>5E9F3902</checksum>
->>>>>>> f8ec64b2
+      <checksum>E242802C</checksum>
     </file>
     <file>
       <filename>base-hvac-central-ac-only-var-speed.osw</filename>
       <filetype>osw</filetype>
       <usage_type>test</usage_type>
-<<<<<<< HEAD
-      <checksum>404E5930</checksum>
-=======
-      <checksum>3D6A707F</checksum>
->>>>>>> f8ec64b2
+      <checksum>2E57C34A</checksum>
     </file>
     <file>
       <filename>base-hvac-evap-cooler-furnace-gas.osw</filename>
       <filetype>osw</filetype>
       <usage_type>test</usage_type>
-<<<<<<< HEAD
-      <checksum>6EEBE8CE</checksum>
-=======
-      <checksum>9AA09D7E</checksum>
->>>>>>> f8ec64b2
+      <checksum>4CC925BB</checksum>
     </file>
     <file>
       <filename>base-hvac-evap-cooler-only.osw</filename>
       <filetype>osw</filetype>
       <usage_type>test</usage_type>
-<<<<<<< HEAD
-      <checksum>91FFF898</checksum>
-=======
-      <checksum>2E5EC269</checksum>
->>>>>>> f8ec64b2
+      <checksum>3A51C468</checksum>
     </file>
     <file>
       <filename>base-hvac-evap-cooler-only-ducted.osw</filename>
       <filetype>osw</filetype>
       <usage_type>test</usage_type>
-<<<<<<< HEAD
-      <checksum>B738BB0F</checksum>
-=======
-      <checksum>B9B216D9</checksum>
->>>>>>> f8ec64b2
+      <checksum>6C99338A</checksum>
     </file>
     <file>
       <filename>base-hvac-furnace-gas-central-ac-var-speed.osw</filename>
       <filetype>osw</filetype>
       <usage_type>test</usage_type>
-<<<<<<< HEAD
-      <checksum>219E0A93</checksum>
-=======
-      <checksum>90FEBF01</checksum>
->>>>>>> f8ec64b2
+      <checksum>2733CADA</checksum>
     </file>
     <file>
       <filename>base-hvac-furnace-gas-room-ac.osw</filename>
       <filetype>osw</filetype>
       <usage_type>test</usage_type>
-<<<<<<< HEAD
-      <checksum>3C8B2754</checksum>
-=======
-      <checksum>5B6D02F1</checksum>
->>>>>>> f8ec64b2
+      <checksum>21BA5A94</checksum>
     </file>
     <file>
       <filename>base-hvac-room-ac-only.osw</filename>
       <filetype>osw</filetype>
       <usage_type>test</usage_type>
-<<<<<<< HEAD
-      <checksum>F2A8C74E</checksum>
-=======
-      <checksum>1FA30F9C</checksum>
->>>>>>> f8ec64b2
+      <checksum>3EBE2228</checksum>
     </file>
     <file>
       <filename>base-mechvent-cfis-evap-cooler-only-ducted.osw</filename>
       <filetype>osw</filetype>
       <usage_type>test</usage_type>
-<<<<<<< HEAD
-      <checksum>703FD70A</checksum>
-=======
-      <checksum>1F3FAEB9</checksum>
->>>>>>> f8ec64b2
+      <checksum>9E9F9E2C</checksum>
     </file>
     <file>
       <filename>base-multifamily.osw</filename>
       <filetype>osw</filetype>
       <usage_type>test</usage_type>
-<<<<<<< HEAD
-      <checksum>7CCB9C8F</checksum>
-=======
-      <checksum>ADD95B66</checksum>
->>>>>>> f8ec64b2
+      <checksum>DAF6DFD9</checksum>
     </file>
     <file>
       <filename>base-hvac-stove-wood-pellets-only.osw</filename>
       <filetype>osw</filetype>
       <usage_type>test</usage_type>
-<<<<<<< HEAD
-      <checksum>A739FB83</checksum>
-=======
-      <checksum>762B3C6A</checksum>
->>>>>>> f8ec64b2
+      <checksum>C4ED939A</checksum>
     </file>
     <file>
       <filename>base-atticroof-flat.osw</filename>
       <filetype>osw</filetype>
       <usage_type>test</usage_type>
-<<<<<<< HEAD
-      <checksum>DF8C60CE</checksum>
-=======
-      <checksum>11021A38</checksum>
->>>>>>> f8ec64b2
+      <checksum>99A91E8D</checksum>
     </file>
     <file>
       <filename>base-location-epw-filename.osw</filename>
       <filetype>osw</filetype>
       <usage_type>test</usage_type>
-<<<<<<< HEAD
-      <checksum>6A5123A7</checksum>
-=======
-      <checksum>17D82782</checksum>
->>>>>>> f8ec64b2
+      <checksum>FC0E514B</checksum>
     </file>
     <file>
       <filename>base-foundation-unconditioned-basement-assembly-r.osw</filename>
       <filetype>osw</filetype>
       <usage_type>test</usage_type>
-<<<<<<< HEAD
-      <checksum>82D620A6</checksum>
-=======
-      <checksum>866CCBF7</checksum>
->>>>>>> f8ec64b2
+      <checksum>F51DC8DF</checksum>
     </file>
     <file>
       <filename>extra-dhw-solar-latitude.osw</filename>
       <filetype>osw</filetype>
       <usage_type>test</usage_type>
-<<<<<<< HEAD
-      <checksum>D2082729</checksum>
-=======
-      <checksum>F9BFFE0A</checksum>
->>>>>>> f8ec64b2
+      <checksum>C8496403</checksum>
     </file>
     <file>
       <filename>extra-pv-roofpitch.osw</filename>
       <filetype>osw</filetype>
       <usage_type>test</usage_type>
-<<<<<<< HEAD
-      <checksum>B6C12916</checksum>
-=======
-      <checksum>DD9D9F2D</checksum>
->>>>>>> f8ec64b2
+      <checksum>7564F44C</checksum>
     </file>
     <file>
       <filename>base-misc-runperiod-1-month.osw</filename>
       <filetype>osw</filetype>
       <usage_type>test</usage_type>
-<<<<<<< HEAD
-      <checksum>6787D439</checksum>
-=======
-      <checksum>1A0ED01C</checksum>
->>>>>>> f8ec64b2
+      <checksum>F1D8A6D5</checksum>
     </file>
     <file>
       <filename>extra-auto.osw</filename>
       <filetype>osw</filetype>
       <usage_type>test</usage_type>
-<<<<<<< HEAD
-      <checksum>5E1BCED7</checksum>
-=======
-      <checksum>6907BDDB</checksum>
->>>>>>> f8ec64b2
+      <checksum>D750A446</checksum>
     </file>
     <file>
       <filename>base-appliances-gas.osw</filename>
       <filetype>osw</filetype>
       <usage_type>test</usage_type>
-<<<<<<< HEAD
-      <checksum>8A0E8513</checksum>
-=======
-      <checksum>57E9E74E</checksum>
->>>>>>> f8ec64b2
+      <checksum>48BC6C4C</checksum>
     </file>
     <file>
       <filename>base-appliances-modified.osw</filename>
       <filetype>osw</filetype>
       <usage_type>test</usage_type>
-<<<<<<< HEAD
-      <checksum>0F50AE89</checksum>
-=======
-      <checksum>92EE48A3</checksum>
->>>>>>> f8ec64b2
+      <checksum>0C0B0A2A</checksum>
     </file>
     <file>
       <filename>base-appliances-oil.osw</filename>
       <filetype>osw</filetype>
       <usage_type>test</usage_type>
-<<<<<<< HEAD
-      <checksum>B7BF863F</checksum>
-=======
-      <checksum>4BD6D42B</checksum>
->>>>>>> f8ec64b2
+      <checksum>5772C2D9</checksum>
     </file>
     <file>
       <filename>base-appliances-wood.osw</filename>
       <filetype>osw</filetype>
       <usage_type>test</usage_type>
-<<<<<<< HEAD
-      <checksum>75540F35</checksum>
-=======
-      <checksum>3D08B5F5</checksum>
->>>>>>> f8ec64b2
+      <checksum>BEC77560</checksum>
     </file>
     <file>
       <filename>base-appliances-propane.osw</filename>
       <filetype>osw</filetype>
       <usage_type>test</usage_type>
-<<<<<<< HEAD
-      <checksum>F45B2891</checksum>
-=======
-      <checksum>AF8A5F0C</checksum>
->>>>>>> f8ec64b2
+      <checksum>EF8583A0</checksum>
     </file>
     <file>
       <filename>base-atticroof-radiant-barrier.osw</filename>
       <filetype>osw</filetype>
       <usage_type>test</usage_type>
-<<<<<<< HEAD
-      <checksum>16D27F57</checksum>
-=======
-      <checksum>577449F1</checksum>
->>>>>>> f8ec64b2
+      <checksum>966CB914</checksum>
     </file>
     <file>
       <version>
@@ -5064,11 +4455,7 @@
       <filename>measure.rb</filename>
       <filetype>rb</filetype>
       <usage_type>script</usage_type>
-<<<<<<< HEAD
-      <checksum>AA1BC951</checksum>
-=======
-      <checksum>5D66D213</checksum>
->>>>>>> f8ec64b2
+      <checksum>F24C708B</checksum>
     </file>
   </files>
 </measure>