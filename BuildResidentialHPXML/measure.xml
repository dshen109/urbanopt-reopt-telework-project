--- conflicted
+++ resolved
@@ -3,13 +3,8 @@
   <schema_version>3.0</schema_version>
   <name>build_residential_hpxml</name>
   <uid>a13a8983-2b01-4930-8af2-42030b6e4233</uid>
-<<<<<<< HEAD
-  <version_id>59cf89eb-5062-43b1-afcc-612f4976d4d4</version_id>
-  <version_modified>20200925T202506Z</version_modified>
-=======
-  <version_id>0a0583de-1588-4b05-b4d6-0ac16a01033c</version_id>
-  <version_modified>20200928T154201Z</version_modified>
->>>>>>> 2be059d9
+  <version_id>482bd335-cc1e-4897-b545-16f56f50e942</version_id>
+  <version_modified>20200928T193252Z</version_modified>
   <xml_checksum>2C38F48B</xml_checksum>
   <class_name>BuildResidentialHPXML</class_name>
   <display_name>HPXML Builder</display_name>
@@ -5802,15 +5797,24 @@
       <checksum>1833FBD3</checksum>
     </file>
     <file>
-<<<<<<< HEAD
+      <filename>test_measure.xml</filename>
+      <filetype>xml</filetype>
+      <usage_type>test</usage_type>
+      <checksum>2B020881</checksum>
+    </file>
+    <file>
+      <filename>test_rakefile.xml</filename>
+      <filetype>xml</filetype>
+      <usage_type>test</usage_type>
+      <checksum>DA2FBD91</checksum>
+    </file>
+    <file>
       <filename>constants.rb</filename>
       <filetype>rb</filetype>
       <usage_type>resource</usage_type>
       <checksum>EB32709E</checksum>
     </file>
     <file>
-=======
->>>>>>> 2be059d9
       <filename>build_residential_hpxml_test.rb</filename>
       <filetype>rb</filetype>
       <usage_type>test</usage_type>
@@ -5820,1721 +5824,1027 @@
       <filename>base-hvac-dual-fuel-mini-split-heat-pump-ducted.osw</filename>
       <filetype>osw</filetype>
       <usage_type>test</usage_type>
-<<<<<<< HEAD
-      <checksum>A9A0CF5D</checksum>
-=======
-      <checksum>7249E3C9</checksum>
->>>>>>> 2be059d9
+      <checksum>0F61B013</checksum>
     </file>
     <file>
       <filename>base-hvac-mini-split-heat-pump-ducted.osw</filename>
       <filetype>osw</filetype>
       <usage_type>test</usage_type>
-<<<<<<< HEAD
-      <checksum>C58912D5</checksum>
-=======
-      <checksum>7C053873</checksum>
->>>>>>> 2be059d9
+      <checksum>87A23761</checksum>
     </file>
     <file>
       <filename>base-hvac-mini-split-heat-pump-ducted-heating-only.osw</filename>
       <filetype>osw</filetype>
       <usage_type>test</usage_type>
-<<<<<<< HEAD
-      <checksum>6B44C030</checksum>
-=======
-      <checksum>75C8D426</checksum>
->>>>>>> 2be059d9
+      <checksum>6F13B1A5</checksum>
     </file>
     <file>
       <filename>base-multifamily.osw</filename>
       <filetype>osw</filetype>
       <usage_type>test</usage_type>
-<<<<<<< HEAD
-      <checksum>F8FA3F1B</checksum>
-=======
-      <checksum>85B0B90B</checksum>
->>>>>>> 2be059d9
+      <checksum>F8EBA637</checksum>
     </file>
     <file>
       <filename>base.osw</filename>
       <filetype>osw</filetype>
       <usage_type>test</usage_type>
-<<<<<<< HEAD
-      <checksum>3AD0D607</checksum>
-=======
-      <checksum>DCEDDD76</checksum>
->>>>>>> 2be059d9
+      <checksum>D532E081</checksum>
     </file>
     <file>
       <filename>base-appliances-none.osw</filename>
       <filetype>osw</filetype>
       <usage_type>test</usage_type>
-<<<<<<< HEAD
-      <checksum>E6608491</checksum>
-=======
-      <checksum>A94D5412</checksum>
->>>>>>> 2be059d9
+      <checksum>25D3C91F</checksum>
     </file>
     <file>
       <filename>base-single-family-attached.osw</filename>
       <filetype>osw</filetype>
       <usage_type>test</usage_type>
-<<<<<<< HEAD
-      <checksum>E09920E0</checksum>
+      <checksum>DD87BA0A</checksum>
+    </file>
+    <file>
+      <filename>base-hvac-dual-fuel-air-to-air-heat-pump-1-speed.osw</filename>
+      <filetype>osw</filetype>
+      <usage_type>test</usage_type>
+      <checksum>BE9BFAD3</checksum>
+    </file>
+    <file>
+      <filename>base-mechvent-cfis.osw</filename>
+      <filetype>osw</filetype>
+      <usage_type>test</usage_type>
+      <checksum>46A967D6</checksum>
+    </file>
+    <file>
+      <filename>base-dhw-indirect-outside.osw</filename>
+      <filetype>osw</filetype>
+      <usage_type>test</usage_type>
+      <checksum>AA6928EE</checksum>
+    </file>
+    <file>
+      <filename>base-dhw-jacket-electric.osw</filename>
+      <filetype>osw</filetype>
+      <usage_type>test</usage_type>
+      <checksum>5CB84162</checksum>
+    </file>
+    <file>
+      <filename>base-dhw-low-flow-fixtures.osw</filename>
+      <filetype>osw</filetype>
+      <usage_type>test</usage_type>
+      <checksum>3CC53570</checksum>
+    </file>
+    <file>
+      <filename>base-dhw-recirc-demand.osw</filename>
+      <filetype>osw</filetype>
+      <usage_type>test</usage_type>
+      <checksum>C6855941</checksum>
+    </file>
+    <file>
+      <filename>base-dhw-recirc-manual.osw</filename>
+      <filetype>osw</filetype>
+      <usage_type>test</usage_type>
+      <checksum>C42677B3</checksum>
+    </file>
+    <file>
+      <filename>base-dhw-recirc-nocontrol.osw</filename>
+      <filetype>osw</filetype>
+      <usage_type>test</usage_type>
+      <checksum>EAEEC209</checksum>
+    </file>
+    <file>
+      <filename>base-dhw-recirc-temperature.osw</filename>
+      <filetype>osw</filetype>
+      <usage_type>test</usage_type>
+      <checksum>DDF984BF</checksum>
+    </file>
+    <file>
+      <filename>base-dhw-recirc-timer.osw</filename>
+      <filetype>osw</filetype>
+      <usage_type>test</usage_type>
+      <checksum>BC1ED97D</checksum>
+    </file>
+    <file>
+      <filename>base-dhw-solar-fraction.osw</filename>
+      <filetype>osw</filetype>
+      <usage_type>test</usage_type>
+      <checksum>581C5A6E</checksum>
+    </file>
+    <file>
+      <filename>base-dhw-uef.osw</filename>
+      <filetype>osw</filetype>
+      <usage_type>test</usage_type>
+      <checksum>3105DC2D</checksum>
+    </file>
+    <file>
+      <filename>base-enclosure-infil-cfm50.osw</filename>
+      <filetype>osw</filetype>
+      <usage_type>test</usage_type>
+      <checksum>EC09D1DD</checksum>
+    </file>
+    <file>
+      <filename>base-foundation-conditioned-basement-slab-insulation.osw</filename>
+      <filetype>osw</filetype>
+      <usage_type>test</usage_type>
+      <checksum>F16B3BD9</checksum>
+    </file>
+    <file>
+      <filename>base-hvac-boiler-gas-only.osw</filename>
+      <filetype>osw</filetype>
+      <usage_type>test</usage_type>
+      <checksum>AFB2FBDA</checksum>
+    </file>
+    <file>
+      <filename>base-hvac-boiler-oil-only.osw</filename>
+      <filetype>osw</filetype>
+      <usage_type>test</usage_type>
+      <checksum>ED827482</checksum>
+    </file>
+    <file>
+      <filename>base-hvac-boiler-propane-only.osw</filename>
+      <filetype>osw</filetype>
+      <usage_type>test</usage_type>
+      <checksum>5315DBB4</checksum>
+    </file>
+    <file>
+      <filename>base-hvac-boiler-wood-only.osw</filename>
+      <filetype>osw</filetype>
+      <usage_type>test</usage_type>
+      <checksum>7B213112</checksum>
+    </file>
+    <file>
+      <filename>base-hvac-central-ac-only-1-speed.osw</filename>
+      <filetype>osw</filetype>
+      <usage_type>test</usage_type>
+      <checksum>C50AA3BD</checksum>
+    </file>
+    <file>
+      <filename>base-hvac-ducts-leakage-percent.osw</filename>
+      <filetype>osw</filetype>
+      <usage_type>test</usage_type>
+      <checksum>311ED01E</checksum>
+    </file>
+    <file>
+      <filename>base-hvac-furnace-elec-only.osw</filename>
+      <filetype>osw</filetype>
+      <usage_type>test</usage_type>
+      <checksum>042E3F30</checksum>
+    </file>
+    <file>
+      <filename>base-hvac-furnace-gas-only.osw</filename>
+      <filetype>osw</filetype>
+      <usage_type>test</usage_type>
+      <checksum>C0CB4DAB</checksum>
+    </file>
+    <file>
+      <filename>base-hvac-furnace-oil-only.osw</filename>
+      <filetype>osw</filetype>
+      <usage_type>test</usage_type>
+      <checksum>D8C5177B</checksum>
+    </file>
+    <file>
+      <filename>base-hvac-furnace-propane-only.osw</filename>
+      <filetype>osw</filetype>
+      <usage_type>test</usage_type>
+      <checksum>68F75A0D</checksum>
+    </file>
+    <file>
+      <filename>base-hvac-furnace-wood-only.osw</filename>
+      <filetype>osw</filetype>
+      <usage_type>test</usage_type>
+      <checksum>CB855D7A</checksum>
+    </file>
+    <file>
+      <filename>base-hvac-none.osw</filename>
+      <filetype>osw</filetype>
+      <usage_type>test</usage_type>
+      <checksum>9E04ED7F</checksum>
+    </file>
+    <file>
+      <filename>base-hvac-programmable-thermostat.osw</filename>
+      <filetype>osw</filetype>
+      <usage_type>test</usage_type>
+      <checksum>44B916FB</checksum>
+    </file>
+    <file>
+      <filename>base-hvac-setpoints.osw</filename>
+      <filetype>osw</filetype>
+      <usage_type>test</usage_type>
+      <checksum>D4849949</checksum>
+    </file>
+    <file>
+      <filename>base-location-baltimore-md.osw</filename>
+      <filetype>osw</filetype>
+      <usage_type>test</usage_type>
+      <checksum>7493D48C</checksum>
+    </file>
+    <file>
+      <filename>base-location-duluth-mn.osw</filename>
+      <filetype>osw</filetype>
+      <usage_type>test</usage_type>
+      <checksum>85B0E1F4</checksum>
+    </file>
+    <file>
+      <filename>base-mechvent-balanced.osw</filename>
+      <filetype>osw</filetype>
+      <usage_type>test</usage_type>
+      <checksum>DED93048</checksum>
+    </file>
+    <file>
+      <filename>base-mechvent-erv.osw</filename>
+      <filetype>osw</filetype>
+      <usage_type>test</usage_type>
+      <checksum>F10283E2</checksum>
+    </file>
+    <file>
+      <filename>base-mechvent-exhaust.osw</filename>
+      <filetype>osw</filetype>
+      <usage_type>test</usage_type>
+      <checksum>CA9EE6B5</checksum>
+    </file>
+    <file>
+      <filename>base-mechvent-hrv.osw</filename>
+      <filetype>osw</filetype>
+      <usage_type>test</usage_type>
+      <checksum>35FE8756</checksum>
+    </file>
+    <file>
+      <filename>base-mechvent-supply.osw</filename>
+      <filetype>osw</filetype>
+      <usage_type>test</usage_type>
+      <checksum>8262F401</checksum>
+    </file>
+    <file>
+      <filename>base-hvac-air-to-air-heat-pump-1-speed.osw</filename>
+      <filetype>osw</filetype>
+      <usage_type>test</usage_type>
+      <checksum>941DA9E7</checksum>
+    </file>
+    <file>
+      <filename>base-mechvent-erv-atre-asre.osw</filename>
+      <filetype>osw</filetype>
+      <usage_type>test</usage_type>
+      <checksum>7AC7306D</checksum>
+    </file>
+    <file>
+      <filename>base-enclosure-windows-none.osw</filename>
+      <filetype>osw</filetype>
+      <usage_type>test</usage_type>
+      <checksum>2BDC0DEF</checksum>
+    </file>
+    <file>
+      <filename>base-dhw-indirect-standbyloss.osw</filename>
+      <filetype>osw</filetype>
+      <usage_type>test</usage_type>
+      <checksum>50EF554C</checksum>
+    </file>
+    <file>
+      <filename>base-dhw-indirect.osw</filename>
+      <filetype>osw</filetype>
+      <usage_type>test</usage_type>
+      <checksum>D508ABAE</checksum>
+    </file>
+    <file>
+      <filename>base-dhw-jacket-indirect.osw</filename>
+      <filetype>osw</filetype>
+      <usage_type>test</usage_type>
+      <checksum>04DF9C68</checksum>
+    </file>
+    <file>
+      <filename>base-hvac-undersized.osw</filename>
+      <filetype>osw</filetype>
+      <usage_type>test</usage_type>
+      <checksum>4F7B34E4</checksum>
+    </file>
+    <file>
+      <filename>base-atticroof-unvented-insulated-roof.osw</filename>
+      <filetype>osw</filetype>
+      <usage_type>test</usage_type>
+      <checksum>DB4ED018</checksum>
+    </file>
+    <file>
+      <filename>base-pv.osw</filename>
+      <filetype>osw</filetype>
+      <usage_type>test</usage_type>
+      <checksum>B2E6C84F</checksum>
+    </file>
+    <file>
+      <filename>base-mechvent-hrv-asre.osw</filename>
+      <filetype>osw</filetype>
+      <usage_type>test</usage_type>
+      <checksum>E739F22D</checksum>
+    </file>
+    <file>
+      <filename>base-enclosure-overhangs.osw</filename>
+      <filetype>osw</filetype>
+      <usage_type>test</usage_type>
+      <checksum>064C4A65</checksum>
+    </file>
+    <file>
+      <filename>base-atticroof-vented.osw</filename>
+      <filetype>osw</filetype>
+      <usage_type>test</usage_type>
+      <checksum>C0D98FC2</checksum>
+    </file>
+    <file>
+      <filename>base-dhw-dwhr.osw</filename>
+      <filetype>osw</filetype>
+      <usage_type>test</usage_type>
+      <checksum>D5361072</checksum>
+    </file>
+    <file>
+      <filename>base-enclosure-beds-4.osw</filename>
+      <filetype>osw</filetype>
+      <usage_type>test</usage_type>
+      <checksum>BCD64461</checksum>
+    </file>
+    <file>
+      <filename>base-foundation-ambient.osw</filename>
+      <filetype>osw</filetype>
+      <usage_type>test</usage_type>
+      <checksum>8AE59017</checksum>
+    </file>
+    <file>
+      <filename>base-foundation-vented-crawlspace.osw</filename>
+      <filetype>osw</filetype>
+      <usage_type>test</usage_type>
+      <checksum>8AA5B2BE</checksum>
+    </file>
+    <file>
+      <filename>base-foundation-unvented-crawlspace.osw</filename>
+      <filetype>osw</filetype>
+      <usage_type>test</usage_type>
+      <checksum>7103635B</checksum>
+    </file>
+    <file>
+      <filename>base-hvac-central-ac-plus-air-to-air-heat-pump-heating.osw</filename>
+      <filetype>osw</filetype>
+      <usage_type>test</usage_type>
+      <checksum>8C92CC25</checksum>
+    </file>
+    <file>
+      <filename>base-hvac-air-to-air-heat-pump-2-speed.osw</filename>
+      <filetype>osw</filetype>
+      <usage_type>test</usage_type>
+      <checksum>821C70F7</checksum>
+    </file>
+    <file>
+      <filename>base-hvac-central-ac-only-2-speed.osw</filename>
+      <filetype>osw</filetype>
+      <usage_type>test</usage_type>
+      <checksum>B33A9E1F</checksum>
+    </file>
+    <file>
+      <filename>base-hvac-air-to-air-heat-pump-var-speed.osw</filename>
+      <filetype>osw</filetype>
+      <usage_type>test</usage_type>
+      <checksum>806535BC</checksum>
+    </file>
+    <file>
+      <filename>base-hvac-furnace-gas-central-ac-2-speed.osw</filename>
+      <filetype>osw</filetype>
+      <usage_type>test</usage_type>
+      <checksum>2042F3ED</checksum>
+    </file>
+    <file>
+      <filename>base-hvac-central-ac-only-var-speed.osw</filename>
+      <filetype>osw</filetype>
+      <usage_type>test</usage_type>
+      <checksum>A110A3D7</checksum>
+    </file>
+    <file>
+      <filename>base-hvac-evap-cooler-furnace-gas.osw</filename>
+      <filetype>osw</filetype>
+      <usage_type>test</usage_type>
+      <checksum>A342A893</checksum>
+    </file>
+    <file>
+      <filename>base-hvac-evap-cooler-only.osw</filename>
+      <filetype>osw</filetype>
+      <usage_type>test</usage_type>
+      <checksum>02102A77</checksum>
+    </file>
+    <file>
+      <filename>base-hvac-evap-cooler-only-ducted.osw</filename>
+      <filetype>osw</filetype>
+      <usage_type>test</usage_type>
+      <checksum>C11766DC</checksum>
+    </file>
+    <file>
+      <filename>base-hvac-furnace-gas-central-ac-var-speed.osw</filename>
+      <filetype>osw</filetype>
+      <usage_type>test</usage_type>
+      <checksum>07726EA3</checksum>
+    </file>
+    <file>
+      <filename>base-hvac-furnace-gas-room-ac.osw</filename>
+      <filetype>osw</filetype>
+      <usage_type>test</usage_type>
+      <checksum>7F3582FC</checksum>
+    </file>
+    <file>
+      <filename>base-hvac-room-ac-only.osw</filename>
+      <filetype>osw</filetype>
+      <usage_type>test</usage_type>
+      <checksum>8AD994C6</checksum>
+    </file>
+    <file>
+      <filename>base-mechvent-cfis-evap-cooler-only-ducted.osw</filename>
+      <filetype>osw</filetype>
+      <usage_type>test</usage_type>
+      <checksum>8DD8CA03</checksum>
+    </file>
+    <file>
+      <filename>base-atticroof-flat.osw</filename>
+      <filetype>osw</filetype>
+      <usage_type>test</usage_type>
+      <checksum>59D72A13</checksum>
+    </file>
+    <file>
+      <filename>extra-dhw-solar-latitude.osw</filename>
+      <filetype>osw</filetype>
+      <usage_type>test</usage_type>
+      <checksum>9F991A38</checksum>
+    </file>
+    <file>
+      <filename>extra-pv-roofpitch.osw</filename>
+      <filetype>osw</filetype>
+      <usage_type>test</usage_type>
+      <checksum>C7B0BCF9</checksum>
+    </file>
+    <file>
+      <filename>extra-auto.osw</filename>
+      <filetype>osw</filetype>
+      <usage_type>test</usage_type>
+      <checksum>3964A760</checksum>
+    </file>
+    <file>
+      <filename>base-hvac-boiler-elec-only.osw</filename>
+      <filetype>osw</filetype>
+      <usage_type>test</usage_type>
+      <checksum>ACC633DA</checksum>
+    </file>
+    <file>
+      <filename>base-hvac-stove-oil-only.osw</filename>
+      <filetype>osw</filetype>
+      <usage_type>test</usage_type>
+      <checksum>18D65DCA</checksum>
+    </file>
+    <file>
+      <filename>base-hvac-wall-furnace-elec-only.osw</filename>
+      <filetype>osw</filetype>
+      <usage_type>test</usage_type>
+      <checksum>7A07ABA5</checksum>
+    </file>
+    <file>
+      <filename>base-hvac-stove-wood-pellets-only.osw</filename>
+      <filetype>osw</filetype>
+      <usage_type>test</usage_type>
+      <checksum>8CB9CD4B</checksum>
+    </file>
+    <file>
+      <filename>base-mechvent-bath-kitchen-fans.osw</filename>
+      <filetype>osw</filetype>
+      <usage_type>test</usage_type>
+      <checksum>806E9F4F</checksum>
+    </file>
+    <file>
+      <filename>base-misc-neighbor-shading.osw</filename>
+      <filetype>osw</filetype>
+      <usage_type>test</usage_type>
+      <checksum>F2967533</checksum>
+    </file>
+    <file>
+      <filename>base-dhw-indirect-with-solar-fraction.osw</filename>
+      <filetype>osw</filetype>
+      <usage_type>test</usage_type>
+      <checksum>A1FB9642</checksum>
+    </file>
+    <file>
+      <filename>base-location-epw-filepath-AMY-2012.osw</filename>
+      <filetype>osw</filetype>
+      <usage_type>test</usage_type>
+      <checksum>9919FDAE</checksum>
+    </file>
+    <file>
+      <filename>base-location-epw-filepath.osw</filename>
+      <filetype>osw</filetype>
+      <usage_type>test</usage_type>
+      <checksum>188667EE</checksum>
+    </file>
+    <file>
+      <filename>base-dhw-combi-tankless-outside.osw</filename>
+      <filetype>osw</filetype>
+      <usage_type>test</usage_type>
+      <checksum>B57CA213</checksum>
+    </file>
+    <file>
+      <filename>base-dhw-combi-tankless.osw</filename>
+      <filetype>osw</filetype>
+      <usage_type>test</usage_type>
+      <checksum>C8825F8C</checksum>
+    </file>
+    <file>
+      <filename>base-dhw-tank-heat-pump-outside.osw</filename>
+      <filetype>osw</filetype>
+      <usage_type>test</usage_type>
+      <checksum>0FC4A39A</checksum>
+    </file>
+    <file>
+      <filename>base-dhw-tank-heat-pump-with-solar-fraction.osw</filename>
+      <filetype>osw</filetype>
+      <usage_type>test</usage_type>
+      <checksum>6BF3EF3F</checksum>
+    </file>
+    <file>
+      <filename>base-dhw-tank-heat-pump.osw</filename>
+      <filetype>osw</filetype>
+      <usage_type>test</usage_type>
+      <checksum>3A4AC858</checksum>
+    </file>
+    <file>
+      <filename>base-dhw-jacket-hpwh.osw</filename>
+      <filetype>osw</filetype>
+      <usage_type>test</usage_type>
+      <checksum>905D6BE7</checksum>
+    </file>
+    <file>
+      <filename>base-dhw-jacket-gas.osw</filename>
+      <filetype>osw</filetype>
+      <usage_type>test</usage_type>
+      <checksum>39EA7E90</checksum>
+    </file>
+    <file>
+      <filename>base-dhw-solar-direct-evacuated-tube.osw</filename>
+      <filetype>osw</filetype>
+      <usage_type>test</usage_type>
+      <checksum>AA5F4D25</checksum>
+    </file>
+    <file>
+      <filename>base-dhw-solar-direct-flat-plate.osw</filename>
+      <filetype>osw</filetype>
+      <usage_type>test</usage_type>
+      <checksum>265A23ED</checksum>
+    </file>
+    <file>
+      <filename>base-dhw-solar-direct-ics.osw</filename>
+      <filetype>osw</filetype>
+      <usage_type>test</usage_type>
+      <checksum>AFA8FFC8</checksum>
+    </file>
+    <file>
+      <filename>base-dhw-solar-indirect-flat-plate.osw</filename>
+      <filetype>osw</filetype>
+      <usage_type>test</usage_type>
+      <checksum>57393D9F</checksum>
+    </file>
+    <file>
+      <filename>base-dhw-solar-thermosyphon-flat-plate.osw</filename>
+      <filetype>osw</filetype>
+      <usage_type>test</usage_type>
+      <checksum>E7E6AFCB</checksum>
+    </file>
+    <file>
+      <filename>base-dhw-tank-heat-pump-with-solar.osw</filename>
+      <filetype>osw</filetype>
+      <usage_type>test</usage_type>
+      <checksum>C69A01E9</checksum>
+    </file>
+    <file>
+      <filename>base-dhw-tank-gas-outside.osw</filename>
+      <filetype>osw</filetype>
+      <usage_type>test</usage_type>
+      <checksum>96DEF551</checksum>
+    </file>
+    <file>
+      <filename>base-dhw-tank-gas.osw</filename>
+      <filetype>osw</filetype>
+      <usage_type>test</usage_type>
+      <checksum>EC7CF944</checksum>
+    </file>
+    <file>
+      <filename>base-dhw-tank-oil.osw</filename>
+      <filetype>osw</filetype>
+      <usage_type>test</usage_type>
+      <checksum>18AA2578</checksum>
+    </file>
+    <file>
+      <filename>base-dhw-tank-wood.osw</filename>
+      <filetype>osw</filetype>
+      <usage_type>test</usage_type>
+      <checksum>4977A37D</checksum>
+    </file>
+    <file>
+      <filename>base-dhw-tankless-gas-with-solar.osw</filename>
+      <filetype>osw</filetype>
+      <usage_type>test</usage_type>
+      <checksum>842FF489</checksum>
+    </file>
+    <file>
+      <filename>base-dhw-tankless-electric.osw</filename>
+      <filetype>osw</filetype>
+      <usage_type>test</usage_type>
+      <checksum>90DAB6EA</checksum>
+    </file>
+    <file>
+      <filename>base-dhw-tankless-gas-with-solar-fraction.osw</filename>
+      <filetype>osw</filetype>
+      <usage_type>test</usage_type>
+      <checksum>982EE4E1</checksum>
+    </file>
+    <file>
+      <filename>base-dhw-tankless-propane.osw</filename>
+      <filetype>osw</filetype>
+      <usage_type>test</usage_type>
+      <checksum>5AFAF6E0</checksum>
+    </file>
+    <file>
+      <filename>base-dhw-tankless-gas.osw</filename>
+      <filetype>osw</filetype>
+      <usage_type>test</usage_type>
+      <checksum>124C6432</checksum>
+    </file>
+    <file>
+      <filename>base-hvac-room-ac-only-33percent.osw</filename>
+      <filetype>osw</filetype>
+      <usage_type>test</usage_type>
+      <checksum>12BEEC85</checksum>
+    </file>
+    <file>
+      <filename>base-hvac-furnace-elec-central-ac-1-speed.osw</filename>
+      <filetype>osw</filetype>
+      <usage_type>test</usage_type>
+      <checksum>1B153F70</checksum>
+    </file>
+    <file>
+      <filename>base-enclosure-infil-natural-ach.osw</filename>
+      <filetype>osw</filetype>
+      <usage_type>test</usage_type>
+      <checksum>80843771</checksum>
+    </file>
+    <file>
+      <filename>base-foundation-unconditioned-basement.osw</filename>
+      <filetype>osw</filetype>
+      <usage_type>test</usage_type>
+      <checksum>5409203A</checksum>
+    </file>
+    <file>
+      <filename>base-hvac-floor-furnace-propane-only.osw</filename>
+      <filetype>osw</filetype>
+      <usage_type>test</usage_type>
+      <checksum>5788F742</checksum>
+    </file>
+    <file>
+      <filename>base-enclosure-2stories-garage.osw</filename>
+      <filetype>osw</filetype>
+      <usage_type>test</usage_type>
+      <checksum>69C8E6E9</checksum>
+    </file>
+    <file>
+      <filename>base-enclosure-2stories.osw</filename>
+      <filetype>osw</filetype>
+      <usage_type>test</usage_type>
+      <checksum>85BD63C6</checksum>
+    </file>
+    <file>
+      <filename>base-foundation-slab.osw</filename>
+      <filetype>osw</filetype>
+      <usage_type>test</usage_type>
+      <checksum>A36EC594</checksum>
+    </file>
+    <file>
+      <filename>extra-second-refrigerator.osw</filename>
+      <filetype>osw</filetype>
+      <usage_type>test</usage_type>
+      <checksum>EB14891F</checksum>
+    </file>
+    <file>
+      <filename>base-enclosure-garage.osw</filename>
+      <filetype>osw</filetype>
+      <usage_type>test</usage_type>
+      <checksum>369CE5A3</checksum>
+    </file>
+    <file>
+      <filename>base-dhw-tank-coal.osw</filename>
+      <filetype>osw</filetype>
+      <usage_type>test</usage_type>
+      <checksum>5E0AFEE9</checksum>
+    </file>
+    <file>
+      <filename>base-hvac-boiler-coal-only.osw</filename>
+      <filetype>osw</filetype>
+      <usage_type>test</usage_type>
+      <checksum>3F9CC7D1</checksum>
+    </file>
+    <file>
+      <filename>base-hvac-elec-resistance-only.osw</filename>
+      <filetype>osw</filetype>
+      <usage_type>test</usage_type>
+      <checksum>1384D882</checksum>
+    </file>
+    <file>
+      <filename>base-simcontrol-timestep-10-mins.osw</filename>
+      <filetype>osw</filetype>
+      <usage_type>test</usage_type>
+      <checksum>766A0D90</checksum>
+    </file>
+    <file>
+      <filename>base-simcontrol-daylight-saving-custom.osw</filename>
+      <filetype>osw</filetype>
+      <usage_type>test</usage_type>
+      <checksum>B5F10945</checksum>
+    </file>
+    <file>
+      <filename>base-simcontrol-daylight-saving-disabled.osw</filename>
+      <filetype>osw</filetype>
+      <usage_type>test</usage_type>
+      <checksum>9C08D6CA</checksum>
+    </file>
+    <file>
+      <filename>extra-second-heating-system-fireplace.osw</filename>
+      <filetype>osw</filetype>
+      <usage_type>test</usage_type>
+      <checksum>DA52B7C0</checksum>
+    </file>
+    <file>
+      <filename>extra-second-heating-system-portable-heater.osw</filename>
+      <filetype>osw</filetype>
+      <usage_type>test</usage_type>
+      <checksum>05B34D7B</checksum>
+    </file>
+    <file>
+      <filename>base-hvac-mini-split-air-conditioner-only-ducted.osw</filename>
+      <filetype>osw</filetype>
+      <usage_type>test</usage_type>
+      <checksum>901289D9</checksum>
+    </file>
+    <file>
+      <filename>base-hvac-mini-split-air-conditioner-only-ductless.osw</filename>
+      <filetype>osw</filetype>
+      <usage_type>test</usage_type>
+      <checksum>228152BC</checksum>
+    </file>
+    <file>
+      <filename>base-lighting-ceiling-fans.osw</filename>
+      <filetype>osw</filetype>
+      <usage_type>test</usage_type>
+      <checksum>D6916C28</checksum>
+    </file>
+    <file>
+      <filename>base-lighting-detailed.osw</filename>
+      <filetype>osw</filetype>
+      <usage_type>test</usage_type>
+      <checksum>9B4E69C0</checksum>
+    </file>
+    <file>
+      <filename>base-mechvent-whole-house-fan.osw</filename>
+      <filetype>osw</filetype>
+      <usage_type>test</usage_type>
+      <checksum>1921381A</checksum>
+    </file>
+    <file>
+      <filename>base-misc-loads-large-uncommon.osw</filename>
+      <filetype>osw</filetype>
+      <usage_type>test</usage_type>
+      <checksum>B6DF0B1A</checksum>
+    </file>
+    <file>
+      <filename>base-misc-loads-large-uncommon2.osw</filename>
+      <filetype>osw</filetype>
+      <usage_type>test</usage_type>
+      <checksum>85F669A6</checksum>
+    </file>
+    <file>
+      <filename>base-dhw-none.osw</filename>
+      <filetype>osw</filetype>
+      <usage_type>test</usage_type>
+      <checksum>2FD01AFB</checksum>
+    </file>
+    <file>
+      <filename>base-enclosure-infil-flue.osw</filename>
+      <filetype>osw</filetype>
+      <usage_type>test</usage_type>
+      <checksum>C31D7181</checksum>
+    </file>
+    <file>
+      <filename>extra-dhw-shared-water-heater.osw</filename>
+      <filetype>osw</filetype>
+      <usage_type>test</usage_type>
+      <checksum>D280EA3B</checksum>
+    </file>
+    <file>
+      <filename>base-enclosure-infil-ach-house-pressure.osw</filename>
+      <filetype>osw</filetype>
+      <usage_type>test</usage_type>
+      <checksum>3F238852</checksum>
+    </file>
+    <file>
+      <filename>base-enclosure-infil-cfm-house-pressure.osw</filename>
+      <filetype>osw</filetype>
+      <usage_type>test</usage_type>
+      <checksum>665555F0</checksum>
+    </file>
+    <file>
+      <filename>extra-pv-shared.osw</filename>
+      <filetype>osw</filetype>
+      <usage_type>test</usage_type>
+      <checksum>C68E600E</checksum>
+    </file>
+    <file>
+      <filename>base-dhw-tankless-electric-outside.osw</filename>
+      <filetype>osw</filetype>
+      <usage_type>test</usage_type>
+      <checksum>AE6EB2E1</checksum>
+    </file>
+    <file>
+      <filename>base-enclosure-beds-5.osw</filename>
+      <filetype>osw</filetype>
+      <usage_type>test</usage_type>
+      <checksum>D9FD447F</checksum>
+    </file>
+    <file>
+      <filename>base-enclosure-beds-1.osw</filename>
+      <filetype>osw</filetype>
+      <usage_type>test</usage_type>
+      <checksum>E2B94E8F</checksum>
+    </file>
+    <file>
+      <filename>base-enclosure-beds-2.osw</filename>
+      <filetype>osw</filetype>
+      <usage_type>test</usage_type>
+      <checksum>01467E5B</checksum>
+    </file>
+    <file>
+      <filename>base-hvac-boiler-gas-central-ac-1-speed.osw</filename>
+      <filetype>osw</filetype>
+      <usage_type>test</usage_type>
+      <checksum>54748D75</checksum>
+    </file>
+    <file>
+      <filename>base-hvac-fireplace-wood-only.osw</filename>
+      <filetype>osw</filetype>
+      <usage_type>test</usage_type>
+      <checksum>213EDC54</checksum>
+    </file>
+    <file>
+      <filename>base-hvac-ground-to-air-heat-pump.osw</filename>
+      <filetype>osw</filetype>
+      <usage_type>test</usage_type>
+      <checksum>A0DCDF15</checksum>
+    </file>
+    <file>
+      <filename>base-hvac-fixed-heater-gas-only.osw</filename>
+      <filetype>osw</filetype>
+      <usage_type>test</usage_type>
+      <checksum>F6AE65DC</checksum>
+    </file>
+    <file>
+      <filename>base-hvac-portable-heater-gas-only.osw</filename>
+      <filetype>osw</filetype>
+      <usage_type>test</usage_type>
+      <checksum>5380B109</checksum>
+    </file>
+    <file>
+      <filename>base-misc-usage-multiplier.osw</filename>
+      <filetype>osw</filetype>
+      <usage_type>test</usage_type>
+      <checksum>CCE9B5D8</checksum>
+    </file>
+    <file>
+      <filename>base-simcontrol-runperiod-1-month.osw</filename>
+      <filetype>osw</filetype>
+      <usage_type>test</usage_type>
+      <checksum>182726CA</checksum>
+    </file>
+    <file>
+      <filename>extra-enclosure-garage-partially-protruded.osw</filename>
+      <filetype>osw</filetype>
+      <usage_type>test</usage_type>
+      <checksum>66B0151B</checksum>
+    </file>
+    <file>
+      <filename>base-atticroof-radiant-barrier.osw</filename>
+      <filetype>osw</filetype>
+      <usage_type>test</usage_type>
+      <checksum>C1816807</checksum>
+    </file>
+    <file>
+      <filename>base-location-miami-fl.osw</filename>
+      <filetype>osw</filetype>
+      <usage_type>test</usage_type>
+      <checksum>833B2963</checksum>
+    </file>
+    <file>
+      <filename>base-appliances-dehumidifier-ief.osw</filename>
+      <filetype>osw</filetype>
+      <usage_type>test</usage_type>
+      <checksum>99590618</checksum>
+    </file>
+    <file>
+      <filename>base-appliances-dehumidifier.osw</filename>
+      <filetype>osw</filetype>
+      <usage_type>test</usage_type>
+      <checksum>B92355F5</checksum>
+    </file>
+    <file>
+      <filename>base-location-dallas-tx.osw</filename>
+      <filetype>osw</filetype>
+      <usage_type>test</usage_type>
+      <checksum>C384AAA6</checksum>
+    </file>
+    <file>
+      <filename>base-appliances-dehumidifier-50percent.osw</filename>
+      <filetype>osw</filetype>
+      <usage_type>test</usage_type>
+      <checksum>D539A7E8</checksum>
+    </file>
+    <file>
+      <filename>base-foundation-unconditioned-basement-assembly-r.osw</filename>
+      <filetype>osw</filetype>
+      <usage_type>test</usage_type>
+      <checksum>C37E5D9E</checksum>
+    </file>
+    <file>
+      <filename>base-foundation-unconditioned-basement-wall-insulation.osw</filename>
+      <filetype>osw</filetype>
+      <usage_type>test</usage_type>
+      <checksum>79929732</checksum>
+    </file>
+    <file>
+      <filename>base-hvac-dual-fuel-air-to-air-heat-pump-1-speed-electric.osw</filename>
+      <filetype>osw</filetype>
+      <usage_type>test</usage_type>
+      <checksum>00709AAE</checksum>
+    </file>
+    <file>
+      <filename>base-hvac-dual-fuel-air-to-air-heat-pump-2-speed.osw</filename>
+      <filetype>osw</filetype>
+      <usage_type>test</usage_type>
+      <checksum>D1550586</checksum>
+    </file>
+    <file>
+      <filename>base-hvac-dual-fuel-air-to-air-heat-pump-var-speed.osw</filename>
+      <filetype>osw</filetype>
+      <usage_type>test</usage_type>
+      <checksum>1C834247</checksum>
+    </file>
+    <file>
+      <filename>base-hvac-mini-split-heat-pump-ducted-cooling-only.osw</filename>
+      <filetype>osw</filetype>
+      <usage_type>test</usage_type>
+      <checksum>E98FF122</checksum>
+    </file>
+    <file>
+      <filename>base-hvac-mini-split-heat-pump-ductless.osw</filename>
+      <filetype>osw</filetype>
+      <usage_type>test</usage_type>
+      <checksum>99E1B955</checksum>
+    </file>
+    <file>
+      <filename>extra-mechvent-shared-preconditioning.osw</filename>
+      <filetype>osw</filetype>
+      <usage_type>test</usage_type>
+      <checksum>542C55EB</checksum>
+    </file>
+    <file>
+      <filename>extra-mechvent-shared.osw</filename>
+      <filetype>osw</filetype>
+      <usage_type>test</usage_type>
+      <checksum>DDA290CD</checksum>
+    </file>
+    <file>
+      <filename>base-appliances-coal.osw</filename>
+      <filetype>osw</filetype>
+      <usage_type>test</usage_type>
+      <checksum>BD803BCD</checksum>
     </file>
     <file>
       <filename>base-appliances-gas.osw</filename>
       <filetype>osw</filetype>
       <usage_type>test</usage_type>
-      <checksum>2F066E29</checksum>
+      <checksum>EC27A0B3</checksum>
+    </file>
+    <file>
+      <filename>base-appliances-modified.osw</filename>
+      <filetype>osw</filetype>
+      <usage_type>test</usage_type>
+      <checksum>FADC5B3B</checksum>
     </file>
     <file>
       <filename>base-appliances-oil.osw</filename>
       <filetype>osw</filetype>
       <usage_type>test</usage_type>
-      <checksum>9038927D</checksum>
+      <checksum>4746253F</checksum>
     </file>
     <file>
       <filename>base-appliances-propane.osw</filename>
       <filetype>osw</filetype>
       <usage_type>test</usage_type>
-      <checksum>A3D2FB30</checksum>
-    </file>
-    <file>
-      <filename>base-appliances-modified.osw</filename>
-      <filetype>osw</filetype>
-      <usage_type>test</usage_type>
-      <checksum>7A2F44CB</checksum>
+      <checksum>7520F4B9</checksum>
     </file>
     <file>
       <filename>base-appliances-wood.osw</filename>
       <filetype>osw</filetype>
       <usage_type>test</usage_type>
-      <checksum>DA2C1712</checksum>
-=======
-      <checksum>9F42BB61</checksum>
->>>>>>> 2be059d9
-    </file>
-    <file>
-      <filename>base-hvac-dual-fuel-air-to-air-heat-pump-1-speed.osw</filename>
-      <filetype>osw</filetype>
-      <usage_type>test</usage_type>
-<<<<<<< HEAD
-      <checksum>7252E2A9</checksum>
-=======
-      <checksum>C8E3E5BA</checksum>
->>>>>>> 2be059d9
-    </file>
-    <file>
-      <filename>base-mechvent-cfis.osw</filename>
-      <filetype>osw</filetype>
-      <usage_type>test</usage_type>
-<<<<<<< HEAD
-      <checksum>69FEE7DA</checksum>
-=======
-      <checksum>54C9E6C4</checksum>
->>>>>>> 2be059d9
-    </file>
-    <file>
-      <filename>base-dhw-indirect-outside.osw</filename>
-      <filetype>osw</filetype>
-      <usage_type>test</usage_type>
-<<<<<<< HEAD
-      <checksum>6D93BA46</checksum>
-=======
-      <checksum>8BC32D38</checksum>
->>>>>>> 2be059d9
-    </file>
-    <file>
-      <filename>base-dhw-jacket-electric.osw</filename>
-      <filetype>osw</filetype>
-      <usage_type>test</usage_type>
-<<<<<<< HEAD
-      <checksum>644BB79D</checksum>
-=======
-      <checksum>A91E917B</checksum>
->>>>>>> 2be059d9
-    </file>
-    <file>
-      <filename>base-dhw-low-flow-fixtures.osw</filename>
-      <filetype>osw</filetype>
-      <usage_type>test</usage_type>
-<<<<<<< HEAD
-      <checksum>BCA405CA</checksum>
-=======
-      <checksum>DA2B6F57</checksum>
->>>>>>> 2be059d9
-    </file>
-    <file>
-      <filename>base-dhw-recirc-demand.osw</filename>
-      <filetype>osw</filetype>
-      <usage_type>test</usage_type>
-<<<<<<< HEAD
-      <checksum>334D0BB3</checksum>
-=======
-      <checksum>6474A82C</checksum>
->>>>>>> 2be059d9
-    </file>
-    <file>
-      <filename>base-dhw-recirc-manual.osw</filename>
-      <filetype>osw</filetype>
-      <usage_type>test</usage_type>
-<<<<<<< HEAD
-      <checksum>3A1CAF50</checksum>
-=======
-      <checksum>4F588034</checksum>
->>>>>>> 2be059d9
-    </file>
-    <file>
-      <filename>base-dhw-recirc-nocontrol.osw</filename>
-      <filetype>osw</filetype>
-      <usage_type>test</usage_type>
-<<<<<<< HEAD
-      <checksum>32241341</checksum>
-=======
-      <checksum>6C93EBA7</checksum>
->>>>>>> 2be059d9
-    </file>
-    <file>
-      <filename>base-dhw-recirc-temperature.osw</filename>
-      <filetype>osw</filetype>
-      <usage_type>test</usage_type>
-<<<<<<< HEAD
-      <checksum>40E287EF</checksum>
-=======
-      <checksum>1C0B1CBA</checksum>
->>>>>>> 2be059d9
-    </file>
-    <file>
-      <filename>base-dhw-recirc-timer.osw</filename>
-      <filetype>osw</filetype>
-      <usage_type>test</usage_type>
-<<<<<<< HEAD
-      <checksum>FE2A596E</checksum>
-=======
-      <checksum>C950143B</checksum>
->>>>>>> 2be059d9
-    </file>
-    <file>
-      <filename>base-dhw-solar-fraction.osw</filename>
-      <filetype>osw</filetype>
-      <usage_type>test</usage_type>
-<<<<<<< HEAD
-      <checksum>20C3591D</checksum>
-=======
-      <checksum>A74FDF6A</checksum>
->>>>>>> 2be059d9
-    </file>
-    <file>
-      <filename>base-dhw-uef.osw</filename>
-      <filetype>osw</filetype>
-      <usage_type>test</usage_type>
-<<<<<<< HEAD
-      <checksum>FAA821FD</checksum>
-=======
-      <checksum>A2C8EFA5</checksum>
->>>>>>> 2be059d9
-    </file>
-    <file>
-      <filename>base-enclosure-infil-cfm50.osw</filename>
-      <filetype>osw</filetype>
-      <usage_type>test</usage_type>
-<<<<<<< HEAD
-      <checksum>304E62BD</checksum>
-=======
-      <checksum>FFB6FB91</checksum>
->>>>>>> 2be059d9
-    </file>
-    <file>
-      <filename>base-foundation-conditioned-basement-slab-insulation.osw</filename>
-      <filetype>osw</filetype>
-      <usage_type>test</usage_type>
-<<<<<<< HEAD
-      <checksum>EB1468B2</checksum>
-=======
-      <checksum>203F9BFF</checksum>
->>>>>>> 2be059d9
-    </file>
-    <file>
-      <filename>base-hvac-boiler-gas-only.osw</filename>
-      <filetype>osw</filetype>
-      <usage_type>test</usage_type>
-<<<<<<< HEAD
-      <checksum>37D4F278</checksum>
-=======
-      <checksum>6D6682EF</checksum>
->>>>>>> 2be059d9
-    </file>
-    <file>
-      <filename>base-hvac-boiler-oil-only.osw</filename>
-      <filetype>osw</filetype>
-      <usage_type>test</usage_type>
-<<<<<<< HEAD
-      <checksum>1315C769</checksum>
-=======
-      <checksum>89AA2DEA</checksum>
->>>>>>> 2be059d9
-    </file>
-    <file>
-      <filename>base-hvac-boiler-propane-only.osw</filename>
-      <filetype>osw</filetype>
-      <usage_type>test</usage_type>
-<<<<<<< HEAD
-      <checksum>57211F97</checksum>
-=======
-      <checksum>765FFAEC</checksum>
->>>>>>> 2be059d9
-    </file>
-    <file>
-      <filename>base-hvac-boiler-wood-only.osw</filename>
-      <filetype>osw</filetype>
-      <usage_type>test</usage_type>
-<<<<<<< HEAD
-      <checksum>6ECEF22C</checksum>
-=======
-      <checksum>A5637ED1</checksum>
->>>>>>> 2be059d9
-    </file>
-    <file>
-      <filename>base-hvac-central-ac-only-1-speed.osw</filename>
-      <filetype>osw</filetype>
-      <usage_type>test</usage_type>
-<<<<<<< HEAD
-      <checksum>1DC072F5</checksum>
-=======
-      <checksum>5EE3D5F8</checksum>
->>>>>>> 2be059d9
-    </file>
-    <file>
-      <filename>base-hvac-ducts-leakage-percent.osw</filename>
-      <filetype>osw</filetype>
-      <usage_type>test</usage_type>
-<<<<<<< HEAD
-      <checksum>5AE89AE9</checksum>
-=======
-      <checksum>312EAE85</checksum>
->>>>>>> 2be059d9
-    </file>
-    <file>
-      <filename>base-hvac-furnace-elec-only.osw</filename>
-      <filetype>osw</filetype>
-      <usage_type>test</usage_type>
-<<<<<<< HEAD
-      <checksum>268E4ACC</checksum>
-=======
-      <checksum>667E06ED</checksum>
->>>>>>> 2be059d9
-    </file>
-    <file>
-      <filename>base-hvac-furnace-gas-only.osw</filename>
-      <filetype>osw</filetype>
-      <usage_type>test</usage_type>
-<<<<<<< HEAD
-      <checksum>2526B302</checksum>
-=======
-      <checksum>7768000E</checksum>
->>>>>>> 2be059d9
-    </file>
-    <file>
-      <filename>base-hvac-furnace-oil-only.osw</filename>
-      <filetype>osw</filetype>
-      <usage_type>test</usage_type>
-<<<<<<< HEAD
-      <checksum>372721FD</checksum>
-=======
-      <checksum>5ACFEAEC</checksum>
->>>>>>> 2be059d9
-    </file>
-    <file>
-      <filename>base-hvac-furnace-propane-only.osw</filename>
-      <filetype>osw</filetype>
-      <usage_type>test</usage_type>
-<<<<<<< HEAD
-      <checksum>4A572FF1</checksum>
-=======
-      <checksum>FB93480C</checksum>
->>>>>>> 2be059d9
-    </file>
-    <file>
-      <filename>base-hvac-furnace-wood-only.osw</filename>
-      <filetype>osw</filetype>
-      <usage_type>test</usage_type>
-<<<<<<< HEAD
-      <checksum>882DC0E2</checksum>
-=======
-      <checksum>A677B569</checksum>
->>>>>>> 2be059d9
-    </file>
-    <file>
-      <filename>base-hvac-none.osw</filename>
-      <filetype>osw</filetype>
-      <usage_type>test</usage_type>
-<<<<<<< HEAD
-      <checksum>604924C8</checksum>
-=======
-      <checksum>DD5158C3</checksum>
->>>>>>> 2be059d9
-    </file>
-    <file>
-      <filename>base-hvac-programmable-thermostat.osw</filename>
-      <filetype>osw</filetype>
-      <usage_type>test</usage_type>
-<<<<<<< HEAD
-      <checksum>894DA2F9</checksum>
-=======
-      <checksum>67A9F598</checksum>
->>>>>>> 2be059d9
-    </file>
-    <file>
-      <filename>base-hvac-setpoints.osw</filename>
-      <filetype>osw</filetype>
-      <usage_type>test</usage_type>
-<<<<<<< HEAD
-      <checksum>58D319CF</checksum>
-=======
-      <checksum>6DDCA156</checksum>
->>>>>>> 2be059d9
-    </file>
-    <file>
-      <filename>base-location-baltimore-md.osw</filename>
-      <filetype>osw</filetype>
-      <usage_type>test</usage_type>
-<<<<<<< HEAD
-      <checksum>89C8D07F</checksum>
-=======
-      <checksum>FC8E5CA8</checksum>
->>>>>>> 2be059d9
-    </file>
-    <file>
-      <filename>base-location-duluth-mn.osw</filename>
-      <filetype>osw</filetype>
-      <usage_type>test</usage_type>
-<<<<<<< HEAD
-      <checksum>09E76172</checksum>
-=======
-      <checksum>35FD7F1B</checksum>
->>>>>>> 2be059d9
-    </file>
-    <file>
-      <filename>base-mechvent-balanced.osw</filename>
-      <filetype>osw</filetype>
-      <usage_type>test</usage_type>
-<<<<<<< HEAD
-      <checksum>F5ED0BEA</checksum>
-=======
-      <checksum>2FA66CA4</checksum>
->>>>>>> 2be059d9
-    </file>
-    <file>
-      <filename>base-mechvent-erv.osw</filename>
-      <filetype>osw</filetype>
-      <usage_type>test</usage_type>
-<<<<<<< HEAD
-      <checksum>C8FF0AF8</checksum>
-=======
-      <checksum>A902D929</checksum>
->>>>>>> 2be059d9
-    </file>
-    <file>
-      <filename>base-mechvent-exhaust.osw</filename>
-      <filetype>osw</filetype>
-      <usage_type>test</usage_type>
-<<<<<<< HEAD
-      <checksum>0D64741D</checksum>
-=======
-      <checksum>2C216698</checksum>
->>>>>>> 2be059d9
-    </file>
-    <file>
-      <filename>base-mechvent-hrv.osw</filename>
-      <filetype>osw</filetype>
-      <usage_type>test</usage_type>
-<<<<<<< HEAD
-      <checksum>DB3D12CE</checksum>
-=======
-      <checksum>B463D576</checksum>
->>>>>>> 2be059d9
-    </file>
-    <file>
-      <filename>base-mechvent-supply.osw</filename>
-      <filetype>osw</filetype>
-      <usage_type>test</usage_type>
-<<<<<<< HEAD
-      <checksum>BA9102FE</checksum>
-=======
-      <checksum>26A0EF70</checksum>
->>>>>>> 2be059d9
-    </file>
-    <file>
-      <filename>base-hvac-air-to-air-heat-pump-1-speed.osw</filename>
-      <filetype>osw</filetype>
-      <usage_type>test</usage_type>
-<<<<<<< HEAD
-      <checksum>5D695662</checksum>
-=======
-      <checksum>EC08ED39</checksum>
->>>>>>> 2be059d9
-    </file>
-    <file>
-      <filename>base-mechvent-erv-atre-asre.osw</filename>
-      <filetype>osw</filetype>
-      <usage_type>test</usage_type>
-<<<<<<< HEAD
-      <checksum>BD51953A</checksum>
-=======
-      <checksum>945F6161</checksum>
->>>>>>> 2be059d9
-    </file>
-    <file>
-      <filename>base-enclosure-windows-none.osw</filename>
-      <filetype>osw</filetype>
-      <usage_type>test</usage_type>
-<<<<<<< HEAD
-      <checksum>0E1C30B9</checksum>
-=======
-      <checksum>85570793</checksum>
->>>>>>> 2be059d9
-    </file>
-    <file>
-      <filename>base-dhw-indirect-standbyloss.osw</filename>
-      <filetype>osw</filetype>
-      <usage_type>test</usage_type>
-<<<<<<< HEAD
-      <checksum>CDF4561C</checksum>
-=======
-      <checksum>DE52E67F</checksum>
->>>>>>> 2be059d9
-    </file>
-    <file>
-      <filename>base-dhw-indirect.osw</filename>
-      <filetype>osw</filetype>
-      <usage_type>test</usage_type>
-<<<<<<< HEAD
-      <checksum>1EA5567E</checksum>
-=======
-      <checksum>661D57E1</checksum>
->>>>>>> 2be059d9
-    </file>
-    <file>
-      <filename>base-dhw-jacket-indirect.osw</filename>
-      <filetype>osw</filetype>
-      <usage_type>test</usage_type>
-<<<<<<< HEAD
-      <checksum>C3250EC0</checksum>
-=======
-      <checksum>621251EE</checksum>
->>>>>>> 2be059d9
-    </file>
-    <file>
-      <filename>base-hvac-undersized.osw</filename>
-      <filetype>osw</filetype>
-      <usage_type>test</usage_type>
-<<<<<<< HEAD
-      <checksum>D6C6ECCD</checksum>
-=======
-      <checksum>517D7853</checksum>
->>>>>>> 2be059d9
-    </file>
-    <file>
-      <filename>base-atticroof-unvented-insulated-roof.osw</filename>
-      <filetype>osw</filetype>
-      <usage_type>test</usage_type>
-<<<<<<< HEAD
-      <checksum>8979BCA6</checksum>
-=======
-      <checksum>F023310D</checksum>
->>>>>>> 2be059d9
-    </file>
-    <file>
-      <filename>base-pv.osw</filename>
-      <filetype>osw</filetype>
-      <usage_type>test</usage_type>
-<<<<<<< HEAD
-      <checksum>9726F519</checksum>
-=======
-      <checksum>3E403207</checksum>
->>>>>>> 2be059d9
-    </file>
-    <file>
-      <filename>base-mechvent-hrv-asre.osw</filename>
-      <filetype>osw</filetype>
-      <usage_type>test</usage_type>
-<<<<<<< HEAD
-      <checksum>1A62F6DE</checksum>
-=======
-      <checksum>56A7B588</checksum>
->>>>>>> 2be059d9
-    </file>
-    <file>
-      <filename>base-enclosure-overhangs.osw</filename>
-      <filetype>osw</filetype>
-      <usage_type>test</usage_type>
-<<<<<<< HEAD
-      <checksum>6DBA0092</checksum>
-=======
-      <checksum>68182A4E</checksum>
->>>>>>> 2be059d9
-    </file>
-    <file>
-      <filename>base-atticroof-vented.osw</filename>
-      <filetype>osw</filetype>
-      <usage_type>test</usage_type>
-<<<<<<< HEAD
-      <checksum>82F2AA76</checksum>
-=======
-      <checksum>BC8C2FD3</checksum>
->>>>>>> 2be059d9
-    </file>
-    <file>
-      <filename>base-dhw-dwhr.osw</filename>
-      <filetype>osw</filetype>
-      <usage_type>test</usage_type>
-<<<<<<< HEAD
-      <checksum>7AD9E6C0</checksum>
-=======
-      <checksum>7EF87C71</checksum>
->>>>>>> 2be059d9
-    </file>
-    <file>
-      <filename>base-enclosure-beds-4.osw</filename>
-      <filetype>osw</filetype>
-      <usage_type>test</usage_type>
-<<<<<<< HEAD
-      <checksum>FEE2C472</checksum>
-=======
-      <checksum>70347EEE</checksum>
->>>>>>> 2be059d9
-    </file>
-    <file>
-      <filename>base-foundation-ambient.osw</filename>
-      <filetype>osw</filetype>
-      <usage_type>test</usage_type>
-<<<<<<< HEAD
-      <checksum>08C8A4EB</checksum>
-=======
-      <checksum>F32D3F8B</checksum>
->>>>>>> 2be059d9
-    </file>
-    <file>
-      <filename>base-foundation-vented-crawlspace.osw</filename>
-      <filetype>osw</filetype>
-      <usage_type>test</usage_type>
-<<<<<<< HEAD
-      <checksum>4D3317E9</checksum>
-=======
-      <checksum>D2B200CA</checksum>
->>>>>>> 2be059d9
-    </file>
-    <file>
-      <filename>base-foundation-unvented-crawlspace.osw</filename>
-      <filetype>osw</filetype>
-      <usage_type>test</usage_type>
-<<<<<<< HEAD
-      <checksum>64AD25BA</checksum>
-=======
-      <checksum>269A5503</checksum>
->>>>>>> 2be059d9
-    </file>
-    <file>
-      <filename>base-hvac-central-ac-plus-air-to-air-heat-pump-heating.osw</filename>
-      <filetype>osw</filetype>
-      <usage_type>test</usage_type>
-<<<<<<< HEAD
-      <checksum>E1B0A194</checksum>
-=======
-      <checksum>7D298B93</checksum>
->>>>>>> 2be059d9
-    </file>
-    <file>
-      <filename>base-hvac-air-to-air-heat-pump-2-speed.osw</filename>
-      <filetype>osw</filetype>
-      <usage_type>test</usage_type>
-<<<<<<< HEAD
-      <checksum>45E6E25F</checksum>
-=======
-      <checksum>ED8CF613</checksum>
->>>>>>> 2be059d9
-    </file>
-    <file>
-      <filename>base-hvac-central-ac-only-2-speed.osw</filename>
-      <filetype>osw</filetype>
-      <usage_type>test</usage_type>
-<<<<<<< HEAD
-      <checksum>8BC968E0</checksum>
-=======
-      <checksum>96A1D051</checksum>
->>>>>>> 2be059d9
-    </file>
-    <file>
-      <filename>base-hvac-air-to-air-heat-pump-var-speed.osw</filename>
-      <filetype>osw</filetype>
-      <usage_type>test</usage_type>
-<<<<<<< HEAD
-      <checksum>6EA6A024</checksum>
-=======
-      <checksum>BF15A2B2</checksum>
->>>>>>> 2be059d9
-    </file>
-    <file>
-      <filename>base-hvac-furnace-gas-central-ac-2-speed.osw</filename>
-      <filetype>osw</filetype>
-      <usage_type>test</usage_type>
-<<<<<<< HEAD
-      <checksum>CE816675</checksum>
-=======
-      <checksum>AB75C54D</checksum>
->>>>>>> 2be059d9
-    </file>
-    <file>
-      <filename>base-hvac-central-ac-only-var-speed.osw</filename>
-      <filetype>osw</filetype>
-      <usage_type>test</usage_type>
-<<<<<<< HEAD
-      <checksum>CAE6E920</checksum>
-=======
-      <checksum>EE56C56C</checksum>
->>>>>>> 2be059d9
-    </file>
-    <file>
-      <filename>base-hvac-evap-cooler-furnace-gas.osw</filename>
-      <filetype>osw</filetype>
-      <usage_type>test</usage_type>
-<<<<<<< HEAD
-      <checksum>59954D40</checksum>
-=======
-      <checksum>35E745FB</checksum>
->>>>>>> 2be059d9
-    </file>
-    <file>
-      <filename>base-hvac-evap-cooler-only.osw</filename>
-      <filetype>osw</filetype>
-      <usage_type>test</usage_type>
-<<<<<<< HEAD
-      <checksum>0C15A5A5</checksum>
-=======
-      <checksum>A4CF3B9E</checksum>
->>>>>>> 2be059d9
-    </file>
-    <file>
-      <filename>base-hvac-evap-cooler-only-ducted.osw</filename>
-      <filetype>osw</filetype>
-      <usage_type>test</usage_type>
-<<<<<<< HEAD
-      <checksum>90172183</checksum>
-=======
-      <checksum>4A732552</checksum>
->>>>>>> 2be059d9
-    </file>
-    <file>
-      <filename>base-hvac-furnace-gas-central-ac-var-speed.osw</filename>
-      <filetype>osw</filetype>
-      <usage_type>test</usage_type>
-<<<<<<< HEAD
-      <checksum>0EEB7508</checksum>
-=======
-      <checksum>D0FB5DE4</checksum>
->>>>>>> 2be059d9
-    </file>
-    <file>
-      <filename>base-hvac-furnace-gas-room-ac.osw</filename>
-      <filetype>osw</filetype>
-      <usage_type>test</usage_type>
-<<<<<<< HEAD
-      <checksum>2695F83C</checksum>
-=======
-      <checksum>40BE1669</checksum>
->>>>>>> 2be059d9
-    </file>
-    <file>
-      <filename>base-hvac-room-ac-only.osw</filename>
-      <filetype>osw</filetype>
-      <usage_type>test</usage_type>
-<<<<<<< HEAD
-      <checksum>8889ADB7</checksum>
-=======
-      <checksum>C5C8E945</checksum>
->>>>>>> 2be059d9
-    </file>
-    <file>
-      <filename>base-mechvent-cfis-evap-cooler-only-ducted.osw</filename>
-      <filetype>osw</filetype>
-      <usage_type>test</usage_type>
-<<<<<<< HEAD
-      <checksum>80C820CF</checksum>
-=======
-      <checksum>2FD607D1</checksum>
->>>>>>> 2be059d9
-    </file>
-    <file>
-      <filename>base-atticroof-flat.osw</filename>
-      <filetype>osw</filetype>
-      <usage_type>test</usage_type>
-<<<<<<< HEAD
-      <checksum>9E2DB8BB</checksum>
-=======
-      <checksum>FE05F9C1</checksum>
->>>>>>> 2be059d9
-    </file>
-    <file>
-      <filename>extra-dhw-solar-latitude.osw</filename>
-      <filetype>osw</filetype>
-      <usage_type>test</usage_type>
-<<<<<<< HEAD
-      <checksum>61A3C2DB</checksum>
-=======
-      <checksum>9319750B</checksum>
->>>>>>> 2be059d9
-    </file>
-    <file>
-      <filename>extra-pv-roofpitch.osw</filename>
-      <filetype>osw</filetype>
-      <usage_type>test</usage_type>
-<<<<<<< HEAD
-      <checksum>E8E73CF5</checksum>
-=======
-      <checksum>36F5EE38</checksum>
->>>>>>> 2be059d9
-    </file>
-    <file>
-      <filename>extra-auto.osw</filename>
-      <filetype>osw</filetype>
-      <usage_type>test</usage_type>
-<<<<<<< HEAD
-      <checksum>CF52A804</checksum>
-=======
-      <checksum>AC982503</checksum>
->>>>>>> 2be059d9
-    </file>
-    <file>
-      <filename>base-hvac-boiler-elec-only.osw</filename>
-      <filetype>osw</filetype>
-      <usage_type>test</usage_type>
-<<<<<<< HEAD
-      <checksum>A8F2F7F9</checksum>
-=======
-      <checksum>A3CD8426</checksum>
->>>>>>> 2be059d9
-    </file>
-    <file>
-      <filename>base-hvac-stove-oil-only.osw</filename>
-      <filetype>osw</filetype>
-      <usage_type>test</usage_type>
-<<<<<<< HEAD
-      <checksum>2FF0F189</checksum>
-=======
-      <checksum>3A2653A5</checksum>
->>>>>>> 2be059d9
-    </file>
-    <file>
-      <filename>base-hvac-wall-furnace-elec-only.osw</filename>
-      <filetype>osw</filetype>
-      <usage_type>test</usage_type>
-<<<<<<< HEAD
-      <checksum>FC1FD48C</checksum>
-=======
-      <checksum>D979A477</checksum>
->>>>>>> 2be059d9
-    </file>
-    <file>
-      <filename>base-hvac-stove-wood-pellets-only.osw</filename>
-      <filetype>osw</filetype>
-      <usage_type>test</usage_type>
-<<<<<<< HEAD
-      <checksum>15041562</checksum>
-=======
-      <checksum>3A730A51</checksum>
->>>>>>> 2be059d9
-    </file>
-    <file>
-      <filename>base-mechvent-bath-kitchen-fans.osw</filename>
-      <filetype>osw</filetype>
-      <usage_type>test</usage_type>
-<<<<<<< HEAD
-      <checksum>1B095EF6</checksum>
-=======
-      <checksum>5D173734</checksum>
->>>>>>> 2be059d9
-    </file>
-    <file>
-      <filename>base-misc-neighbor-shading.osw</filename>
-      <filetype>osw</filetype>
-      <usage_type>test</usage_type>
-<<<<<<< HEAD
-      <checksum>D9A24E91</checksum>
-=======
-      <checksum>39291637</checksum>
->>>>>>> 2be059d9
-    </file>
-    <file>
-      <filename>base-dhw-indirect-with-solar-fraction.osw</filename>
-      <filetype>osw</filetype>
-      <usage_type>test</usage_type>
-<<<<<<< HEAD
-      <checksum>5433C4B0</checksum>
-=======
-      <checksum>9062BC59</checksum>
->>>>>>> 2be059d9
-    </file>
-    <file>
-      <filename>base-location-epw-filepath-AMY-2012.osw</filename>
-      <filetype>osw</filetype>
-      <usage_type>test</usage_type>
-<<<<<<< HEAD
-      <checksum>9D4E8C3B</checksum>
-=======
-      <checksum>7128E4EB</checksum>
->>>>>>> 2be059d9
-    </file>
-    <file>
-      <filename>base-location-epw-filepath.osw</filename>
-      <filetype>osw</filetype>
-      <usage_type>test</usage_type>
-<<<<<<< HEAD
-      <checksum>33B25C4C</checksum>
-=======
-      <checksum>A2ABAE6F</checksum>
->>>>>>> 2be059d9
-    </file>
-    <file>
-      <filename>base-dhw-combi-tankless-outside.osw</filename>
-      <filetype>osw</filetype>
-      <usage_type>test</usage_type>
-<<<<<<< HEAD
-      <checksum>4B467AF0</checksum>
-=======
-      <checksum>372A40C8</checksum>
->>>>>>> 2be059d9
-    </file>
-    <file>
-      <filename>base-dhw-combi-tankless.osw</filename>
-      <filetype>osw</filetype>
-      <usage_type>test</usage_type>
-<<<<<<< HEAD
-      <checksum>E5B843F7</checksum>
-=======
-      <checksum>133D0115</checksum>
->>>>>>> 2be059d9
-    </file>
-    <file>
-      <filename>base-dhw-tank-heat-pump-outside.osw</filename>
-      <filetype>osw</filetype>
-      <usage_type>test</usage_type>
-<<<<<<< HEAD
-      <checksum>92DFA0CA</checksum>
-=======
-      <checksum>BFB106D1</checksum>
->>>>>>> 2be059d9
-    </file>
-    <file>
-      <filename>base-dhw-tank-heat-pump-with-solar-fraction.osw</filename>
-      <filetype>osw</filetype>
-      <usage_type>test</usage_type>
-<<<<<<< HEAD
-      <checksum>E6509018</checksum>
-=======
-      <checksum>D77AC515</checksum>
->>>>>>> 2be059d9
-    </file>
-    <file>
-      <filename>base-dhw-tank-heat-pump.osw</filename>
-      <filetype>osw</filetype>
-      <usage_type>test</usage_type>
-<<<<<<< HEAD
-      <checksum>B61D48DE</checksum>
-=======
-      <checksum>57B6E197</checksum>
->>>>>>> 2be059d9
-    </file>
-    <file>
-      <filename>base-dhw-jacket-hpwh.osw</filename>
-      <filetype>osw</filetype>
-      <usage_type>test</usage_type>
-<<<<<<< HEAD
-      <checksum>1C0AEB61</checksum>
-=======
-      <checksum>01147FF0</checksum>
->>>>>>> 2be059d9
-    </file>
-    <file>
-      <filename>base-dhw-jacket-gas.osw</filename>
-      <filetype>osw</filetype>
-      <usage_type>test</usage_type>
-<<<<<<< HEAD
-      <checksum>BD160BCE</checksum>
-=======
-      <checksum>60C5AB24</checksum>
->>>>>>> 2be059d9
-    </file>
-    <file>
-      <filename>base-dhw-solar-direct-evacuated-tube.osw</filename>
-      <filetype>osw</filetype>
-      <usage_type>test</usage_type>
-<<<<<<< HEAD
-      <checksum>93A2C43F</checksum>
-=======
-      <checksum>2B6C88B1</checksum>
->>>>>>> 2be059d9
-    </file>
-    <file>
-      <filename>base-dhw-solar-direct-flat-plate.osw</filename>
-      <filetype>osw</filetype>
-      <usage_type>test</usage_type>
-<<<<<<< HEAD
-      <checksum>0213DB4F</checksum>
-=======
-      <checksum>DAE57472</checksum>
->>>>>>> 2be059d9
-    </file>
-    <file>
-      <filename>base-dhw-solar-direct-ics.osw</filename>
-      <filetype>osw</filetype>
-      <usage_type>test</usage_type>
-<<<<<<< HEAD
-      <checksum>975474F4</checksum>
-=======
-      <checksum>8334C084</checksum>
->>>>>>> 2be059d9
-    </file>
-    <file>
-      <filename>base-dhw-solar-indirect-flat-plate.osw</filename>
-      <filetype>osw</filetype>
-      <usage_type>test</usage_type>
-<<<<<<< HEAD
-      <checksum>1634DEE4</checksum>
-=======
-      <checksum>6B907A04</checksum>
->>>>>>> 2be059d9
-    </file>
-    <file>
-      <filename>base-dhw-solar-thermosyphon-flat-plate.osw</filename>
-      <filetype>osw</filetype>
-      <usage_type>test</usage_type>
-<<<<<<< HEAD
-      <checksum>3D9C6848</checksum>
-=======
-      <checksum>ADB3E9B9</checksum>
->>>>>>> 2be059d9
-    </file>
-    <file>
-      <filename>base-dhw-tank-heat-pump-with-solar.osw</filename>
-      <filetype>osw</filetype>
-      <usage_type>test</usage_type>
-<<<<<<< HEAD
-      <checksum>8797E292</checksum>
-=======
-      <checksum>F42D1D18</checksum>
->>>>>>> 2be059d9
-    </file>
-    <file>
-      <filename>base-dhw-tank-gas-outside.osw</filename>
-      <filetype>osw</filetype>
-      <usage_type>test</usage_type>
-<<<<<<< HEAD
-      <checksum>AE2D03AE</checksum>
-=======
-      <checksum>9A963B83</checksum>
->>>>>>> 2be059d9
-    </file>
-    <file>
-      <filename>base-dhw-tank-gas.osw</filename>
-      <filetype>osw</filetype>
-      <usage_type>test</usage_type>
-<<<<<<< HEAD
-      <checksum>AE57DCF0</checksum>
-=======
-      <checksum>BDBEB522</checksum>
->>>>>>> 2be059d9
-    </file>
-    <file>
-      <filename>base-dhw-tank-oil.osw</filename>
-      <filetype>osw</filetype>
-      <usage_type>test</usage_type>
-<<<<<<< HEAD
-      <checksum>9A871184</checksum>
-=======
-      <checksum>D1A8188C</checksum>
->>>>>>> 2be059d9
-    </file>
-    <file>
-      <filename>base-dhw-tank-wood.osw</filename>
-      <filetype>osw</filetype>
-      <usage_type>test</usage_type>
-<<<<<<< HEAD
-      <checksum>AC9A5DD4</checksum>
-=======
-      <checksum>C9AF888E</checksum>
->>>>>>> 2be059d9
-    </file>
-    <file>
-      <filename>base-dhw-tankless-gas-with-solar.osw</filename>
-      <filetype>osw</filetype>
-      <usage_type>test</usage_type>
-<<<<<<< HEAD
-      <checksum>098C8BAE</checksum>
-=======
-      <checksum>02851AD9</checksum>
->>>>>>> 2be059d9
-    </file>
-    <file>
-      <filename>base-dhw-tankless-electric.osw</filename>
-      <filetype>osw</filetype>
-      <usage_type>test</usage_type>
-<<<<<<< HEAD
-      <checksum>FB2CFC1D</checksum>
-=======
-      <checksum>CA1B21B2</checksum>
->>>>>>> 2be059d9
-    </file>
-    <file>
-      <filename>base-dhw-tankless-gas-with-solar-fraction.osw</filename>
-      <filetype>osw</filetype>
-      <usage_type>test</usage_type>
-<<<<<<< HEAD
-      <checksum>4F369849</checksum>
-=======
-      <checksum>810753F4</checksum>
->>>>>>> 2be059d9
-    </file>
-    <file>
-      <filename>base-dhw-tankless-propane.osw</filename>
-      <filetype>osw</filetype>
-      <usage_type>test</usage_type>
-<<<<<<< HEAD
-      <checksum>9D006448</checksum>
-=======
-      <checksum>B36397B0</checksum>
->>>>>>> 2be059d9
-    </file>
-    <file>
-      <filename>base-dhw-tankless-gas.osw</filename>
-      <filetype>osw</filetype>
-      <usage_type>test</usage_type>
-<<<<<<< HEAD
-      <checksum>D5B6F69A</checksum>
-=======
-      <checksum>E9D17BD7</checksum>
->>>>>>> 2be059d9
-    </file>
-    <file>
-      <filename>base-hvac-room-ac-only-33percent.osw</filename>
-      <filetype>osw</filetype>
-      <usage_type>test</usage_type>
-<<<<<<< HEAD
-      <checksum>80174808</checksum>
-=======
-      <checksum>9E7A6DB7</checksum>
->>>>>>> 2be059d9
-    </file>
-    <file>
-      <filename>base-hvac-furnace-elec-central-ac-1-speed.osw</filename>
-      <filetype>osw</filetype>
-      <usage_type>test</usage_type>
-<<<<<<< HEAD
-      <checksum>E64E3B83</checksum>
-=======
-      <checksum>6E9AA0E3</checksum>
->>>>>>> 2be059d9
-    </file>
-    <file>
-      <filename>base-enclosure-infil-natural-ach.osw</filename>
-      <filetype>osw</filetype>
-      <usage_type>test</usage_type>
-<<<<<<< HEAD
-      <checksum>F9870B75</checksum>
-=======
-      <checksum>D6DC18D1</checksum>
->>>>>>> 2be059d9
-    </file>
-    <file>
-      <filename>base-foundation-unconditioned-basement.osw</filename>
-      <filetype>osw</filetype>
-      <usage_type>test</usage_type>
-<<<<<<< HEAD
-      <checksum>3F036BD4</checksum>
-=======
-      <checksum>82DF21F3</checksum>
->>>>>>> 2be059d9
-    </file>
-    <file>
-      <filename>base-hvac-floor-furnace-propane-only.osw</filename>
-      <filetype>osw</filetype>
-      <usage_type>test</usage_type>
-<<<<<<< HEAD
-      <checksum>15BC7751</checksum>
-=======
-      <checksum>AFD790AB</checksum>
->>>>>>> 2be059d9
-    </file>
-    <file>
-      <filename>base-enclosure-2stories-garage.osw</filename>
-      <filetype>osw</filetype>
-      <usage_type>test</usage_type>
-<<<<<<< HEAD
-      <checksum>F4D3E5B9</checksum>
-=======
-      <checksum>183C8232</checksum>
->>>>>>> 2be059d9
-    </file>
-    <file>
-      <filename>base-enclosure-2stories.osw</filename>
-      <filetype>osw</filetype>
-      <usage_type>test</usage_type>
-<<<<<<< HEAD
-      <checksum>05DC537C</checksum>
-=======
-      <checksum>228FCB68</checksum>
->>>>>>> 2be059d9
-    </file>
-    <file>
-      <filename>base-foundation-slab.osw</filename>
-      <filetype>osw</filetype>
-      <usage_type>test</usage_type>
-<<<<<<< HEAD
-      <checksum>5DF9767F</checksum>
-=======
-      <checksum>9F11C50B</checksum>
->>>>>>> 2be059d9
-    </file>
-    <file>
-      <filename>extra-second-refrigerator.osw</filename>
-      <filetype>osw</filetype>
-      <usage_type>test</usage_type>
-<<<<<<< HEAD
-      <checksum>EF43F88A</checksum>
-=======
-      <checksum>E4F34EC2</checksum>
->>>>>>> 2be059d9
-    </file>
-    <file>
-      <filename>base-enclosure-garage.osw</filename>
-      <filetype>osw</filetype>
-      <usage_type>test</usage_type>
-<<<<<<< HEAD
-      <checksum>747B0604</checksum>
-    </file>
-    <file>
-      <filename>base-appliances-coal.osw</filename>
-      <filetype>osw</filetype>
-      <usage_type>test</usage_type>
-      <checksum>4C649BBD</checksum>
-=======
-      <checksum>91D64833</checksum>
->>>>>>> 2be059d9
-    </file>
-    <file>
-      <filename>base-dhw-tank-coal.osw</filename>
-      <filetype>osw</filetype>
-      <usage_type>test</usage_type>
-<<<<<<< HEAD
-      <checksum>BBE70040</checksum>
-=======
-      <checksum>0AF14D78</checksum>
->>>>>>> 2be059d9
-    </file>
-    <file>
-      <filename>base-hvac-boiler-coal-only.osw</filename>
-      <filetype>osw</filetype>
-      <usage_type>test</usage_type>
-<<<<<<< HEAD
-      <checksum>2A7304EF</checksum>
-=======
-      <checksum>965C1CED</checksum>
->>>>>>> 2be059d9
-    </file>
-    <file>
-      <filename>base-hvac-elec-resistance-only.osw</filename>
-      <filetype>osw</filetype>
-      <usage_type>test</usage_type>
-<<<<<<< HEAD
-      <checksum>51B05891</checksum>
-=======
-      <checksum>1D7303DA</checksum>
->>>>>>> 2be059d9
-    </file>
-    <file>
-      <filename>base-simcontrol-timestep-10-mins.osw</filename>
-      <filetype>osw</filetype>
-      <usage_type>test</usage_type>
-<<<<<<< HEAD
-      <checksum>BF1EF215</checksum>
-=======
-      <checksum>F0BBF067</checksum>
->>>>>>> 2be059d9
-    </file>
-    <file>
-      <filename>base-simcontrol-daylight-saving-custom.osw</filename>
-      <filetype>osw</filetype>
-      <usage_type>test</usage_type>
-<<<<<<< HEAD
-      <checksum>5B8D9B02</checksum>
-=======
-      <checksum>6391030C</checksum>
->>>>>>> 2be059d9
-    </file>
-    <file>
-      <filename>base-simcontrol-daylight-saving-disabled.osw</filename>
-      <filetype>osw</filetype>
-      <usage_type>test</usage_type>
-<<<<<<< HEAD
-      <checksum>50C1CEB0</checksum>
-=======
-      <checksum>85432208</checksum>
->>>>>>> 2be059d9
-    </file>
-    <file>
-      <filename>extra-second-heating-system-fireplace.osw</filename>
-      <filetype>osw</filetype>
-      <usage_type>test</usage_type>
-<<<<<<< HEAD
-      <checksum>E53F6B2E</checksum>
-=======
-      <checksum>BB768142</checksum>
->>>>>>> 2be059d9
-    </file>
-    <file>
-      <filename>extra-second-heating-system-portable-heater.osw</filename>
-      <filetype>osw</filetype>
-      <usage_type>test</usage_type>
-<<<<<<< HEAD
-      <checksum>A65C0B54</checksum>
-=======
-      <checksum>2F6D6FC9</checksum>
->>>>>>> 2be059d9
-    </file>
-    <file>
-      <filename>base-hvac-mini-split-air-conditioner-only-ducted.osw</filename>
-      <filetype>osw</filetype>
-      <usage_type>test</usage_type>
-<<<<<<< HEAD
-      <checksum>02BB2D54</checksum>
-=======
-      <checksum>8F89F7CC</checksum>
->>>>>>> 2be059d9
-    </file>
-    <file>
-      <filename>base-hvac-mini-split-air-conditioner-only-ductless.osw</filename>
-      <filetype>osw</filetype>
-      <usage_type>test</usage_type>
-<<<<<<< HEAD
-      <checksum>AE0DB85C</checksum>
-=======
-      <checksum>1DCD05CA</checksum>
->>>>>>> 2be059d9
-    </file>
-    <file>
-      <filename>base-lighting-ceiling-fans.osw</filename>
-      <filetype>osw</filetype>
-      <usage_type>test</usage_type>
-<<<<<<< HEAD
-      <checksum>70DE61CE</checksum>
-=======
-      <checksum>AF956C2E</checksum>
->>>>>>> 2be059d9
-    </file>
-    <file>
-      <filename>base-lighting-detailed.osw</filename>
-      <filetype>osw</filetype>
-      <usage_type>test</usage_type>
-<<<<<<< HEAD
-      <checksum>1D5616E9</checksum>
-=======
-      <checksum>30BCFCC5</checksum>
->>>>>>> 2be059d9
-    </file>
-    <file>
-      <filename>base-mechvent-whole-house-fan.osw</filename>
-      <filetype>osw</filetype>
-      <usage_type>test</usage_type>
-<<<<<<< HEAD
-      <checksum>341B2461</checksum>
-=======
-      <checksum>03668040</checksum>
->>>>>>> 2be059d9
-    </file>
-    <file>
-      <filename>base-misc-loads-large-uncommon.osw</filename>
-      <filetype>osw</filetype>
-      <usage_type>test</usage_type>
-<<<<<<< HEAD
-      <checksum>0FEA04AF</checksum>
-=======
-      <checksum>605EEFB9</checksum>
->>>>>>> 2be059d9
-    </file>
-    <file>
-      <filename>base-misc-loads-large-uncommon2.osw</filename>
-      <filetype>osw</filetype>
-      <usage_type>test</usage_type>
-<<<<<<< HEAD
-      <checksum>CD06B80E</checksum>
-=======
-      <checksum>0EF438D2</checksum>
->>>>>>> 2be059d9
-    </file>
-    <file>
-      <filename>base-dhw-none.osw</filename>
-      <filetype>osw</filetype>
-      <usage_type>test</usage_type>
-<<<<<<< HEAD
-      <checksum>1A3E6DA6</checksum>
-=======
-      <checksum>3CB22C03</checksum>
->>>>>>> 2be059d9
-    </file>
-    <file>
-      <filename>base-enclosure-infil-flue.osw</filename>
-      <filetype>osw</filetype>
-      <usage_type>test</usage_type>
-<<<<<<< HEAD
-      <checksum>C74A0014</checksum>
-=======
-      <checksum>B5797AA2</checksum>
->>>>>>> 2be059d9
-    </file>
-    <file>
-      <filename>extra-dhw-shared-water-heater.osw</filename>
-      <filetype>osw</filetype>
-      <usage_type>test</usage_type>
-<<<<<<< HEAD
-      <checksum>9262FFC7</checksum>
-=======
-      <checksum>768B8790</checksum>
->>>>>>> 2be059d9
-    </file>
-    <file>
-      <filename>base-enclosure-infil-ach-house-pressure.osw</filename>
-      <filetype>osw</filetype>
-      <usage_type>test</usage_type>
-<<<<<<< HEAD
-      <checksum>402F63A5</checksum>
-=======
-      <checksum>683E368D</checksum>
->>>>>>> 2be059d9
-    </file>
-    <file>
-      <filename>base-enclosure-infil-cfm-house-pressure.osw</filename>
-      <filetype>osw</filetype>
-      <usage_type>test</usage_type>
-<<<<<<< HEAD
-      <checksum>4920C6BA</checksum>
-=======
-      <checksum>C67A24D6</checksum>
->>>>>>> 2be059d9
-    </file>
-    <file>
-      <filename>extra-pv-shared.osw</filename>
-      <filetype>osw</filetype>
-      <usage_type>test</usage_type>
-<<<<<<< HEAD
-      <checksum>E8FFF637</checksum>
-=======
-      <checksum>9DC7F1CA</checksum>
->>>>>>> 2be059d9
-    </file>
-    <file>
-      <filename>base-dhw-tankless-electric-outside.osw</filename>
-      <filetype>osw</filetype>
-      <usage_type>test</usage_type>
-<<<<<<< HEAD
-      <checksum>EE8CA71D</checksum>
-=======
-      <checksum>28E5EC6F</checksum>
->>>>>>> 2be059d9
-    </file>
-    <file>
-      <filename>base-enclosure-beds-5.osw</filename>
-      <filetype>osw</filetype>
-      <usage_type>test</usage_type>
-<<<<<<< HEAD
-      <checksum>9BC9C46C</checksum>
-=======
-      <checksum>A61E603C</checksum>
->>>>>>> 2be059d9
-    </file>
-    <file>
-      <filename>base-enclosure-beds-1.osw</filename>
-      <filetype>osw</filetype>
-      <usage_type>test</usage_type>
-<<<<<<< HEAD
-      <checksum>A08DCE9C</checksum>
-=======
-      <checksum>5753F3E3</checksum>
->>>>>>> 2be059d9
-    </file>
-    <file>
-      <filename>base-enclosure-beds-2.osw</filename>
-      <filetype>osw</filetype>
-      <usage_type>test</usage_type>
-<<<<<<< HEAD
-      <checksum>4372FE48</checksum>
-=======
-      <checksum>D68273FB</checksum>
->>>>>>> 2be059d9
-    </file>
-    <file>
-      <filename>base-hvac-boiler-gas-central-ac-1-speed.osw</filename>
-      <filetype>osw</filetype>
-      <usage_type>test</usage_type>
-<<<<<<< HEAD
-      <checksum>6D89046F</checksum>
-=======
-      <checksum>FF55D023</checksum>
->>>>>>> 2be059d9
-    </file>
-    <file>
-      <filename>base-hvac-fireplace-wood-only.osw</filename>
-      <filetype>osw</filetype>
-      <usage_type>test</usage_type>
-<<<<<<< HEAD
-      <checksum>9517C216</checksum>
-=======
-      <checksum>67593420</checksum>
->>>>>>> 2be059d9
-    </file>
-    <file>
-      <filename>base-hvac-ground-to-air-heat-pump.osw</filename>
-      <filetype>osw</filetype>
-      <usage_type>test</usage_type>
-<<<<<<< HEAD
-      <checksum>1CD77E62</checksum>
-=======
-      <checksum>B026B611</checksum>
->>>>>>> 2be059d9
-    </file>
-    <file>
-      <filename>base-hvac-fixed-heater-gas-only.osw</filename>
-      <filetype>osw</filetype>
-      <usage_type>test</usage_type>
-<<<<<<< HEAD
-      <checksum>0894BD3F</checksum>
-=======
-      <checksum>5AB1A11D</checksum>
->>>>>>> 2be059d9
-    </file>
-    <file>
-      <filename>base-hvac-portable-heater-gas-only.osw</filename>
-      <filetype>osw</filetype>
-      <usage_type>test</usage_type>
-<<<<<<< HEAD
-      <checksum>5A19AAA2</checksum>
-    </file>
-    <file>
-      <filename>base-misc-defaults.osw</filename>
-      <filetype>osw</filetype>
-      <usage_type>test</usage_type>
-      <checksum>8CD5CA5E</checksum>
-=======
-      <checksum>48012774</checksum>
->>>>>>> 2be059d9
-    </file>
-    <file>
-      <filename>base-misc-usage-multiplier.osw</filename>
-      <filetype>osw</filetype>
-      <usage_type>test</usage_type>
-<<<<<<< HEAD
-      <checksum>6B60DB1C</checksum>
-=======
-      <checksum>4BA9B789</checksum>
->>>>>>> 2be059d9
-    </file>
-    <file>
-      <filename>base-simcontrol-runperiod-1-month.osw</filename>
-      <filetype>osw</filetype>
-      <usage_type>test</usage_type>
-<<<<<<< HEAD
-      <checksum>2FF0214F</checksum>
-=======
-      <checksum>A1A0AA64</checksum>
->>>>>>> 2be059d9
-    </file>
-    <file>
-      <filename>extra-enclosure-garage-partially-protruded.osw</filename>
-      <filetype>osw</filetype>
-      <usage_type>test</usage_type>
-<<<<<<< HEAD
-      <checksum>42F9EDB9</checksum>
-=======
-      <checksum>F14FE826</checksum>
->>>>>>> 2be059d9
-    </file>
-    <file>
-      <filename>base-atticroof-radiant-barrier.osw</filename>
-      <filetype>osw</filetype>
-      <usage_type>test</usage_type>
-<<<<<<< HEAD
-      <checksum>457D1D59</checksum>
-=======
-      <checksum>BC05D395</checksum>
->>>>>>> 2be059d9
-    </file>
-    <file>
-      <filename>base-location-miami-fl.osw</filename>
-      <filetype>osw</filetype>
-      <usage_type>test</usage_type>
-<<<<<<< HEAD
-      <checksum>B41D8520</checksum>
-=======
-      <checksum>9293C71F</checksum>
->>>>>>> 2be059d9
-    </file>
-    <file>
-      <filename>base-appliances-dehumidifier-ief.osw</filename>
-      <filetype>osw</filetype>
-      <usage_type>test</usage_type>
-<<<<<<< HEAD
-      <checksum>F2AF4CEF</checksum>
-=======
-      <checksum>82A6F8AA</checksum>
->>>>>>> 2be059d9
-    </file>
-    <file>
-      <filename>base-appliances-dehumidifier.osw</filename>
-      <filetype>osw</filetype>
-      <usage_type>test</usage_type>
-<<<<<<< HEAD
-      <checksum>3F3B2ADC</checksum>
-=======
-      <checksum>C4EE2227</checksum>
->>>>>>> 2be059d9
-    </file>
-    <file>
-      <filename>base-location-dallas-tx.osw</filename>
-      <filetype>osw</filetype>
-      <usage_type>test</usage_type>
-<<<<<<< HEAD
-      <checksum>5A39728F</checksum>
-=======
-      <checksum>51001ABD</checksum>
->>>>>>> 2be059d9
-    </file>
-    <file>
-      <filename>base-appliances-dehumidifier-50percent.osw</filename>
-      <filetype>osw</filetype>
-      <usage_type>test</usage_type>
-<<<<<<< HEAD
-      <checksum>1C4D586D</checksum>
-=======
-      <checksum>83BA717C</checksum>
->>>>>>> 2be059d9
-    </file>
-    <file>
-      <filename>base-foundation-unconditioned-basement-assembly-r.osw</filename>
-      <filetype>osw</filetype>
-      <usage_type>test</usage_type>
-<<<<<<< HEAD
-      <checksum>45B84829</checksum>
-=======
-      <checksum>745F3C0A</checksum>
->>>>>>> 2be059d9
-    </file>
-    <file>
-      <filename>base-foundation-unconditioned-basement-wall-insulation.osw</filename>
-      <filetype>osw</filetype>
-      <usage_type>test</usage_type>
-<<<<<<< HEAD
-      <checksum>2190E7D7</checksum>
-=======
-      <checksum>FB3475E4</checksum>
->>>>>>> 2be059d9
-    </file>
-    <file>
-      <filename>base-hvac-dual-fuel-air-to-air-heat-pump-1-speed-electric.osw</filename>
-      <filetype>osw</filetype>
-      <usage_type>test</usage_type>
-<<<<<<< HEAD
-      <checksum>73D38FF9</checksum>
-=======
-      <checksum>6973768F</checksum>
->>>>>>> 2be059d9
-    </file>
-    <file>
-      <filename>base-hvac-dual-fuel-air-to-air-heat-pump-2-speed.osw</filename>
-      <filetype>osw</filetype>
-      <usage_type>test</usage_type>
-<<<<<<< HEAD
-      <checksum>651E59A4</checksum>
-=======
-      <checksum>988DC72D</checksum>
->>>>>>> 2be059d9
-    </file>
-    <file>
-      <filename>base-hvac-dual-fuel-air-to-air-heat-pump-var-speed.osw</filename>
-      <filetype>osw</filetype>
-      <usage_type>test</usage_type>
-<<<<<<< HEAD
-      <checksum>C37DF0D4</checksum>
-=======
-      <checksum>42F81CA0</checksum>
->>>>>>> 2be059d9
-    </file>
-    <file>
-      <filename>base-hvac-mini-split-heat-pump-ducted-cooling-only.osw</filename>
-      <filetype>osw</filetype>
-      <usage_type>test</usage_type>
-<<<<<<< HEAD
-      <checksum>0C620F8B</checksum>
-=======
-      <checksum>8108EBDE</checksum>
->>>>>>> 2be059d9
-    </file>
-    <file>
-      <filename>base-hvac-mini-split-heat-pump-ductless.osw</filename>
-      <filetype>osw</filetype>
-      <usage_type>test</usage_type>
-<<<<<<< HEAD
-      <checksum>BC218403</checksum>
-=======
-      <checksum>8A274C82</checksum>
-    </file>
-    <file>
-      <filename>extra-mechvent-shared-preconditioning.osw</filename>
-      <filetype>osw</filetype>
-      <usage_type>test</usage_type>
-      <checksum>A9A3CE45</checksum>
-    </file>
-    <file>
-      <filename>extra-mechvent-shared.osw</filename>
-      <filetype>osw</filetype>
-      <usage_type>test</usage_type>
-      <checksum>B853049D</checksum>
-    </file>
-    <file>
-      <filename>base-appliances-coal.osw</filename>
-      <filetype>osw</filetype>
-      <usage_type>test</usage_type>
-      <checksum>3C5869EE</checksum>
-    </file>
-    <file>
-      <filename>base-appliances-gas.osw</filename>
-      <filetype>osw</filetype>
-      <usage_type>test</usage_type>
-      <checksum>44579799</checksum>
-    </file>
-    <file>
-      <filename>base-appliances-modified.osw</filename>
-      <filetype>osw</filetype>
-      <usage_type>test</usage_type>
-      <checksum>E464A243</checksum>
-    </file>
-    <file>
-      <filename>base-appliances-oil.osw</filename>
-      <filetype>osw</filetype>
-      <usage_type>test</usage_type>
-      <checksum>D6D9AB2D</checksum>
-    </file>
-    <file>
-      <filename>base-appliances-propane.osw</filename>
-      <filetype>osw</filetype>
-      <usage_type>test</usage_type>
-      <checksum>EB84925E</checksum>
-    </file>
-    <file>
-      <filename>base-appliances-wood.osw</filename>
-      <filetype>osw</filetype>
-      <usage_type>test</usage_type>
-      <checksum>9BC91FA3</checksum>
->>>>>>> 2be059d9
+      <checksum>0EA1B38C</checksum>
     </file>
     <file>
       <version>
@@ -7545,829 +6855,805 @@
       <filename>measure.rb</filename>
       <filetype>rb</filetype>
       <usage_type>script</usage_type>
-<<<<<<< HEAD
-      <checksum>4BE35241</checksum>
-=======
-      <checksum>0EE1BE55</checksum>
->>>>>>> 2be059d9
+      <checksum>50D083AA</checksum>
     </file>
     <file>
       <filename>base-misc-defaults.osw</filename>
       <filetype>osw</filetype>
       <usage_type>test</usage_type>
-<<<<<<< HEAD
-      <checksum>E3B17FD3</checksum>
-=======
-      <checksum>EC3A442A</checksum>
->>>>>>> 2be059d9
-    </file>
-    <file>
-      <filename>test_measure.xml</filename>
-      <filetype>xml</filetype>
-      <usage_type>test</usage_type>
-      <checksum>2B020881</checksum>
-    </file>
-    <file>
-      <filename>test_rakefile.xml</filename>
-      <filetype>xml</filetype>
-      <usage_type>test</usage_type>
-<<<<<<< HEAD
-      <checksum>EECD949A</checksum>
+      <checksum>8F80982C</checksum>
     </file>
     <file>
       <filename>base-schedules-stochastic.osw</filename>
       <filetype>osw</filetype>
       <usage_type>test</usage_type>
-      <checksum>BAD80A92</checksum>
+      <checksum>97E216E9</checksum>
     </file>
     <file>
       <filename>base-schedules-user-specified.osw</filename>
       <filetype>osw</filetype>
       <usage_type>test</usage_type>
-      <checksum>E9701ED4</checksum>
+      <checksum>7CD357C3</checksum>
     </file>
     <file>
       <filename>extra-vacancy-6-months.osw</filename>
       <filetype>osw</filetype>
       <usage_type>test</usage_type>
-      <checksum>1A92709D</checksum>
+      <checksum>16F4F924</checksum>
+    </file>
+    <file>
+      <filename>schedules_clothes_dryer_power_consumption_dist.csv</filename>
+      <filetype>csv</filetype>
+      <usage_type>resource</usage_type>
+      <checksum>C11EB889</checksum>
+    </file>
+    <file>
+      <filename>schedules_clothes_dryer_power_duration_dist.csv</filename>
+      <filetype>csv</filetype>
+      <usage_type>resource</usage_type>
+      <checksum>E26C2515</checksum>
+    </file>
+    <file>
+      <filename>schedules_clothes_washer_cluster_size_probability.csv</filename>
+      <filetype>csv</filetype>
+      <usage_type>resource</usage_type>
+      <checksum>2401A66F</checksum>
+    </file>
+    <file>
+      <filename>schedules_clothes_washer_event_duration_probability.csv</filename>
+      <filetype>csv</filetype>
+      <usage_type>resource</usage_type>
+      <checksum>9D369386</checksum>
+    </file>
+    <file>
+      <filename>schedules_clothes_washer_power_consumption_dist.csv</filename>
+      <filetype>csv</filetype>
+      <usage_type>resource</usage_type>
+      <checksum>B82EBBFB</checksum>
+    </file>
+    <file>
+      <filename>schedules_clothes_washer_power_duration_dist.csv</filename>
+      <filetype>csv</filetype>
+      <usage_type>resource</usage_type>
+      <checksum>7F0BFEDA</checksum>
+    </file>
+    <file>
+      <filename>schedules_config.yml</filename>
+      <filetype>yml</filetype>
+      <usage_type>resource</usage_type>
+      <checksum>7DAD9145</checksum>
+    </file>
+    <file>
+      <filename>schedules_cooking_power_consumption_dist.csv</filename>
+      <filetype>csv</filetype>
+      <usage_type>resource</usage_type>
+      <checksum>1C8AAA92</checksum>
+    </file>
+    <file>
+      <filename>schedules_cooking_power_duration_dist.csv</filename>
+      <filetype>csv</filetype>
+      <usage_type>resource</usage_type>
+      <checksum>66C47C80</checksum>
+    </file>
+    <file>
+      <filename>schedules_dishwasher_cluster_size_probability.csv</filename>
+      <filetype>csv</filetype>
+      <usage_type>resource</usage_type>
+      <checksum>93DCD6FD</checksum>
+    </file>
+    <file>
+      <filename>schedules_dishwasher_event_duration_probability.csv</filename>
+      <filetype>csv</filetype>
+      <usage_type>resource</usage_type>
+      <checksum>419E598E</checksum>
+    </file>
+    <file>
+      <filename>schedules_dishwasher_power_consumption_dist.csv</filename>
+      <filetype>csv</filetype>
+      <usage_type>resource</usage_type>
+      <checksum>50A1CFBC</checksum>
+    </file>
+    <file>
+      <filename>schedules_dishwasher_power_duration_dist.csv</filename>
+      <filetype>csv</filetype>
+      <usage_type>resource</usage_type>
+      <checksum>A7E76021</checksum>
+    </file>
+    <file>
+      <filename>schedules_README.md</filename>
+      <filetype>md</filetype>
+      <usage_type>resource</usage_type>
+      <checksum>FA773BE2</checksum>
+    </file>
+    <file>
+      <filename>schedules_shower_cluster_size_probability.csv</filename>
+      <filetype>csv</filetype>
+      <usage_type>resource</usage_type>
+      <checksum>DBE185CA</checksum>
+    </file>
+    <file>
+      <filename>schedules_shower_event_duration_probability.csv</filename>
+      <filetype>csv</filetype>
+      <usage_type>resource</usage_type>
+      <checksum>F8A366F2</checksum>
+    </file>
+    <file>
+      <filename>schedules_weekday_duration_probability_cluster_0_cooking_evening_duration_probability.csv</filename>
+      <filetype>csv</filetype>
+      <usage_type>resource</usage_type>
+      <checksum>4986DD68</checksum>
+    </file>
+    <file>
+      <filename>schedules_weekday_duration_probability_cluster_0_cooking_midday_duration_probability.csv</filename>
+      <filetype>csv</filetype>
+      <usage_type>resource</usage_type>
+      <checksum>FBF76CFC</checksum>
+    </file>
+    <file>
+      <filename>schedules_weekday_duration_probability_cluster_0_cooking_morning_duration_probability.csv</filename>
+      <filetype>csv</filetype>
+      <usage_type>resource</usage_type>
+      <checksum>C54497C3</checksum>
+    </file>
+    <file>
+      <filename>schedules_weekday_duration_probability_cluster_0_dishwashing_evening_duration_probability.csv</filename>
+      <filetype>csv</filetype>
+      <usage_type>resource</usage_type>
+      <checksum>7C95D22E</checksum>
+    </file>
+    <file>
+      <filename>schedules_weekday_duration_probability_cluster_0_dishwashing_midday_duration_probability.csv</filename>
+      <filetype>csv</filetype>
+      <usage_type>resource</usage_type>
+      <checksum>05C8905F</checksum>
+    </file>
+    <file>
+      <filename>schedules_weekday_duration_probability_cluster_0_dishwashing_morning_duration_probability.csv</filename>
+      <filetype>csv</filetype>
+      <usage_type>resource</usage_type>
+      <checksum>DDD537E9</checksum>
+    </file>
+    <file>
+      <filename>schedules_weekday_duration_probability_cluster_0_laundry_evening_duration_probability.csv</filename>
+      <filetype>csv</filetype>
+      <usage_type>resource</usage_type>
+      <checksum>C3A5357C</checksum>
+    </file>
+    <file>
+      <filename>schedules_weekday_duration_probability_cluster_0_laundry_midday_duration_probability.csv</filename>
+      <filetype>csv</filetype>
+      <usage_type>resource</usage_type>
+      <checksum>CA0C9069</checksum>
+    </file>
+    <file>
+      <filename>schedules_weekday_duration_probability_cluster_0_laundry_morning_duration_probability.csv</filename>
+      <filetype>csv</filetype>
+      <usage_type>resource</usage_type>
+      <checksum>8CDCA30E</checksum>
+    </file>
+    <file>
+      <filename>schedules_weekday_duration_probability_cluster_0_shower_evening_duration_probability.csv</filename>
+      <filetype>csv</filetype>
+      <usage_type>resource</usage_type>
+      <checksum>54EB60DE</checksum>
+    </file>
+    <file>
+      <filename>schedules_weekday_duration_probability_cluster_0_shower_midday_duration_probability.csv</filename>
+      <filetype>csv</filetype>
+      <usage_type>resource</usage_type>
+      <checksum>1AD7139F</checksum>
+    </file>
+    <file>
+      <filename>schedules_weekday_duration_probability_cluster_0_shower_morning_duration_probability.csv</filename>
+      <filetype>csv</filetype>
+      <usage_type>resource</usage_type>
+      <checksum>8300EB00</checksum>
+    </file>
+    <file>
+      <filename>schedules_weekday_duration_probability_cluster_1_cooking_evening_duration_probability.csv</filename>
+      <filetype>csv</filetype>
+      <usage_type>resource</usage_type>
+      <checksum>B817132C</checksum>
+    </file>
+    <file>
+      <filename>schedules_weekday_duration_probability_cluster_1_cooking_midday_duration_probability.csv</filename>
+      <filetype>csv</filetype>
+      <usage_type>resource</usage_type>
+      <checksum>D45A9584</checksum>
+    </file>
+    <file>
+      <filename>schedules_weekday_duration_probability_cluster_1_cooking_morning_duration_probability.csv</filename>
+      <filetype>csv</filetype>
+      <usage_type>resource</usage_type>
+      <checksum>407A312C</checksum>
+    </file>
+    <file>
+      <filename>schedules_weekday_duration_probability_cluster_1_dishwashing_evening_duration_probability.csv</filename>
+      <filetype>csv</filetype>
+      <usage_type>resource</usage_type>
+      <checksum>652AD618</checksum>
+    </file>
+    <file>
+      <filename>schedules_weekday_duration_probability_cluster_1_dishwashing_midday_duration_probability.csv</filename>
+      <filetype>csv</filetype>
+      <usage_type>resource</usage_type>
+      <checksum>018B32BA</checksum>
+    </file>
+    <file>
+      <filename>schedules_weekday_duration_probability_cluster_1_dishwashing_morning_duration_probability.csv</filename>
+      <filetype>csv</filetype>
+      <usage_type>resource</usage_type>
+      <checksum>F3A0A48E</checksum>
+    </file>
+    <file>
+      <filename>schedules_weekday_duration_probability_cluster_1_laundry_evening_duration_probability.csv</filename>
+      <filetype>csv</filetype>
+      <usage_type>resource</usage_type>
+      <checksum>56010915</checksum>
+    </file>
+    <file>
+      <filename>schedules_weekday_duration_probability_cluster_1_laundry_midday_duration_probability.csv</filename>
+      <filetype>csv</filetype>
+      <usage_type>resource</usage_type>
+      <checksum>9843CD4C</checksum>
+    </file>
+    <file>
+      <filename>schedules_weekday_duration_probability_cluster_1_laundry_morning_duration_probability.csv</filename>
+      <filetype>csv</filetype>
+      <usage_type>resource</usage_type>
+      <checksum>746D40E8</checksum>
+    </file>
+    <file>
+      <filename>schedules_weekday_duration_probability_cluster_1_shower_evening_duration_probability.csv</filename>
+      <filetype>csv</filetype>
+      <usage_type>resource</usage_type>
+      <checksum>AE9ED85B</checksum>
+    </file>
+    <file>
+      <filename>schedules_weekday_duration_probability_cluster_1_shower_midday_duration_probability.csv</filename>
+      <filetype>csv</filetype>
+      <usage_type>resource</usage_type>
+      <checksum>D4FBDE56</checksum>
+    </file>
+    <file>
+      <filename>schedules_weekday_duration_probability_cluster_1_shower_morning_duration_probability.csv</filename>
+      <filetype>csv</filetype>
+      <usage_type>resource</usage_type>
+      <checksum>D897D4A1</checksum>
+    </file>
+    <file>
+      <filename>schedules_weekday_duration_probability_cluster_2_cooking_evening_duration_probability.csv</filename>
+      <filetype>csv</filetype>
+      <usage_type>resource</usage_type>
+      <checksum>8E88C92D</checksum>
+    </file>
+    <file>
+      <filename>schedules_weekday_duration_probability_cluster_2_cooking_midday_duration_probability.csv</filename>
+      <filetype>csv</filetype>
+      <usage_type>resource</usage_type>
+      <checksum>2244D290</checksum>
+    </file>
+    <file>
+      <filename>schedules_weekday_duration_probability_cluster_2_cooking_morning_duration_probability.csv</filename>
+      <filetype>csv</filetype>
+      <usage_type>resource</usage_type>
+      <checksum>0E99EBF7</checksum>
+    </file>
+    <file>
+      <filename>schedules_weekday_duration_probability_cluster_2_dishwashing_evening_duration_probability.csv</filename>
+      <filetype>csv</filetype>
+      <usage_type>resource</usage_type>
+      <checksum>379A086A</checksum>
+    </file>
+    <file>
+      <filename>schedules_weekday_duration_probability_cluster_2_dishwashing_midday_duration_probability.csv</filename>
+      <filetype>csv</filetype>
+      <usage_type>resource</usage_type>
+      <checksum>F9891815</checksum>
+    </file>
+    <file>
+      <filename>schedules_weekday_duration_probability_cluster_2_dishwashing_morning_duration_probability.csv</filename>
+      <filetype>csv</filetype>
+      <usage_type>resource</usage_type>
+      <checksum>23E18003</checksum>
+    </file>
+    <file>
+      <filename>schedules_weekday_duration_probability_cluster_2_laundry_evening_duration_probability.csv</filename>
+      <filetype>csv</filetype>
+      <usage_type>resource</usage_type>
+      <checksum>B250D83A</checksum>
+    </file>
+    <file>
+      <filename>schedules_weekday_duration_probability_cluster_2_laundry_midday_duration_probability.csv</filename>
+      <filetype>csv</filetype>
+      <usage_type>resource</usage_type>
+      <checksum>ACB5BCD2</checksum>
+    </file>
+    <file>
+      <filename>schedules_weekday_duration_probability_cluster_2_laundry_morning_duration_probability.csv</filename>
+      <filetype>csv</filetype>
+      <usage_type>resource</usage_type>
+      <checksum>26CFB684</checksum>
+    </file>
+    <file>
+      <filename>schedules_weekday_duration_probability_cluster_2_shower_evening_duration_probability.csv</filename>
+      <filetype>csv</filetype>
+      <usage_type>resource</usage_type>
+      <checksum>1CCBCB69</checksum>
+    </file>
+    <file>
+      <filename>schedules_weekday_duration_probability_cluster_2_shower_midday_duration_probability.csv</filename>
+      <filetype>csv</filetype>
+      <usage_type>resource</usage_type>
+      <checksum>41C774DB</checksum>
+    </file>
+    <file>
+      <filename>schedules_weekday_duration_probability_cluster_2_shower_morning_duration_probability.csv</filename>
+      <filetype>csv</filetype>
+      <usage_type>resource</usage_type>
+      <checksum>84737EBC</checksum>
+    </file>
+    <file>
+      <filename>schedules_weekday_duration_probability_cluster_3_cooking_evening_duration_probability.csv</filename>
+      <filetype>csv</filetype>
+      <usage_type>resource</usage_type>
+      <checksum>6F2B7686</checksum>
+    </file>
+    <file>
+      <filename>schedules_weekday_duration_probability_cluster_3_cooking_midday_duration_probability.csv</filename>
+      <filetype>csv</filetype>
+      <usage_type>resource</usage_type>
+      <checksum>34A7D406</checksum>
+    </file>
+    <file>
+      <filename>schedules_weekday_duration_probability_cluster_3_cooking_morning_duration_probability.csv</filename>
+      <filetype>csv</filetype>
+      <usage_type>resource</usage_type>
+      <checksum>615CD1D7</checksum>
+    </file>
+    <file>
+      <filename>schedules_weekday_duration_probability_cluster_3_dishwashing_evening_duration_probability.csv</filename>
+      <filetype>csv</filetype>
+      <usage_type>resource</usage_type>
+      <checksum>DACA45E5</checksum>
+    </file>
+    <file>
+      <filename>schedules_weekday_duration_probability_cluster_3_dishwashing_midday_duration_probability.csv</filename>
+      <filetype>csv</filetype>
+      <usage_type>resource</usage_type>
+      <checksum>D119B4D0</checksum>
+    </file>
+    <file>
+      <filename>schedules_weekday_duration_probability_cluster_3_dishwashing_morning_duration_probability.csv</filename>
+      <filetype>csv</filetype>
+      <usage_type>resource</usage_type>
+      <checksum>120B9428</checksum>
+    </file>
+    <file>
+      <filename>schedules_weekday_duration_probability_cluster_3_laundry_evening_duration_probability.csv</filename>
+      <filetype>csv</filetype>
+      <usage_type>resource</usage_type>
+      <checksum>267E8883</checksum>
+    </file>
+    <file>
+      <filename>schedules_weekday_duration_probability_cluster_3_laundry_midday_duration_probability.csv</filename>
+      <filetype>csv</filetype>
+      <usage_type>resource</usage_type>
+      <checksum>C3A5DA8B</checksum>
+    </file>
+    <file>
+      <filename>schedules_weekday_duration_probability_cluster_3_laundry_morning_duration_probability.csv</filename>
+      <filetype>csv</filetype>
+      <usage_type>resource</usage_type>
+      <checksum>D614AB97</checksum>
+    </file>
+    <file>
+      <filename>schedules_weekday_duration_probability_cluster_3_shower_evening_duration_probability.csv</filename>
+      <filetype>csv</filetype>
+      <usage_type>resource</usage_type>
+      <checksum>7FFBFD68</checksum>
+    </file>
+    <file>
+      <filename>schedules_weekday_duration_probability_cluster_3_shower_midday_duration_probability.csv</filename>
+      <filetype>csv</filetype>
+      <usage_type>resource</usage_type>
+      <checksum>8C62CEDB</checksum>
+    </file>
+    <file>
+      <filename>schedules_weekday_duration_probability_cluster_3_shower_morning_duration_probability.csv</filename>
+      <filetype>csv</filetype>
+      <usage_type>resource</usage_type>
+      <checksum>E3A10BE2</checksum>
+    </file>
+    <file>
+      <filename>schedules_weekday_mkv_chain_initial_prob_cluster_0.csv</filename>
+      <filetype>csv</filetype>
+      <usage_type>resource</usage_type>
+      <checksum>0AC88E84</checksum>
+    </file>
+    <file>
+      <filename>schedules_weekday_mkv_chain_initial_prob_cluster_1.csv</filename>
+      <filetype>csv</filetype>
+      <usage_type>resource</usage_type>
+      <checksum>AE298C53</checksum>
+    </file>
+    <file>
+      <filename>schedules_weekday_mkv_chain_initial_prob_cluster_2.csv</filename>
+      <filetype>csv</filetype>
+      <usage_type>resource</usage_type>
+      <checksum>42FB1588</checksum>
+    </file>
+    <file>
+      <filename>schedules_weekday_mkv_chain_initial_prob_cluster_3.csv</filename>
+      <filetype>csv</filetype>
+      <usage_type>resource</usage_type>
+      <checksum>5AAC2E9E</checksum>
+    </file>
+    <file>
+      <filename>schedules_weekday_mkv_chain_transition_prob_cluster_0.csv</filename>
+      <filetype>csv</filetype>
+      <usage_type>resource</usage_type>
+      <checksum>1BCCAC5C</checksum>
+    </file>
+    <file>
+      <filename>schedules_weekday_mkv_chain_transition_prob_cluster_1.csv</filename>
+      <filetype>csv</filetype>
+      <usage_type>resource</usage_type>
+      <checksum>BBB50EE1</checksum>
+    </file>
+    <file>
+      <filename>schedules_weekday_mkv_chain_transition_prob_cluster_2.csv</filename>
+      <filetype>csv</filetype>
+      <usage_type>resource</usage_type>
+      <checksum>7DBA15B4</checksum>
+    </file>
+    <file>
+      <filename>schedules_weekday_mkv_chain_transition_prob_cluster_3.csv</filename>
+      <filetype>csv</filetype>
+      <usage_type>resource</usage_type>
+      <checksum>CAC5CB5F</checksum>
+    </file>
+    <file>
+      <filename>schedules_weekend_duration_probability_cluster_0_cooking_evening_duration_probability.csv</filename>
+      <filetype>csv</filetype>
+      <usage_type>resource</usage_type>
+      <checksum>F6CB80B1</checksum>
+    </file>
+    <file>
+      <filename>schedules_weekend_duration_probability_cluster_0_cooking_midday_duration_probability.csv</filename>
+      <filetype>csv</filetype>
+      <usage_type>resource</usage_type>
+      <checksum>3CFFA67D</checksum>
+    </file>
+    <file>
+      <filename>schedules_weekend_duration_probability_cluster_0_cooking_morning_duration_probability.csv</filename>
+      <filetype>csv</filetype>
+      <usage_type>resource</usage_type>
+      <checksum>44F4FB7B</checksum>
+    </file>
+    <file>
+      <filename>schedules_weekend_duration_probability_cluster_0_dishwashing_evening_duration_probability.csv</filename>
+      <filetype>csv</filetype>
+      <usage_type>resource</usage_type>
+      <checksum>AB0BE66C</checksum>
+    </file>
+    <file>
+      <filename>schedules_weekend_duration_probability_cluster_0_dishwashing_midday_duration_probability.csv</filename>
+      <filetype>csv</filetype>
+      <usage_type>resource</usage_type>
+      <checksum>9120E2FD</checksum>
+    </file>
+    <file>
+      <filename>schedules_weekend_duration_probability_cluster_0_dishwashing_morning_duration_probability.csv</filename>
+      <filetype>csv</filetype>
+      <usage_type>resource</usage_type>
+      <checksum>A4EB422A</checksum>
+    </file>
+    <file>
+      <filename>schedules_weekend_duration_probability_cluster_0_laundry_evening_duration_probability.csv</filename>
+      <filetype>csv</filetype>
+      <usage_type>resource</usage_type>
+      <checksum>8ABEC58D</checksum>
+    </file>
+    <file>
+      <filename>schedules_weekend_duration_probability_cluster_0_laundry_midday_duration_probability.csv</filename>
+      <filetype>csv</filetype>
+      <usage_type>resource</usage_type>
+      <checksum>80C3640C</checksum>
+    </file>
+    <file>
+      <filename>schedules_weekend_duration_probability_cluster_0_laundry_morning_duration_probability.csv</filename>
+      <filetype>csv</filetype>
+      <usage_type>resource</usage_type>
+      <checksum>6DA7C30F</checksum>
+    </file>
+    <file>
+      <filename>schedules_weekend_duration_probability_cluster_0_shower_evening_duration_probability.csv</filename>
+      <filetype>csv</filetype>
+      <usage_type>resource</usage_type>
+      <checksum>ED525953</checksum>
+    </file>
+    <file>
+      <filename>schedules_weekend_duration_probability_cluster_0_shower_midday_duration_probability.csv</filename>
+      <filetype>csv</filetype>
+      <usage_type>resource</usage_type>
+      <checksum>332088E2</checksum>
+    </file>
+    <file>
+      <filename>schedules_weekend_duration_probability_cluster_0_shower_morning_duration_probability.csv</filename>
+      <filetype>csv</filetype>
+      <usage_type>resource</usage_type>
+      <checksum>86F7DFDE</checksum>
+    </file>
+    <file>
+      <filename>schedules_weekend_duration_probability_cluster_1_cooking_evening_duration_probability.csv</filename>
+      <filetype>csv</filetype>
+      <usage_type>resource</usage_type>
+      <checksum>2209A5BF</checksum>
+    </file>
+    <file>
+      <filename>schedules_weekend_duration_probability_cluster_1_cooking_midday_duration_probability.csv</filename>
+      <filetype>csv</filetype>
+      <usage_type>resource</usage_type>
+      <checksum>768859FF</checksum>
+    </file>
+    <file>
+      <filename>schedules_weekend_duration_probability_cluster_1_cooking_morning_duration_probability.csv</filename>
+      <filetype>csv</filetype>
+      <usage_type>resource</usage_type>
+      <checksum>2927CF95</checksum>
+    </file>
+    <file>
+      <filename>schedules_weekend_duration_probability_cluster_1_dishwashing_evening_duration_probability.csv</filename>
+      <filetype>csv</filetype>
+      <usage_type>resource</usage_type>
+      <checksum>B304EB88</checksum>
+    </file>
+    <file>
+      <filename>schedules_weekend_duration_probability_cluster_1_dishwashing_midday_duration_probability.csv</filename>
+      <filetype>csv</filetype>
+      <usage_type>resource</usage_type>
+      <checksum>5E7982A4</checksum>
+    </file>
+    <file>
+      <filename>schedules_weekend_duration_probability_cluster_1_dishwashing_morning_duration_probability.csv</filename>
+      <filetype>csv</filetype>
+      <usage_type>resource</usage_type>
+      <checksum>58BCE2B4</checksum>
+    </file>
+    <file>
+      <filename>schedules_weekend_duration_probability_cluster_1_laundry_evening_duration_probability.csv</filename>
+      <filetype>csv</filetype>
+      <usage_type>resource</usage_type>
+      <checksum>9FEF76FF</checksum>
+    </file>
+    <file>
+      <filename>schedules_weekend_duration_probability_cluster_1_laundry_midday_duration_probability.csv</filename>
+      <filetype>csv</filetype>
+      <usage_type>resource</usage_type>
+      <checksum>63F777DC</checksum>
+    </file>
+    <file>
+      <filename>schedules_weekend_duration_probability_cluster_1_laundry_morning_duration_probability.csv</filename>
+      <filetype>csv</filetype>
+      <usage_type>resource</usage_type>
+      <checksum>E731D060</checksum>
+    </file>
+    <file>
+      <filename>schedules_weekend_duration_probability_cluster_1_shower_evening_duration_probability.csv</filename>
+      <filetype>csv</filetype>
+      <usage_type>resource</usage_type>
+      <checksum>3E947E31</checksum>
+    </file>
+    <file>
+      <filename>schedules_weekend_duration_probability_cluster_1_shower_midday_duration_probability.csv</filename>
+      <filetype>csv</filetype>
+      <usage_type>resource</usage_type>
+      <checksum>FE78DD0B</checksum>
+    </file>
+    <file>
+      <filename>schedules_weekend_duration_probability_cluster_1_shower_morning_duration_probability.csv</filename>
+      <filetype>csv</filetype>
+      <usage_type>resource</usage_type>
+      <checksum>C6D1F192</checksum>
+    </file>
+    <file>
+      <filename>schedules_weekend_duration_probability_cluster_2_cooking_evening_duration_probability.csv</filename>
+      <filetype>csv</filetype>
+      <usage_type>resource</usage_type>
+      <checksum>26C904EC</checksum>
+    </file>
+    <file>
+      <filename>schedules_weekend_duration_probability_cluster_2_cooking_midday_duration_probability.csv</filename>
+      <filetype>csv</filetype>
+      <usage_type>resource</usage_type>
+      <checksum>51CF51D3</checksum>
+    </file>
+    <file>
+      <filename>schedules_weekend_duration_probability_cluster_2_cooking_morning_duration_probability.csv</filename>
+      <filetype>csv</filetype>
+      <usage_type>resource</usage_type>
+      <checksum>34855051</checksum>
+    </file>
+    <file>
+      <filename>schedules_weekend_duration_probability_cluster_2_dishwashing_evening_duration_probability.csv</filename>
+      <filetype>csv</filetype>
+      <usage_type>resource</usage_type>
+      <checksum>479CD610</checksum>
+    </file>
+    <file>
+      <filename>schedules_weekend_duration_probability_cluster_2_dishwashing_midday_duration_probability.csv</filename>
+      <filetype>csv</filetype>
+      <usage_type>resource</usage_type>
+      <checksum>29AAEE1E</checksum>
+    </file>
+    <file>
+      <filename>schedules_weekend_duration_probability_cluster_2_dishwashing_morning_duration_probability.csv</filename>
+      <filetype>csv</filetype>
+      <usage_type>resource</usage_type>
+      <checksum>F3A11DE1</checksum>
+    </file>
+    <file>
+      <filename>schedules_weekend_duration_probability_cluster_2_laundry_evening_duration_probability.csv</filename>
+      <filetype>csv</filetype>
+      <usage_type>resource</usage_type>
+      <checksum>EA68360B</checksum>
+    </file>
+    <file>
+      <filename>schedules_weekend_duration_probability_cluster_2_laundry_midday_duration_probability.csv</filename>
+      <filetype>csv</filetype>
+      <usage_type>resource</usage_type>
+      <checksum>78DC5051</checksum>
+    </file>
+    <file>
+      <filename>schedules_weekend_duration_probability_cluster_2_laundry_morning_duration_probability.csv</filename>
+      <filetype>csv</filetype>
+      <usage_type>resource</usage_type>
+      <checksum>1D1FB07E</checksum>
+    </file>
+    <file>
+      <filename>schedules_weekend_duration_probability_cluster_2_shower_evening_duration_probability.csv</filename>
+      <filetype>csv</filetype>
+      <usage_type>resource</usage_type>
+      <checksum>829DBC41</checksum>
+    </file>
+    <file>
+      <filename>schedules_weekend_duration_probability_cluster_2_shower_midday_duration_probability.csv</filename>
+      <filetype>csv</filetype>
+      <usage_type>resource</usage_type>
+      <checksum>E97FEBA7</checksum>
+    </file>
+    <file>
+      <filename>schedules_weekend_duration_probability_cluster_2_shower_morning_duration_probability.csv</filename>
+      <filetype>csv</filetype>
+      <usage_type>resource</usage_type>
+      <checksum>2DDD3D0B</checksum>
+    </file>
+    <file>
+      <filename>schedules_weekend_duration_probability_cluster_3_cooking_evening_duration_probability.csv</filename>
+      <filetype>csv</filetype>
+      <usage_type>resource</usage_type>
+      <checksum>EC70F74E</checksum>
+    </file>
+    <file>
+      <filename>schedules_weekend_duration_probability_cluster_3_cooking_midday_duration_probability.csv</filename>
+      <filetype>csv</filetype>
+      <usage_type>resource</usage_type>
+      <checksum>7C8976F3</checksum>
+    </file>
+    <file>
+      <filename>schedules_weekend_duration_probability_cluster_3_cooking_morning_duration_probability.csv</filename>
+      <filetype>csv</filetype>
+      <usage_type>resource</usage_type>
+      <checksum>5825338A</checksum>
+    </file>
+    <file>
+      <filename>schedules_weekend_duration_probability_cluster_3_dishwashing_evening_duration_probability.csv</filename>
+      <filetype>csv</filetype>
+      <usage_type>resource</usage_type>
+      <checksum>37B5AF9C</checksum>
+    </file>
+    <file>
+      <filename>schedules_weekend_duration_probability_cluster_3_dishwashing_midday_duration_probability.csv</filename>
+      <filetype>csv</filetype>
+      <usage_type>resource</usage_type>
+      <checksum>EDD63C21</checksum>
+    </file>
+    <file>
+      <filename>schedules_weekend_duration_probability_cluster_3_dishwashing_morning_duration_probability.csv</filename>
+      <filetype>csv</filetype>
+      <usage_type>resource</usage_type>
+      <checksum>99F23B28</checksum>
+    </file>
+    <file>
+      <filename>schedules_weekend_duration_probability_cluster_3_laundry_evening_duration_probability.csv</filename>
+      <filetype>csv</filetype>
+      <usage_type>resource</usage_type>
+      <checksum>C3963FF9</checksum>
+    </file>
+    <file>
+      <filename>schedules_weekend_duration_probability_cluster_3_laundry_midday_duration_probability.csv</filename>
+      <filetype>csv</filetype>
+      <usage_type>resource</usage_type>
+      <checksum>0B329C66</checksum>
+    </file>
+    <file>
+      <filename>schedules_weekend_duration_probability_cluster_3_laundry_morning_duration_probability.csv</filename>
+      <filetype>csv</filetype>
+      <usage_type>resource</usage_type>
+      <checksum>1761FEF6</checksum>
+    </file>
+    <file>
+      <filename>schedules_weekend_duration_probability_cluster_3_shower_evening_duration_probability.csv</filename>
+      <filetype>csv</filetype>
+      <usage_type>resource</usage_type>
+      <checksum>35AD8E7F</checksum>
+    </file>
+    <file>
+      <filename>schedules_weekend_duration_probability_cluster_3_shower_midday_duration_probability.csv</filename>
+      <filetype>csv</filetype>
+      <usage_type>resource</usage_type>
+      <checksum>DAF2049F</checksum>
+    </file>
+    <file>
+      <filename>schedules_weekend_duration_probability_cluster_3_shower_morning_duration_probability.csv</filename>
+      <filetype>csv</filetype>
+      <usage_type>resource</usage_type>
+      <checksum>C2CA1416</checksum>
+    </file>
+    <file>
+      <filename>schedules_weekend_mkv_chain_initial_prob_cluster_0.csv</filename>
+      <filetype>csv</filetype>
+      <usage_type>resource</usage_type>
+      <checksum>3F16AE89</checksum>
+    </file>
+    <file>
+      <filename>schedules_weekend_mkv_chain_initial_prob_cluster_1.csv</filename>
+      <filetype>csv</filetype>
+      <usage_type>resource</usage_type>
+      <checksum>49FEAE44</checksum>
+    </file>
+    <file>
+      <filename>schedules_weekend_mkv_chain_initial_prob_cluster_2.csv</filename>
+      <filetype>csv</filetype>
+      <usage_type>resource</usage_type>
+      <checksum>B48A47D6</checksum>
+    </file>
+    <file>
+      <filename>schedules_weekend_mkv_chain_initial_prob_cluster_3.csv</filename>
+      <filetype>csv</filetype>
+      <usage_type>resource</usage_type>
+      <checksum>B47E790B</checksum>
+    </file>
+    <file>
+      <filename>schedules_weekend_mkv_chain_transition_prob_cluster_0.csv</filename>
+      <filetype>csv</filetype>
+      <usage_type>resource</usage_type>
+      <checksum>E4089705</checksum>
+    </file>
+    <file>
+      <filename>schedules_weekend_mkv_chain_transition_prob_cluster_1.csv</filename>
+      <filetype>csv</filetype>
+      <usage_type>resource</usage_type>
+      <checksum>25700CD2</checksum>
+    </file>
+    <file>
+      <filename>schedules_weekend_mkv_chain_transition_prob_cluster_2.csv</filename>
+      <filetype>csv</filetype>
+      <usage_type>resource</usage_type>
+      <checksum>032B846A</checksum>
+    </file>
+    <file>
+      <filename>schedules_weekend_mkv_chain_transition_prob_cluster_3.csv</filename>
+      <filetype>csv</filetype>
+      <usage_type>resource</usage_type>
+      <checksum>F0F0F886</checksum>
     </file>
     <file>
       <filename>schedules.rb</filename>
       <filetype>rb</filetype>
       <usage_type>resource</usage_type>
-      <checksum>0546FA72</checksum>
-    </file>
-    <file>
-      <filename>schedules_clothes_dryer_power_consumption_dist.csv</filename>
-      <filetype>csv</filetype>
-      <usage_type>resource</usage_type>
-      <checksum>C11EB889</checksum>
-    </file>
-    <file>
-      <filename>schedules_clothes_dryer_power_duration_dist.csv</filename>
-      <filetype>csv</filetype>
-      <usage_type>resource</usage_type>
-      <checksum>E26C2515</checksum>
-    </file>
-    <file>
-      <filename>schedules_clothes_washer_cluster_size_probability.csv</filename>
-      <filetype>csv</filetype>
-      <usage_type>resource</usage_type>
-      <checksum>2401A66F</checksum>
-    </file>
-    <file>
-      <filename>schedules_clothes_washer_event_duration_probability.csv</filename>
-      <filetype>csv</filetype>
-      <usage_type>resource</usage_type>
-      <checksum>9D369386</checksum>
-    </file>
-    <file>
-      <filename>schedules_clothes_washer_power_consumption_dist.csv</filename>
-      <filetype>csv</filetype>
-      <usage_type>resource</usage_type>
-      <checksum>B82EBBFB</checksum>
-    </file>
-    <file>
-      <filename>schedules_clothes_washer_power_duration_dist.csv</filename>
-      <filetype>csv</filetype>
-      <usage_type>resource</usage_type>
-      <checksum>7F0BFEDA</checksum>
-    </file>
-    <file>
-      <filename>schedules_config.yml</filename>
-      <filetype>yml</filetype>
-      <usage_type>resource</usage_type>
-      <checksum>7DAD9145</checksum>
-    </file>
-    <file>
-      <filename>schedules_cooking_power_consumption_dist.csv</filename>
-      <filetype>csv</filetype>
-      <usage_type>resource</usage_type>
-      <checksum>1C8AAA92</checksum>
-    </file>
-    <file>
-      <filename>schedules_cooking_power_duration_dist.csv</filename>
-      <filetype>csv</filetype>
-      <usage_type>resource</usage_type>
-      <checksum>66C47C80</checksum>
-    </file>
-    <file>
-      <filename>schedules_dishwasher_cluster_size_probability.csv</filename>
-      <filetype>csv</filetype>
-      <usage_type>resource</usage_type>
-      <checksum>93DCD6FD</checksum>
-    </file>
-    <file>
-      <filename>schedules_dishwasher_event_duration_probability.csv</filename>
-      <filetype>csv</filetype>
-      <usage_type>resource</usage_type>
-      <checksum>419E598E</checksum>
-    </file>
-    <file>
-      <filename>schedules_dishwasher_power_consumption_dist.csv</filename>
-      <filetype>csv</filetype>
-      <usage_type>resource</usage_type>
-      <checksum>50A1CFBC</checksum>
-    </file>
-    <file>
-      <filename>schedules_dishwasher_power_duration_dist.csv</filename>
-      <filetype>csv</filetype>
-      <usage_type>resource</usage_type>
-      <checksum>A7E76021</checksum>
-    </file>
-    <file>
-      <filename>schedules_README.md</filename>
-      <filetype>md</filetype>
-      <usage_type>resource</usage_type>
-      <checksum>FA773BE2</checksum>
-    </file>
-    <file>
-      <filename>schedules_shower_cluster_size_probability.csv</filename>
-      <filetype>csv</filetype>
-      <usage_type>resource</usage_type>
-      <checksum>DBE185CA</checksum>
-    </file>
-    <file>
-      <filename>schedules_shower_event_duration_probability.csv</filename>
-      <filetype>csv</filetype>
-      <usage_type>resource</usage_type>
-      <checksum>F8A366F2</checksum>
-    </file>
-    <file>
-      <filename>schedules_weekday_duration_probability_cluster_0_cooking_evening_duration_probability.csv</filename>
-      <filetype>csv</filetype>
-      <usage_type>resource</usage_type>
-      <checksum>4986DD68</checksum>
-    </file>
-    <file>
-      <filename>schedules_weekday_duration_probability_cluster_0_cooking_midday_duration_probability.csv</filename>
-      <filetype>csv</filetype>
-      <usage_type>resource</usage_type>
-      <checksum>FBF76CFC</checksum>
-    </file>
-    <file>
-      <filename>schedules_weekday_duration_probability_cluster_0_cooking_morning_duration_probability.csv</filename>
-      <filetype>csv</filetype>
-      <usage_type>resource</usage_type>
-      <checksum>C54497C3</checksum>
-    </file>
-    <file>
-      <filename>schedules_weekday_duration_probability_cluster_0_dishwashing_evening_duration_probability.csv</filename>
-      <filetype>csv</filetype>
-      <usage_type>resource</usage_type>
-      <checksum>7C95D22E</checksum>
-    </file>
-    <file>
-      <filename>schedules_weekday_duration_probability_cluster_0_dishwashing_midday_duration_probability.csv</filename>
-      <filetype>csv</filetype>
-      <usage_type>resource</usage_type>
-      <checksum>05C8905F</checksum>
-    </file>
-    <file>
-      <filename>schedules_weekday_duration_probability_cluster_0_dishwashing_morning_duration_probability.csv</filename>
-      <filetype>csv</filetype>
-      <usage_type>resource</usage_type>
-      <checksum>DDD537E9</checksum>
-    </file>
-    <file>
-      <filename>schedules_weekday_duration_probability_cluster_0_laundry_evening_duration_probability.csv</filename>
-      <filetype>csv</filetype>
-      <usage_type>resource</usage_type>
-      <checksum>C3A5357C</checksum>
-    </file>
-    <file>
-      <filename>schedules_weekday_duration_probability_cluster_0_laundry_midday_duration_probability.csv</filename>
-      <filetype>csv</filetype>
-      <usage_type>resource</usage_type>
-      <checksum>CA0C9069</checksum>
-    </file>
-    <file>
-      <filename>schedules_weekday_duration_probability_cluster_0_laundry_morning_duration_probability.csv</filename>
-      <filetype>csv</filetype>
-      <usage_type>resource</usage_type>
-      <checksum>8CDCA30E</checksum>
-    </file>
-    <file>
-      <filename>schedules_weekday_duration_probability_cluster_0_shower_evening_duration_probability.csv</filename>
-      <filetype>csv</filetype>
-      <usage_type>resource</usage_type>
-      <checksum>54EB60DE</checksum>
-    </file>
-    <file>
-      <filename>schedules_weekday_duration_probability_cluster_0_shower_midday_duration_probability.csv</filename>
-      <filetype>csv</filetype>
-      <usage_type>resource</usage_type>
-      <checksum>1AD7139F</checksum>
-    </file>
-    <file>
-      <filename>schedules_weekday_duration_probability_cluster_0_shower_morning_duration_probability.csv</filename>
-      <filetype>csv</filetype>
-      <usage_type>resource</usage_type>
-      <checksum>8300EB00</checksum>
-    </file>
-    <file>
-      <filename>schedules_weekday_duration_probability_cluster_1_cooking_evening_duration_probability.csv</filename>
-      <filetype>csv</filetype>
-      <usage_type>resource</usage_type>
-      <checksum>B817132C</checksum>
-    </file>
-    <file>
-      <filename>schedules_weekday_duration_probability_cluster_1_cooking_midday_duration_probability.csv</filename>
-      <filetype>csv</filetype>
-      <usage_type>resource</usage_type>
-      <checksum>D45A9584</checksum>
-    </file>
-    <file>
-      <filename>schedules_weekday_duration_probability_cluster_1_cooking_morning_duration_probability.csv</filename>
-      <filetype>csv</filetype>
-      <usage_type>resource</usage_type>
-      <checksum>407A312C</checksum>
-    </file>
-    <file>
-      <filename>schedules_weekday_duration_probability_cluster_1_dishwashing_evening_duration_probability.csv</filename>
-      <filetype>csv</filetype>
-      <usage_type>resource</usage_type>
-      <checksum>652AD618</checksum>
-    </file>
-    <file>
-      <filename>schedules_weekday_duration_probability_cluster_1_dishwashing_midday_duration_probability.csv</filename>
-      <filetype>csv</filetype>
-      <usage_type>resource</usage_type>
-      <checksum>018B32BA</checksum>
-    </file>
-    <file>
-      <filename>schedules_weekday_duration_probability_cluster_1_dishwashing_morning_duration_probability.csv</filename>
-      <filetype>csv</filetype>
-      <usage_type>resource</usage_type>
-      <checksum>F3A0A48E</checksum>
-    </file>
-    <file>
-      <filename>schedules_weekday_duration_probability_cluster_1_laundry_evening_duration_probability.csv</filename>
-      <filetype>csv</filetype>
-      <usage_type>resource</usage_type>
-      <checksum>56010915</checksum>
-    </file>
-    <file>
-      <filename>schedules_weekday_duration_probability_cluster_1_laundry_midday_duration_probability.csv</filename>
-      <filetype>csv</filetype>
-      <usage_type>resource</usage_type>
-      <checksum>9843CD4C</checksum>
-    </file>
-    <file>
-      <filename>schedules_weekday_duration_probability_cluster_1_laundry_morning_duration_probability.csv</filename>
-      <filetype>csv</filetype>
-      <usage_type>resource</usage_type>
-      <checksum>746D40E8</checksum>
-    </file>
-    <file>
-      <filename>schedules_weekday_duration_probability_cluster_1_shower_evening_duration_probability.csv</filename>
-      <filetype>csv</filetype>
-      <usage_type>resource</usage_type>
-      <checksum>AE9ED85B</checksum>
-    </file>
-    <file>
-      <filename>schedules_weekday_duration_probability_cluster_1_shower_midday_duration_probability.csv</filename>
-      <filetype>csv</filetype>
-      <usage_type>resource</usage_type>
-      <checksum>D4FBDE56</checksum>
-    </file>
-    <file>
-      <filename>schedules_weekday_duration_probability_cluster_1_shower_morning_duration_probability.csv</filename>
-      <filetype>csv</filetype>
-      <usage_type>resource</usage_type>
-      <checksum>D897D4A1</checksum>
-    </file>
-    <file>
-      <filename>schedules_weekday_duration_probability_cluster_2_cooking_evening_duration_probability.csv</filename>
-      <filetype>csv</filetype>
-      <usage_type>resource</usage_type>
-      <checksum>8E88C92D</checksum>
-    </file>
-    <file>
-      <filename>schedules_weekday_duration_probability_cluster_2_cooking_midday_duration_probability.csv</filename>
-      <filetype>csv</filetype>
-      <usage_type>resource</usage_type>
-      <checksum>2244D290</checksum>
-    </file>
-    <file>
-      <filename>schedules_weekday_duration_probability_cluster_2_cooking_morning_duration_probability.csv</filename>
-      <filetype>csv</filetype>
-      <usage_type>resource</usage_type>
-      <checksum>0E99EBF7</checksum>
-    </file>
-    <file>
-      <filename>schedules_weekday_duration_probability_cluster_2_dishwashing_evening_duration_probability.csv</filename>
-      <filetype>csv</filetype>
-      <usage_type>resource</usage_type>
-      <checksum>379A086A</checksum>
-    </file>
-    <file>
-      <filename>schedules_weekday_duration_probability_cluster_2_dishwashing_midday_duration_probability.csv</filename>
-      <filetype>csv</filetype>
-      <usage_type>resource</usage_type>
-      <checksum>F9891815</checksum>
-    </file>
-    <file>
-      <filename>schedules_weekday_duration_probability_cluster_2_dishwashing_morning_duration_probability.csv</filename>
-      <filetype>csv</filetype>
-      <usage_type>resource</usage_type>
-      <checksum>23E18003</checksum>
-    </file>
-    <file>
-      <filename>schedules_weekday_duration_probability_cluster_2_laundry_evening_duration_probability.csv</filename>
-      <filetype>csv</filetype>
-      <usage_type>resource</usage_type>
-      <checksum>B250D83A</checksum>
-    </file>
-    <file>
-      <filename>schedules_weekday_duration_probability_cluster_2_laundry_midday_duration_probability.csv</filename>
-      <filetype>csv</filetype>
-      <usage_type>resource</usage_type>
-      <checksum>ACB5BCD2</checksum>
-    </file>
-    <file>
-      <filename>schedules_weekday_duration_probability_cluster_2_laundry_morning_duration_probability.csv</filename>
-      <filetype>csv</filetype>
-      <usage_type>resource</usage_type>
-      <checksum>26CFB684</checksum>
-    </file>
-    <file>
-      <filename>schedules_weekday_duration_probability_cluster_2_shower_evening_duration_probability.csv</filename>
-      <filetype>csv</filetype>
-      <usage_type>resource</usage_type>
-      <checksum>1CCBCB69</checksum>
-    </file>
-    <file>
-      <filename>schedules_weekday_duration_probability_cluster_2_shower_midday_duration_probability.csv</filename>
-      <filetype>csv</filetype>
-      <usage_type>resource</usage_type>
-      <checksum>41C774DB</checksum>
-    </file>
-    <file>
-      <filename>schedules_weekday_duration_probability_cluster_2_shower_morning_duration_probability.csv</filename>
-      <filetype>csv</filetype>
-      <usage_type>resource</usage_type>
-      <checksum>84737EBC</checksum>
-    </file>
-    <file>
-      <filename>schedules_weekday_duration_probability_cluster_3_cooking_evening_duration_probability.csv</filename>
-      <filetype>csv</filetype>
-      <usage_type>resource</usage_type>
-      <checksum>6F2B7686</checksum>
-    </file>
-    <file>
-      <filename>schedules_weekday_duration_probability_cluster_3_cooking_midday_duration_probability.csv</filename>
-      <filetype>csv</filetype>
-      <usage_type>resource</usage_type>
-      <checksum>34A7D406</checksum>
-    </file>
-    <file>
-      <filename>schedules_weekday_duration_probability_cluster_3_cooking_morning_duration_probability.csv</filename>
-      <filetype>csv</filetype>
-      <usage_type>resource</usage_type>
-      <checksum>615CD1D7</checksum>
-    </file>
-    <file>
-      <filename>schedules_weekday_duration_probability_cluster_3_dishwashing_evening_duration_probability.csv</filename>
-      <filetype>csv</filetype>
-      <usage_type>resource</usage_type>
-      <checksum>DACA45E5</checksum>
-    </file>
-    <file>
-      <filename>schedules_weekday_duration_probability_cluster_3_dishwashing_midday_duration_probability.csv</filename>
-      <filetype>csv</filetype>
-      <usage_type>resource</usage_type>
-      <checksum>D119B4D0</checksum>
-    </file>
-    <file>
-      <filename>schedules_weekday_duration_probability_cluster_3_dishwashing_morning_duration_probability.csv</filename>
-      <filetype>csv</filetype>
-      <usage_type>resource</usage_type>
-      <checksum>120B9428</checksum>
-    </file>
-    <file>
-      <filename>schedules_weekday_duration_probability_cluster_3_laundry_evening_duration_probability.csv</filename>
-      <filetype>csv</filetype>
-      <usage_type>resource</usage_type>
-      <checksum>267E8883</checksum>
-    </file>
-    <file>
-      <filename>schedules_weekday_duration_probability_cluster_3_laundry_midday_duration_probability.csv</filename>
-      <filetype>csv</filetype>
-      <usage_type>resource</usage_type>
-      <checksum>C3A5DA8B</checksum>
-    </file>
-    <file>
-      <filename>schedules_weekday_duration_probability_cluster_3_laundry_morning_duration_probability.csv</filename>
-      <filetype>csv</filetype>
-      <usage_type>resource</usage_type>
-      <checksum>D614AB97</checksum>
-    </file>
-    <file>
-      <filename>schedules_weekday_duration_probability_cluster_3_shower_evening_duration_probability.csv</filename>
-      <filetype>csv</filetype>
-      <usage_type>resource</usage_type>
-      <checksum>7FFBFD68</checksum>
-    </file>
-    <file>
-      <filename>schedules_weekday_duration_probability_cluster_3_shower_midday_duration_probability.csv</filename>
-      <filetype>csv</filetype>
-      <usage_type>resource</usage_type>
-      <checksum>8C62CEDB</checksum>
-    </file>
-    <file>
-      <filename>schedules_weekday_duration_probability_cluster_3_shower_morning_duration_probability.csv</filename>
-      <filetype>csv</filetype>
-      <usage_type>resource</usage_type>
-      <checksum>E3A10BE2</checksum>
-    </file>
-    <file>
-      <filename>schedules_weekday_mkv_chain_initial_prob_cluster_0.csv</filename>
-      <filetype>csv</filetype>
-      <usage_type>resource</usage_type>
-      <checksum>0AC88E84</checksum>
-    </file>
-    <file>
-      <filename>schedules_weekday_mkv_chain_initial_prob_cluster_1.csv</filename>
-      <filetype>csv</filetype>
-      <usage_type>resource</usage_type>
-      <checksum>AE298C53</checksum>
-    </file>
-    <file>
-      <filename>schedules_weekday_mkv_chain_initial_prob_cluster_2.csv</filename>
-      <filetype>csv</filetype>
-      <usage_type>resource</usage_type>
-      <checksum>42FB1588</checksum>
-    </file>
-    <file>
-      <filename>schedules_weekday_mkv_chain_initial_prob_cluster_3.csv</filename>
-      <filetype>csv</filetype>
-      <usage_type>resource</usage_type>
-      <checksum>5AAC2E9E</checksum>
-    </file>
-    <file>
-      <filename>schedules_weekday_mkv_chain_transition_prob_cluster_0.csv</filename>
-      <filetype>csv</filetype>
-      <usage_type>resource</usage_type>
-      <checksum>1BCCAC5C</checksum>
-    </file>
-    <file>
-      <filename>schedules_weekday_mkv_chain_transition_prob_cluster_1.csv</filename>
-      <filetype>csv</filetype>
-      <usage_type>resource</usage_type>
-      <checksum>BBB50EE1</checksum>
-    </file>
-    <file>
-      <filename>schedules_weekday_mkv_chain_transition_prob_cluster_2.csv</filename>
-      <filetype>csv</filetype>
-      <usage_type>resource</usage_type>
-      <checksum>7DBA15B4</checksum>
-    </file>
-    <file>
-      <filename>schedules_weekday_mkv_chain_transition_prob_cluster_3.csv</filename>
-      <filetype>csv</filetype>
-      <usage_type>resource</usage_type>
-      <checksum>CAC5CB5F</checksum>
-    </file>
-    <file>
-      <filename>schedules_weekend_duration_probability_cluster_0_cooking_evening_duration_probability.csv</filename>
-      <filetype>csv</filetype>
-      <usage_type>resource</usage_type>
-      <checksum>F6CB80B1</checksum>
-    </file>
-    <file>
-      <filename>schedules_weekend_duration_probability_cluster_0_cooking_midday_duration_probability.csv</filename>
-      <filetype>csv</filetype>
-      <usage_type>resource</usage_type>
-      <checksum>3CFFA67D</checksum>
-    </file>
-    <file>
-      <filename>schedules_weekend_duration_probability_cluster_0_cooking_morning_duration_probability.csv</filename>
-      <filetype>csv</filetype>
-      <usage_type>resource</usage_type>
-      <checksum>44F4FB7B</checksum>
-    </file>
-    <file>
-      <filename>schedules_weekend_duration_probability_cluster_0_dishwashing_evening_duration_probability.csv</filename>
-      <filetype>csv</filetype>
-      <usage_type>resource</usage_type>
-      <checksum>AB0BE66C</checksum>
-    </file>
-    <file>
-      <filename>schedules_weekend_duration_probability_cluster_0_dishwashing_midday_duration_probability.csv</filename>
-      <filetype>csv</filetype>
-      <usage_type>resource</usage_type>
-      <checksum>9120E2FD</checksum>
-    </file>
-    <file>
-      <filename>schedules_weekend_duration_probability_cluster_0_dishwashing_morning_duration_probability.csv</filename>
-      <filetype>csv</filetype>
-      <usage_type>resource</usage_type>
-      <checksum>A4EB422A</checksum>
-    </file>
-    <file>
-      <filename>schedules_weekend_duration_probability_cluster_0_laundry_evening_duration_probability.csv</filename>
-      <filetype>csv</filetype>
-      <usage_type>resource</usage_type>
-      <checksum>8ABEC58D</checksum>
-    </file>
-    <file>
-      <filename>schedules_weekend_duration_probability_cluster_0_laundry_midday_duration_probability.csv</filename>
-      <filetype>csv</filetype>
-      <usage_type>resource</usage_type>
-      <checksum>80C3640C</checksum>
-    </file>
-    <file>
-      <filename>schedules_weekend_duration_probability_cluster_0_laundry_morning_duration_probability.csv</filename>
-      <filetype>csv</filetype>
-      <usage_type>resource</usage_type>
-      <checksum>6DA7C30F</checksum>
-    </file>
-    <file>
-      <filename>schedules_weekend_duration_probability_cluster_0_shower_evening_duration_probability.csv</filename>
-      <filetype>csv</filetype>
-      <usage_type>resource</usage_type>
-      <checksum>ED525953</checksum>
-    </file>
-    <file>
-      <filename>schedules_weekend_duration_probability_cluster_0_shower_midday_duration_probability.csv</filename>
-      <filetype>csv</filetype>
-      <usage_type>resource</usage_type>
-      <checksum>332088E2</checksum>
-    </file>
-    <file>
-      <filename>schedules_weekend_duration_probability_cluster_0_shower_morning_duration_probability.csv</filename>
-      <filetype>csv</filetype>
-      <usage_type>resource</usage_type>
-      <checksum>86F7DFDE</checksum>
-    </file>
-    <file>
-      <filename>schedules_weekend_duration_probability_cluster_1_cooking_evening_duration_probability.csv</filename>
-      <filetype>csv</filetype>
-      <usage_type>resource</usage_type>
-      <checksum>2209A5BF</checksum>
-    </file>
-    <file>
-      <filename>schedules_weekend_duration_probability_cluster_1_cooking_midday_duration_probability.csv</filename>
-      <filetype>csv</filetype>
-      <usage_type>resource</usage_type>
-      <checksum>768859FF</checksum>
-    </file>
-    <file>
-      <filename>schedules_weekend_duration_probability_cluster_1_cooking_morning_duration_probability.csv</filename>
-      <filetype>csv</filetype>
-      <usage_type>resource</usage_type>
-      <checksum>2927CF95</checksum>
-    </file>
-    <file>
-      <filename>schedules_weekend_duration_probability_cluster_1_dishwashing_evening_duration_probability.csv</filename>
-      <filetype>csv</filetype>
-      <usage_type>resource</usage_type>
-      <checksum>B304EB88</checksum>
-    </file>
-    <file>
-      <filename>schedules_weekend_duration_probability_cluster_1_dishwashing_midday_duration_probability.csv</filename>
-      <filetype>csv</filetype>
-      <usage_type>resource</usage_type>
-      <checksum>5E7982A4</checksum>
-    </file>
-    <file>
-      <filename>schedules_weekend_duration_probability_cluster_1_dishwashing_morning_duration_probability.csv</filename>
-      <filetype>csv</filetype>
-      <usage_type>resource</usage_type>
-      <checksum>58BCE2B4</checksum>
-    </file>
-    <file>
-      <filename>schedules_weekend_duration_probability_cluster_1_laundry_evening_duration_probability.csv</filename>
-      <filetype>csv</filetype>
-      <usage_type>resource</usage_type>
-      <checksum>9FEF76FF</checksum>
-    </file>
-    <file>
-      <filename>schedules_weekend_duration_probability_cluster_1_laundry_midday_duration_probability.csv</filename>
-      <filetype>csv</filetype>
-      <usage_type>resource</usage_type>
-      <checksum>63F777DC</checksum>
-    </file>
-    <file>
-      <filename>schedules_weekend_duration_probability_cluster_1_laundry_morning_duration_probability.csv</filename>
-      <filetype>csv</filetype>
-      <usage_type>resource</usage_type>
-      <checksum>E731D060</checksum>
-    </file>
-    <file>
-      <filename>schedules_weekend_duration_probability_cluster_1_shower_evening_duration_probability.csv</filename>
-      <filetype>csv</filetype>
-      <usage_type>resource</usage_type>
-      <checksum>3E947E31</checksum>
-    </file>
-    <file>
-      <filename>schedules_weekend_duration_probability_cluster_1_shower_midday_duration_probability.csv</filename>
-      <filetype>csv</filetype>
-      <usage_type>resource</usage_type>
-      <checksum>FE78DD0B</checksum>
-    </file>
-    <file>
-      <filename>schedules_weekend_duration_probability_cluster_1_shower_morning_duration_probability.csv</filename>
-      <filetype>csv</filetype>
-      <usage_type>resource</usage_type>
-      <checksum>C6D1F192</checksum>
-    </file>
-    <file>
-      <filename>schedules_weekend_duration_probability_cluster_2_cooking_evening_duration_probability.csv</filename>
-      <filetype>csv</filetype>
-      <usage_type>resource</usage_type>
-      <checksum>26C904EC</checksum>
-    </file>
-    <file>
-      <filename>schedules_weekend_duration_probability_cluster_2_cooking_midday_duration_probability.csv</filename>
-      <filetype>csv</filetype>
-      <usage_type>resource</usage_type>
-      <checksum>51CF51D3</checksum>
-    </file>
-    <file>
-      <filename>schedules_weekend_duration_probability_cluster_2_cooking_morning_duration_probability.csv</filename>
-      <filetype>csv</filetype>
-      <usage_type>resource</usage_type>
-      <checksum>34855051</checksum>
-    </file>
-    <file>
-      <filename>schedules_weekend_duration_probability_cluster_2_dishwashing_evening_duration_probability.csv</filename>
-      <filetype>csv</filetype>
-      <usage_type>resource</usage_type>
-      <checksum>479CD610</checksum>
-    </file>
-    <file>
-      <filename>schedules_weekend_duration_probability_cluster_2_dishwashing_midday_duration_probability.csv</filename>
-      <filetype>csv</filetype>
-      <usage_type>resource</usage_type>
-      <checksum>29AAEE1E</checksum>
-    </file>
-    <file>
-      <filename>schedules_weekend_duration_probability_cluster_2_dishwashing_morning_duration_probability.csv</filename>
-      <filetype>csv</filetype>
-      <usage_type>resource</usage_type>
-      <checksum>F3A11DE1</checksum>
-    </file>
-    <file>
-      <filename>schedules_weekend_duration_probability_cluster_2_laundry_evening_duration_probability.csv</filename>
-      <filetype>csv</filetype>
-      <usage_type>resource</usage_type>
-      <checksum>EA68360B</checksum>
-    </file>
-    <file>
-      <filename>schedules_weekend_duration_probability_cluster_2_laundry_midday_duration_probability.csv</filename>
-      <filetype>csv</filetype>
-      <usage_type>resource</usage_type>
-      <checksum>78DC5051</checksum>
-    </file>
-    <file>
-      <filename>schedules_weekend_duration_probability_cluster_2_laundry_morning_duration_probability.csv</filename>
-      <filetype>csv</filetype>
-      <usage_type>resource</usage_type>
-      <checksum>1D1FB07E</checksum>
-    </file>
-    <file>
-      <filename>schedules_weekend_duration_probability_cluster_2_shower_evening_duration_probability.csv</filename>
-      <filetype>csv</filetype>
-      <usage_type>resource</usage_type>
-      <checksum>829DBC41</checksum>
-    </file>
-    <file>
-      <filename>schedules_weekend_duration_probability_cluster_2_shower_midday_duration_probability.csv</filename>
-      <filetype>csv</filetype>
-      <usage_type>resource</usage_type>
-      <checksum>E97FEBA7</checksum>
-    </file>
-    <file>
-      <filename>schedules_weekend_duration_probability_cluster_2_shower_morning_duration_probability.csv</filename>
-      <filetype>csv</filetype>
-      <usage_type>resource</usage_type>
-      <checksum>2DDD3D0B</checksum>
-    </file>
-    <file>
-      <filename>schedules_weekend_duration_probability_cluster_3_cooking_evening_duration_probability.csv</filename>
-      <filetype>csv</filetype>
-      <usage_type>resource</usage_type>
-      <checksum>EC70F74E</checksum>
-    </file>
-    <file>
-      <filename>schedules_weekend_duration_probability_cluster_3_cooking_midday_duration_probability.csv</filename>
-      <filetype>csv</filetype>
-      <usage_type>resource</usage_type>
-      <checksum>7C8976F3</checksum>
-    </file>
-    <file>
-      <filename>schedules_weekend_duration_probability_cluster_3_cooking_morning_duration_probability.csv</filename>
-      <filetype>csv</filetype>
-      <usage_type>resource</usage_type>
-      <checksum>5825338A</checksum>
-    </file>
-    <file>
-      <filename>schedules_weekend_duration_probability_cluster_3_dishwashing_evening_duration_probability.csv</filename>
-      <filetype>csv</filetype>
-      <usage_type>resource</usage_type>
-      <checksum>37B5AF9C</checksum>
-    </file>
-    <file>
-      <filename>schedules_weekend_duration_probability_cluster_3_dishwashing_midday_duration_probability.csv</filename>
-      <filetype>csv</filetype>
-      <usage_type>resource</usage_type>
-      <checksum>EDD63C21</checksum>
-    </file>
-    <file>
-      <filename>schedules_weekend_duration_probability_cluster_3_dishwashing_morning_duration_probability.csv</filename>
-      <filetype>csv</filetype>
-      <usage_type>resource</usage_type>
-      <checksum>99F23B28</checksum>
-    </file>
-    <file>
-      <filename>schedules_weekend_duration_probability_cluster_3_laundry_evening_duration_probability.csv</filename>
-      <filetype>csv</filetype>
-      <usage_type>resource</usage_type>
-      <checksum>C3963FF9</checksum>
-    </file>
-    <file>
-      <filename>schedules_weekend_duration_probability_cluster_3_laundry_midday_duration_probability.csv</filename>
-      <filetype>csv</filetype>
-      <usage_type>resource</usage_type>
-      <checksum>0B329C66</checksum>
-    </file>
-    <file>
-      <filename>schedules_weekend_duration_probability_cluster_3_laundry_morning_duration_probability.csv</filename>
-      <filetype>csv</filetype>
-      <usage_type>resource</usage_type>
-      <checksum>1761FEF6</checksum>
-    </file>
-    <file>
-      <filename>schedules_weekend_duration_probability_cluster_3_shower_evening_duration_probability.csv</filename>
-      <filetype>csv</filetype>
-      <usage_type>resource</usage_type>
-      <checksum>35AD8E7F</checksum>
-    </file>
-    <file>
-      <filename>schedules_weekend_duration_probability_cluster_3_shower_midday_duration_probability.csv</filename>
-      <filetype>csv</filetype>
-      <usage_type>resource</usage_type>
-      <checksum>DAF2049F</checksum>
-    </file>
-    <file>
-      <filename>schedules_weekend_duration_probability_cluster_3_shower_morning_duration_probability.csv</filename>
-      <filetype>csv</filetype>
-      <usage_type>resource</usage_type>
-      <checksum>C2CA1416</checksum>
-    </file>
-    <file>
-      <filename>schedules_weekend_mkv_chain_initial_prob_cluster_0.csv</filename>
-      <filetype>csv</filetype>
-      <usage_type>resource</usage_type>
-      <checksum>3F16AE89</checksum>
-    </file>
-    <file>
-      <filename>schedules_weekend_mkv_chain_initial_prob_cluster_1.csv</filename>
-      <filetype>csv</filetype>
-      <usage_type>resource</usage_type>
-      <checksum>49FEAE44</checksum>
-    </file>
-    <file>
-      <filename>schedules_weekend_mkv_chain_initial_prob_cluster_2.csv</filename>
-      <filetype>csv</filetype>
-      <usage_type>resource</usage_type>
-      <checksum>B48A47D6</checksum>
-    </file>
-    <file>
-      <filename>schedules_weekend_mkv_chain_initial_prob_cluster_3.csv</filename>
-      <filetype>csv</filetype>
-      <usage_type>resource</usage_type>
-      <checksum>B47E790B</checksum>
-    </file>
-    <file>
-      <filename>schedules_weekend_mkv_chain_transition_prob_cluster_0.csv</filename>
-      <filetype>csv</filetype>
-      <usage_type>resource</usage_type>
-      <checksum>E4089705</checksum>
-    </file>
-    <file>
-      <filename>schedules_weekend_mkv_chain_transition_prob_cluster_1.csv</filename>
-      <filetype>csv</filetype>
-      <usage_type>resource</usage_type>
-      <checksum>25700CD2</checksum>
-    </file>
-    <file>
-      <filename>schedules_weekend_mkv_chain_transition_prob_cluster_2.csv</filename>
-      <filetype>csv</filetype>
-      <usage_type>resource</usage_type>
-      <checksum>032B846A</checksum>
-    </file>
-    <file>
-      <filename>schedules_weekend_mkv_chain_transition_prob_cluster_3.csv</filename>
-      <filetype>csv</filetype>
-      <usage_type>resource</usage_type>
-      <checksum>F0F0F886</checksum>
-=======
-      <checksum>DA2FBD91</checksum>
->>>>>>> 2be059d9
+      <checksum>1DAD5522</checksum>
     </file>
   </files>
 </measure>