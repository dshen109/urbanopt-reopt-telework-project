--- conflicted
+++ resolved
@@ -3,13 +3,8 @@
   <schema_version>3.0</schema_version>
   <name>build_residential_hpxml</name>
   <uid>a13a8983-2b01-4930-8af2-42030b6e4233</uid>
-<<<<<<< HEAD
-  <version_id>64d77436-10f9-4d99-95b9-7e73a672c42f</version_id>
-  <version_modified>20200902T151200Z</version_modified>
-=======
-  <version_id>da3a3d18-0756-4b1d-9b94-0e5c891d4d60</version_id>
-  <version_modified>20200917T192450Z</version_modified>
->>>>>>> 94159e65
+  <version_id>d77a6cf5-e238-493f-b280-684b953fd957</version_id>
+  <version_modified>20200917T205040Z</version_modified>
   <xml_checksum>2C38F48B</xml_checksum>
   <class_name>BuildResidentialHPXML</class_name>
   <display_name>HPXML Builder</display_name>
@@ -5530,7 +5525,6 @@
       <filetype>rb</filetype>
       <usage_type>resource</usage_type>
       <checksum>E138E095</checksum>
-<<<<<<< HEAD
     </file>
     <file>
       <filename>geometry.rb</filename>
@@ -5542,1765 +5536,1033 @@
       <filename>test_measure.xml</filename>
       <filetype>xml</filetype>
       <usage_type>test</usage_type>
-      <checksum>DFDF9B60</checksum>
+      <checksum>57F01C6B</checksum>
     </file>
     <file>
       <filename>test_rakefile.xml</filename>
       <filetype>xml</filetype>
       <usage_type>test</usage_type>
-      <checksum>D85A6347</checksum>
-    </file>
-    <file>
-      <filename>base-hvac-dual-fuel-mini-split-heat-pump-ducted.osw</filename>
-      <filetype>osw</filetype>
-      <usage_type>test</usage_type>
-      <checksum>FA569C2A</checksum>
-    </file>
-    <file>
-      <filename>base-hvac-mini-split-heat-pump-ducted.osw</filename>
-      <filetype>osw</filetype>
-      <usage_type>test</usage_type>
-      <checksum>43E6E246</checksum>
-    </file>
-    <file>
-      <filename>base-hvac-mini-split-heat-pump-ducted-cooling-only.osw</filename>
-      <filetype>osw</filetype>
-      <usage_type>test</usage_type>
-      <checksum>502D1E5F</checksum>
-    </file>
-    <file>
-      <filename>base-hvac-mini-split-heat-pump-ducted-heating-only.osw</filename>
-      <filetype>osw</filetype>
-      <usage_type>test</usage_type>
-      <checksum>E076C126</checksum>
-    </file>
-    <file>
-      <filename>build_residential_hpxml_test.rb</filename>
-      <filetype>rb</filetype>
-      <usage_type>test</usage_type>
-      <checksum>E436386D</checksum>
-=======
->>>>>>> 94159e65
+      <checksum>176A0312</checksum>
     </file>
     <file>
       <filename>constants.rb</filename>
       <filetype>rb</filetype>
       <usage_type>resource</usage_type>
-<<<<<<< HEAD
       <checksum>EB32709E</checksum>
-=======
-      <checksum>6862D975</checksum>
-    </file>
-    <file>
-      <filename>geometry.rb</filename>
-      <filetype>rb</filetype>
-      <usage_type>resource</usage_type>
-      <checksum>0DA7A913</checksum>
     </file>
     <file>
       <filename>base-hvac-dual-fuel-mini-split-heat-pump-ducted.osw</filename>
       <filetype>osw</filetype>
       <usage_type>test</usage_type>
-      <checksum>A268DB28</checksum>
+      <checksum>C58B8EE0</checksum>
     </file>
     <file>
       <filename>base-hvac-mini-split-heat-pump-ducted.osw</filename>
       <filetype>osw</filetype>
       <usage_type>test</usage_type>
-      <checksum>19D28F80</checksum>
->>>>>>> 94159e65
+      <checksum>98608A5E</checksum>
     </file>
     <file>
       <filename>base-hvac-mini-split-heat-pump-ducted-cooling-only.osw</filename>
       <filetype>osw</filetype>
       <usage_type>test</usage_type>
-<<<<<<< HEAD
-      <checksum>6EB46432</checksum>
-=======
-      <checksum>D5A55265</checksum>
->>>>>>> 94159e65
+      <checksum>69C3386E</checksum>
     </file>
     <file>
       <filename>base-hvac-mini-split-heat-pump-ducted-heating-only.osw</filename>
       <filetype>osw</filetype>
       <usage_type>test</usage_type>
-<<<<<<< HEAD
-      <checksum>C22E2914</checksum>
-=======
-      <checksum>3C2854BB</checksum>
->>>>>>> 94159e65
+      <checksum>D259AEB0</checksum>
     </file>
     <file>
       <filename>base-multifamily.osw</filename>
       <filetype>osw</filetype>
       <usage_type>test</usage_type>
-      <checksum>F665933A</checksum>
+      <checksum>31243AC7</checksum>
     </file>
     <file>
       <filename>base-atticroof-radiant-barrier.osw</filename>
       <filetype>osw</filetype>
       <usage_type>test</usage_type>
-<<<<<<< HEAD
-      <checksum>E378BFA9</checksum>
-=======
-      <checksum>BF4A8734</checksum>
->>>>>>> 94159e65
+      <checksum>6A8D7820</checksum>
     </file>
     <file>
       <filename>base.osw</filename>
       <filetype>osw</filetype>
       <usage_type>test</usage_type>
-<<<<<<< HEAD
-      <checksum>2AA40D0D</checksum>
-=======
-      <checksum>1E03A9A0</checksum>
->>>>>>> 94159e65
+      <checksum>6CB7B942</checksum>
     </file>
     <file>
       <filename>base-appliances-none.osw</filename>
       <filetype>osw</filetype>
       <usage_type>test</usage_type>
-<<<<<<< HEAD
-      <checksum>2F312A37</checksum>
-=======
-      <checksum>5A776451</checksum>
->>>>>>> 94159e65
+      <checksum>4B6DD9CF</checksum>
     </file>
     <file>
       <filename>base-appliances-dehumidifier-50percent.osw</filename>
       <filetype>osw</filetype>
       <usage_type>test</usage_type>
-<<<<<<< HEAD
-      <checksum>A96F74DC</checksum>
-=======
-      <checksum>B7E3E803</checksum>
->>>>>>> 94159e65
+      <checksum>0FD4D847</checksum>
     </file>
     <file>
       <filename>base-appliances-dehumidifier-ief.osw</filename>
       <filetype>osw</filetype>
       <usage_type>test</usage_type>
-<<<<<<< HEAD
-      <checksum>EF82B303</checksum>
-=======
-      <checksum>41112B93</checksum>
->>>>>>> 94159e65
+      <checksum>2A999628</checksum>
     </file>
     <file>
       <filename>base-appliances-dehumidifier.osw</filename>
       <filetype>osw</filetype>
       <usage_type>test</usage_type>
-<<<<<<< HEAD
-      <checksum>D264F8B5</checksum>
-=======
-      <checksum>42281619</checksum>
->>>>>>> 94159e65
+      <checksum>3969E785</checksum>
     </file>
     <file>
       <filename>base-single-family-attached.osw</filename>
       <filetype>osw</filetype>
       <usage_type>test</usage_type>
-<<<<<<< HEAD
-      <checksum>0D553A9E</checksum>
-=======
-      <checksum>9A3B82B0</checksum>
->>>>>>> 94159e65
+      <checksum>7E0DD8B7</checksum>
     </file>
     <file>
       <filename>base-appliances-gas.osw</filename>
       <filetype>osw</filetype>
       <usage_type>test</usage_type>
-<<<<<<< HEAD
-      <checksum>11D25F94</checksum>
-=======
-      <checksum>3404A492</checksum>
->>>>>>> 94159e65
+      <checksum>C438A41C</checksum>
     </file>
     <file>
       <filename>base-appliances-oil.osw</filename>
       <filetype>osw</filetype>
       <usage_type>test</usage_type>
-<<<<<<< HEAD
-      <checksum>F0AE6301</checksum>
-=======
-      <checksum>D50FBA3E</checksum>
->>>>>>> 94159e65
+      <checksum>594EB07C</checksum>
     </file>
     <file>
       <filename>base-appliances-propane.osw</filename>
       <filetype>osw</filetype>
       <usage_type>test</usage_type>
-<<<<<<< HEAD
-      <checksum>FB0D0C34</checksum>
-=======
-      <checksum>A15481C2</checksum>
->>>>>>> 94159e65
+      <checksum>745082DF</checksum>
     </file>
     <file>
       <filename>base-appliances-modified.osw</filename>
       <filetype>osw</filetype>
       <usage_type>test</usage_type>
-<<<<<<< HEAD
-      <checksum>9998BDE4</checksum>
-=======
-      <checksum>5CD8CD82</checksum>
->>>>>>> 94159e65
+      <checksum>F74970F3</checksum>
     </file>
     <file>
       <filename>base-appliances-wood.osw</filename>
       <filetype>osw</filetype>
       <usage_type>test</usage_type>
-<<<<<<< HEAD
-      <checksum>344270E6</checksum>
-=======
-      <checksum>E6151323</checksum>
->>>>>>> 94159e65
+      <checksum>9CD1BADF</checksum>
     </file>
     <file>
       <filename>base-hvac-dual-fuel-air-to-air-heat-pump-1-speed.osw</filename>
       <filetype>osw</filetype>
       <usage_type>test</usage_type>
-<<<<<<< HEAD
-      <checksum>0483A2D8</checksum>
-=======
-      <checksum>5814CB35</checksum>
->>>>>>> 94159e65
+      <checksum>3D461E1F</checksum>
     </file>
     <file>
       <filename>base-hvac-dual-fuel-air-to-air-heat-pump-2-speed.osw</filename>
       <filetype>osw</filetype>
       <usage_type>test</usage_type>
-<<<<<<< HEAD
-      <checksum>2A307003</checksum>
-=======
-      <checksum>A3F3D3C6</checksum>
->>>>>>> 94159e65
+      <checksum>DC624146</checksum>
     </file>
     <file>
       <filename>base-hvac-dual-fuel-air-to-air-heat-pump-var-speed.osw</filename>
       <filetype>osw</filetype>
       <usage_type>test</usage_type>
-<<<<<<< HEAD
-      <checksum>7C0A0193</checksum>
-=======
-      <checksum>079E0842</checksum>
->>>>>>> 94159e65
+      <checksum>C8155930</checksum>
     </file>
     <file>
       <filename>base-hvac-dual-fuel-air-to-air-heat-pump-1-speed-electric.osw</filename>
       <filetype>osw</filetype>
       <usage_type>test</usage_type>
-<<<<<<< HEAD
-      <checksum>522B935A</checksum>
-=======
-      <checksum>481E11CB</checksum>
->>>>>>> 94159e65
+      <checksum>B7D3CA4B</checksum>
     </file>
     <file>
       <filename>base-mechvent-cfis.osw</filename>
       <filetype>osw</filetype>
       <usage_type>test</usage_type>
-<<<<<<< HEAD
-      <checksum>7C1F6E87</checksum>
-=======
-      <checksum>E26B9EE8</checksum>
->>>>>>> 94159e65
+      <checksum>62485268</checksum>
     </file>
     <file>
       <filename>base-dhw-indirect-outside.osw</filename>
       <filetype>osw</filetype>
       <usage_type>test</usage_type>
-<<<<<<< HEAD
-      <checksum>9E2BB3D9</checksum>
-=======
-      <checksum>B86E6414</checksum>
->>>>>>> 94159e65
+      <checksum>1C7864C5</checksum>
     </file>
     <file>
       <filename>base-dhw-jacket-electric.osw</filename>
       <filetype>osw</filetype>
       <usage_type>test</usage_type>
-<<<<<<< HEAD
-      <checksum>27219257</checksum>
-=======
-      <checksum>8B126382</checksum>
->>>>>>> 94159e65
+      <checksum>C3AC260D</checksum>
     </file>
     <file>
       <filename>base-dhw-low-flow-fixtures.osw</filename>
       <filetype>osw</filetype>
       <usage_type>test</usage_type>
-<<<<<<< HEAD
-      <checksum>BF51CD28</checksum>
-=======
-      <checksum>F9C2FC77</checksum>
->>>>>>> 94159e65
+      <checksum>C0271910</checksum>
     </file>
     <file>
       <filename>base-dhw-recirc-demand.osw</filename>
       <filetype>osw</filetype>
       <usage_type>test</usage_type>
-<<<<<<< HEAD
-      <checksum>5A3EE1E9</checksum>
-=======
-      <checksum>A235184A</checksum>
->>>>>>> 94159e65
+      <checksum>E7D20CB6</checksum>
     </file>
     <file>
       <filename>base-dhw-recirc-manual.osw</filename>
       <filetype>osw</filetype>
       <usage_type>test</usage_type>
-<<<<<<< HEAD
-      <checksum>13306E3D</checksum>
-=======
-      <checksum>1BA6CFB9</checksum>
->>>>>>> 94159e65
+      <checksum>5C333299</checksum>
     </file>
     <file>
       <filename>base-dhw-recirc-nocontrol.osw</filename>
       <filetype>osw</filetype>
       <usage_type>test</usage_type>
-<<<<<<< HEAD
-      <checksum>821EBF18</checksum>
-=======
-      <checksum>06373831</checksum>
->>>>>>> 94159e65
+      <checksum>A5A94913</checksum>
     </file>
     <file>
       <filename>base-dhw-recirc-temperature.osw</filename>
       <filetype>osw</filetype>
       <usage_type>test</usage_type>
-<<<<<<< HEAD
-      <checksum>2E11C59A</checksum>
-=======
-      <checksum>0F56159C</checksum>
->>>>>>> 94159e65
+      <checksum>E084E514</checksum>
     </file>
     <file>
       <filename>base-dhw-recirc-timer.osw</filename>
       <filetype>osw</filetype>
       <usage_type>test</usage_type>
-<<<<<<< HEAD
-      <checksum>CBAAA3DC</checksum>
-=======
-      <checksum>0700C6AD</checksum>
->>>>>>> 94159e65
+      <checksum>5962EF19</checksum>
     </file>
     <file>
       <filename>base-dhw-solar-fraction.osw</filename>
       <filetype>osw</filetype>
       <usage_type>test</usage_type>
-<<<<<<< HEAD
-      <checksum>FD9D6196</checksum>
-=======
-      <checksum>1BF32303</checksum>
->>>>>>> 94159e65
+      <checksum>25484744</checksum>
     </file>
     <file>
       <filename>base-dhw-uef.osw</filename>
       <filetype>osw</filetype>
       <usage_type>test</usage_type>
-<<<<<<< HEAD
-      <checksum>79C51F67</checksum>
-=======
-      <checksum>348048E4</checksum>
->>>>>>> 94159e65
+      <checksum>D8FA54B4</checksum>
     </file>
     <file>
       <filename>base-enclosure-infil-cfm50.osw</filename>
       <filetype>osw</filetype>
       <usage_type>test</usage_type>
-<<<<<<< HEAD
-      <checksum>9A5381F9</checksum>
-=======
-      <checksum>DFD07E81</checksum>
->>>>>>> 94159e65
+      <checksum>D6780768</checksum>
     </file>
     <file>
       <filename>base-foundation-conditioned-basement-slab-insulation.osw</filename>
       <filetype>osw</filetype>
       <usage_type>test</usage_type>
-<<<<<<< HEAD
-      <checksum>42FD9078</checksum>
-=======
-      <checksum>E3E5891A</checksum>
->>>>>>> 94159e65
+      <checksum>210437D6</checksum>
     </file>
     <file>
       <filename>base-hvac-boiler-gas-only.osw</filename>
       <filetype>osw</filetype>
       <usage_type>test</usage_type>
-<<<<<<< HEAD
-      <checksum>1A088C1A</checksum>
-=======
-      <checksum>A7A2FB1E</checksum>
->>>>>>> 94159e65
+      <checksum>47608930</checksum>
     </file>
     <file>
       <filename>base-hvac-boiler-oil-only.osw</filename>
       <filetype>osw</filetype>
       <usage_type>test</usage_type>
-<<<<<<< HEAD
-      <checksum>B307179F</checksum>
-=======
-      <checksum>BFB3D72F</checksum>
->>>>>>> 94159e65
+      <checksum>0861E64E</checksum>
     </file>
     <file>
       <filename>base-hvac-boiler-propane-only.osw</filename>
       <filetype>osw</filetype>
       <usage_type>test</usage_type>
-<<<<<<< HEAD
-      <checksum>4F1CA2CF</checksum>
-=======
-      <checksum>B2F327CE</checksum>
->>>>>>> 94159e65
+      <checksum>D99B1A44</checksum>
     </file>
     <file>
       <filename>base-hvac-boiler-wood-only.osw</filename>
       <filetype>osw</filetype>
       <usage_type>test</usage_type>
-<<<<<<< HEAD
-      <checksum>D80ACF44</checksum>
-=======
-      <checksum>25ADF8E5</checksum>
->>>>>>> 94159e65
+      <checksum>FAF2AF77</checksum>
     </file>
     <file>
       <filename>base-hvac-central-ac-only-1-speed.osw</filename>
       <filetype>osw</filetype>
       <usage_type>test</usage_type>
-<<<<<<< HEAD
-      <checksum>D89CB090</checksum>
-=======
-      <checksum>E6D5AFA2</checksum>
->>>>>>> 94159e65
+      <checksum>8D48460B</checksum>
     </file>
     <file>
       <filename>base-hvac-ducts-leakage-percent.osw</filename>
       <filetype>osw</filetype>
       <usage_type>test</usage_type>
-<<<<<<< HEAD
-      <checksum>0F285C8A</checksum>
-=======
-      <checksum>927CCA8F</checksum>
->>>>>>> 94159e65
+      <checksum>5D14A171</checksum>
     </file>
     <file>
       <filename>base-hvac-furnace-elec-only.osw</filename>
       <filetype>osw</filetype>
       <usage_type>test</usage_type>
-<<<<<<< HEAD
-      <checksum>F7BD8C53</checksum>
-=======
-      <checksum>80D1B249</checksum>
->>>>>>> 94159e65
+      <checksum>E926AC0B</checksum>
     </file>
     <file>
       <filename>base-hvac-furnace-gas-only.osw</filename>
       <filetype>osw</filetype>
       <usage_type>test</usage_type>
-<<<<<<< HEAD
-      <checksum>4A3BAD15</checksum>
-=======
-      <checksum>16E2DB70</checksum>
->>>>>>> 94159e65
+      <checksum>8A677CF4</checksum>
     </file>
     <file>
       <filename>base-hvac-furnace-oil-only.osw</filename>
       <filetype>osw</filetype>
       <usage_type>test</usage_type>
-<<<<<<< HEAD
-      <checksum>FB6B7149</checksum>
-=======
-      <checksum>7BD9CBEB</checksum>
->>>>>>> 94159e65
+      <checksum>946A0189</checksum>
     </file>
     <file>
       <filename>base-hvac-furnace-propane-only.osw</filename>
       <filetype>osw</filetype>
       <usage_type>test</usage_type>
-<<<<<<< HEAD
-      <checksum>CC503F8B</checksum>
-=======
-      <checksum>F31C94C9</checksum>
->>>>>>> 94159e65
+      <checksum>A1891F7B</checksum>
     </file>
     <file>
       <filename>base-hvac-furnace-wood-only.osw</filename>
       <filetype>osw</filetype>
       <usage_type>test</usage_type>
-<<<<<<< HEAD
-      <checksum>D7CEE731</checksum>
-=======
-      <checksum>7979C029</checksum>
->>>>>>> 94159e65
+      <checksum>22D45697</checksum>
     </file>
     <file>
       <filename>base-hvac-none.osw</filename>
       <filetype>osw</filetype>
       <usage_type>test</usage_type>
-<<<<<<< HEAD
-      <checksum>D77F00BD</checksum>
-=======
-      <checksum>62432E90</checksum>
->>>>>>> 94159e65
+      <checksum>DA77BD77</checksum>
     </file>
     <file>
       <filename>base-hvac-programmable-thermostat.osw</filename>
       <filetype>osw</filetype>
       <usage_type>test</usage_type>
-<<<<<<< HEAD
-      <checksum>8073D3F7</checksum>
-=======
-      <checksum>2CB7B55A</checksum>
->>>>>>> 94159e65
+      <checksum>2061E69C</checksum>
     </file>
     <file>
       <filename>base-hvac-setpoints.osw</filename>
       <filetype>osw</filetype>
       <usage_type>test</usage_type>
-<<<<<<< HEAD
-      <checksum>3DC56BB8</checksum>
-=======
-      <checksum>EFA7BB2E</checksum>
->>>>>>> 94159e65
+      <checksum>BC04960F</checksum>
     </file>
     <file>
       <filename>base-location-baltimore-md.osw</filename>
       <filetype>osw</filetype>
       <usage_type>test</usage_type>
-<<<<<<< HEAD
-      <checksum>5B16C7DB</checksum>
-=======
-      <checksum>A60A3AEF</checksum>
->>>>>>> 94159e65
+      <checksum>0DBC0F3B</checksum>
     </file>
     <file>
       <filename>base-location-dallas-tx.osw</filename>
       <filetype>osw</filetype>
       <usage_type>test</usage_type>
-<<<<<<< HEAD
-      <checksum>3B39F74E</checksum>
-=======
-      <checksum>1E8E7084</checksum>
->>>>>>> 94159e65
+      <checksum>BF65E28E</checksum>
     </file>
     <file>
       <filename>base-location-duluth-mn.osw</filename>
       <filetype>osw</filetype>
       <usage_type>test</usage_type>
-<<<<<<< HEAD
-      <checksum>C184A4FA</checksum>
-=======
-      <checksum>8B8841D1</checksum>
->>>>>>> 94159e65
+      <checksum>DC476B86</checksum>
     </file>
     <file>
       <filename>base-location-miami-fl.osw</filename>
       <filetype>osw</filetype>
       <usage_type>test</usage_type>
-<<<<<<< HEAD
-      <checksum>6A057E9F</checksum>
-=======
-      <checksum>5DD41654</checksum>
->>>>>>> 94159e65
+      <checksum>F0F1CD13</checksum>
     </file>
     <file>
       <filename>base-mechvent-balanced.osw</filename>
       <filetype>osw</filetype>
       <usage_type>test</usage_type>
-<<<<<<< HEAD
-      <checksum>B5BE5C92</checksum>
-=======
-      <checksum>B447B4AC</checksum>
->>>>>>> 94159e65
+      <checksum>8C34B4CF</checksum>
     </file>
     <file>
       <filename>base-mechvent-erv.osw</filename>
       <filetype>osw</filetype>
       <usage_type>test</usage_type>
-<<<<<<< HEAD
-      <checksum>E377959E</checksum>
-=======
-      <checksum>5676DCE9</checksum>
->>>>>>> 94159e65
+      <checksum>A1348713</checksum>
     </file>
     <file>
       <filename>base-mechvent-exhaust.osw</filename>
       <filetype>osw</filetype>
       <usage_type>test</usage_type>
-<<<<<<< HEAD
-      <checksum>CA32A081</checksum>
-=======
-      <checksum>D3025FEA</checksum>
->>>>>>> 94159e65
+      <checksum>6FEE5795</checksum>
     </file>
     <file>
       <filename>base-mechvent-hrv.osw</filename>
       <filetype>osw</filetype>
       <usage_type>test</usage_type>
-<<<<<<< HEAD
-      <checksum>25AF65B4</checksum>
-=======
-      <checksum>8FBA93E6</checksum>
->>>>>>> 94159e65
+      <checksum>3427CFA4</checksum>
     </file>
     <file>
       <filename>base-mechvent-supply.osw</filename>
       <filetype>osw</filetype>
       <usage_type>test</usage_type>
-<<<<<<< HEAD
-      <checksum>AB135302</checksum>
-=======
-      <checksum>C6D931C2</checksum>
->>>>>>> 94159e65
+      <checksum>5A39BA76</checksum>
     </file>
     <file>
       <filename>base-hvac-air-to-air-heat-pump-1-speed.osw</filename>
       <filetype>osw</filetype>
       <usage_type>test</usage_type>
-<<<<<<< HEAD
-      <checksum>399CCA3A</checksum>
-=======
-      <checksum>C392E069</checksum>
->>>>>>> 94159e65
+      <checksum>EA5F9426</checksum>
     </file>
     <file>
       <filename>base-mechvent-erv-atre-asre.osw</filename>
       <filetype>osw</filetype>
       <usage_type>test</usage_type>
-<<<<<<< HEAD
-      <checksum>00EB4ADC</checksum>
-=======
-      <checksum>EF9048F5</checksum>
->>>>>>> 94159e65
+      <checksum>1B7E0D17</checksum>
     </file>
     <file>
       <filename>base-enclosure-windows-none.osw</filename>
       <filetype>osw</filetype>
       <usage_type>test</usage_type>
-<<<<<<< HEAD
-      <checksum>303B6D5E</checksum>
-=======
-      <checksum>FD1E8CCA</checksum>
->>>>>>> 94159e65
+      <checksum>3353DD20</checksum>
     </file>
     <file>
       <filename>base-dhw-indirect-standbyloss.osw</filename>
       <filetype>osw</filetype>
       <usage_type>test</usage_type>
-<<<<<<< HEAD
-      <checksum>9C5CE6CE</checksum>
-=======
-      <checksum>0778C9B4</checksum>
->>>>>>> 94159e65
+      <checksum>44CBAF50</checksum>
     </file>
     <file>
       <filename>base-dhw-indirect.osw</filename>
       <filetype>osw</filetype>
       <usage_type>test</usage_type>
-<<<<<<< HEAD
-      <checksum>22E38891</checksum>
-=======
-      <checksum>48199778</checksum>
->>>>>>> 94159e65
+      <checksum>39D43A22</checksum>
     </file>
     <file>
       <filename>base-dhw-jacket-indirect.osw</filename>
       <filetype>osw</filetype>
       <usage_type>test</usage_type>
-<<<<<<< HEAD
-      <checksum>7C8D5B0C</checksum>
-=======
-      <checksum>272A4EDA</checksum>
->>>>>>> 94159e65
+      <checksum>4527DF69</checksum>
     </file>
     <file>
       <filename>base-hvac-undersized.osw</filename>
       <filetype>osw</filetype>
       <usage_type>test</usage_type>
-<<<<<<< HEAD
-      <checksum>813DB20A</checksum>
-=======
-      <checksum>C3C73EFE</checksum>
->>>>>>> 94159e65
+      <checksum>812AD158</checksum>
     </file>
     <file>
       <filename>base-atticroof-unvented-insulated-roof.osw</filename>
       <filetype>osw</filetype>
       <usage_type>test</usage_type>
-<<<<<<< HEAD
-      <checksum>0DFB97BC</checksum>
-=======
-      <checksum>0D19FD25</checksum>
->>>>>>> 94159e65
+      <checksum>5C2E180F</checksum>
     </file>
     <file>
       <filename>base-pv.osw</filename>
       <filetype>osw</filetype>
       <usage_type>test</usage_type>
-<<<<<<< HEAD
-      <checksum>567D1218</checksum>
-=======
-      <checksum>DA09C117</checksum>
->>>>>>> 94159e65
+      <checksum>35F66F1B</checksum>
     </file>
     <file>
       <filename>base-mechvent-hrv-asre.osw</filename>
       <filetype>osw</filetype>
       <usage_type>test</usage_type>
-<<<<<<< HEAD
-      <checksum>C747BE97</checksum>
-=======
-      <checksum>0070B2D8</checksum>
->>>>>>> 94159e65
+      <checksum>DFB06AFF</checksum>
     </file>
     <file>
       <filename>base-enclosure-overhangs.osw</filename>
       <filetype>osw</filetype>
       <usage_type>test</usage_type>
-<<<<<<< HEAD
-      <checksum>A9076AFB</checksum>
-=======
-      <checksum>03FEFC85</checksum>
->>>>>>> 94159e65
+      <checksum>F62F7D82</checksum>
     </file>
     <file>
       <filename>base-atticroof-vented.osw</filename>
       <filetype>osw</filetype>
       <usage_type>test</usage_type>
-<<<<<<< HEAD
-      <checksum>D5A39C26</checksum>
-=======
-      <checksum>BDE5C2E4</checksum>
->>>>>>> 94159e65
+      <checksum>F82EC7D3</checksum>
     </file>
     <file>
       <filename>base-dhw-dwhr.osw</filename>
       <filetype>osw</filetype>
       <usage_type>test</usage_type>
-<<<<<<< HEAD
-      <checksum>B574BC5B</checksum>
-=======
-      <checksum>D0EB621C</checksum>
->>>>>>> 94159e65
+      <checksum>9C3A70C3</checksum>
     </file>
     <file>
       <filename>base-enclosure-beds-4.osw</filename>
       <filetype>osw</filetype>
       <usage_type>test</usage_type>
-<<<<<<< HEAD
-      <checksum>A9BFFE0A</checksum>
+      <checksum>C1799A08</checksum>
+    </file>
+    <file>
+      <filename>base-foundation-ambient.osw</filename>
+      <filetype>osw</filetype>
+      <usage_type>test</usage_type>
+      <checksum>5083A82A</checksum>
+    </file>
+    <file>
+      <filename>base-foundation-vented-crawlspace.osw</filename>
+      <filetype>osw</filetype>
+      <usage_type>test</usage_type>
+      <checksum>17A6671A</checksum>
+    </file>
+    <file>
+      <filename>base-foundation-unvented-crawlspace.osw</filename>
+      <filetype>osw</filetype>
+      <usage_type>test</usage_type>
+      <checksum>B696AB29</checksum>
+    </file>
+    <file>
+      <filename>base-hvac-central-ac-plus-air-to-air-heat-pump-heating.osw</filename>
+      <filetype>osw</filetype>
+      <usage_type>test</usage_type>
+      <checksum>DBEC6E26</checksum>
+    </file>
+    <file>
+      <filename>base-hvac-air-to-air-heat-pump-2-speed.osw</filename>
+      <filetype>osw</filetype>
+      <usage_type>test</usage_type>
+      <checksum>BE31A989</checksum>
+    </file>
+    <file>
+      <filename>base-hvac-central-ac-only-2-speed.osw</filename>
+      <filetype>osw</filetype>
+      <usage_type>test</usage_type>
+      <checksum>0ADAC0A1</checksum>
+    </file>
+    <file>
+      <filename>base-hvac-air-to-air-heat-pump-var-speed.osw</filename>
+      <filetype>osw</filetype>
+      <usage_type>test</usage_type>
+      <checksum>D52FA3E3</checksum>
+    </file>
+    <file>
+      <filename>base-hvac-furnace-gas-central-ac-2-speed.osw</filename>
+      <filetype>osw</filetype>
+      <usage_type>test</usage_type>
+      <checksum>B5D88023</checksum>
+    </file>
+    <file>
+      <filename>base-hvac-central-ac-only-var-speed.osw</filename>
+      <filetype>osw</filetype>
+      <usage_type>test</usage_type>
+      <checksum>1D80B71F</checksum>
+    </file>
+    <file>
+      <filename>base-hvac-evap-cooler-furnace-gas.osw</filename>
+      <filetype>osw</filetype>
+      <usage_type>test</usage_type>
+      <checksum>49EE915F</checksum>
+    </file>
+    <file>
+      <filename>base-hvac-evap-cooler-only.osw</filename>
+      <filetype>osw</filetype>
+      <usage_type>test</usage_type>
+      <checksum>19362857</checksum>
+    </file>
+    <file>
+      <filename>base-hvac-evap-cooler-only-ducted.osw</filename>
+      <filetype>osw</filetype>
+      <usage_type>test</usage_type>
+      <checksum>E1D4F8C3</checksum>
+    </file>
+    <file>
+      <filename>base-hvac-furnace-gas-central-ac-var-speed.osw</filename>
+      <filetype>osw</filetype>
+      <usage_type>test</usage_type>
+      <checksum>69D42526</checksum>
+    </file>
+    <file>
+      <filename>base-hvac-furnace-gas-room-ac.osw</filename>
+      <filetype>osw</filetype>
+      <usage_type>test</usage_type>
+      <checksum>2FED5E77</checksum>
+    </file>
+    <file>
+      <filename>base-hvac-room-ac-only.osw</filename>
+      <filetype>osw</filetype>
+      <usage_type>test</usage_type>
+      <checksum>76277C2E</checksum>
+    </file>
+    <file>
+      <filename>base-mechvent-cfis-evap-cooler-only-ducted.osw</filename>
+      <filetype>osw</filetype>
+      <usage_type>test</usage_type>
+      <checksum>3B573AEA</checksum>
+    </file>
+    <file>
+      <filename>base-atticroof-flat.osw</filename>
+      <filetype>osw</filetype>
+      <usage_type>test</usage_type>
+      <checksum>C7AF799A</checksum>
+    </file>
+    <file>
+      <filename>extra-dhw-solar-latitude.osw</filename>
+      <filetype>osw</filetype>
+      <usage_type>test</usage_type>
+      <checksum>C5D96D38</checksum>
+    </file>
+    <file>
+      <filename>extra-pv-roofpitch.osw</filename>
+      <filetype>osw</filetype>
+      <usage_type>test</usage_type>
+      <checksum>9346ADF1</checksum>
+    </file>
+    <file>
+      <filename>extra-auto.osw</filename>
+      <filetype>osw</filetype>
+      <usage_type>test</usage_type>
+      <checksum>7F01A3B3</checksum>
+    </file>
+    <file>
+      <filename>base-hvac-boiler-elec-only.osw</filename>
+      <filetype>osw</filetype>
+      <usage_type>test</usage_type>
+      <checksum>C6DA536B</checksum>
+    </file>
+    <file>
+      <filename>base-hvac-stove-oil-only.osw</filename>
+      <filetype>osw</filetype>
+      <usage_type>test</usage_type>
+      <checksum>95B5F24B</checksum>
+    </file>
+    <file>
+      <filename>base-hvac-wall-furnace-elec-only.osw</filename>
+      <filetype>osw</filetype>
+      <usage_type>test</usage_type>
+      <checksum>8BDBBC87</checksum>
+    </file>
+    <file>
+      <filename>base-hvac-stove-wood-pellets-only.osw</filename>
+      <filetype>osw</filetype>
+      <usage_type>test</usage_type>
+      <checksum>7B3912AD</checksum>
+    </file>
+    <file>
+      <filename>base-mechvent-bath-kitchen-fans.osw</filename>
+      <filetype>osw</filetype>
+      <usage_type>test</usage_type>
+      <checksum>E1E95D43</checksum>
+    </file>
+    <file>
+      <filename>base-misc-neighbor-shading.osw</filename>
+      <filetype>osw</filetype>
+      <usage_type>test</usage_type>
+      <checksum>D849AD45</checksum>
+    </file>
+    <file>
+      <filename>base-dhw-indirect-with-solar-fraction.osw</filename>
+      <filetype>osw</filetype>
+      <usage_type>test</usage_type>
+      <checksum>717E8B64</checksum>
+    </file>
+    <file>
+      <filename>base-location-epw-filepath-AMY-2012.osw</filename>
+      <filetype>osw</filetype>
+      <usage_type>test</usage_type>
+      <checksum>B3E66023</checksum>
+    </file>
+    <file>
+      <filename>base-location-epw-filepath.osw</filename>
+      <filetype>osw</filetype>
+      <usage_type>test</usage_type>
+      <checksum>EB955A5B</checksum>
+    </file>
+    <file>
+      <filename>base-dhw-combi-tankless-outside.osw</filename>
+      <filetype>osw</filetype>
+      <usage_type>test</usage_type>
+      <checksum>087B86EC</checksum>
+    </file>
+    <file>
+      <filename>base-dhw-combi-tankless.osw</filename>
+      <filetype>osw</filetype>
+      <usage_type>test</usage_type>
+      <checksum>2858D60B</checksum>
+    </file>
+    <file>
+      <filename>base-dhw-tank-heat-pump-outside.osw</filename>
+      <filetype>osw</filetype>
+      <usage_type>test</usage_type>
+      <checksum>75EB92BD</checksum>
+    </file>
+    <file>
+      <filename>base-dhw-tank-heat-pump-with-solar-fraction.osw</filename>
+      <filetype>osw</filetype>
+      <usage_type>test</usage_type>
+      <checksum>38A21A9F</checksum>
+    </file>
+    <file>
+      <filename>base-dhw-tank-heat-pump.osw</filename>
+      <filetype>osw</filetype>
+      <usage_type>test</usage_type>
+      <checksum>B66F63A7</checksum>
+    </file>
+    <file>
+      <filename>base-dhw-jacket-hpwh.osw</filename>
+      <filetype>osw</filetype>
+      <usage_type>test</usage_type>
+      <checksum>F5E0D990</checksum>
+    </file>
+    <file>
+      <filename>base-dhw-jacket-gas.osw</filename>
+      <filetype>osw</filetype>
+      <usage_type>test</usage_type>
+      <checksum>963678CD</checksum>
+    </file>
+    <file>
+      <filename>base-dhw-solar-direct-evacuated-tube.osw</filename>
+      <filetype>osw</filetype>
+      <usage_type>test</usage_type>
+      <checksum>1031E426</checksum>
+    </file>
+    <file>
+      <filename>base-dhw-solar-direct-flat-plate.osw</filename>
+      <filetype>osw</filetype>
+      <usage_type>test</usage_type>
+      <checksum>9043B1C4</checksum>
+    </file>
+    <file>
+      <filename>base-dhw-solar-direct-ics.osw</filename>
+      <filetype>osw</filetype>
+      <usage_type>test</usage_type>
+      <checksum>CB2DEB61</checksum>
+    </file>
+    <file>
+      <filename>base-dhw-solar-indirect-flat-plate.osw</filename>
+      <filetype>osw</filetype>
+      <usage_type>test</usage_type>
+      <checksum>84561EB5</checksum>
+    </file>
+    <file>
+      <filename>base-dhw-solar-thermosyphon-flat-plate.osw</filename>
+      <filetype>osw</filetype>
+      <usage_type>test</usage_type>
+      <checksum>40B3A94F</checksum>
+    </file>
+    <file>
+      <filename>base-dhw-tank-heat-pump-with-solar.osw</filename>
+      <filetype>osw</filetype>
+      <usage_type>test</usage_type>
+      <checksum>ABE1CFB2</checksum>
+    </file>
+    <file>
+      <filename>base-dhw-tank-gas-outside.osw</filename>
+      <filetype>osw</filetype>
+      <usage_type>test</usage_type>
+      <checksum>33E6613E</checksum>
+    </file>
+    <file>
+      <filename>base-dhw-tank-gas.osw</filename>
+      <filetype>osw</filetype>
+      <usage_type>test</usage_type>
+      <checksum>97B4FAA5</checksum>
+    </file>
+    <file>
+      <filename>base-dhw-tank-oil.osw</filename>
+      <filetype>osw</filetype>
+      <usage_type>test</usage_type>
+      <checksum>759A2284</checksum>
+    </file>
+    <file>
+      <filename>base-dhw-tank-wood.osw</filename>
+      <filetype>osw</filetype>
+      <usage_type>test</usage_type>
+      <checksum>41F2AE33</checksum>
+    </file>
+    <file>
+      <filename>base-dhw-tankless-gas-with-solar.osw</filename>
+      <filetype>osw</filetype>
+      <usage_type>test</usage_type>
+      <checksum>3A76CCA0</checksum>
+    </file>
+    <file>
+      <filename>base-dhw-tankless-electric.osw</filename>
+      <filetype>osw</filetype>
+      <usage_type>test</usage_type>
+      <checksum>79473750</checksum>
+    </file>
+    <file>
+      <filename>base-dhw-tankless-gas-with-solar-fraction.osw</filename>
+      <filetype>osw</filetype>
+      <usage_type>test</usage_type>
+      <checksum>35D9FA68</checksum>
+    </file>
+    <file>
+      <filename>base-dhw-tankless-propane.osw</filename>
+      <filetype>osw</filetype>
+      <usage_type>test</usage_type>
+      <checksum>9DDB3E8E</checksum>
+    </file>
+    <file>
+      <filename>base-dhw-tankless-gas.osw</filename>
+      <filetype>osw</filetype>
+      <usage_type>test</usage_type>
+      <checksum>D33F2918</checksum>
+    </file>
+    <file>
+      <filename>base-hvac-room-ac-only-33percent.osw</filename>
+      <filetype>osw</filetype>
+      <usage_type>test</usage_type>
+      <checksum>A588C745</checksum>
+    </file>
+    <file>
+      <filename>base-hvac-furnace-elec-central-ac-1-speed.osw</filename>
+      <filetype>osw</filetype>
+      <usage_type>test</usage_type>
+      <checksum>4561CD41</checksum>
+    </file>
+    <file>
+      <filename>base-enclosure-infil-natural-ach.osw</filename>
+      <filetype>osw</filetype>
+      <usage_type>test</usage_type>
+      <checksum>622FDF98</checksum>
+    </file>
+    <file>
+      <filename>base-foundation-unconditioned-basement-assembly-r.osw</filename>
+      <filetype>osw</filetype>
+      <usage_type>test</usage_type>
+      <checksum>7F4CE9FA</checksum>
+    </file>
+    <file>
+      <filename>base-foundation-unconditioned-basement-wall-insulation.osw</filename>
+      <filetype>osw</filetype>
+      <usage_type>test</usage_type>
+      <checksum>B38F934B</checksum>
+    </file>
+    <file>
+      <filename>base-foundation-unconditioned-basement.osw</filename>
+      <filetype>osw</filetype>
+      <usage_type>test</usage_type>
+      <checksum>66CF3560</checksum>
+    </file>
+    <file>
+      <filename>base-hvac-floor-furnace-propane-only.osw</filename>
+      <filetype>osw</filetype>
+      <usage_type>test</usage_type>
+      <checksum>C47F4418</checksum>
+    </file>
+    <file>
+      <filename>base-enclosure-2stories-garage.osw</filename>
+      <filetype>osw</filetype>
+      <usage_type>test</usage_type>
+      <checksum>17AB93E6</checksum>
+    </file>
+    <file>
+      <filename>base-enclosure-2stories.osw</filename>
+      <filetype>osw</filetype>
+      <usage_type>test</usage_type>
+      <checksum>3138C5F4</checksum>
+    </file>
+    <file>
+      <filename>base-foundation-slab.osw</filename>
+      <filetype>osw</filetype>
+      <usage_type>test</usage_type>
+      <checksum>FA50A77F</checksum>
+    </file>
+    <file>
+      <filename>extra-second-refrigerator.osw</filename>
+      <filetype>osw</filetype>
+      <usage_type>test</usage_type>
+      <checksum>2EFA08BA</checksum>
+    </file>
+    <file>
+      <filename>base-hvac-mini-split-heat-pump-ductless.osw</filename>
+      <filetype>osw</filetype>
+      <usage_type>test</usage_type>
+      <checksum>9E25CB5F</checksum>
+    </file>
+    <file>
+      <filename>base-enclosure-garage.osw</filename>
+      <filetype>osw</filetype>
+      <usage_type>test</usage_type>
+      <checksum>2F140137</checksum>
+    </file>
+    <file>
+      <filename>base-appliances-coal.osw</filename>
+      <filetype>osw</filetype>
+      <usage_type>test</usage_type>
+      <checksum>976C5E1F</checksum>
+    </file>
+    <file>
+      <filename>base-dhw-tank-coal.osw</filename>
+      <filetype>osw</filetype>
+      <usage_type>test</usage_type>
+      <checksum>ADBB8821</checksum>
+    </file>
+    <file>
+      <filename>base-hvac-boiler-coal-only.osw</filename>
+      <filetype>osw</filetype>
+      <usage_type>test</usage_type>
+      <checksum>117C95BC</checksum>
+    </file>
+    <file>
+      <filename>base-hvac-elec-resistance-only.osw</filename>
+      <filetype>osw</filetype>
+      <usage_type>test</usage_type>
+      <checksum>DE12B729</checksum>
+    </file>
+    <file>
+      <filename>base-simcontrol-timestep-10-mins.osw</filename>
+      <filetype>osw</filetype>
+      <usage_type>test</usage_type>
+      <checksum>4382972E</checksum>
+    </file>
+    <file>
+      <filename>base-simcontrol-daylight-saving-custom.osw</filename>
+      <filetype>osw</filetype>
+      <usage_type>test</usage_type>
+      <checksum>D04EDAD3</checksum>
+    </file>
+    <file>
+      <filename>base-simcontrol-daylight-saving-disabled.osw</filename>
+      <filetype>osw</filetype>
+      <usage_type>test</usage_type>
+      <checksum>EC16EC25</checksum>
+    </file>
+    <file>
+      <filename>extra-second-heating-system-fireplace.osw</filename>
+      <filetype>osw</filetype>
+      <usage_type>test</usage_type>
+      <checksum>23F23A62</checksum>
+    </file>
+    <file>
+      <filename>extra-second-heating-system-portable-heater.osw</filename>
+      <filetype>osw</filetype>
+      <usage_type>test</usage_type>
+      <checksum>3B44BCBC</checksum>
+    </file>
+    <file>
+      <filename>base-hvac-mini-split-air-conditioner-only-ducted.osw</filename>
+      <filetype>osw</filetype>
+      <usage_type>test</usage_type>
+      <checksum>37429CEA</checksum>
+    </file>
+    <file>
+      <filename>base-hvac-mini-split-air-conditioner-only-ductless.osw</filename>
+      <filetype>osw</filetype>
+      <usage_type>test</usage_type>
+      <checksum>7289705E</checksum>
+    </file>
+    <file>
+      <filename>base-lighting-ceiling-fans.osw</filename>
+      <filetype>osw</filetype>
+      <usage_type>test</usage_type>
+      <checksum>16C70322</checksum>
+    </file>
+    <file>
+      <filename>base-lighting-detailed.osw</filename>
+      <filetype>osw</filetype>
+      <usage_type>test</usage_type>
+      <checksum>81834818</checksum>
+    </file>
+    <file>
+      <filename>base-mechvent-whole-house-fan.osw</filename>
+      <filetype>osw</filetype>
+      <usage_type>test</usage_type>
+      <checksum>7FF68DBC</checksum>
+    </file>
+    <file>
+      <filename>base-misc-loads-large-uncommon.osw</filename>
+      <filetype>osw</filetype>
+      <usage_type>test</usage_type>
+      <checksum>3F618AAA</checksum>
+    </file>
+    <file>
+      <filename>base-misc-loads-large-uncommon2.osw</filename>
+      <filetype>osw</filetype>
+      <usage_type>test</usage_type>
+      <checksum>7ABAFB6C</checksum>
+    </file>
+    <file>
+      <filename>base-dhw-none.osw</filename>
+      <filetype>osw</filetype>
+      <usage_type>test</usage_type>
+      <checksum>33B41C3A</checksum>
+    </file>
+    <file>
+      <filename>base-enclosure-infil-flue.osw</filename>
+      <filetype>osw</filetype>
+      <usage_type>test</usage_type>
+      <checksum>EC3D9560</checksum>
+    </file>
+    <file>
+      <filename>extra-dhw-shared-water-heater.osw</filename>
+      <filetype>osw</filetype>
+      <usage_type>test</usage_type>
+      <checksum>B23A1EBD</checksum>
+    </file>
+    <file>
+      <filename>base-enclosure-infil-ach-house-pressure.osw</filename>
+      <filetype>osw</filetype>
+      <usage_type>test</usage_type>
+      <checksum>DBB082F2</checksum>
+    </file>
+    <file>
+      <filename>base-enclosure-infil-cfm-house-pressure.osw</filename>
+      <filetype>osw</filetype>
+      <usage_type>test</usage_type>
+      <checksum>76D67D66</checksum>
+    </file>
+    <file>
+      <filename>extra-pv-shared.osw</filename>
+      <filetype>osw</filetype>
+      <usage_type>test</usage_type>
+      <checksum>C5BA6DDA</checksum>
+    </file>
+    <file>
+      <filename>base-dhw-tankless-electric-outside.osw</filename>
+      <filetype>osw</filetype>
+      <usage_type>test</usage_type>
+      <checksum>26D36664</checksum>
     </file>
     <file>
       <filename>base-enclosure-beds-5.osw</filename>
       <filetype>osw</filetype>
       <usage_type>test</usage_type>
-      <checksum>BF5AA592</checksum>
-=======
-      <checksum>E3F81BDF</checksum>
->>>>>>> 94159e65
-    </file>
-    <file>
-      <filename>base-foundation-ambient.osw</filename>
-      <filetype>osw</filetype>
-      <usage_type>test</usage_type>
-<<<<<<< HEAD
-      <checksum>E632F489</checksum>
-=======
-      <checksum>36D707F2</checksum>
->>>>>>> 94159e65
-    </file>
-    <file>
-      <filename>base-foundation-vented-crawlspace.osw</filename>
-      <filetype>osw</filetype>
-      <usage_type>test</usage_type>
-<<<<<<< HEAD
-      <checksum>61BE6004</checksum>
-=======
-      <checksum>F9AB198E</checksum>
->>>>>>> 94159e65
-    </file>
-    <file>
-      <filename>base-foundation-unvented-crawlspace.osw</filename>
-      <filetype>osw</filetype>
-      <usage_type>test</usage_type>
-<<<<<<< HEAD
-      <checksum>8A7A4C24</checksum>
-=======
-      <checksum>8DE525F7</checksum>
->>>>>>> 94159e65
-    </file>
-    <file>
-      <filename>base-hvac-central-ac-plus-air-to-air-heat-pump-heating.osw</filename>
-      <filetype>osw</filetype>
-      <usage_type>test</usage_type>
-<<<<<<< HEAD
-      <checksum>D64FB7FE</checksum>
-=======
-      <checksum>5F27F93F</checksum>
->>>>>>> 94159e65
-    </file>
-    <file>
-      <filename>base-hvac-air-to-air-heat-pump-2-speed.osw</filename>
-      <filetype>osw</filetype>
-      <usage_type>test</usage_type>
-<<<<<<< HEAD
-      <checksum>51167C9C</checksum>
-=======
-      <checksum>6DD108EB</checksum>
->>>>>>> 94159e65
-    </file>
-    <file>
-      <filename>base-hvac-central-ac-only-2-speed.osw</filename>
-      <filetype>osw</filetype>
-      <usage_type>test</usage_type>
-<<<<<<< HEAD
-      <checksum>61C561E4</checksum>
-=======
-      <checksum>DD831E3B</checksum>
->>>>>>> 94159e65
-    </file>
-    <file>
-      <filename>base-hvac-air-to-air-heat-pump-var-speed.osw</filename>
-      <filetype>osw</filetype>
-      <usage_type>test</usage_type>
-<<<<<<< HEAD
-      <checksum>D4F16B64</checksum>
-=======
-      <checksum>F5BC75C0</checksum>
->>>>>>> 94159e65
-    </file>
-    <file>
-      <filename>base-hvac-furnace-gas-central-ac-2-speed.osw</filename>
-      <filetype>osw</filetype>
-      <usage_type>test</usage_type>
-<<<<<<< HEAD
-      <checksum>FF7FE9F6</checksum>
-=======
-      <checksum>08C2A256</checksum>
->>>>>>> 94159e65
-    </file>
-    <file>
-      <filename>base-hvac-central-ac-only-var-speed.osw</filename>
-      <filetype>osw</filetype>
-      <usage_type>test</usage_type>
-<<<<<<< HEAD
-      <checksum>360C1451</checksum>
-=======
-      <checksum>6AD707A6</checksum>
->>>>>>> 94159e65
-    </file>
-    <file>
-      <filename>base-hvac-evap-cooler-furnace-gas.osw</filename>
-      <filetype>osw</filetype>
-      <usage_type>test</usage_type>
-<<<<<<< HEAD
-      <checksum>51D50A8C</checksum>
-=======
-      <checksum>4A7152CA</checksum>
->>>>>>> 94159e65
-    </file>
-    <file>
-      <filename>base-hvac-evap-cooler-only.osw</filename>
-      <filetype>osw</filetype>
-      <usage_type>test</usage_type>
-<<<<<<< HEAD
-      <checksum>8082BB7B</checksum>
-=======
-      <checksum>3B7C65EA</checksum>
->>>>>>> 94159e65
-    </file>
-    <file>
-      <filename>base-hvac-evap-cooler-only-ducted.osw</filename>
-      <filetype>osw</filetype>
-      <usage_type>test</usage_type>
-<<<<<<< HEAD
-      <checksum>025C1F23</checksum>
-=======
-      <checksum>21FAFDFC</checksum>
->>>>>>> 94159e65
-    </file>
-    <file>
-      <filename>base-hvac-furnace-gas-central-ac-var-speed.osw</filename>
-      <filetype>osw</filetype>
-      <usage_type>test</usage_type>
-<<<<<<< HEAD
-      <checksum>E222048D</checksum>
-=======
-      <checksum>72C7DC99</checksum>
->>>>>>> 94159e65
-    </file>
-    <file>
-      <filename>base-hvac-furnace-gas-room-ac.osw</filename>
-      <filetype>osw</filetype>
-      <usage_type>test</usage_type>
-<<<<<<< HEAD
-      <checksum>2D9D1581</checksum>
-=======
-      <checksum>E4C1B280</checksum>
->>>>>>> 94159e65
-    </file>
-    <file>
-      <filename>base-hvac-room-ac-only.osw</filename>
-      <filetype>osw</filetype>
-      <usage_type>test</usage_type>
-<<<<<<< HEAD
-      <checksum>EA6F5596</checksum>
-=======
-      <checksum>63703F58</checksum>
->>>>>>> 94159e65
-    </file>
-    <file>
-      <filename>base-mechvent-cfis-evap-cooler-only-ducted.osw</filename>
-      <filetype>osw</filetype>
-      <usage_type>test</usage_type>
-<<<<<<< HEAD
-      <checksum>20313D31</checksum>
-=======
-      <checksum>A3FBAEF7</checksum>
->>>>>>> 94159e65
-    </file>
-    <file>
-      <filename>base-atticroof-flat.osw</filename>
-      <filetype>osw</filetype>
-      <usage_type>test</usage_type>
-<<<<<<< HEAD
-      <checksum>5DE335C8</checksum>
-=======
-      <checksum>B212C925</checksum>
->>>>>>> 94159e65
-    </file>
-    <file>
-      <filename>extra-dhw-solar-latitude.osw</filename>
-      <filetype>osw</filetype>
-      <usage_type>test</usage_type>
-<<<<<<< HEAD
-      <checksum>556AED28</checksum>
-=======
-      <checksum>7916C75E</checksum>
->>>>>>> 94159e65
-    </file>
-    <file>
-      <filename>extra-pv-roofpitch.osw</filename>
-      <filetype>osw</filetype>
-      <usage_type>test</usage_type>
-<<<<<<< HEAD
-      <checksum>746471C8</checksum>
-=======
-      <checksum>3A11B9DF</checksum>
->>>>>>> 94159e65
-    </file>
-    <file>
-      <filename>extra-auto.osw</filename>
-      <filetype>osw</filetype>
-      <usage_type>test</usage_type>
-<<<<<<< HEAD
-      <checksum>DA5138F7</checksum>
-=======
-      <checksum>163E0B2C</checksum>
->>>>>>> 94159e65
-    </file>
-    <file>
-      <filename>base-hvac-boiler-elec-only.osw</filename>
-      <filetype>osw</filetype>
-      <usage_type>test</usage_type>
-<<<<<<< HEAD
-      <checksum>C373843B</checksum>
-    </file>
-    <file>
-      <filename>base-hvac-portable-heater-electric-only.osw</filename>
-      <filetype>osw</filetype>
-      <usage_type>test</usage_type>
-      <checksum>EF0B9C49</checksum>
-=======
-      <checksum>124B5090</checksum>
->>>>>>> 94159e65
-    </file>
-    <file>
-      <filename>base-hvac-stove-oil-only.osw</filename>
-      <filetype>osw</filetype>
-      <usage_type>test</usage_type>
-<<<<<<< HEAD
-      <checksum>B067903A</checksum>
-=======
-      <checksum>F331AD61</checksum>
->>>>>>> 94159e65
-    </file>
-    <file>
-      <filename>base-hvac-wall-furnace-elec-only.osw</filename>
-      <filetype>osw</filetype>
-      <usage_type>test</usage_type>
-<<<<<<< HEAD
-      <checksum>655FABAC</checksum>
-=======
-      <checksum>A6C2C440</checksum>
->>>>>>> 94159e65
-    </file>
-    <file>
-      <filename>base-hvac-stove-wood-pellets-only.osw</filename>
-      <filetype>osw</filetype>
-      <usage_type>test</usage_type>
-<<<<<<< HEAD
-      <checksum>181C362D</checksum>
-=======
-      <checksum>99656190</checksum>
->>>>>>> 94159e65
-    </file>
-    <file>
-      <filename>base-mechvent-bath-kitchen-fans.osw</filename>
-      <filetype>osw</filetype>
-      <usage_type>test</usage_type>
-<<<<<<< HEAD
-      <checksum>2E587205</checksum>
-=======
-      <checksum>B6CD266B</checksum>
->>>>>>> 94159e65
-    </file>
-    <file>
-      <filename>base-misc-neighbor-shading.osw</filename>
-      <filetype>osw</filetype>
-      <usage_type>test</usage_type>
-<<<<<<< HEAD
-      <checksum>4CDC9ECD</checksum>
-=======
-      <checksum>495BAAF0</checksum>
->>>>>>> 94159e65
-    </file>
-    <file>
-      <filename>base-dhw-indirect-with-solar-fraction.osw</filename>
-      <filetype>osw</filetype>
-      <usage_type>test</usage_type>
-<<<<<<< HEAD
-      <checksum>2650B820</checksum>
-=======
-      <checksum>0DD98EC5</checksum>
->>>>>>> 94159e65
-    </file>
-    <file>
-      <filename>base-location-epw-filepath-AMY-2012.osw</filename>
-      <filetype>osw</filetype>
-      <usage_type>test</usage_type>
-<<<<<<< HEAD
-      <checksum>F64C66C5</checksum>
-=======
-      <checksum>229D76BF</checksum>
->>>>>>> 94159e65
-    </file>
-    <file>
-      <filename>base-location-epw-filepath.osw</filename>
-      <filetype>osw</filetype>
-      <usage_type>test</usage_type>
-<<<<<<< HEAD
-      <checksum>75130C37</checksum>
+      <checksum>3284640D</checksum>
     </file>
     <file>
       <filename>base-enclosure-beds-1.osw</filename>
       <filetype>osw</filetype>
       <usage_type>test</usage_type>
-      <checksum>F251A469</checksum>
+      <checksum>707E8451</checksum>
     </file>
     <file>
       <filename>base-enclosure-beds-2.osw</filename>
       <filetype>osw</filetype>
       <usage_type>test</usage_type>
-      <checksum>B4FFC99E</checksum>
-=======
-      <checksum>3368CDD5</checksum>
->>>>>>> 94159e65
-    </file>
-    <file>
-      <filename>base-dhw-combi-tankless-outside.osw</filename>
-      <filetype>osw</filetype>
-      <usage_type>test</usage_type>
-<<<<<<< HEAD
-      <checksum>EAC69069</checksum>
-=======
-      <checksum>0C88A2F3</checksum>
->>>>>>> 94159e65
-    </file>
-    <file>
-      <filename>base-dhw-combi-tankless.osw</filename>
-      <filetype>osw</filetype>
-      <usage_type>test</usage_type>
-<<<<<<< HEAD
-      <checksum>C6BDB270</checksum>
-    </file>
-    <file>
-      <filename>base-misc-defaults2.osw</filename>
-      <filetype>osw</filetype>
-      <usage_type>test</usage_type>
-      <checksum>8C4ADE05</checksum>
-=======
-      <checksum>592978E8</checksum>
->>>>>>> 94159e65
-    </file>
-    <file>
-      <filename>base-dhw-tank-heat-pump-outside.osw</filename>
-      <filetype>osw</filetype>
-      <usage_type>test</usage_type>
-<<<<<<< HEAD
-      <checksum>CD362641</checksum>
-=======
-      <checksum>07CC68E2</checksum>
->>>>>>> 94159e65
-    </file>
-    <file>
-      <filename>base-dhw-tank-heat-pump-with-solar-fraction.osw</filename>
-      <filetype>osw</filetype>
-      <usage_type>test</usage_type>
-<<<<<<< HEAD
-      <checksum>D1BC6C27</checksum>
-=======
-      <checksum>AD3C2097</checksum>
->>>>>>> 94159e65
-    </file>
-    <file>
-      <filename>base-dhw-tank-heat-pump.osw</filename>
-      <filetype>osw</filetype>
-      <usage_type>test</usage_type>
-<<<<<<< HEAD
-      <checksum>789C2EDC</checksum>
-=======
-      <checksum>4C444D2E</checksum>
->>>>>>> 94159e65
-    </file>
-    <file>
-      <filename>base-dhw-jacket-hpwh.osw</filename>
-      <filetype>osw</filetype>
-      <usage_type>test</usage_type>
-<<<<<<< HEAD
-      <checksum>6C111411</checksum>
-=======
-      <checksum>09AA67CD</checksum>
->>>>>>> 94159e65
-    </file>
-    <file>
-      <filename>base-dhw-jacket-gas.osw</filename>
-      <filetype>osw</filetype>
-      <usage_type>test</usage_type>
-<<<<<<< HEAD
-      <checksum>6AE572B8</checksum>
-=======
-      <checksum>4F88D0B9</checksum>
->>>>>>> 94159e65
-    </file>
-    <file>
-      <filename>base-dhw-solar-direct-evacuated-tube.osw</filename>
-      <filetype>osw</filetype>
-      <usage_type>test</usage_type>
-<<<<<<< HEAD
-      <checksum>C18C5F58</checksum>
-=======
-      <checksum>2AEF06F8</checksum>
->>>>>>> 94159e65
-    </file>
-    <file>
-      <filename>base-dhw-solar-direct-flat-plate.osw</filename>
-      <filetype>osw</filetype>
-      <usage_type>test</usage_type>
-<<<<<<< HEAD
-      <checksum>63FAFD80</checksum>
-=======
-      <checksum>8342D232</checksum>
->>>>>>> 94159e65
-    </file>
-    <file>
-      <filename>base-dhw-solar-direct-ics.osw</filename>
-      <filetype>osw</filetype>
-      <usage_type>test</usage_type>
-<<<<<<< HEAD
-      <checksum>691975AA</checksum>
-=======
-      <checksum>88873C2C</checksum>
->>>>>>> 94159e65
-    </file>
-    <file>
-      <filename>base-dhw-solar-indirect-flat-plate.osw</filename>
-      <filetype>osw</filetype>
-      <usage_type>test</usage_type>
-<<<<<<< HEAD
-      <checksum>D5F12078</checksum>
-=======
-      <checksum>9406C77D</checksum>
->>>>>>> 94159e65
-    </file>
-    <file>
-      <filename>base-dhw-solar-thermosyphon-flat-plate.osw</filename>
-      <filetype>osw</filetype>
-      <usage_type>test</usage_type>
-<<<<<<< HEAD
-      <checksum>D2E9E8F4</checksum>
-=======
-      <checksum>A6204A42</checksum>
->>>>>>> 94159e65
-    </file>
-    <file>
-      <filename>base-dhw-tank-heat-pump-with-solar.osw</filename>
-      <filetype>osw</filetype>
-      <usage_type>test</usage_type>
-<<<<<<< HEAD
-      <checksum>079B8C7E</checksum>
-=======
-      <checksum>4C2B7FB1</checksum>
->>>>>>> 94159e65
-    </file>
-    <file>
-      <filename>base-dhw-tank-gas-outside.osw</filename>
-      <filetype>osw</filetype>
-      <usage_type>test</usage_type>
-<<<<<<< HEAD
-      <checksum>7019E583</checksum>
-=======
-      <checksum>9A87D675</checksum>
->>>>>>> 94159e65
-    </file>
-    <file>
-      <filename>base-dhw-tank-gas.osw</filename>
-      <filetype>osw</filetype>
-      <usage_type>test</usage_type>
-<<<<<<< HEAD
-      <checksum>5A7FA9D5</checksum>
-=======
-      <checksum>478E73E7</checksum>
->>>>>>> 94159e65
-    </file>
-    <file>
-      <filename>base-dhw-tank-oil.osw</filename>
-      <filetype>osw</filetype>
-      <usage_type>test</usage_type>
-<<<<<<< HEAD
-      <checksum>71FB9EF2</checksum>
-=======
-      <checksum>3F9A1241</checksum>
->>>>>>> 94159e65
-    </file>
-    <file>
-      <filename>base-dhw-tank-wood.osw</filename>
-      <filetype>osw</filetype>
-      <usage_type>test</usage_type>
-<<<<<<< HEAD
-      <checksum>3E548AFB</checksum>
-=======
-      <checksum>ECF6EDCF</checksum>
->>>>>>> 94159e65
-    </file>
-    <file>
-      <filename>base-dhw-tankless-gas-with-solar.osw</filename>
-      <filetype>osw</filetype>
-      <usage_type>test</usage_type>
-<<<<<<< HEAD
-      <checksum>F927D65A</checksum>
-    </file>
-    <file>
-      <filename>base-dhw-tankless-electric-outside.osw</filename>
-      <filetype>osw</filetype>
-      <usage_type>test</usage_type>
-      <checksum>76071488</checksum>
-=======
-      <checksum>D6624F9D</checksum>
->>>>>>> 94159e65
-    </file>
-    <file>
-      <filename>base-dhw-tankless-electric.osw</filename>
-      <filetype>osw</filetype>
-      <usage_type>test</usage_type>
-<<<<<<< HEAD
-      <checksum>E820C7C7</checksum>
-=======
-      <checksum>06CBB642</checksum>
->>>>>>> 94159e65
-    </file>
-    <file>
-      <filename>base-dhw-tankless-gas-with-solar-fraction.osw</filename>
-      <filetype>osw</filetype>
-      <usage_type>test</usage_type>
-<<<<<<< HEAD
-      <checksum>0009D4ED</checksum>
-=======
-      <checksum>8A6B9819</checksum>
->>>>>>> 94159e65
-    </file>
-    <file>
-      <filename>base-dhw-tankless-propane.osw</filename>
-      <filetype>osw</filetype>
-      <usage_type>test</usage_type>
-<<<<<<< HEAD
-      <checksum>DD10A210</checksum>
-=======
-      <checksum>BE9F74ED</checksum>
->>>>>>> 94159e65
-    </file>
-    <file>
-      <filename>base-dhw-tankless-gas.osw</filename>
-      <filetype>osw</filetype>
-      <usage_type>test</usage_type>
-<<<<<<< HEAD
-      <checksum>2E0AFB9F</checksum>
-=======
-      <checksum>B8AA2012</checksum>
->>>>>>> 94159e65
-    </file>
-    <file>
-      <filename>base-hvac-room-ac-only-33percent.osw</filename>
-      <filetype>osw</filetype>
-      <usage_type>test</usage_type>
-<<<<<<< HEAD
-      <checksum>9148807E</checksum>
-=======
-      <checksum>FA6DE642</checksum>
->>>>>>> 94159e65
-    </file>
-    <file>
-      <filename>base-hvac-furnace-elec-central-ac-1-speed.osw</filename>
-      <filetype>osw</filetype>
-      <usage_type>test</usage_type>
-<<<<<<< HEAD
-      <checksum>B676A834</checksum>
-=======
-      <checksum>A907175B</checksum>
->>>>>>> 94159e65
-    </file>
-    <file>
-      <filename>base-enclosure-infil-natural-ach.osw</filename>
-      <filetype>osw</filetype>
-      <usage_type>test</usage_type>
-<<<<<<< HEAD
-      <checksum>8A8EA33A</checksum>
-=======
-      <checksum>AD11EF7B</checksum>
->>>>>>> 94159e65
-    </file>
-    <file>
-      <filename>base-foundation-unconditioned-basement-assembly-r.osw</filename>
-      <filetype>osw</filetype>
-      <usage_type>test</usage_type>
-<<<<<<< HEAD
-      <checksum>4B93E1A1</checksum>
-=======
-      <checksum>559799E0</checksum>
->>>>>>> 94159e65
-    </file>
-    <file>
-      <filename>base-foundation-unconditioned-basement-wall-insulation.osw</filename>
-      <filetype>osw</filetype>
-      <usage_type>test</usage_type>
-<<<<<<< HEAD
-      <checksum>30CF040D</checksum>
-=======
-      <checksum>773F7E16</checksum>
->>>>>>> 94159e65
-    </file>
-    <file>
-      <filename>base-foundation-unconditioned-basement.osw</filename>
-      <filetype>osw</filetype>
-      <usage_type>test</usage_type>
-<<<<<<< HEAD
-      <checksum>2B3B260E</checksum>
+      <checksum>39883FC8</checksum>
+    </file>
+    <file>
+      <filename>base-hvac-boiler-gas-central-ac-1-speed.osw</filename>
+      <filetype>osw</filetype>
+      <usage_type>test</usage_type>
+      <checksum>95ACDAEF</checksum>
     </file>
     <file>
       <filename>base-hvac-fireplace-wood-only.osw</filename>
       <filetype>osw</filetype>
       <usage_type>test</usage_type>
-      <checksum>48340093</checksum>
-=======
-      <checksum>BFB04C97</checksum>
->>>>>>> 94159e65
-    </file>
-    <file>
-      <filename>base-hvac-floor-furnace-propane-only.osw</filename>
-      <filetype>osw</filetype>
-      <usage_type>test</usage_type>
-<<<<<<< HEAD
-      <checksum>80945DCE</checksum>
-=======
-      <checksum>5F5EFA40</checksum>
->>>>>>> 94159e65
-    </file>
-    <file>
-      <filename>base-enclosure-2stories-garage.osw</filename>
-      <filetype>osw</filetype>
-      <usage_type>test</usage_type>
-<<<<<<< HEAD
-      <checksum>B96B3F65</checksum>
-=======
-      <checksum>47CDDEB6</checksum>
->>>>>>> 94159e65
-    </file>
-    <file>
-      <filename>base-enclosure-2stories.osw</filename>
-      <filetype>osw</filetype>
-      <usage_type>test</usage_type>
-<<<<<<< HEAD
-      <checksum>04F056B0</checksum>
-=======
-      <checksum>A32D17DD</checksum>
->>>>>>> 94159e65
-    </file>
-    <file>
-      <filename>base-foundation-slab.osw</filename>
-      <filetype>osw</filetype>
-      <usage_type>test</usage_type>
-<<<<<<< HEAD
-      <checksum>C5A9368A</checksum>
-=======
-      <checksum>BE517BAA</checksum>
->>>>>>> 94159e65
-    </file>
-    <file>
-      <filename>extra-second-refrigerator.osw</filename>
-      <filetype>osw</filetype>
-      <usage_type>test</usage_type>
-<<<<<<< HEAD
-      <checksum>18D6F191</checksum>
-=======
-      <checksum>6B2D88F7</checksum>
->>>>>>> 94159e65
-    </file>
-    <file>
-      <filename>base-hvac-mini-split-heat-pump-ductless.osw</filename>
-      <filetype>osw</filetype>
-      <usage_type>test</usage_type>
-<<<<<<< HEAD
-      <checksum>0B3CA9F2</checksum>
-=======
-      <checksum>A358DD24</checksum>
->>>>>>> 94159e65
-    </file>
-    <file>
-      <filename>base-enclosure-garage.osw</filename>
-      <filetype>osw</filetype>
-      <usage_type>test</usage_type>
-<<<<<<< HEAD
-      <checksum>53E8F970</checksum>
-=======
-      <checksum>DA98A016</checksum>
->>>>>>> 94159e65
-    </file>
-    <file>
-      <filename>base-appliances-coal.osw</filename>
-      <filetype>osw</filetype>
-      <usage_type>test</usage_type>
-<<<<<<< HEAD
-      <checksum>6EDE1EF7</checksum>
-=======
-      <checksum>560E3AA1</checksum>
->>>>>>> 94159e65
-    </file>
-    <file>
-      <filename>base-dhw-tank-coal.osw</filename>
-      <filetype>osw</filetype>
-      <usage_type>test</usage_type>
-<<<<<<< HEAD
-      <checksum>3C63B1DC</checksum>
-=======
-      <checksum>49016209</checksum>
->>>>>>> 94159e65
-    </file>
-    <file>
-      <filename>base-hvac-boiler-coal-only.osw</filename>
-      <filetype>osw</filetype>
-      <usage_type>test</usage_type>
-<<<<<<< HEAD
-      <checksum>ACB824AD</checksum>
-=======
-      <checksum>E8BEB270</checksum>
->>>>>>> 94159e65
-    </file>
-    <file>
-      <filename>base-hvac-elec-resistance-only.osw</filename>
-      <filetype>osw</filetype>
-      <usage_type>test</usage_type>
-<<<<<<< HEAD
-      <checksum>40CE28F3</checksum>
-=======
-      <checksum>4A697C4F</checksum>
->>>>>>> 94159e65
-    </file>
-    <file>
-      <filename>base-simcontrol-timestep-10-mins.osw</filename>
-      <filetype>osw</filetype>
-      <usage_type>test</usage_type>
-<<<<<<< HEAD
-      <checksum>EE704979</checksum>
-=======
-      <checksum>40A3CE99</checksum>
->>>>>>> 94159e65
-    </file>
-    <file>
-      <filename>base-simcontrol-daylight-saving-custom.osw</filename>
-      <filetype>osw</filetype>
-      <usage_type>test</usage_type>
-<<<<<<< HEAD
-      <checksum>74CEDFD3</checksum>
-=======
-      <checksum>FA054A79</checksum>
->>>>>>> 94159e65
-    </file>
-    <file>
-      <filename>base-simcontrol-daylight-saving-disabled.osw</filename>
-      <filetype>osw</filetype>
-      <usage_type>test</usage_type>
-<<<<<<< HEAD
-      <checksum>C0AD3974</checksum>
+      <checksum>5C4D9DD4</checksum>
+    </file>
+    <file>
+      <filename>base-hvac-ground-to-air-heat-pump.osw</filename>
+      <filetype>osw</filetype>
+      <usage_type>test</usage_type>
+      <checksum>C68439D1</checksum>
+    </file>
+    <file>
+      <filename>base-hvac-fixed-heater-gas-only.osw</filename>
+      <filetype>osw</filetype>
+      <usage_type>test</usage_type>
+      <checksum>233E6BA6</checksum>
+    </file>
+    <file>
+      <filename>base-hvac-portable-heater-gas-only.osw</filename>
+      <filetype>osw</filetype>
+      <usage_type>test</usage_type>
+      <checksum>81792DC8</checksum>
+    </file>
+    <file>
+      <filename>base-misc-defaults.osw</filename>
+      <filetype>osw</filetype>
+      <usage_type>test</usage_type>
+      <checksum>8562C880</checksum>
     </file>
     <file>
       <filename>base-simcontrol-runperiod-1-month.osw</filename>
       <filetype>osw</filetype>
       <usage_type>test</usage_type>
-      <checksum>2D124903</checksum>
-    </file>
-    <file>
-      <filename>base-hvac-fixed-heater-electric-only.osw</filename>
-      <filetype>osw</filetype>
-      <usage_type>test</usage_type>
-      <checksum>6452C43D</checksum>
-=======
-      <checksum>43844023</checksum>
->>>>>>> 94159e65
-    </file>
-    <file>
-      <filename>extra-second-heating-system-fireplace.osw</filename>
-      <filetype>osw</filetype>
-      <usage_type>test</usage_type>
-<<<<<<< HEAD
-      <checksum>0284F512</checksum>
-=======
-      <checksum>4358557B</checksum>
->>>>>>> 94159e65
-    </file>
-    <file>
-      <filename>extra-second-heating-system-portable-heater.osw</filename>
-      <filetype>osw</filetype>
-      <usage_type>test</usage_type>
-<<<<<<< HEAD
-      <checksum>14B01C3C</checksum>
-=======
-      <checksum>16C60EAB</checksum>
->>>>>>> 94159e65
-    </file>
-    <file>
-      <filename>base-hvac-mini-split-air-conditioner-only-ducted.osw</filename>
-      <filetype>osw</filetype>
-      <usage_type>test</usage_type>
-<<<<<<< HEAD
-      <checksum>A85F190E</checksum>
-=======
-      <checksum>A83CA1B2</checksum>
->>>>>>> 94159e65
-    </file>
-    <file>
-      <filename>base-hvac-mini-split-air-conditioner-only-ductless.osw</filename>
-      <filetype>osw</filetype>
-      <usage_type>test</usage_type>
-<<<<<<< HEAD
-      <checksum>4AE4D4CD</checksum>
-=======
-      <checksum>C87ED56F</checksum>
->>>>>>> 94159e65
-    </file>
-    <file>
-      <filename>base-lighting-ceiling-fans.osw</filename>
-      <filetype>osw</filetype>
-      <usage_type>test</usage_type>
-<<<<<<< HEAD
-      <checksum>0A8D8137</checksum>
-=======
-      <checksum>3980AF17</checksum>
->>>>>>> 94159e65
-    </file>
-    <file>
-      <filename>base-lighting-detailed.osw</filename>
-      <filetype>osw</filetype>
-      <usage_type>test</usage_type>
-<<<<<<< HEAD
-      <checksum>C28088CC</checksum>
-=======
-      <checksum>EFE1F0D1</checksum>
->>>>>>> 94159e65
-    </file>
-    <file>
-      <filename>base-mechvent-whole-house-fan.osw</filename>
-      <filetype>osw</filetype>
-      <usage_type>test</usage_type>
-<<<<<<< HEAD
-      <checksum>FC908241</checksum>
-=======
-      <checksum>1E5BAB52</checksum>
->>>>>>> 94159e65
-    </file>
-    <file>
-      <filename>base-misc-loads-large-uncommon.osw</filename>
-      <filetype>osw</filetype>
-      <usage_type>test</usage_type>
-<<<<<<< HEAD
-      <checksum>5D5FB2AF</checksum>
-=======
-      <checksum>9098F2EC</checksum>
->>>>>>> 94159e65
-    </file>
-    <file>
-      <filename>base-misc-loads-large-uncommon2.osw</filename>
-      <filetype>osw</filetype>
-      <usage_type>test</usage_type>
-<<<<<<< HEAD
-      <checksum>A51A804D</checksum>
-=======
-      <checksum>191D3415</checksum>
->>>>>>> 94159e65
-    </file>
-    <file>
-      <filename>base-dhw-none.osw</filename>
-      <filetype>osw</filetype>
-      <usage_type>test</usage_type>
-<<<<<<< HEAD
-      <checksum>F5EA79A2</checksum>
-    </file>
-    <file>
-      <filename>base-misc-usage-multiplier.osw</filename>
-      <filetype>osw</filetype>
-      <usage_type>test</usage_type>
-      <checksum>DFA26E3E</checksum>
-=======
-      <checksum>F6BA5E66</checksum>
->>>>>>> 94159e65
-    </file>
-    <file>
-      <filename>base-enclosure-infil-flue.osw</filename>
-      <filetype>osw</filetype>
-      <usage_type>test</usage_type>
-<<<<<<< HEAD
-      <checksum>F5A27C12</checksum>
-=======
-      <checksum>2098470C</checksum>
->>>>>>> 94159e65
-    </file>
-    <file>
-      <filename>extra-dhw-shared-water-heater.osw</filename>
-      <filetype>osw</filetype>
-      <usage_type>test</usage_type>
-<<<<<<< HEAD
-      <checksum>630D60A6</checksum>
-=======
-      <checksum>BB1652C1</checksum>
->>>>>>> 94159e65
-    </file>
-    <file>
-      <filename>base-enclosure-infil-ach-house-pressure.osw</filename>
-      <filetype>osw</filetype>
-      <usage_type>test</usage_type>
-<<<<<<< HEAD
-      <checksum>35A96EAC</checksum>
-=======
-      <checksum>7D85A355</checksum>
->>>>>>> 94159e65
-    </file>
-    <file>
-      <filename>base-enclosure-infil-cfm-house-pressure.osw</filename>
-      <filetype>osw</filetype>
-      <usage_type>test</usage_type>
-<<<<<<< HEAD
-      <checksum>57349A22</checksum>
-=======
-      <checksum>59DB0EE4</checksum>
->>>>>>> 94159e65
-    </file>
-    <file>
-      <filename>extra-pv-shared.osw</filename>
-      <filetype>osw</filetype>
-      <usage_type>test</usage_type>
-<<<<<<< HEAD
-      <checksum>ACFD3651</checksum>
-=======
-      <checksum>B1E0DBBE</checksum>
-    </file>
-    <file>
-      <filename>base-dhw-tankless-electric-outside.osw</filename>
-      <filetype>osw</filetype>
-      <usage_type>test</usage_type>
-      <checksum>DF9A0864</checksum>
-    </file>
-    <file>
-      <filename>base-enclosure-beds-5.osw</filename>
-      <filetype>osw</filetype>
-      <usage_type>test</usage_type>
-      <checksum>2E433084</checksum>
-    </file>
-    <file>
-      <filename>base-enclosure-beds-1.osw</filename>
-      <filetype>osw</filetype>
-      <usage_type>test</usage_type>
-      <checksum>7D2AA791</checksum>
-    </file>
-    <file>
-      <filename>base-enclosure-beds-2.osw</filename>
-      <filetype>osw</filetype>
-      <usage_type>test</usage_type>
-      <checksum>B6781065</checksum>
->>>>>>> 94159e65
-    </file>
-    <file>
-      <filename>base-hvac-boiler-gas-central-ac-1-speed.osw</filename>
-      <filetype>osw</filetype>
-      <usage_type>test</usage_type>
-<<<<<<< HEAD
-      <checksum>20413AC9</checksum>
-=======
-      <checksum>8C4CEE00</checksum>
-    </file>
-    <file>
-      <filename>base-hvac-fireplace-wood-only.osw</filename>
-      <filetype>osw</filetype>
-      <usage_type>test</usage_type>
-      <checksum>921BE3FB</checksum>
->>>>>>> 94159e65
-    </file>
-    <file>
-      <filename>base-hvac-ground-to-air-heat-pump.osw</filename>
-      <filetype>osw</filetype>
-      <usage_type>test</usage_type>
-<<<<<<< HEAD
-      <checksum>B7E42DD8</checksum>
-=======
-      <checksum>932D723A</checksum>
-    </file>
-    <file>
-      <filename>base-hvac-fixed-heater-gas-only.osw</filename>
-      <filetype>osw</filetype>
-      <usage_type>test</usage_type>
-      <checksum>07D1A52D</checksum>
-    </file>
-    <file>
-      <filename>base-hvac-portable-heater-gas-only.osw</filename>
-      <filetype>osw</filetype>
-      <usage_type>test</usage_type>
-      <checksum>B42652A4</checksum>
-    </file>
-    <file>
-      <filename>base-misc-defaults.osw</filename>
-      <filetype>osw</filetype>
-      <usage_type>test</usage_type>
-      <checksum>67410030</checksum>
-    </file>
-    <file>
-      <filename>base-misc-usage-multiplier.osw</filename>
-      <filetype>osw</filetype>
-      <usage_type>test</usage_type>
-      <checksum>BFFC1BC7</checksum>
-    </file>
-    <file>
-      <filename>base-simcontrol-runperiod-1-month.osw</filename>
-      <filetype>osw</filetype>
-      <usage_type>test</usage_type>
-      <checksum>82E1FD6C</checksum>
+      <checksum>71D1B0A1</checksum>
     </file>
     <file>
       <filename>build_residential_hpxml_test.rb</filename>
       <filetype>rb</filetype>
       <usage_type>test</usage_type>
-      <checksum>5419F668</checksum>
->>>>>>> 94159e65
+      <checksum>E436386D</checksum>
     </file>
     <file>
       <version>
@@ -7311,47 +6573,37 @@
       <filename>measure.rb</filename>
       <filetype>rb</filetype>
       <usage_type>script</usage_type>
-<<<<<<< HEAD
-      <checksum>BBB041C9</checksum>
+      <checksum>D67549B1</checksum>
     </file>
     <file>
       <filename>base-schedules-stochastic.osw</filename>
       <filetype>osw</filetype>
       <usage_type>test</usage_type>
-      <checksum>7BC63D37</checksum>
+      <checksum>26142957</checksum>
     </file>
     <file>
       <filename>base-schedules-user-specified.osw</filename>
       <filetype>osw</filetype>
       <usage_type>test</usage_type>
-      <checksum>BEF93CC2</checksum>
+      <checksum>9B746BD9</checksum>
     </file>
     <file>
       <filename>extra-vacancy-6-months.osw</filename>
       <filetype>osw</filetype>
       <usage_type>test</usage_type>
-      <checksum>52EADFE1</checksum>
+      <checksum>D08292EE</checksum>
     </file>
     <file>
       <filename>schedules.rb</filename>
       <filetype>rb</filetype>
       <usage_type>resource</usage_type>
       <checksum>08D0C4BA</checksum>
-=======
-      <checksum>B471B3A7</checksum>
-    </file>
-    <file>
-      <filename>test_measure.xml</filename>
-      <filetype>xml</filetype>
-      <usage_type>test</usage_type>
-      <checksum>57F01C6B</checksum>
-    </file>
-    <file>
-      <filename>test_rakefile.xml</filename>
-      <filetype>xml</filetype>
-      <usage_type>test</usage_type>
-      <checksum>176A0312</checksum>
->>>>>>> 94159e65
+    </file>
+    <file>
+      <filename>base-misc-usage-multiplier.osw</filename>
+      <filetype>osw</filetype>
+      <usage_type>test</usage_type>
+      <checksum>DD4077C7</checksum>
     </file>
   </files>
 </measure>