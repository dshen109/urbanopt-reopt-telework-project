<?xml version="1.0"?>
<measure>
  <schema_version>3.0</schema_version>
  <name>build_residential_hpxml</name>
  <uid>a13a8983-2b01-4930-8af2-42030b6e4233</uid>
<<<<<<< HEAD
  <version_id>3aa987ad-6742-4535-9ff2-970c30a5cf7e</version_id>
  <version_modified>20200811T170918Z</version_modified>
=======
  <version_id>025679ed-470a-41ed-8447-a9af9befeebe</version_id>
  <version_modified>20200811T172232Z</version_modified>
>>>>>>> 17d46ccc
  <xml_checksum>2C38F48B</xml_checksum>
  <class_name>BuildResidentialHPXML</class_name>
  <display_name>HPXML Builder</display_name>
  <description>Builds a residential HPXML file.</description>
  <modeler_description>TODO</modeler_description>
  <arguments>
    <argument>
      <name>hpxml_path</name>
      <display_name>HPXML File Path</display_name>
      <description>Absolute/relative path of the HPXML file.</description>
      <type>String</type>
      <required>true</required>
      <model_dependent>false</model_dependent>
    </argument>
    <argument>
      <name>weather_dir</name>
      <display_name>Weather Directory</display_name>
      <description>Absolute/relative path of the weather directory.</description>
      <type>String</type>
      <required>true</required>
      <model_dependent>false</model_dependent>
      <default_value>weather</default_value>
    </argument>
    <argument>
      <name>software_program_used</name>
      <display_name>Software Program Used</display_name>
      <description>The name of the software program used.</description>
      <type>String</type>
      <required>false</required>
      <model_dependent>false</model_dependent>
    </argument>
    <argument>
      <name>software_program_version</name>
      <display_name>Software Program Version</display_name>
      <description>The version of the software program used.</description>
      <type>String</type>
      <required>false</required>
      <model_dependent>false</model_dependent>
    </argument>
    <argument>
      <name>simulation_control_timestep</name>
      <display_name>Simulation Control: Timestep</display_name>
      <description>Value must be a divisor of 60.</description>
      <type>Integer</type>
      <units>min</units>
      <required>false</required>
      <model_dependent>false</model_dependent>
    </argument>
    <argument>
      <name>simulation_control_run_period_begin_month</name>
      <display_name>Simulation Control: Run Period Begin Month</display_name>
      <description>This numeric field should contain the starting month number (1 = January, 2 = February, etc.) for the annual run period desired.</description>
      <type>Integer</type>
      <units>month</units>
      <required>false</required>
      <model_dependent>false</model_dependent>
    </argument>
    <argument>
      <name>simulation_control_run_period_begin_day_of_month</name>
      <display_name>Simulation Control: Run Period Begin Day of Month</display_name>
      <description>This numeric field should contain the starting day of the starting month (must be valid for month) for the annual run period desired.</description>
      <type>Integer</type>
      <units>day</units>
      <required>false</required>
      <model_dependent>false</model_dependent>
    </argument>
    <argument>
      <name>simulation_control_run_period_end_month</name>
      <display_name>Simulation Control: Run Period End Month</display_name>
      <description>This numeric field should contain the end month number (1 = January, 2 = February, etc.) for the annual run period desired.</description>
      <type>Integer</type>
      <units>month</units>
      <required>false</required>
      <model_dependent>false</model_dependent>
    </argument>
    <argument>
      <name>simulation_control_run_period_end_day_of_month</name>
      <display_name>Simulation Control: Run Period End Day of Month</display_name>
      <description>This numeric field should contain the ending day of the ending month (must be valid for month) for the annual run period desired.</description>
      <type>Integer</type>
      <units>day</units>
      <required>false</required>
      <model_dependent>false</model_dependent>
    </argument>
    <argument>
      <name>simulation_control_daylight_saving_enabled</name>
      <display_name>Simulation Control: Daylight Saving Enabled</display_name>
      <description>Whether to use daylight saving.</description>
      <type>Boolean</type>
      <required>false</required>
      <model_dependent>false</model_dependent>
      <choices>
        <choice>
          <value>true</value>
          <display_name>true</display_name>
        </choice>
        <choice>
          <value>false</value>
          <display_name>false</display_name>
        </choice>
      </choices>
    </argument>
    <argument>
      <name>simulation_control_daylight_saving_begin_month</name>
      <display_name>Simulation Control: Daylight Saving Begin Month</display_name>
      <description>This numeric field should contain the starting month number (1 = January, 2 = February, etc.) for the annual daylight saving period desired.</description>
      <type>Integer</type>
      <units>month</units>
      <required>false</required>
      <model_dependent>false</model_dependent>
    </argument>
    <argument>
      <name>simulation_control_daylight_saving_begin_day_of_month</name>
      <display_name>Simulation Control: Daylight Saving Begin Day of Month</display_name>
      <description>This numeric field should contain the starting day of the starting month (must be valid for month) for the daylight saving period desired.</description>
      <type>Integer</type>
      <units>day</units>
      <required>false</required>
      <model_dependent>false</model_dependent>
    </argument>
    <argument>
      <name>simulation_control_daylight_saving_end_month</name>
      <display_name>Simulation Control: Daylight Saving End Month</display_name>
      <description>This numeric field should contain the end month number (1 = January, 2 = February, etc.) for the daylight saving period desired.</description>
      <type>Integer</type>
      <units>month</units>
      <required>false</required>
      <model_dependent>false</model_dependent>
    </argument>
    <argument>
      <name>simulation_control_daylight_saving_end_day_of_month</name>
      <display_name>Simulation Control: Daylight Saving End Day of Month</display_name>
      <description>This numeric field should contain the ending day of the ending month (must be valid for month) for the daylight saving period desired.</description>
      <type>Integer</type>
      <units>day</units>
      <required>false</required>
      <model_dependent>false</model_dependent>
    </argument>
    <argument>
      <name>simulation_control_vacancy_begin_month</name>
      <display_name>Simulation Control: Vacancy Start Begin Month</display_name>
      <description>This numeric field should contain the starting month number (1 = January, 2 = February, etc.) for the vacancy period desired.</description>
      <type>Integer</type>
      <units>month</units>
      <required>false</required>
      <model_dependent>false</model_dependent>
    </argument>
    <argument>
      <name>simulation_control_vacancy_begin_day_of_month</name>
      <display_name>Simulation Control: Vacancy Begin Day of Month</display_name>
      <description>This numeric field should contain the starting day of the starting month (must be valid for month) for the vacancy period desired.</description>
      <type>Integer</type>
      <units>day</units>
      <required>false</required>
      <model_dependent>false</model_dependent>
    </argument>
    <argument>
      <name>simulation_control_vacancy_end_month</name>
      <display_name>Simulation Control: Vacancy Start End Month</display_name>
      <description>This numeric field should contain the end month number (1 = January, 2 = February, etc.) for the vacancy period desired.</description>
      <type>Integer</type>
      <units>month</units>
      <required>false</required>
      <model_dependent>false</model_dependent>
    </argument>
    <argument>
      <name>simulation_control_vacancy_end_day_of_month</name>
      <display_name>Simulation Control: Vacancy End Day of Month</display_name>
      <description>This numeric field should contain the ending day of the ending month (must be valid for month) for the vacancy period desired.</description>
      <type>Integer</type>
      <units>day</units>
      <required>false</required>
      <model_dependent>false</model_dependent>
    </argument>
    <argument>
      <name>schedules_type</name>
      <display_name>Schedules: Type</display_name>
      <description>The type of schedules to use.</description>
      <type>Choice</type>
      <required>true</required>
      <model_dependent>false</model_dependent>
      <default_value>average</default_value>
      <choices>
        <choice>
          <value>average</value>
          <display_name>average</display_name>
        </choice>
        <choice>
          <value>stochastic</value>
          <display_name>stochastic</display_name>
        </choice>
        <choice>
          <value>user-specified</value>
          <display_name>user-specified</display_name>
        </choice>
      </choices>
    </argument>
    <argument>
      <name>schedules_path</name>
      <display_name>Schedules: Path</display_name>
      <description>Absolute (or relative) path of the user-specified schedules csv file.</description>
      <type>String</type>
      <required>false</required>
      <model_dependent>false</model_dependent>
    </argument>
    <argument>
      <name>weather_station_epw_filepath</name>
      <display_name>EnergyPlus Weather (EPW) Filepath</display_name>
      <description>Name of the EPW file.</description>
      <type>String</type>
      <required>true</required>
      <model_dependent>false</model_dependent>
      <default_value>USA_CO_Denver.Intl.AP.725650_TMY3.epw</default_value>
    </argument>
    <argument>
      <name>site_type</name>
      <display_name>Site: Type</display_name>
      <description>The type of site.</description>
      <type>Choice</type>
      <required>false</required>
      <model_dependent>false</model_dependent>
      <choices>
        <choice>
          <value>suburban</value>
          <display_name>suburban</display_name>
        </choice>
        <choice>
          <value>urban</value>
          <display_name>urban</display_name>
        </choice>
        <choice>
          <value>rural</value>
          <display_name>rural</display_name>
        </choice>
      </choices>
    </argument>
    <argument>
      <name>geometry_unit_type</name>
      <display_name>Geometry: Unit Type</display_name>
      <description>The type of unit.</description>
      <type>Choice</type>
      <required>true</required>
      <model_dependent>false</model_dependent>
      <default_value>single-family detached</default_value>
      <choices>
        <choice>
          <value>manufactured home</value>
          <display_name>manufactured home</display_name>
        </choice>
        <choice>
          <value>single-family detached</value>
          <display_name>single-family detached</display_name>
        </choice>
        <choice>
          <value>single-family attached</value>
          <display_name>single-family attached</display_name>
        </choice>
        <choice>
          <value>apartment unit</value>
          <display_name>apartment unit</display_name>
        </choice>
      </choices>
    </argument>
    <argument>
      <name>geometry_num_units</name>
      <display_name>Geometry: Number of Units</display_name>
      <description>The number of units in the building. This is required for single-family attached and apartment unit buildings.</description>
      <type>Integer</type>
      <units>#</units>
      <required>false</required>
      <model_dependent>false</model_dependent>
    </argument>
    <argument>
      <name>geometry_cfa</name>
      <display_name>Geometry: Conditioned Floor Area</display_name>
      <description>The total floor area of the conditioned space (including any conditioned basement floor area).</description>
      <type>Double</type>
      <units>ft^2</units>
      <required>true</required>
      <model_dependent>false</model_dependent>
      <default_value>2000</default_value>
    </argument>
    <argument>
      <name>geometry_num_floors_above_grade</name>
      <display_name>Geometry: Number of Floors</display_name>
      <description>The number of floors above grade (in the unit if single-family attached, and in the building if apartment unit).</description>
      <type>Integer</type>
      <units>#</units>
      <required>true</required>
      <model_dependent>false</model_dependent>
      <default_value>2</default_value>
    </argument>
    <argument>
      <name>geometry_wall_height</name>
      <display_name>Geometry: Average Wall Height</display_name>
      <description>The average height of the walls.</description>
      <type>Double</type>
      <units>ft</units>
      <required>true</required>
      <model_dependent>false</model_dependent>
      <default_value>8</default_value>
    </argument>
    <argument>
      <name>geometry_orientation</name>
      <display_name>Geometry: Orientation</display_name>
      <description>The house's orientation is measured clockwise from due south when viewed from above (e.g., North=0, East=90, South=180, West=270).</description>
      <type>Double</type>
      <units>degrees</units>
      <required>true</required>
      <model_dependent>false</model_dependent>
      <default_value>180</default_value>
    </argument>
    <argument>
      <name>geometry_aspect_ratio</name>
      <display_name>Geometry: Aspect Ratio</display_name>
      <description>The ratio of the front/back wall length to the left/right wall length, excluding any protruding garage wall area.</description>
      <type>Double</type>
      <units>FB/LR</units>
      <required>true</required>
      <model_dependent>false</model_dependent>
      <default_value>2</default_value>
    </argument>
    <argument>
      <name>geometry_level</name>
      <display_name>Geometry: Level</display_name>
      <description>The level of the apartment unit unit.</description>
      <type>Choice</type>
      <required>true</required>
      <model_dependent>false</model_dependent>
      <default_value>Bottom</default_value>
      <choices>
        <choice>
          <value>Bottom</value>
          <display_name>Bottom</display_name>
        </choice>
        <choice>
          <value>Middle</value>
          <display_name>Middle</display_name>
        </choice>
        <choice>
          <value>Top</value>
          <display_name>Top</display_name>
        </choice>
      </choices>
    </argument>
    <argument>
      <name>geometry_horizontal_location</name>
      <display_name>Geometry: Horizontal Location</display_name>
      <description>The horizontal location of the single-family attached or apartment unit unit when viewing the front of the building.</description>
      <type>Choice</type>
      <required>true</required>
      <model_dependent>false</model_dependent>
      <default_value>Left</default_value>
      <choices>
        <choice>
          <value>Left</value>
          <display_name>Left</display_name>
        </choice>
        <choice>
          <value>Middle</value>
          <display_name>Middle</display_name>
        </choice>
        <choice>
          <value>Right</value>
          <display_name>Right</display_name>
        </choice>
      </choices>
    </argument>
    <argument>
      <name>geometry_corridor_position</name>
      <display_name>Geometry: Corridor Position</display_name>
      <description>The position of the corridor.</description>
      <type>Choice</type>
      <required>true</required>
      <model_dependent>false</model_dependent>
      <default_value>Double-Loaded Interior</default_value>
      <choices>
        <choice>
          <value>Double-Loaded Interior</value>
          <display_name>Double-Loaded Interior</display_name>
        </choice>
        <choice>
          <value>Single Exterior (Front)</value>
          <display_name>Single Exterior (Front)</display_name>
        </choice>
        <choice>
          <value>Double Exterior</value>
          <display_name>Double Exterior</display_name>
        </choice>
        <choice>
          <value>None</value>
          <display_name>None</display_name>
        </choice>
      </choices>
    </argument>
    <argument>
      <name>geometry_corridor_width</name>
      <display_name>Geometry: Corridor Width</display_name>
      <description>The width of the corridor.</description>
      <type>Double</type>
      <units>ft</units>
      <required>true</required>
      <model_dependent>false</model_dependent>
      <default_value>10</default_value>
    </argument>
    <argument>
      <name>geometry_inset_width</name>
      <display_name>Geometry: Inset Width</display_name>
      <description>The width of the inset.</description>
      <type>Double</type>
      <units>ft</units>
      <required>true</required>
      <model_dependent>false</model_dependent>
      <default_value>0</default_value>
    </argument>
    <argument>
      <name>geometry_inset_depth</name>
      <display_name>Geometry: Inset Depth</display_name>
      <description>The depth of the inset.</description>
      <type>Double</type>
      <units>ft</units>
      <required>true</required>
      <model_dependent>false</model_dependent>
      <default_value>0</default_value>
    </argument>
    <argument>
      <name>geometry_inset_position</name>
      <display_name>Geometry: Inset Position</display_name>
      <description>The position of the inset.</description>
      <type>Choice</type>
      <required>true</required>
      <model_dependent>false</model_dependent>
      <default_value>Right</default_value>
      <choices>
        <choice>
          <value>Right</value>
          <display_name>Right</display_name>
        </choice>
        <choice>
          <value>Left</value>
          <display_name>Left</display_name>
        </choice>
      </choices>
    </argument>
    <argument>
      <name>geometry_balcony_depth</name>
      <display_name>Geometry: Balcony Depth</display_name>
      <description>The depth of the balcony.</description>
      <type>Double</type>
      <units>ft</units>
      <required>true</required>
      <model_dependent>false</model_dependent>
      <default_value>0</default_value>
    </argument>
    <argument>
      <name>geometry_garage_width</name>
      <display_name>Geometry: Garage Width</display_name>
      <description>The width of the garage. Enter zero for no garage.</description>
      <type>Double</type>
      <units>ft</units>
      <required>true</required>
      <model_dependent>false</model_dependent>
      <default_value>0</default_value>
    </argument>
    <argument>
      <name>geometry_garage_depth</name>
      <display_name>Geometry: Garage Depth</display_name>
      <description>The depth of the garage.</description>
      <type>Double</type>
      <units>ft</units>
      <required>true</required>
      <model_dependent>false</model_dependent>
      <default_value>20</default_value>
    </argument>
    <argument>
      <name>geometry_garage_protrusion</name>
      <display_name>Geometry: Garage Protrusion</display_name>
      <description>The fraction of the garage that is protruding from the living space.</description>
      <type>Double</type>
      <units>frac</units>
      <required>true</required>
      <model_dependent>false</model_dependent>
      <default_value>0</default_value>
    </argument>
    <argument>
      <name>geometry_garage_position</name>
      <display_name>Geometry: Garage Position</display_name>
      <description>The position of the garage.</description>
      <type>Choice</type>
      <required>true</required>
      <model_dependent>false</model_dependent>
      <default_value>Right</default_value>
      <choices>
        <choice>
          <value>Right</value>
          <display_name>Right</display_name>
        </choice>
        <choice>
          <value>Left</value>
          <display_name>Left</display_name>
        </choice>
      </choices>
    </argument>
    <argument>
      <name>geometry_foundation_type</name>
      <display_name>Geometry: Foundation Type</display_name>
      <description>The foundation type of the building.</description>
      <type>Choice</type>
      <required>true</required>
      <model_dependent>false</model_dependent>
      <default_value>SlabOnGrade</default_value>
      <choices>
        <choice>
          <value>SlabOnGrade</value>
          <display_name>SlabOnGrade</display_name>
        </choice>
        <choice>
          <value>VentedCrawlspace</value>
          <display_name>VentedCrawlspace</display_name>
        </choice>
        <choice>
          <value>UnventedCrawlspace</value>
          <display_name>UnventedCrawlspace</display_name>
        </choice>
        <choice>
          <value>UnconditionedBasement</value>
          <display_name>UnconditionedBasement</display_name>
        </choice>
        <choice>
          <value>ConditionedBasement</value>
          <display_name>ConditionedBasement</display_name>
        </choice>
        <choice>
          <value>Ambient</value>
          <display_name>Ambient</display_name>
        </choice>
      </choices>
    </argument>
    <argument>
      <name>geometry_foundation_height</name>
      <display_name>Geometry: Foundation Height</display_name>
      <description>The height of the foundation (e.g., 3ft for crawlspace, 8ft for basement). Only applies to basements/crawlspaces.</description>
      <type>Double</type>
      <units>ft</units>
      <required>true</required>
      <model_dependent>false</model_dependent>
      <default_value>0</default_value>
    </argument>
    <argument>
      <name>geometry_foundation_height_above_grade</name>
      <display_name>Geometry: Foundation Height Above Grade</display_name>
      <description>The depth above grade of the foundation wall. Only applies to basements/crawlspaces.</description>
      <type>Double</type>
      <units>ft</units>
      <required>true</required>
      <model_dependent>false</model_dependent>
      <default_value>0</default_value>
    </argument>
    <argument>
      <name>geometry_roof_type</name>
      <display_name>Geometry: Roof Type</display_name>
      <description>The roof type of the building.</description>
      <type>Choice</type>
      <required>true</required>
      <model_dependent>false</model_dependent>
      <default_value>gable</default_value>
      <choices>
        <choice>
          <value>gable</value>
          <display_name>gable</display_name>
        </choice>
        <choice>
          <value>hip</value>
          <display_name>hip</display_name>
        </choice>
        <choice>
          <value>flat</value>
          <display_name>flat</display_name>
        </choice>
      </choices>
    </argument>
    <argument>
      <name>geometry_roof_pitch</name>
      <display_name>Geometry: Roof Pitch</display_name>
      <description>The roof pitch of the attic. Ignored if the building has a flat roof.</description>
      <type>Choice</type>
      <required>true</required>
      <model_dependent>false</model_dependent>
      <default_value>6:12</default_value>
      <choices>
        <choice>
          <value>1:12</value>
          <display_name>1:12</display_name>
        </choice>
        <choice>
          <value>2:12</value>
          <display_name>2:12</display_name>
        </choice>
        <choice>
          <value>3:12</value>
          <display_name>3:12</display_name>
        </choice>
        <choice>
          <value>4:12</value>
          <display_name>4:12</display_name>
        </choice>
        <choice>
          <value>5:12</value>
          <display_name>5:12</display_name>
        </choice>
        <choice>
          <value>6:12</value>
          <display_name>6:12</display_name>
        </choice>
        <choice>
          <value>7:12</value>
          <display_name>7:12</display_name>
        </choice>
        <choice>
          <value>8:12</value>
          <display_name>8:12</display_name>
        </choice>
        <choice>
          <value>9:12</value>
          <display_name>9:12</display_name>
        </choice>
        <choice>
          <value>10:12</value>
          <display_name>10:12</display_name>
        </choice>
        <choice>
          <value>11:12</value>
          <display_name>11:12</display_name>
        </choice>
        <choice>
          <value>12:12</value>
          <display_name>12:12</display_name>
        </choice>
      </choices>
    </argument>
    <argument>
      <name>geometry_roof_structure</name>
      <display_name>Geometry: Roof Structure</display_name>
      <description>The roof structure of the building. Ignored if the building has a flat roof.</description>
      <type>Choice</type>
      <required>true</required>
      <model_dependent>false</model_dependent>
      <default_value>truss, cantilever</default_value>
      <choices>
        <choice>
          <value>truss, cantilever</value>
          <display_name>truss, cantilever</display_name>
        </choice>
        <choice>
          <value>rafter</value>
          <display_name>rafter</display_name>
        </choice>
      </choices>
    </argument>
    <argument>
      <name>geometry_attic_type</name>
      <display_name>Geometry: Attic Type</display_name>
      <description>The attic type of the building. Ignored if the building has a flat roof.</description>
      <type>Choice</type>
      <required>true</required>
      <model_dependent>false</model_dependent>
      <default_value>VentedAttic</default_value>
      <choices>
        <choice>
          <value>VentedAttic</value>
          <display_name>VentedAttic</display_name>
        </choice>
        <choice>
          <value>UnventedAttic</value>
          <display_name>UnventedAttic</display_name>
        </choice>
        <choice>
          <value>ConditionedAttic</value>
          <display_name>ConditionedAttic</display_name>
        </choice>
      </choices>
    </argument>
    <argument>
      <name>geometry_eaves_depth</name>
      <display_name>Geometry: Eaves Depth</display_name>
      <description>The eaves depth of the roof.</description>
      <type>Double</type>
      <units>ft</units>
      <required>true</required>
      <model_dependent>false</model_dependent>
      <default_value>2</default_value>
    </argument>
    <argument>
      <name>geometry_num_bedrooms</name>
      <display_name>Geometry: Number of Bedrooms</display_name>
      <description>Specify the number of bedrooms. Used to determine the energy usage of appliances and plug loads, hot water usage, etc.</description>
      <type>Integer</type>
      <required>true</required>
      <model_dependent>false</model_dependent>
      <default_value>3</default_value>
    </argument>
    <argument>
      <name>geometry_num_bathrooms</name>
      <display_name>Geometry: Number of Bathrooms</display_name>
      <description>Specify the number of bathrooms.</description>
      <type>String</type>
      <required>true</required>
      <model_dependent>false</model_dependent>
      <default_value>auto</default_value>
    </argument>
    <argument>
      <name>geometry_num_occupants</name>
      <display_name>Geometry: Number of Occupants</display_name>
      <description>Specify the number of occupants. A value of 'auto' will calculate the average number of occupants from the number of bedrooms. Used to specify the internal gains from people only.</description>
      <type>String</type>
      <required>true</required>
      <model_dependent>false</model_dependent>
      <default_value>auto</default_value>
    </argument>
    <argument>
      <name>floor_assembly_r</name>
      <display_name>Floor: Assembly R-value</display_name>
      <description>Assembly R-value for the floor (foundation ceiling). Ignored if a slab foundation.</description>
      <type>Double</type>
      <units>h-ft^2-R/Btu</units>
      <required>true</required>
      <model_dependent>false</model_dependent>
      <default_value>30</default_value>
    </argument>
    <argument>
      <name>foundation_wall_insulation_r</name>
      <display_name>Foundation: Wall Insulation Nominal R-value</display_name>
      <description>Nominal R-value for the foundation wall insulation. Only applies to basements/crawlspaces.</description>
      <type>Double</type>
      <units>h-ft^2-R/Btu</units>
      <required>true</required>
      <model_dependent>false</model_dependent>
      <default_value>0</default_value>
    </argument>
    <argument>
      <name>foundation_wall_insulation_distance_to_top</name>
      <display_name>Foundation: Wall Insulation Distance To Top</display_name>
      <description>The distance from the top of the foundation wall to the top of the foundation wall insulation. Only applies to basements/crawlspaces.</description>
      <type>Double</type>
      <units>ft</units>
      <required>true</required>
      <model_dependent>false</model_dependent>
      <default_value>0</default_value>
    </argument>
    <argument>
      <name>foundation_wall_insulation_distance_to_bottom</name>
      <display_name>Foundation: Wall Insulation Distance To Bottom</display_name>
      <description>The distance from the top of the foundation wall to the bottom of the foundation wall insulation. Only applies to basements/crawlspaces.</description>
      <type>Double</type>
      <units>ft</units>
      <required>true</required>
      <model_dependent>false</model_dependent>
      <default_value>0</default_value>
    </argument>
    <argument>
      <name>foundation_wall_assembly_r</name>
      <display_name>Foundation: Wall Assembly R-value</display_name>
      <description>Assembly R-value for the foundation walls. Only applies to basements/crawlspaces. If provided, overrides the previous foundation wall insulation inputs.</description>
      <type>Double</type>
      <units>h-ft^2-R/Btu</units>
      <required>false</required>
      <model_dependent>false</model_dependent>
    </argument>
    <argument>
      <name>slab_perimeter_insulation_r</name>
      <display_name>Slab: Perimeter Insulation Nominal R-value</display_name>
      <description>Nominal R-value of the vertical slab perimeter insulation. Applies to slab-on-grade foundations and basement/crawlspace floors.</description>
      <type>Double</type>
      <units>h-ft^2-R/Btu</units>
      <required>true</required>
      <model_dependent>false</model_dependent>
      <default_value>0</default_value>
    </argument>
    <argument>
      <name>slab_perimeter_depth</name>
      <display_name>Slab: Perimeter Insulation Depth</display_name>
      <description>Depth from grade to bottom of vertical slab perimeter insulation. Applies to slab-on-grade foundations and basement/crawlspace floors.</description>
      <type>Double</type>
      <units>ft</units>
      <required>true</required>
      <model_dependent>false</model_dependent>
      <default_value>0</default_value>
    </argument>
    <argument>
      <name>slab_under_insulation_r</name>
      <display_name>Slab: Under Slab Insulation Nominal R-value</display_name>
      <description>Nominal R-value of the horizontal under slab insulation. Applies to slab-on-grade foundations and basement/crawlspace floors.</description>
      <type>Double</type>
      <units>h-ft^2-R/Btu</units>
      <required>true</required>
      <model_dependent>false</model_dependent>
      <default_value>0</default_value>
    </argument>
    <argument>
      <name>slab_under_width</name>
      <display_name>Slab: Under Slab Insulation Width</display_name>
      <description>Width from slab edge inward of horizontal under-slab insulation. Enter 999 to specify that the under slab insulation spans the entire slab. Applies to slab-on-grade foundations and basement/crawlspace floors.</description>
      <type>Double</type>
      <units>ft</units>
      <required>true</required>
      <model_dependent>false</model_dependent>
      <default_value>0</default_value>
    </argument>
    <argument>
      <name>slab_carpet_fraction</name>
      <display_name>Slab: Carpet Fraction</display_name>
      <description>Fraction of the slab floor area that is carpeted.</description>
      <type>Double</type>
      <units>Frac</units>
      <required>true</required>
      <model_dependent>false</model_dependent>
      <default_value>0</default_value>
    </argument>
    <argument>
      <name>slab_carpet_r</name>
      <display_name>Slab: Carpet R-value</display_name>
      <description>R-value of the slab carpet.</description>
      <type>Double</type>
      <units>h-ft^2-R/Btu</units>
      <required>true</required>
      <model_dependent>false</model_dependent>
      <default_value>0</default_value>
    </argument>
    <argument>
      <name>ceiling_assembly_r</name>
      <display_name>Ceiling: Assembly R-value</display_name>
      <description>Assembly R-value for the ceiling (attic floor).</description>
      <type>Double</type>
      <units>h-ft^2-R/Btu</units>
      <required>true</required>
      <model_dependent>false</model_dependent>
      <default_value>30</default_value>
    </argument>
    <argument>
      <name>roof_material_type</name>
      <display_name>Roof: Material Type</display_name>
      <description>The material type of the roof.</description>
      <type>Choice</type>
      <required>false</required>
      <model_dependent>false</model_dependent>
      <choices>
        <choice>
          <value>asphalt or fiberglass shingles</value>
          <display_name>asphalt or fiberglass shingles</display_name>
        </choice>
        <choice>
          <value>concrete</value>
          <display_name>concrete</display_name>
        </choice>
        <choice>
          <value>slate or tile shingles</value>
          <display_name>slate or tile shingles</display_name>
        </choice>
        <choice>
          <value>metal surfacing</value>
          <display_name>metal surfacing</display_name>
        </choice>
        <choice>
          <value>plastic/rubber/synthetic sheeting</value>
          <display_name>plastic/rubber/synthetic sheeting</display_name>
        </choice>
        <choice>
          <value>wood shingles or shakes</value>
          <display_name>wood shingles or shakes</display_name>
        </choice>
      </choices>
    </argument>
    <argument>
      <name>roof_color</name>
      <display_name>Roof: Color</display_name>
      <description>The color of the roof.</description>
      <type>Choice</type>
      <required>true</required>
      <model_dependent>false</model_dependent>
      <default_value>auto</default_value>
      <choices>
        <choice>
          <value>auto</value>
          <display_name>auto</display_name>
        </choice>
        <choice>
          <value>dark</value>
          <display_name>dark</display_name>
        </choice>
        <choice>
          <value>light</value>
          <display_name>light</display_name>
        </choice>
        <choice>
          <value>medium</value>
          <display_name>medium</display_name>
        </choice>
        <choice>
          <value>medium dark</value>
          <display_name>medium dark</display_name>
        </choice>
        <choice>
          <value>reflective</value>
          <display_name>reflective</display_name>
        </choice>
      </choices>
    </argument>
    <argument>
      <name>roof_assembly_r</name>
      <display_name>Roof: Assembly R-value</display_name>
      <description>Assembly R-value of the roof.</description>
      <type>Double</type>
      <units>h-ft^2-R/Btu</units>
      <required>true</required>
      <model_dependent>false</model_dependent>
      <default_value>2.3</default_value>
    </argument>
    <argument>
      <name>roof_solar_absorptance</name>
      <display_name>Roof: Solar Absorptance</display_name>
      <description>The solar absorptance of the roof.</description>
      <type>String</type>
      <required>true</required>
      <model_dependent>false</model_dependent>
      <default_value>auto</default_value>
    </argument>
    <argument>
      <name>roof_emittance</name>
      <display_name>Roof: Emittance</display_name>
      <description>The emittance of the roof.</description>
      <type>Double</type>
      <required>true</required>
      <model_dependent>false</model_dependent>
      <default_value>0.92</default_value>
    </argument>
    <argument>
      <name>roof_radiant_barrier</name>
      <display_name>Roof: Has Radiant Barrier</display_name>
      <description>Specifies whether the attic has a radiant barrier.</description>
      <type>Boolean</type>
      <required>true</required>
      <model_dependent>false</model_dependent>
      <default_value>false</default_value>
      <choices>
        <choice>
          <value>true</value>
          <display_name>true</display_name>
        </choice>
        <choice>
          <value>false</value>
          <display_name>false</display_name>
        </choice>
      </choices>
    </argument>
    <argument>
      <name>roof_radiant_barrier_grade</name>
      <display_name>Roof: Radiant Barrier Grade</display_name>
      <description>The grade of the radiant barrier, if it exists.</description>
      <type>Choice</type>
      <units>2</units>
      <required>true</required>
      <model_dependent>false</model_dependent>
      <choices>
        <choice>
          <value>1</value>
          <display_name>1</display_name>
        </choice>
        <choice>
          <value>2</value>
          <display_name>2</display_name>
        </choice>
        <choice>
          <value>3</value>
          <display_name>3</display_name>
        </choice>
      </choices>
    </argument>
    <argument>
      <name>neighbor_front_distance</name>
      <display_name>Neighbor: Front Distance</display_name>
      <description>The minimum distance between the simulated house and the neighboring house to the front (not including eaves). A value of zero indicates no neighbors.</description>
      <type>Double</type>
      <units>ft</units>
      <required>true</required>
      <model_dependent>false</model_dependent>
      <default_value>0</default_value>
    </argument>
    <argument>
      <name>neighbor_back_distance</name>
      <display_name>Neighbor: Back Distance</display_name>
      <description>The minimum distance between the simulated house and the neighboring house to the back (not including eaves). A value of zero indicates no neighbors.</description>
      <type>Double</type>
      <units>ft</units>
      <required>true</required>
      <model_dependent>false</model_dependent>
      <default_value>0</default_value>
    </argument>
    <argument>
      <name>neighbor_left_distance</name>
      <display_name>Neighbor: Left Distance</display_name>
      <description>The minimum distance between the simulated house and the neighboring house to the left (not including eaves). A value of zero indicates no neighbors.</description>
      <type>Double</type>
      <units>ft</units>
      <required>true</required>
      <model_dependent>false</model_dependent>
      <default_value>10</default_value>
    </argument>
    <argument>
      <name>neighbor_right_distance</name>
      <display_name>Neighbor: Right Distance</display_name>
      <description>The minimum distance between the simulated house and the neighboring house to the right (not including eaves). A value of zero indicates no neighbors.</description>
      <type>Double</type>
      <units>ft</units>
      <required>true</required>
      <model_dependent>false</model_dependent>
      <default_value>10</default_value>
    </argument>
    <argument>
      <name>neighbor_front_height</name>
      <display_name>Neighbor: Front Height</display_name>
      <description>The height of the neighboring building to the front. A value of 'auto' will use the same height as this building.</description>
      <type>String</type>
      <units>ft</units>
      <required>true</required>
      <model_dependent>false</model_dependent>
      <default_value>auto</default_value>
    </argument>
    <argument>
      <name>neighbor_back_height</name>
      <display_name>Neighbor: Back Height</display_name>
      <description>The height of the neighboring building to the back. A value of 'auto' will use the same height as this building.</description>
      <type>String</type>
      <units>ft</units>
      <required>true</required>
      <model_dependent>false</model_dependent>
      <default_value>auto</default_value>
    </argument>
    <argument>
      <name>neighbor_left_height</name>
      <display_name>Neighbor: Left Height</display_name>
      <description>The height of the neighboring building to the left. A value of 'auto' will use the same height as this building.</description>
      <type>String</type>
      <units>ft</units>
      <required>true</required>
      <model_dependent>false</model_dependent>
      <default_value>auto</default_value>
    </argument>
    <argument>
      <name>neighbor_right_height</name>
      <display_name>Neighbor: Right Height</display_name>
      <description>The height of the neighboring building to the right. A value of 'auto' will use the same height as this building.</description>
      <type>String</type>
      <units>ft</units>
      <required>true</required>
      <model_dependent>false</model_dependent>
      <default_value>auto</default_value>
    </argument>
    <argument>
      <name>wall_type</name>
      <display_name>Walls: Type</display_name>
      <description>The type of exterior walls.</description>
      <type>Choice</type>
      <required>true</required>
      <model_dependent>false</model_dependent>
      <default_value>WoodStud</default_value>
      <choices>
        <choice>
          <value>WoodStud</value>
          <display_name>WoodStud</display_name>
        </choice>
        <choice>
          <value>ConcreteMasonryUnit</value>
          <display_name>ConcreteMasonryUnit</display_name>
        </choice>
        <choice>
          <value>DoubleWoodStud</value>
          <display_name>DoubleWoodStud</display_name>
        </choice>
        <choice>
          <value>InsulatedConcreteForms</value>
          <display_name>InsulatedConcreteForms</display_name>
        </choice>
        <choice>
          <value>LogWall</value>
          <display_name>LogWall</display_name>
        </choice>
        <choice>
          <value>StructurallyInsulatedPanel</value>
          <display_name>StructurallyInsulatedPanel</display_name>
        </choice>
        <choice>
          <value>SolidConcrete</value>
          <display_name>SolidConcrete</display_name>
        </choice>
        <choice>
          <value>SteelFrame</value>
          <display_name>SteelFrame</display_name>
        </choice>
        <choice>
          <value>Stone</value>
          <display_name>Stone</display_name>
        </choice>
        <choice>
          <value>StrawBale</value>
          <display_name>StrawBale</display_name>
        </choice>
        <choice>
          <value>StructuralBrick</value>
          <display_name>StructuralBrick</display_name>
        </choice>
      </choices>
    </argument>
    <argument>
      <name>wall_siding_type</name>
      <display_name>Wall: Siding Type</display_name>
      <description>The siding type of the exterior walls.</description>
      <type>Choice</type>
      <required>false</required>
      <model_dependent>false</model_dependent>
      <choices>
        <choice>
          <value>aluminum siding</value>
          <display_name>aluminum siding</display_name>
        </choice>
        <choice>
          <value>brick veneer</value>
          <display_name>brick veneer</display_name>
        </choice>
        <choice>
          <value>fiber cement siding</value>
          <display_name>fiber cement siding</display_name>
        </choice>
        <choice>
          <value>stucco</value>
          <display_name>stucco</display_name>
        </choice>
        <choice>
          <value>vinyl siding</value>
          <display_name>vinyl siding</display_name>
        </choice>
        <choice>
          <value>wood siding</value>
          <display_name>wood siding</display_name>
        </choice>
      </choices>
    </argument>
    <argument>
      <name>wall_color</name>
      <display_name>Wall: Color</display_name>
      <description>The color of the exterior walls.</description>
      <type>Choice</type>
      <required>true</required>
      <model_dependent>false</model_dependent>
      <default_value>auto</default_value>
      <choices>
        <choice>
          <value>auto</value>
          <display_name>auto</display_name>
        </choice>
        <choice>
          <value>dark</value>
          <display_name>dark</display_name>
        </choice>
        <choice>
          <value>light</value>
          <display_name>light</display_name>
        </choice>
        <choice>
          <value>medium</value>
          <display_name>medium</display_name>
        </choice>
        <choice>
          <value>medium dark</value>
          <display_name>medium dark</display_name>
        </choice>
        <choice>
          <value>reflective</value>
          <display_name>reflective</display_name>
        </choice>
      </choices>
    </argument>
    <argument>
      <name>wall_assembly_r</name>
      <display_name>Walls: Assembly R-value</display_name>
      <description>Assembly R-value of the exterior walls.</description>
      <type>Double</type>
      <units>h-ft^2-R/Btu</units>
      <required>true</required>
      <model_dependent>false</model_dependent>
      <default_value>13</default_value>
    </argument>
    <argument>
      <name>wall_solar_absorptance</name>
      <display_name>Wall: Solar Absorptance</display_name>
      <description>The solar absorptance of the exterior walls.</description>
      <type>String</type>
      <required>true</required>
      <model_dependent>false</model_dependent>
      <default_value>auto</default_value>
    </argument>
    <argument>
      <name>wall_emittance</name>
      <display_name>Wall: Emittance</display_name>
      <description>The emittance of the exterior walls.</description>
      <type>Double</type>
      <required>true</required>
      <model_dependent>false</model_dependent>
      <default_value>0.92</default_value>
    </argument>
    <argument>
      <name>window_front_wwr</name>
      <display_name>Windows: Front Window-to-Wall Ratio</display_name>
      <description>The ratio of window area to wall area for the building's front facade. Enter 0 if specifying Front Window Area instead.</description>
      <type>Double</type>
      <required>true</required>
      <model_dependent>false</model_dependent>
      <default_value>0.18</default_value>
    </argument>
    <argument>
      <name>window_back_wwr</name>
      <display_name>Windows: Back Window-to-Wall Ratio</display_name>
      <description>The ratio of window area to wall area for the building's back facade. Enter 0 if specifying Back Window Area instead.</description>
      <type>Double</type>
      <required>true</required>
      <model_dependent>false</model_dependent>
      <default_value>0.18</default_value>
    </argument>
    <argument>
      <name>window_left_wwr</name>
      <display_name>Windows: Left Window-to-Wall Ratio</display_name>
      <description>The ratio of window area to wall area for the building's left facade. Enter 0 if specifying Left Window Area instead.</description>
      <type>Double</type>
      <required>true</required>
      <model_dependent>false</model_dependent>
      <default_value>0.18</default_value>
    </argument>
    <argument>
      <name>window_right_wwr</name>
      <display_name>Windows: Right Window-to-Wall Ratio</display_name>
      <description>The ratio of window area to wall area for the building's right facade. Enter 0 if specifying Right Window Area instead.</description>
      <type>Double</type>
      <required>true</required>
      <model_dependent>false</model_dependent>
      <default_value>0.18</default_value>
    </argument>
    <argument>
      <name>window_area_front</name>
      <display_name>Windows: Front Window Area</display_name>
      <description>The amount of window area on the building's front facade. Enter 0 if specifying Front Window-to-Wall Ratio instead.</description>
      <type>Double</type>
      <required>true</required>
      <model_dependent>false</model_dependent>
      <default_value>0</default_value>
    </argument>
    <argument>
      <name>window_area_back</name>
      <display_name>Windows: Back Window Area</display_name>
      <description>The amount of window area on the building's back facade. Enter 0 if specifying Back Window-to-Wall Ratio instead.</description>
      <type>Double</type>
      <required>true</required>
      <model_dependent>false</model_dependent>
      <default_value>0</default_value>
    </argument>
    <argument>
      <name>window_area_left</name>
      <display_name>Windows: Left Window Area</display_name>
      <description>The amount of window area on the building's left facade. Enter 0 if specifying Left Window-to-Wall Ratio instead.</description>
      <type>Double</type>
      <required>true</required>
      <model_dependent>false</model_dependent>
      <default_value>0</default_value>
    </argument>
    <argument>
      <name>window_area_right</name>
      <display_name>Windows: Right Window Area</display_name>
      <description>The amount of window area on the building's right facade. Enter 0 if specifying Right Window-to-Wall Ratio instead.</description>
      <type>Double</type>
      <required>true</required>
      <model_dependent>false</model_dependent>
      <default_value>0</default_value>
    </argument>
    <argument>
      <name>window_aspect_ratio</name>
      <display_name>Windows: Aspect Ratio</display_name>
      <description>Ratio of window height to width.</description>
      <type>Double</type>
      <required>true</required>
      <model_dependent>false</model_dependent>
      <default_value>1.333</default_value>
    </argument>
    <argument>
      <name>window_fraction_operable</name>
      <display_name>Windows: Fraction Operable</display_name>
      <description>Fraction of windows that are operable.</description>
      <type>Double</type>
      <required>false</required>
      <model_dependent>false</model_dependent>
    </argument>
    <argument>
      <name>window_ufactor</name>
      <display_name>Windows: U-Factor</display_name>
      <description>The heat transfer coefficient of the windows.</description>
      <type>Double</type>
      <units>Btu/hr-ft^2-R</units>
      <required>true</required>
      <model_dependent>false</model_dependent>
      <default_value>0.37</default_value>
    </argument>
    <argument>
      <name>window_shgc</name>
      <display_name>Windows: SHGC</display_name>
      <description>The ratio of solar heat gain through a glazing system compared to that of an unobstructed opening, for windows.</description>
      <type>Double</type>
      <required>true</required>
      <model_dependent>false</model_dependent>
      <default_value>0.3</default_value>
    </argument>
    <argument>
      <name>window_interior_shading_winter</name>
      <display_name>Windows: Winter Interior Shading</display_name>
      <description>Interior shading multiplier for the heating season. 1.0 indicates no reduction in solar gain, 0.85 indicates 15% reduction, etc.</description>
      <type>Double</type>
      <required>false</required>
      <model_dependent>false</model_dependent>
    </argument>
    <argument>
      <name>window_interior_shading_summer</name>
      <display_name>Windows: Summer Interior Shading</display_name>
      <description>Interior shading multiplier for the cooling season. 1.0 indicates no reduction in solar gain, 0.85 indicates 15% reduction, etc.</description>
      <type>Double</type>
      <required>false</required>
      <model_dependent>false</model_dependent>
    </argument>
    <argument>
      <name>overhangs_front_depth</name>
      <display_name>Overhangs: Front Facade Depth</display_name>
      <description>Specifies the depth of overhangs for windows on the front facade.</description>
      <type>Double</type>
      <required>true</required>
      <model_dependent>false</model_dependent>
      <default_value>0</default_value>
    </argument>
    <argument>
      <name>overhangs_front_distance_to_top_of_window</name>
      <display_name>Overhangs: Front Facade Distance to Top of Window</display_name>
      <description>Specifies the distance to the top of window of overhangs for windows on the front facade.</description>
      <type>Double</type>
      <required>true</required>
      <model_dependent>false</model_dependent>
      <default_value>0</default_value>
    </argument>
    <argument>
      <name>overhangs_back_depth</name>
      <display_name>Overhangs: Back Facade Depth</display_name>
      <description>Specifies the depth of overhangs for windows on the back facade.</description>
      <type>Double</type>
      <required>true</required>
      <model_dependent>false</model_dependent>
      <default_value>0</default_value>
    </argument>
    <argument>
      <name>overhangs_back_distance_to_top_of_window</name>
      <display_name>Overhangs: Back Facade Distance to Top of Window</display_name>
      <description>Specifies the distance to the top of window of overhangs for windows on the back facade.</description>
      <type>Double</type>
      <required>true</required>
      <model_dependent>false</model_dependent>
      <default_value>0</default_value>
    </argument>
    <argument>
      <name>overhangs_left_depth</name>
      <display_name>Overhangs: Left Facade Depth</display_name>
      <description>Specifies the depth of overhangs for windows on the left facade.</description>
      <type>Double</type>
      <required>true</required>
      <model_dependent>false</model_dependent>
      <default_value>0</default_value>
    </argument>
    <argument>
      <name>overhangs_left_distance_to_top_of_window</name>
      <display_name>Overhangs: Left Facade Distance to Top of Window</display_name>
      <description>Specifies the distance to the top of window of overhangs for windows on the left facade.</description>
      <type>Double</type>
      <required>true</required>
      <model_dependent>false</model_dependent>
      <default_value>0</default_value>
    </argument>
    <argument>
      <name>overhangs_right_depth</name>
      <display_name>Overhangs: Right Facade Depth</display_name>
      <description>Specifies the depth of overhangs for windows on the right facade.</description>
      <type>Double</type>
      <required>true</required>
      <model_dependent>false</model_dependent>
      <default_value>0</default_value>
    </argument>
    <argument>
      <name>overhangs_right_distance_to_top_of_window</name>
      <display_name>Overhangs: Right Facade Distance to Top of Window</display_name>
      <description>Specifies the distance to the top of window of overhangs for windows on the right facade.</description>
      <type>Double</type>
      <required>true</required>
      <model_dependent>false</model_dependent>
      <default_value>0</default_value>
    </argument>
    <argument>
      <name>skylight_area_front</name>
      <display_name>Skylights: Front Roof Area</display_name>
      <description>The amount of skylight area on the building's front conditioned roof facade.</description>
      <type>Double</type>
      <required>true</required>
      <model_dependent>false</model_dependent>
      <default_value>0</default_value>
    </argument>
    <argument>
      <name>skylight_area_back</name>
      <display_name>Skylights: Back Roof Area</display_name>
      <description>The amount of skylight area on the building's back conditioned roof facade.</description>
      <type>Double</type>
      <required>true</required>
      <model_dependent>false</model_dependent>
      <default_value>0</default_value>
    </argument>
    <argument>
      <name>skylight_area_left</name>
      <display_name>Skylights: Left Roof Area</display_name>
      <description>The amount of skylight area on the building's left conditioned roof facade.</description>
      <type>Double</type>
      <required>true</required>
      <model_dependent>false</model_dependent>
      <default_value>0</default_value>
    </argument>
    <argument>
      <name>skylight_area_right</name>
      <display_name>Skylights: Right Roof Area</display_name>
      <description>The amount of skylight area on the building's right conditioned roof facade.</description>
      <type>Double</type>
      <required>true</required>
      <model_dependent>false</model_dependent>
      <default_value>0</default_value>
    </argument>
    <argument>
      <name>skylight_ufactor</name>
      <display_name>Skylights: U-Factor</display_name>
      <description>The heat transfer coefficient of the skylights.</description>
      <type>Double</type>
      <units>Btu/hr-ft^2-R</units>
      <required>true</required>
      <model_dependent>false</model_dependent>
      <default_value>0.33</default_value>
    </argument>
    <argument>
      <name>skylight_shgc</name>
      <display_name>Skylights: SHGC</display_name>
      <description>The ratio of solar heat gain through a glazing system compared to that of an unobstructed opening, for skylights.</description>
      <type>Double</type>
      <required>true</required>
      <model_dependent>false</model_dependent>
      <default_value>0.45</default_value>
    </argument>
    <argument>
      <name>door_area</name>
      <display_name>Doors: Area</display_name>
      <description>The area of the opaque door(s).</description>
      <type>Double</type>
      <units>ft^2</units>
      <required>true</required>
      <model_dependent>false</model_dependent>
      <default_value>20</default_value>
    </argument>
    <argument>
      <name>door_rvalue</name>
      <display_name>Doors: R-value</display_name>
      <description>R-value of the doors.</description>
      <type>Double</type>
      <units>h-ft^2-R/Btu</units>
      <required>true</required>
      <model_dependent>false</model_dependent>
      <default_value>5</default_value>
    </argument>
    <argument>
      <name>air_leakage_units</name>
      <display_name>Air Leakage: Units</display_name>
      <description>The unit of measure for the above-grade living air leakage.</description>
      <type>Choice</type>
      <required>true</required>
      <model_dependent>false</model_dependent>
      <default_value>ACH</default_value>
      <choices>
        <choice>
          <value>ACH</value>
          <display_name>ACH</display_name>
        </choice>
        <choice>
          <value>CFM</value>
          <display_name>CFM</display_name>
        </choice>
        <choice>
          <value>ACHnatural</value>
          <display_name>ACHnatural</display_name>
        </choice>
      </choices>
    </argument>
    <argument>
      <name>air_leakage_value</name>
      <display_name>Air Leakage: Value</display_name>
      <description>Air exchange rate, in ACH or CFM at 50 Pascals.</description>
      <type>Double</type>
      <required>true</required>
      <model_dependent>false</model_dependent>
      <default_value>3</default_value>
    </argument>
    <argument>
      <name>air_leakage_shelter_coefficient</name>
      <display_name>Air Leakage: Shelter Coefficient</display_name>
      <description>The local shelter coefficient (AIM-2 infiltration model) accounts for nearby buildings, trees, and obstructions.</description>
      <type>String</type>
      <units>Frac</units>
      <required>true</required>
      <model_dependent>false</model_dependent>
      <default_value>auto</default_value>
    </argument>
    <argument>
      <name>heating_system_type</name>
      <display_name>Heating System: Type</display_name>
      <description>The type of heating system. Use 'none' if there is no heating system.</description>
      <type>Choice</type>
      <required>true</required>
      <model_dependent>false</model_dependent>
      <default_value>Furnace</default_value>
      <choices>
        <choice>
          <value>none</value>
          <display_name>none</display_name>
        </choice>
        <choice>
          <value>Furnace</value>
          <display_name>Furnace</display_name>
        </choice>
        <choice>
          <value>WallFurnace</value>
          <display_name>WallFurnace</display_name>
        </choice>
        <choice>
          <value>FloorFurnace</value>
          <display_name>FloorFurnace</display_name>
        </choice>
        <choice>
          <value>Boiler</value>
          <display_name>Boiler</display_name>
        </choice>
        <choice>
          <value>ElectricResistance</value>
          <display_name>ElectricResistance</display_name>
        </choice>
        <choice>
          <value>Stove</value>
          <display_name>Stove</display_name>
        </choice>
        <choice>
          <value>PortableHeater</value>
          <display_name>PortableHeater</display_name>
        </choice>
        <choice>
          <value>Fireplace</value>
          <display_name>Fireplace</display_name>
        </choice>
        <choice>
          <value>FixedHeater</value>
          <display_name>FixedHeater</display_name>
        </choice>
      </choices>
    </argument>
    <argument>
      <name>heating_system_fuel</name>
      <display_name>Heating System: Fuel Type</display_name>
      <description>The fuel type of the heating system. Ignored for ElectricResistance.</description>
      <type>Choice</type>
      <required>true</required>
      <model_dependent>false</model_dependent>
      <default_value>natural gas</default_value>
      <choices>
        <choice>
          <value>electricity</value>
          <display_name>electricity</display_name>
        </choice>
        <choice>
          <value>natural gas</value>
          <display_name>natural gas</display_name>
        </choice>
        <choice>
          <value>fuel oil</value>
          <display_name>fuel oil</display_name>
        </choice>
        <choice>
          <value>propane</value>
          <display_name>propane</display_name>
        </choice>
        <choice>
          <value>wood</value>
          <display_name>wood</display_name>
        </choice>
        <choice>
          <value>wood pellets</value>
          <display_name>wood pellets</display_name>
        </choice>
        <choice>
          <value>coal</value>
          <display_name>coal</display_name>
        </choice>
      </choices>
    </argument>
    <argument>
      <name>heating_system_heating_efficiency</name>
      <display_name>Heating System: Rated AFUE or Percent</display_name>
      <description>The rated heating efficiency value of the heating system.</description>
      <type>Double</type>
      <units>Frac</units>
      <required>true</required>
      <model_dependent>false</model_dependent>
      <default_value>0.78</default_value>
    </argument>
    <argument>
      <name>heating_system_heating_capacity</name>
      <display_name>Heating System: Heating Capacity</display_name>
      <description>The output heating capacity of the heating system. If using 'auto', the autosizing algorithm will use ACCA Manual J/S to set the capacity to meet its load served.</description>
      <type>String</type>
      <units>Btu/hr</units>
      <required>true</required>
      <model_dependent>false</model_dependent>
      <default_value>auto</default_value>
    </argument>
    <argument>
      <name>heating_system_fraction_heat_load_served</name>
      <display_name>Heating System: Fraction Heat Load Served</display_name>
      <description>The heating load served by the heating system.</description>
      <type>Double</type>
      <units>Frac</units>
      <required>true</required>
      <model_dependent>false</model_dependent>
      <default_value>1</default_value>
    </argument>
    <argument>
      <name>heating_system_electric_auxiliary_energy</name>
      <display_name>Heating System: Electric Auxiliary Energy</display_name>
      <description>The electric auxiliary energy of the heating system.</description>
      <type>Double</type>
      <units>kWh/yr</units>
      <required>false</required>
      <model_dependent>false</model_dependent>
    </argument>
    <argument>
      <name>cooling_system_type</name>
      <display_name>Cooling System: Type</display_name>
      <description>The type of cooling system. Use 'none' if there is no cooling system.</description>
      <type>Choice</type>
      <required>true</required>
      <model_dependent>false</model_dependent>
      <default_value>central air conditioner</default_value>
      <choices>
        <choice>
          <value>none</value>
          <display_name>none</display_name>
        </choice>
        <choice>
          <value>central air conditioner</value>
          <display_name>central air conditioner</display_name>
        </choice>
        <choice>
          <value>room air conditioner</value>
          <display_name>room air conditioner</display_name>
        </choice>
        <choice>
          <value>evaporative cooler</value>
          <display_name>evaporative cooler</display_name>
        </choice>
        <choice>
          <value>mini-split</value>
          <display_name>mini-split</display_name>
        </choice>
      </choices>
    </argument>
    <argument>
      <name>cooling_system_cooling_efficiency_seer</name>
      <display_name>Cooling System: Rated SEER</display_name>
      <description>The rated efficiency value of the central air conditioner cooling system.</description>
      <type>Double</type>
      <units>SEER</units>
      <required>true</required>
      <model_dependent>false</model_dependent>
      <default_value>13</default_value>
    </argument>
    <argument>
      <name>cooling_system_cooling_efficiency_eer</name>
      <display_name>Cooling System: Rated EER</display_name>
      <description>The rated efficiency value of the room air conditioner cooling system.</description>
      <type>Double</type>
      <units>EER</units>
      <required>true</required>
      <model_dependent>false</model_dependent>
      <default_value>8.5</default_value>
    </argument>
    <argument>
      <name>cooling_system_cooling_compressor_type</name>
      <display_name>Cooling System: Cooling Compressor Type</display_name>
      <description>The compressor type of the cooling system. Only applies to central air conditioner.</description>
      <type>Choice</type>
      <required>false</required>
      <model_dependent>false</model_dependent>
      <choices>
        <choice>
          <value>single stage</value>
          <display_name>single stage</display_name>
        </choice>
        <choice>
          <value>two stage</value>
          <display_name>two stage</display_name>
        </choice>
        <choice>
          <value>variable speed</value>
          <display_name>variable speed</display_name>
        </choice>
      </choices>
    </argument>
    <argument>
      <name>cooling_system_cooling_sensible_heat_fraction</name>
      <display_name>Cooling System: Cooling Sensible Heat Fraction</display_name>
      <description>The sensible heat fraction of the cooling system. Ignored for evaporative cooler.</description>
      <type>Double</type>
      <units>Frac</units>
      <required>false</required>
      <model_dependent>false</model_dependent>
    </argument>
    <argument>
      <name>cooling_system_cooling_capacity</name>
      <display_name>Cooling System: Cooling Capacity</display_name>
      <description>The output cooling capacity of the cooling system. If using 'auto', the autosizing algorithm will use ACCA Manual J/S to set the capacity to meet its load served. Ignored for evaporative cooler.</description>
      <type>String</type>
      <units>tons</units>
      <required>true</required>
      <model_dependent>false</model_dependent>
      <default_value>auto</default_value>
    </argument>
    <argument>
      <name>cooling_system_fraction_cool_load_served</name>
      <display_name>Cooling System: Fraction Cool Load Served</display_name>
      <description>The cooling load served by the cooling system.</description>
      <type>Double</type>
      <units>Frac</units>
      <required>true</required>
      <model_dependent>false</model_dependent>
      <default_value>1</default_value>
    </argument>
    <argument>
      <name>cooling_system_is_ducted</name>
      <display_name>Cooling System: Is Ducted</display_name>
      <description>Whether the cooling system is ducted or not. Only used for evaporative cooler and mini-split.</description>
      <type>Boolean</type>
      <required>true</required>
      <model_dependent>false</model_dependent>
      <default_value>false</default_value>
      <choices>
        <choice>
          <value>true</value>
          <display_name>true</display_name>
        </choice>
        <choice>
          <value>false</value>
          <display_name>false</display_name>
        </choice>
      </choices>
    </argument>
    <argument>
      <name>heat_pump_type</name>
      <display_name>Heat Pump: Type</display_name>
      <description>The type of heat pump. Use 'none' if there is no heat pump.</description>
      <type>Choice</type>
      <required>true</required>
      <model_dependent>false</model_dependent>
      <default_value>none</default_value>
      <choices>
        <choice>
          <value>none</value>
          <display_name>none</display_name>
        </choice>
        <choice>
          <value>air-to-air</value>
          <display_name>air-to-air</display_name>
        </choice>
        <choice>
          <value>mini-split</value>
          <display_name>mini-split</display_name>
        </choice>
        <choice>
          <value>ground-to-air</value>
          <display_name>ground-to-air</display_name>
        </choice>
      </choices>
    </argument>
    <argument>
      <name>heat_pump_heating_efficiency_hspf</name>
      <display_name>Heat Pump: Rated Heating HSPF</display_name>
      <description>The rated heating efficiency value of the air-to-air/mini-split heat pump.</description>
      <type>Double</type>
      <units>HSPF</units>
      <required>true</required>
      <model_dependent>false</model_dependent>
      <default_value>7.7</default_value>
    </argument>
    <argument>
      <name>heat_pump_heating_efficiency_cop</name>
      <display_name>Heat Pump: Rated Heating COP</display_name>
      <description>The rated heating efficiency value of the ground-to-air heat pump.</description>
      <type>Double</type>
      <units>COP</units>
      <required>true</required>
      <model_dependent>false</model_dependent>
      <default_value>3.6</default_value>
    </argument>
    <argument>
      <name>heat_pump_cooling_efficiency_seer</name>
      <display_name>Heat Pump: Rated Cooling SEER</display_name>
      <description>The rated cooling efficiency value of the air-to-air/mini-split heat pump.</description>
      <type>Double</type>
      <units>SEER</units>
      <required>true</required>
      <model_dependent>false</model_dependent>
      <default_value>13</default_value>
    </argument>
    <argument>
      <name>heat_pump_cooling_efficiency_eer</name>
      <display_name>Heat Pump: Rated Cooling EER</display_name>
      <description>The rated cooling efficiency value of the ground-to-air heat pump.</description>
      <type>Double</type>
      <units>EER</units>
      <required>true</required>
      <model_dependent>false</model_dependent>
      <default_value>16.6</default_value>
    </argument>
    <argument>
      <name>heat_pump_cooling_compressor_type</name>
      <display_name>Heat Pump: Cooling Compressor Type</display_name>
      <description>The compressor type of the heat pump. Only applies to air-to-air and mini-split.</description>
      <type>Choice</type>
      <required>false</required>
      <model_dependent>false</model_dependent>
      <choices>
        <choice>
          <value>single stage</value>
          <display_name>single stage</display_name>
        </choice>
        <choice>
          <value>two stage</value>
          <display_name>two stage</display_name>
        </choice>
        <choice>
          <value>variable speed</value>
          <display_name>variable speed</display_name>
        </choice>
      </choices>
    </argument>
    <argument>
      <name>heat_pump_cooling_sensible_heat_fraction</name>
      <display_name>Heat Pump: Cooling Sensible Heat Fraction</display_name>
      <description>The sensible heat fraction of the heat pump.</description>
      <type>Double</type>
      <units>Frac</units>
      <required>false</required>
      <model_dependent>false</model_dependent>
    </argument>
    <argument>
      <name>heat_pump_heating_capacity</name>
      <display_name>Heat Pump: Heating Capacity</display_name>
      <description>The output heating capacity of the heat pump. If using 'auto', the autosizing algorithm will use ACCA Manual J/S to set the capacity to meet its load served.</description>
      <type>String</type>
      <units>Btu/hr</units>
      <required>true</required>
      <model_dependent>false</model_dependent>
      <default_value>auto</default_value>
    </argument>
    <argument>
      <name>heat_pump_heating_capacity_17F</name>
      <display_name>Heat Pump: Heating Capacity 17F</display_name>
      <description>The output heating capacity of the heat pump at 17F. Only applies to air-to-air and mini-split.</description>
      <type>String</type>
      <units>Btu/hr</units>
      <required>true</required>
      <model_dependent>false</model_dependent>
      <default_value>auto</default_value>
    </argument>
    <argument>
      <name>heat_pump_cooling_capacity</name>
      <display_name>Heat Pump: Cooling Capacity</display_name>
      <description>The output cooling capacity of the heat pump. If using 'auto', the autosizing algorithm will use ACCA Manual J/S to set the capacity to meet its load served.</description>
      <type>String</type>
      <units>Btu/hr</units>
      <required>true</required>
      <model_dependent>false</model_dependent>
      <default_value>auto</default_value>
    </argument>
    <argument>
      <name>heat_pump_fraction_heat_load_served</name>
      <display_name>Heat Pump: Fraction Heat Load Served</display_name>
      <description>The heating load served by the heat pump.</description>
      <type>Double</type>
      <units>Frac</units>
      <required>true</required>
      <model_dependent>false</model_dependent>
      <default_value>1</default_value>
    </argument>
    <argument>
      <name>heat_pump_fraction_cool_load_served</name>
      <display_name>Heat Pump: Fraction Cool Load Served</display_name>
      <description>The cooling load served by the heat pump.</description>
      <type>Double</type>
      <units>Frac</units>
      <required>true</required>
      <model_dependent>false</model_dependent>
      <default_value>1</default_value>
    </argument>
    <argument>
      <name>heat_pump_backup_fuel</name>
      <display_name>Heat Pump: Backup Fuel Type</display_name>
      <description>The backup fuel type of the heat pump. Use 'none' if there is no backup heating.</description>
      <type>Choice</type>
      <required>true</required>
      <model_dependent>false</model_dependent>
      <default_value>none</default_value>
      <choices>
        <choice>
          <value>none</value>
          <display_name>none</display_name>
        </choice>
        <choice>
          <value>electricity</value>
          <display_name>electricity</display_name>
        </choice>
        <choice>
          <value>natural gas</value>
          <display_name>natural gas</display_name>
        </choice>
        <choice>
          <value>fuel oil</value>
          <display_name>fuel oil</display_name>
        </choice>
        <choice>
          <value>propane</value>
          <display_name>propane</display_name>
        </choice>
      </choices>
    </argument>
    <argument>
      <name>heat_pump_backup_heating_efficiency</name>
      <display_name>Heat Pump: Backup Rated Efficiency</display_name>
      <description>The backup rated efficiency value of the heat pump. Percent for electricity fuel type. AFUE otherwise.</description>
      <type>Double</type>
      <required>true</required>
      <model_dependent>false</model_dependent>
      <default_value>1</default_value>
    </argument>
    <argument>
      <name>heat_pump_backup_heating_capacity</name>
      <display_name>Heat Pump: Backup Heating Capacity</display_name>
      <description>The backup output heating capacity of the heat pump. If using 'auto', the autosizing algorithm will use ACCA Manual J/S to set the capacity to meet its load served.</description>
      <type>String</type>
      <units>Btu/hr</units>
      <required>true</required>
      <model_dependent>false</model_dependent>
      <default_value>auto</default_value>
    </argument>
    <argument>
      <name>heat_pump_backup_heating_switchover_temp</name>
      <display_name>Heat Pump: Backup Heating Switchover Temperature</display_name>
      <description>The temperature at which the heat pump stops operating and the backup heating system starts running. Only applies to air-to-air and mini-split.</description>
      <type>Double</type>
      <units>deg-F</units>
      <required>false</required>
      <model_dependent>false</model_dependent>
    </argument>
    <argument>
      <name>heat_pump_mini_split_is_ducted</name>
      <display_name>Heat Pump: Mini-Split Is Ducted</display_name>
      <description>Whether the mini-split heat pump is ducted or not.</description>
      <type>Boolean</type>
      <required>true</required>
      <model_dependent>false</model_dependent>
      <default_value>false</default_value>
      <choices>
        <choice>
          <value>true</value>
          <display_name>true</display_name>
        </choice>
        <choice>
          <value>false</value>
          <display_name>false</display_name>
        </choice>
      </choices>
    </argument>
    <argument>
      <name>setpoint_heating_temp</name>
      <display_name>Setpoint: Heating Temperature</display_name>
      <description>Specify the heating setpoint temperature.</description>
      <type>Double</type>
      <units>deg-F</units>
      <required>true</required>
      <model_dependent>false</model_dependent>
      <default_value>71</default_value>
    </argument>
    <argument>
      <name>setpoint_heating_setback_temp</name>
      <display_name>Setpoint: Heating Setback Temperature</display_name>
      <description>Specify the heating setback temperature.</description>
      <type>Double</type>
      <units>deg-F</units>
      <required>true</required>
      <model_dependent>false</model_dependent>
      <default_value>71</default_value>
    </argument>
    <argument>
      <name>setpoint_heating_setback_hours_per_week</name>
      <display_name>Setpoint: Heating Setback Hours per Week</display_name>
      <description>Specify the heating setback number of hours per week value.</description>
      <type>Double</type>
      <required>true</required>
      <model_dependent>false</model_dependent>
      <default_value>0</default_value>
    </argument>
    <argument>
      <name>setpoint_heating_setback_start_hour</name>
      <display_name>Setpoint: Heating Setback Start Hour</display_name>
      <description>Specify the heating setback start hour value. 0 = midnight, 12 = noon</description>
      <type>Double</type>
      <required>true</required>
      <model_dependent>false</model_dependent>
      <default_value>23</default_value>
    </argument>
    <argument>
      <name>setpoint_cooling_temp</name>
      <display_name>Setpoint: Cooling Temperature</display_name>
      <description>Specify the cooling setpoint temperature.</description>
      <type>Double</type>
      <units>deg-F</units>
      <required>true</required>
      <model_dependent>false</model_dependent>
      <default_value>76</default_value>
    </argument>
    <argument>
      <name>setpoint_cooling_setup_temp</name>
      <display_name>Setpoint: Cooling Setup Temperature</display_name>
      <description>Specify the cooling setup temperature.</description>
      <type>Double</type>
      <units>deg-F</units>
      <required>true</required>
      <model_dependent>false</model_dependent>
      <default_value>76</default_value>
    </argument>
    <argument>
      <name>setpoint_cooling_setup_hours_per_week</name>
      <display_name>Setpoint: Cooling Setup Hours per Week</display_name>
      <description>Specify the cooling setup number of hours per week value.</description>
      <type>Double</type>
      <required>true</required>
      <model_dependent>false</model_dependent>
      <default_value>0</default_value>
    </argument>
    <argument>
      <name>setpoint_cooling_setup_start_hour</name>
      <display_name>Setpoint: Cooling Setup Start Hour</display_name>
      <description>Specify the cooling setup start hour value. 0 = midnight, 12 = noon</description>
      <type>Double</type>
      <required>true</required>
      <model_dependent>false</model_dependent>
      <default_value>9</default_value>
    </argument>
    <argument>
      <name>ducts_supply_leakage_units</name>
      <display_name>Ducts: Supply Leakage Units</display_name>
      <description>The leakage units of the supply ducts.</description>
      <type>Choice</type>
      <required>true</required>
      <model_dependent>false</model_dependent>
      <default_value>CFM25</default_value>
      <choices>
        <choice>
          <value>CFM25</value>
          <display_name>CFM25</display_name>
        </choice>
        <choice>
          <value>Percent</value>
          <display_name>Percent</display_name>
        </choice>
      </choices>
    </argument>
    <argument>
      <name>ducts_return_leakage_units</name>
      <display_name>Ducts: Return Leakage Units</display_name>
      <description>The leakage units of the return ducts.</description>
      <type>Choice</type>
      <required>true</required>
      <model_dependent>false</model_dependent>
      <default_value>CFM25</default_value>
      <choices>
        <choice>
          <value>CFM25</value>
          <display_name>CFM25</display_name>
        </choice>
        <choice>
          <value>Percent</value>
          <display_name>Percent</display_name>
        </choice>
      </choices>
    </argument>
    <argument>
      <name>ducts_supply_leakage_value</name>
      <display_name>Ducts: Supply Leakage Value</display_name>
      <description>The leakage value to outside of the supply ducts.</description>
      <type>Double</type>
      <required>true</required>
      <model_dependent>false</model_dependent>
      <default_value>75</default_value>
    </argument>
    <argument>
      <name>ducts_return_leakage_value</name>
      <display_name>Ducts: Return Leakage Value</display_name>
      <description>The leakage value to outside of the return ducts.</description>
      <type>Double</type>
      <required>true</required>
      <model_dependent>false</model_dependent>
      <default_value>25</default_value>
    </argument>
    <argument>
      <name>ducts_supply_insulation_r</name>
      <display_name>Ducts: Supply Insulation R-Value</display_name>
      <description>The insulation r-value of the supply ducts.</description>
      <type>Double</type>
      <units>h-ft^2-R/Btu</units>
      <required>true</required>
      <model_dependent>false</model_dependent>
      <default_value>0</default_value>
    </argument>
    <argument>
      <name>ducts_return_insulation_r</name>
      <display_name>Ducts: Return Insulation R-Value</display_name>
      <description>The insulation r-value of the return ducts.</description>
      <type>Double</type>
      <units>h-ft^2-R/Btu</units>
      <required>true</required>
      <model_dependent>false</model_dependent>
      <default_value>0</default_value>
    </argument>
    <argument>
      <name>ducts_supply_location</name>
      <display_name>Ducts: Supply Location</display_name>
      <description>The location of the supply ducts.</description>
      <type>Choice</type>
      <required>true</required>
      <model_dependent>false</model_dependent>
      <default_value>auto</default_value>
      <choices>
        <choice>
          <value>auto</value>
          <display_name>auto</display_name>
        </choice>
        <choice>
          <value>living space</value>
          <display_name>living space</display_name>
        </choice>
        <choice>
          <value>basement - conditioned</value>
          <display_name>basement - conditioned</display_name>
        </choice>
        <choice>
          <value>basement - unconditioned</value>
          <display_name>basement - unconditioned</display_name>
        </choice>
        <choice>
          <value>crawlspace - vented</value>
          <display_name>crawlspace - vented</display_name>
        </choice>
        <choice>
          <value>crawlspace - unvented</value>
          <display_name>crawlspace - unvented</display_name>
        </choice>
        <choice>
          <value>attic - vented</value>
          <display_name>attic - vented</display_name>
        </choice>
        <choice>
          <value>attic - unvented</value>
          <display_name>attic - unvented</display_name>
        </choice>
        <choice>
          <value>garage</value>
          <display_name>garage</display_name>
        </choice>
        <choice>
          <value>exterior wall</value>
          <display_name>exterior wall</display_name>
        </choice>
        <choice>
          <value>under slab</value>
          <display_name>under slab</display_name>
        </choice>
        <choice>
          <value>roof deck</value>
          <display_name>roof deck</display_name>
        </choice>
        <choice>
          <value>outside</value>
          <display_name>outside</display_name>
        </choice>
        <choice>
          <value>other housing unit</value>
          <display_name>other housing unit</display_name>
        </choice>
        <choice>
          <value>other heated space</value>
          <display_name>other heated space</display_name>
        </choice>
        <choice>
          <value>other multifamily buffer space</value>
          <display_name>other multifamily buffer space</display_name>
        </choice>
        <choice>
          <value>other non-freezing space</value>
          <display_name>other non-freezing space</display_name>
        </choice>
      </choices>
    </argument>
    <argument>
      <name>ducts_return_location</name>
      <display_name>Ducts: Return Location</display_name>
      <description>The location of the return ducts.</description>
      <type>Choice</type>
      <required>true</required>
      <model_dependent>false</model_dependent>
      <default_value>auto</default_value>
      <choices>
        <choice>
          <value>auto</value>
          <display_name>auto</display_name>
        </choice>
        <choice>
          <value>living space</value>
          <display_name>living space</display_name>
        </choice>
        <choice>
          <value>basement - conditioned</value>
          <display_name>basement - conditioned</display_name>
        </choice>
        <choice>
          <value>basement - unconditioned</value>
          <display_name>basement - unconditioned</display_name>
        </choice>
        <choice>
          <value>crawlspace - vented</value>
          <display_name>crawlspace - vented</display_name>
        </choice>
        <choice>
          <value>crawlspace - unvented</value>
          <display_name>crawlspace - unvented</display_name>
        </choice>
        <choice>
          <value>attic - vented</value>
          <display_name>attic - vented</display_name>
        </choice>
        <choice>
          <value>attic - unvented</value>
          <display_name>attic - unvented</display_name>
        </choice>
        <choice>
          <value>garage</value>
          <display_name>garage</display_name>
        </choice>
        <choice>
          <value>exterior wall</value>
          <display_name>exterior wall</display_name>
        </choice>
        <choice>
          <value>under slab</value>
          <display_name>under slab</display_name>
        </choice>
        <choice>
          <value>roof deck</value>
          <display_name>roof deck</display_name>
        </choice>
        <choice>
          <value>outside</value>
          <display_name>outside</display_name>
        </choice>
        <choice>
          <value>other housing unit</value>
          <display_name>other housing unit</display_name>
        </choice>
        <choice>
          <value>other heated space</value>
          <display_name>other heated space</display_name>
        </choice>
        <choice>
          <value>other multifamily buffer space</value>
          <display_name>other multifamily buffer space</display_name>
        </choice>
        <choice>
          <value>other non-freezing space</value>
          <display_name>other non-freezing space</display_name>
        </choice>
      </choices>
    </argument>
    <argument>
      <name>ducts_supply_surface_area</name>
      <display_name>Ducts: Supply Surface Area</display_name>
      <description>The surface area of the supply ducts.</description>
      <type>String</type>
      <units>ft^2</units>
      <required>true</required>
      <model_dependent>false</model_dependent>
      <default_value>auto</default_value>
    </argument>
    <argument>
      <name>ducts_return_surface_area</name>
      <display_name>Ducts: Return Surface Area</display_name>
      <description>The surface area of the return ducts.</description>
      <type>String</type>
      <units>ft^2</units>
      <required>true</required>
      <model_dependent>false</model_dependent>
      <default_value>auto</default_value>
    </argument>
    <argument>
      <name>ducts_number_of_return_registers</name>
      <display_name>Ducts: Number of Return Registers</display_name>
      <description>The number of return registers of the ducts.</description>
      <type>String</type>
      <units>#</units>
      <required>true</required>
      <model_dependent>false</model_dependent>
      <default_value>auto</default_value>
    </argument>
    <argument>
      <name>ducts_cfa_served</name>
      <display_name>Ducts: Conditioned Floor Area Served</display_name>
      <description>The conditioned floor area served by the air distribution system.</description>
      <type>Double</type>
      <units>ft^2</units>
      <required>false</required>
      <model_dependent>false</model_dependent>
    </argument>
    <argument>
      <name>heating_system_type_2</name>
      <display_name>Heating System 2: Type</display_name>
      <description>The type of the second heating system.</description>
      <type>Choice</type>
      <required>true</required>
      <model_dependent>false</model_dependent>
      <default_value>none</default_value>
      <choices>
        <choice>
          <value>none</value>
          <display_name>none</display_name>
        </choice>
        <choice>
          <value>WallFurnace</value>
          <display_name>WallFurnace</display_name>
        </choice>
        <choice>
          <value>FloorFurnace</value>
          <display_name>FloorFurnace</display_name>
        </choice>
        <choice>
          <value>ElectricResistance</value>
          <display_name>ElectricResistance</display_name>
        </choice>
        <choice>
          <value>Stove</value>
          <display_name>Stove</display_name>
        </choice>
        <choice>
          <value>PortableHeater</value>
          <display_name>PortableHeater</display_name>
        </choice>
        <choice>
          <value>Fireplace</value>
          <display_name>Fireplace</display_name>
        </choice>
      </choices>
    </argument>
    <argument>
      <name>heating_system_fuel_2</name>
      <display_name>Heating System 2: Fuel Type</display_name>
      <description>The fuel type of the second heating system. Ignored for ElectricResistance.</description>
      <type>Choice</type>
      <required>true</required>
      <model_dependent>false</model_dependent>
      <default_value>electricity</default_value>
      <choices>
        <choice>
          <value>electricity</value>
          <display_name>electricity</display_name>
        </choice>
        <choice>
          <value>natural gas</value>
          <display_name>natural gas</display_name>
        </choice>
        <choice>
          <value>fuel oil</value>
          <display_name>fuel oil</display_name>
        </choice>
        <choice>
          <value>propane</value>
          <display_name>propane</display_name>
        </choice>
        <choice>
          <value>wood</value>
          <display_name>wood</display_name>
        </choice>
        <choice>
          <value>wood pellets</value>
          <display_name>wood pellets</display_name>
        </choice>
        <choice>
          <value>coal</value>
          <display_name>coal</display_name>
        </choice>
      </choices>
    </argument>
    <argument>
      <name>heating_system_heating_efficiency_2</name>
      <display_name>Heating System 2: Rated AFUE or Percent</display_name>
      <description>For Furnace/WallFurnace/FloorFurnace/Boiler second heating system, the rated AFUE value. For ElectricResistance/Stove/PortableHeater/Fireplace, the rated Percent value.</description>
      <type>Double</type>
      <units>Frac</units>
      <required>true</required>
      <model_dependent>false</model_dependent>
      <default_value>1</default_value>
    </argument>
    <argument>
      <name>heating_system_heating_capacity_2</name>
      <display_name>Heating System 2: Heating Capacity</display_name>
      <description>The output heating capacity of the second heating system. If using 'auto', the autosizing algorithm will use ACCA Manual J/S to set the capacity to meet its load served.</description>
      <type>String</type>
      <units>Btu/hr</units>
      <required>true</required>
      <model_dependent>false</model_dependent>
      <default_value>auto</default_value>
    </argument>
    <argument>
      <name>heating_system_fraction_heat_load_served_2</name>
      <display_name>Heating System 2: Fraction Heat Load Served</display_name>
      <description>The heat load served fraction of the second heating system.</description>
      <type>Double</type>
      <units>Frac</units>
      <required>true</required>
      <model_dependent>false</model_dependent>
      <default_value>0.25</default_value>
    </argument>
    <argument>
      <name>heating_system_electric_auxiliary_energy_2</name>
      <display_name>Heating System 2: Electric Auxiliary Energy</display_name>
      <description>The electric auxiliary energy of the second heating system.</description>
      <type>Double</type>
      <units>kWh/yr</units>
      <required>false</required>
      <model_dependent>false</model_dependent>
    </argument>
    <argument>
      <name>mech_vent_fan_type</name>
      <display_name>Mechanical Ventilation: Fan Type</display_name>
      <description>The type of the mechanical ventilation. Use 'none' if there is no mechanical ventilation system.</description>
      <type>Choice</type>
      <required>true</required>
      <model_dependent>false</model_dependent>
      <default_value>none</default_value>
      <choices>
        <choice>
          <value>none</value>
          <display_name>none</display_name>
        </choice>
        <choice>
          <value>exhaust only</value>
          <display_name>exhaust only</display_name>
        </choice>
        <choice>
          <value>supply only</value>
          <display_name>supply only</display_name>
        </choice>
        <choice>
          <value>energy recovery ventilator</value>
          <display_name>energy recovery ventilator</display_name>
        </choice>
        <choice>
          <value>heat recovery ventilator</value>
          <display_name>heat recovery ventilator</display_name>
        </choice>
        <choice>
          <value>balanced</value>
          <display_name>balanced</display_name>
        </choice>
        <choice>
          <value>central fan integrated supply</value>
          <display_name>central fan integrated supply</display_name>
        </choice>
      </choices>
    </argument>
    <argument>
      <name>mech_vent_flow_rate</name>
      <display_name>Mechanical Ventilation: Flow Rate</display_name>
      <description>The flow rate of the mechanical ventilation.</description>
      <type>Double</type>
      <units>CFM</units>
      <required>true</required>
      <model_dependent>false</model_dependent>
      <default_value>110</default_value>
    </argument>
    <argument>
      <name>mech_vent_hours_in_operation</name>
      <display_name>Mechanical Ventilation: Hours In Operation</display_name>
      <description>The hours in operation of the mechanical ventilation.</description>
      <type>Double</type>
      <units>hrs</units>
      <required>true</required>
      <model_dependent>false</model_dependent>
      <default_value>24</default_value>
    </argument>
    <argument>
      <name>mech_vent_total_recovery_efficiency_type</name>
      <display_name>Mechanical Ventilation: Total Recovery Efficiency Type</display_name>
      <description>The total recovery efficiency type of the mechanical ventilation.</description>
      <type>Choice</type>
      <required>true</required>
      <model_dependent>false</model_dependent>
      <default_value>Unadjusted</default_value>
      <choices>
        <choice>
          <value>Unadjusted</value>
          <display_name>Unadjusted</display_name>
        </choice>
        <choice>
          <value>Adjusted</value>
          <display_name>Adjusted</display_name>
        </choice>
      </choices>
    </argument>
    <argument>
      <name>mech_vent_total_recovery_efficiency</name>
      <display_name>Mechanical Ventilation: Total Recovery Efficiency</display_name>
      <description>The Unadjusted or Adjusted total recovery efficiency of the mechanical ventilation.</description>
      <type>Double</type>
      <units>Frac</units>
      <required>true</required>
      <model_dependent>false</model_dependent>
      <default_value>0.48</default_value>
    </argument>
    <argument>
      <name>mech_vent_sensible_recovery_efficiency_type</name>
      <display_name>Mechanical Ventilation: Sensible Recovery Efficiency Type</display_name>
      <description>The sensible recovery efficiency type of the mechanical ventilation.</description>
      <type>Choice</type>
      <required>true</required>
      <model_dependent>false</model_dependent>
      <default_value>Unadjusted</default_value>
      <choices>
        <choice>
          <value>Unadjusted</value>
          <display_name>Unadjusted</display_name>
        </choice>
        <choice>
          <value>Adjusted</value>
          <display_name>Adjusted</display_name>
        </choice>
      </choices>
    </argument>
    <argument>
      <name>mech_vent_sensible_recovery_efficiency</name>
      <display_name>Mechanical Ventilation: Sensible Recovery Efficiency</display_name>
      <description>The Unadjusted or Adjusted sensible recovery efficiency of the mechanical ventilation.</description>
      <type>Double</type>
      <units>Frac</units>
      <required>true</required>
      <model_dependent>false</model_dependent>
      <default_value>0.72</default_value>
    </argument>
    <argument>
      <name>mech_vent_fan_power</name>
      <display_name>Mechanical Ventilation: Fan Power</display_name>
      <description>The fan power of the mechanical ventilation.</description>
      <type>Double</type>
      <units>W</units>
      <required>true</required>
      <model_dependent>false</model_dependent>
      <default_value>30</default_value>
    </argument>
    <argument>
      <name>kitchen_fan_present</name>
      <display_name>Whole House Fan: Present</display_name>
      <description>Whether there is a kitchen fan.</description>
      <type>Boolean</type>
      <required>true</required>
      <model_dependent>false</model_dependent>
      <default_value>false</default_value>
      <choices>
        <choice>
          <value>true</value>
          <display_name>true</display_name>
        </choice>
        <choice>
          <value>false</value>
          <display_name>false</display_name>
        </choice>
      </choices>
    </argument>
    <argument>
      <name>kitchen_fan_flow_rate</name>
      <display_name>Kitchen Fan: Flow Rate</display_name>
      <description>The flow rate of the kitchen fan.</description>
      <type>Double</type>
      <units>CFM</units>
      <required>false</required>
      <model_dependent>false</model_dependent>
    </argument>
    <argument>
      <name>kitchen_fan_hours_in_operation</name>
      <display_name>Kitchen Fan: Hours In Operation</display_name>
      <description>The hours in operation of the kitchen fan.</description>
      <type>Double</type>
      <units>hrs</units>
      <required>false</required>
      <model_dependent>false</model_dependent>
    </argument>
    <argument>
      <name>kitchen_fan_power</name>
      <display_name>Kitchen Fan: Fan Power</display_name>
      <description>The fan power of the kitchen fan.</description>
      <type>Double</type>
      <units>W</units>
      <required>false</required>
      <model_dependent>false</model_dependent>
    </argument>
    <argument>
      <name>kitchen_fan_start_hour</name>
      <display_name>Kitchen Fan: Start Hour</display_name>
      <description>The start hour of the kitchen fan.</description>
      <type>Integer</type>
      <units>hr</units>
      <required>false</required>
      <model_dependent>false</model_dependent>
    </argument>
    <argument>
      <name>bathroom_fans_present</name>
      <display_name>Bathroom Fans: Present</display_name>
      <description>Whether there are bathroom fans.</description>
      <type>Boolean</type>
      <required>true</required>
      <model_dependent>false</model_dependent>
      <default_value>false</default_value>
      <choices>
        <choice>
          <value>true</value>
          <display_name>true</display_name>
        </choice>
        <choice>
          <value>false</value>
          <display_name>false</display_name>
        </choice>
      </choices>
    </argument>
    <argument>
      <name>bathroom_fans_flow_rate</name>
      <display_name>Bathroom Fans: Flow Rate</display_name>
      <description>The flow rate of the bathroom fans.</description>
      <type>Double</type>
      <units>CFM</units>
      <required>false</required>
      <model_dependent>false</model_dependent>
    </argument>
    <argument>
      <name>bathroom_fans_hours_in_operation</name>
      <display_name>Bathroom Fans: Hours In Operation</display_name>
      <description>The hours in operation of the bathroom fans.</description>
      <type>Double</type>
      <units>hrs</units>
      <required>false</required>
      <model_dependent>false</model_dependent>
    </argument>
    <argument>
      <name>bathroom_fans_power</name>
      <display_name>Bathroom Fans: Fan Power</display_name>
      <description>The fan power of the bathroom fans.</description>
      <type>Double</type>
      <units>W</units>
      <required>false</required>
      <model_dependent>false</model_dependent>
    </argument>
    <argument>
      <name>bathroom_fans_start_hour</name>
      <display_name>Bathroom Fans: Start Hour</display_name>
      <description>The start hour of the bathroom fans.</description>
      <type>Integer</type>
      <units>hr</units>
      <required>false</required>
      <model_dependent>false</model_dependent>
    </argument>
    <argument>
      <name>bathroom_fans_quantity</name>
      <display_name>Bathroom Fans: Quantity</display_name>
      <description>The quantity of the bathroom fans.</description>
      <type>Integer</type>
      <units>#</units>
      <required>false</required>
      <model_dependent>false</model_dependent>
    </argument>
    <argument>
      <name>whole_house_fan_present</name>
      <display_name>Whole House Fan: Present</display_name>
      <description>Whether there is a whole house fan.</description>
      <type>Boolean</type>
      <required>true</required>
      <model_dependent>false</model_dependent>
      <default_value>false</default_value>
      <choices>
        <choice>
          <value>true</value>
          <display_name>true</display_name>
        </choice>
        <choice>
          <value>false</value>
          <display_name>false</display_name>
        </choice>
      </choices>
    </argument>
    <argument>
      <name>whole_house_fan_flow_rate</name>
      <display_name>Whole House Fan: Flow Rate</display_name>
      <description>The flow rate of the whole house fan.</description>
      <type>Double</type>
      <units>CFM</units>
      <required>true</required>
      <model_dependent>false</model_dependent>
      <default_value>4500</default_value>
    </argument>
    <argument>
      <name>whole_house_fan_power</name>
      <display_name>Whole House Fan: Fan Power</display_name>
      <description>The fan power of the whole house fan.</description>
      <type>Double</type>
      <units>W</units>
      <required>true</required>
      <model_dependent>false</model_dependent>
      <default_value>300</default_value>
    </argument>
    <argument>
      <name>water_heater_type</name>
      <display_name>Water Heater: Type</display_name>
      <description>The type of water heater. Use 'none' if there is no water heater.</description>
      <type>Choice</type>
      <required>true</required>
      <model_dependent>false</model_dependent>
      <default_value>storage water heater</default_value>
      <choices>
        <choice>
          <value>none</value>
          <display_name>none</display_name>
        </choice>
        <choice>
          <value>storage water heater</value>
          <display_name>storage water heater</display_name>
        </choice>
        <choice>
          <value>instantaneous water heater</value>
          <display_name>instantaneous water heater</display_name>
        </choice>
        <choice>
          <value>heat pump water heater</value>
          <display_name>heat pump water heater</display_name>
        </choice>
        <choice>
          <value>space-heating boiler with storage tank</value>
          <display_name>space-heating boiler with storage tank</display_name>
        </choice>
        <choice>
          <value>space-heating boiler with tankless coil</value>
          <display_name>space-heating boiler with tankless coil</display_name>
        </choice>
      </choices>
    </argument>
    <argument>
      <name>water_heater_fuel_type</name>
      <display_name>Water Heater: Fuel Type</display_name>
      <description>The fuel type of water heater. Ignored for heat pump water heater.</description>
      <type>Choice</type>
      <required>true</required>
      <model_dependent>false</model_dependent>
      <default_value>natural gas</default_value>
      <choices>
        <choice>
          <value>electricity</value>
          <display_name>electricity</display_name>
        </choice>
        <choice>
          <value>natural gas</value>
          <display_name>natural gas</display_name>
        </choice>
        <choice>
          <value>fuel oil</value>
          <display_name>fuel oil</display_name>
        </choice>
        <choice>
          <value>propane</value>
          <display_name>propane</display_name>
        </choice>
        <choice>
          <value>wood</value>
          <display_name>wood</display_name>
        </choice>
        <choice>
          <value>coal</value>
          <display_name>coal</display_name>
        </choice>
      </choices>
    </argument>
    <argument>
      <name>water_heater_location</name>
      <display_name>Water Heater: Location</display_name>
      <description>The location of water heater.</description>
      <type>Choice</type>
      <required>true</required>
      <model_dependent>false</model_dependent>
      <default_value>auto</default_value>
      <choices>
        <choice>
          <value>auto</value>
          <display_name>auto</display_name>
        </choice>
        <choice>
          <value>living space</value>
          <display_name>living space</display_name>
        </choice>
        <choice>
          <value>basement - conditioned</value>
          <display_name>basement - conditioned</display_name>
        </choice>
        <choice>
          <value>basement - unconditioned</value>
          <display_name>basement - unconditioned</display_name>
        </choice>
        <choice>
          <value>garage</value>
          <display_name>garage</display_name>
        </choice>
        <choice>
          <value>attic - vented</value>
          <display_name>attic - vented</display_name>
        </choice>
        <choice>
          <value>attic - unvented</value>
          <display_name>attic - unvented</display_name>
        </choice>
        <choice>
          <value>crawlspace - vented</value>
          <display_name>crawlspace - vented</display_name>
        </choice>
        <choice>
          <value>crawlspace - unvented</value>
          <display_name>crawlspace - unvented</display_name>
        </choice>
        <choice>
          <value>other exterior</value>
          <display_name>other exterior</display_name>
        </choice>
        <choice>
          <value>other housing unit</value>
          <display_name>other housing unit</display_name>
        </choice>
        <choice>
          <value>other heated space</value>
          <display_name>other heated space</display_name>
        </choice>
        <choice>
          <value>other multifamily buffer space</value>
          <display_name>other multifamily buffer space</display_name>
        </choice>
        <choice>
          <value>other non-freezing space</value>
          <display_name>other non-freezing space</display_name>
        </choice>
      </choices>
    </argument>
    <argument>
      <name>water_heater_tank_volume</name>
      <display_name>Water Heater: Tank Volume</display_name>
      <description>Nominal volume of water heater tank. Set to auto to have volume autosized. Only applies to storage water heater, heat pump water heater, and space-heating boiler with storage tank.</description>
      <type>String</type>
      <units>gal</units>
      <required>true</required>
      <model_dependent>false</model_dependent>
      <default_value>auto</default_value>
    </argument>
    <argument>
      <name>water_heater_heating_capacity</name>
      <display_name>Water Heater: Input Capacity</display_name>
      <description>The maximum energy input rating of water heater. Set to auto to have this field autosized. Only applies to storage water heater.</description>
      <type>String</type>
      <units>Btu/hr</units>
      <required>true</required>
      <model_dependent>false</model_dependent>
      <default_value>auto</default_value>
    </argument>
    <argument>
      <name>water_heater_efficiency_type</name>
      <display_name>Water Heater: Efficiency Type</display_name>
      <description>The efficiency type of water heater. Does not apply to space-heating boilers.</description>
      <type>Choice</type>
      <required>true</required>
      <model_dependent>false</model_dependent>
      <default_value>EnergyFactor</default_value>
      <choices>
        <choice>
          <value>EnergyFactor</value>
          <display_name>EnergyFactor</display_name>
        </choice>
        <choice>
          <value>UniformEnergyFactor</value>
          <display_name>UniformEnergyFactor</display_name>
        </choice>
      </choices>
    </argument>
    <argument>
      <name>water_heater_efficiency_ef</name>
      <display_name>Water Heater: Energy Factor</display_name>
      <description>Ratio of useful energy output from water heater to the total amount of energy delivered from the water heater.</description>
      <type>Double</type>
      <required>true</required>
      <model_dependent>false</model_dependent>
      <default_value>0.67</default_value>
    </argument>
    <argument>
      <name>water_heater_efficiency_uef</name>
      <display_name>Water Heater: Uniform Energy Factor</display_name>
      <description>The uniform energy factor of water heater. Does not apply to space-heating boilers.</description>
      <type>Double</type>
      <required>true</required>
      <model_dependent>false</model_dependent>
      <default_value>0.67</default_value>
    </argument>
    <argument>
      <name>water_heater_recovery_efficiency</name>
      <display_name>Water Heater: Recovery Efficiency</display_name>
      <description>Ratio of energy delivered to water heater to the energy content of the fuel consumed by the water heater. Only used for non-electric storage water heaters.</description>
      <type>String</type>
      <units>Frac</units>
      <required>true</required>
      <model_dependent>false</model_dependent>
      <default_value>auto</default_value>
    </argument>
    <argument>
      <name>water_heater_standby_loss</name>
      <display_name>Water Heater: Standby Loss</display_name>
      <description>The standby loss of water heater. Only applies to space-heating boilers.</description>
      <type>Double</type>
      <units>deg-F/hr</units>
      <required>false</required>
      <model_dependent>false</model_dependent>
    </argument>
    <argument>
      <name>water_heater_jacket_rvalue</name>
      <display_name>Water Heater: Jacket R-value</display_name>
      <description>The jacket R-value of water heater. Doesn't apply to instantaneous water heater or space-heating boiler with tankless coil.</description>
      <type>Double</type>
      <units>h-ft^2-R/Btu</units>
      <required>false</required>
      <model_dependent>false</model_dependent>
    </argument>
    <argument>
      <name>water_heater_setpoint_temperature</name>
      <display_name>Water Heater: Setpoint Temperature</display_name>
      <description>The setpoint temperature of water heater.</description>
      <type>String</type>
      <units>deg-F</units>
      <required>true</required>
      <model_dependent>false</model_dependent>
      <default_value>auto</default_value>
    </argument>
    <argument>
      <name>dhw_distribution_system_type</name>
      <display_name>Hot Water Distribution: System Type</display_name>
      <description>The type of the hot water distribution system.</description>
      <type>Choice</type>
      <required>true</required>
      <model_dependent>false</model_dependent>
      <default_value>Standard</default_value>
      <choices>
        <choice>
          <value>Standard</value>
          <display_name>Standard</display_name>
        </choice>
        <choice>
          <value>Recirculation</value>
          <display_name>Recirculation</display_name>
        </choice>
      </choices>
    </argument>
    <argument>
      <name>dhw_distribution_standard_piping_length</name>
      <display_name>Hot Water Distribution: Standard Piping Length</display_name>
      <description>If the distribution system is Standard, the length of the piping. A value of 'auto' will use a default.</description>
      <type>String</type>
      <units>ft</units>
      <required>true</required>
      <model_dependent>false</model_dependent>
      <default_value>auto</default_value>
    </argument>
    <argument>
      <name>dhw_distribution_recirc_control_type</name>
      <display_name>Hot Water Distribution: Recirculation Control Type</display_name>
      <description>If the distribution system is Recirculation, the type of hot water recirculation control, if any.</description>
      <type>Choice</type>
      <required>true</required>
      <model_dependent>false</model_dependent>
      <default_value>no control</default_value>
      <choices>
        <choice>
          <value>no control</value>
          <display_name>no control</display_name>
        </choice>
        <choice>
          <value>timer</value>
          <display_name>timer</display_name>
        </choice>
        <choice>
          <value>temperature</value>
          <display_name>temperature</display_name>
        </choice>
        <choice>
          <value>presence sensor demand control</value>
          <display_name>presence sensor demand control</display_name>
        </choice>
        <choice>
          <value>manual demand control</value>
          <display_name>manual demand control</display_name>
        </choice>
      </choices>
    </argument>
    <argument>
      <name>dhw_distribution_recirc_piping_length</name>
      <display_name>Hot Water Distribution: Recirculation Piping Length</display_name>
      <description>If the distribution system is Recirculation, the length of the recirculation piping.</description>
      <type>String</type>
      <units>ft</units>
      <required>true</required>
      <model_dependent>false</model_dependent>
      <default_value>auto</default_value>
    </argument>
    <argument>
      <name>dhw_distribution_recirc_branch_piping_length</name>
      <display_name>Hot Water Distribution: Recirculation Branch Piping Length</display_name>
      <description>If the distribution system is Recirculation, the length of the recirculation branch piping.</description>
      <type>String</type>
      <units>ft</units>
      <required>true</required>
      <model_dependent>false</model_dependent>
      <default_value>auto</default_value>
    </argument>
    <argument>
      <name>dhw_distribution_recirc_pump_power</name>
      <display_name>Hot Water Distribution: Recirculation Pump Power</display_name>
      <description>If the distribution system is Recirculation, the recirculation pump power.</description>
      <type>String</type>
      <units>W</units>
      <required>true</required>
      <model_dependent>false</model_dependent>
      <default_value>auto</default_value>
    </argument>
    <argument>
      <name>dhw_distribution_pipe_r</name>
      <display_name>Hot Water Distribution: Pipe Insulation Nominal R-Value</display_name>
      <description>Nominal R-value of the pipe insulation.</description>
      <type>Double</type>
      <units>h-ft^2-R/Btu</units>
      <required>true</required>
      <model_dependent>false</model_dependent>
      <default_value>0</default_value>
    </argument>
    <argument>
      <name>dwhr_facilities_connected</name>
      <display_name>Drain Water Heat Recovery: Facilities Connected</display_name>
      <description>Which facilities are connected for the drain water heat recovery. Use 'none' if there is no drawin water heat recovery system.</description>
      <type>Choice</type>
      <required>true</required>
      <model_dependent>false</model_dependent>
      <default_value>none</default_value>
      <choices>
        <choice>
          <value>none</value>
          <display_name>none</display_name>
        </choice>
        <choice>
          <value>one</value>
          <display_name>one</display_name>
        </choice>
        <choice>
          <value>all</value>
          <display_name>all</display_name>
        </choice>
      </choices>
    </argument>
    <argument>
      <name>dwhr_equal_flow</name>
      <display_name>Drain Water Heat Recovery: Equal Flow</display_name>
      <description>Whether the drain water heat recovery has equal flow.</description>
      <type>Boolean</type>
      <required>true</required>
      <model_dependent>false</model_dependent>
      <default_value>true</default_value>
      <choices>
        <choice>
          <value>true</value>
          <display_name>true</display_name>
        </choice>
        <choice>
          <value>false</value>
          <display_name>false</display_name>
        </choice>
      </choices>
    </argument>
    <argument>
      <name>dwhr_efficiency</name>
      <display_name>Drain Water Heat Recovery: Efficiency</display_name>
      <description>The efficiency of the drain water heat recovery.</description>
      <type>Double</type>
      <units>Frac</units>
      <required>true</required>
      <model_dependent>false</model_dependent>
      <default_value>0.55</default_value>
    </argument>
    <argument>
      <name>water_fixtures_shower_low_flow</name>
      <display_name>Hot Water Fixtures: Is Shower Low Flow</display_name>
      <description>Whether the shower fixture is low flow.</description>
      <type>Boolean</type>
      <required>true</required>
      <model_dependent>false</model_dependent>
      <default_value>false</default_value>
      <choices>
        <choice>
          <value>true</value>
          <display_name>true</display_name>
        </choice>
        <choice>
          <value>false</value>
          <display_name>false</display_name>
        </choice>
      </choices>
    </argument>
    <argument>
      <name>water_fixtures_sink_low_flow</name>
      <display_name>Hot Water Fixtures: Is Sink Low Flow</display_name>
      <description>Whether the sink fixture is low flow.</description>
      <type>Boolean</type>
      <required>true</required>
      <model_dependent>false</model_dependent>
      <default_value>false</default_value>
      <choices>
        <choice>
          <value>true</value>
          <display_name>true</display_name>
        </choice>
        <choice>
          <value>false</value>
          <display_name>false</display_name>
        </choice>
      </choices>
    </argument>
    <argument>
      <name>water_fixtures_usage_multiplier</name>
      <display_name>Hot Water Fixtures: Usage Multiplier</display_name>
      <description>Multiplier on the hot water usage that can reflect, e.g., high/low usage occupants.</description>
      <type>Double</type>
      <required>true</required>
      <model_dependent>false</model_dependent>
      <default_value>1</default_value>
    </argument>
    <argument>
      <name>solar_thermal_system_type</name>
      <display_name>Solar Thermal: System Type</display_name>
      <description>The type of solar thermal system. Use 'none' if there is no solar thermal system.</description>
      <type>Choice</type>
      <required>true</required>
      <model_dependent>false</model_dependent>
      <default_value>none</default_value>
      <choices>
        <choice>
          <value>none</value>
          <display_name>none</display_name>
        </choice>
        <choice>
          <value>hot water</value>
          <display_name>hot water</display_name>
        </choice>
      </choices>
    </argument>
    <argument>
      <name>solar_thermal_collector_area</name>
      <display_name>Solar Thermal: Collector Area</display_name>
      <description>The collector area of the solar thermal system.</description>
      <type>Double</type>
      <units>ft^2</units>
      <required>true</required>
      <model_dependent>false</model_dependent>
      <default_value>40</default_value>
    </argument>
    <argument>
      <name>solar_thermal_collector_loop_type</name>
      <display_name>Solar Thermal: Collector Loop Type</display_name>
      <description>The collector loop type of the solar thermal system.</description>
      <type>Choice</type>
      <required>true</required>
      <model_dependent>false</model_dependent>
      <default_value>liquid direct</default_value>
      <choices>
        <choice>
          <value>liquid direct</value>
          <display_name>liquid direct</display_name>
        </choice>
        <choice>
          <value>liquid indirect</value>
          <display_name>liquid indirect</display_name>
        </choice>
        <choice>
          <value>passive thermosyphon</value>
          <display_name>passive thermosyphon</display_name>
        </choice>
      </choices>
    </argument>
    <argument>
      <name>solar_thermal_collector_type</name>
      <display_name>Solar Thermal: Collector Type</display_name>
      <description>The collector type of the solar thermal system.</description>
      <type>Choice</type>
      <required>true</required>
      <model_dependent>false</model_dependent>
      <default_value>evacuated tube</default_value>
      <choices>
        <choice>
          <value>evacuated tube</value>
          <display_name>evacuated tube</display_name>
        </choice>
        <choice>
          <value>single glazing black</value>
          <display_name>single glazing black</display_name>
        </choice>
        <choice>
          <value>double glazing black</value>
          <display_name>double glazing black</display_name>
        </choice>
        <choice>
          <value>integrated collector storage</value>
          <display_name>integrated collector storage</display_name>
        </choice>
      </choices>
    </argument>
    <argument>
      <name>solar_thermal_collector_azimuth</name>
      <display_name>Solar Thermal: Collector Azimuth</display_name>
      <description>The collector azimuth of the solar thermal system.</description>
      <type>Double</type>
      <units>degrees</units>
      <required>true</required>
      <model_dependent>false</model_dependent>
      <default_value>180</default_value>
    </argument>
    <argument>
      <name>solar_thermal_collector_tilt</name>
      <display_name>Solar Thermal: Collector Tilt</display_name>
      <description>The collector tilt of the solar thermal system. Can also enter, e.g., RoofPitch, RoofPitch+20, Latitude, Latitude-15, etc.</description>
      <type>String</type>
      <units>degrees</units>
      <required>true</required>
      <model_dependent>false</model_dependent>
      <default_value>RoofPitch</default_value>
    </argument>
    <argument>
      <name>solar_thermal_collector_rated_optical_efficiency</name>
      <display_name>Solar Thermal: Collector Rated Optical Efficiency</display_name>
      <description>The collector rated optical efficiency of the solar thermal system.</description>
      <type>Double</type>
      <units>Frac</units>
      <required>true</required>
      <model_dependent>false</model_dependent>
      <default_value>0.5</default_value>
    </argument>
    <argument>
      <name>solar_thermal_collector_rated_thermal_losses</name>
      <display_name>Solar Thermal: Collector Rated Thermal Losses</display_name>
      <description>The collector rated thermal losses of the solar thermal system.</description>
      <type>Double</type>
      <units>Frac</units>
      <required>true</required>
      <model_dependent>false</model_dependent>
      <default_value>0.2799</default_value>
    </argument>
    <argument>
      <name>solar_thermal_storage_volume</name>
      <display_name>Solar Thermal: Storage Volume</display_name>
      <description>The storage volume of the solar thermal system.</description>
      <type>String</type>
      <units>Frac</units>
      <required>true</required>
      <model_dependent>false</model_dependent>
      <default_value>auto</default_value>
    </argument>
    <argument>
      <name>solar_thermal_solar_fraction</name>
      <display_name>Solar Thermal: Solar Fraction</display_name>
      <description>The solar fraction of the solar thermal system. If provided, overrides all other solar thermal inputs.</description>
      <type>Double</type>
      <units>Frac</units>
      <required>true</required>
      <model_dependent>false</model_dependent>
      <default_value>0</default_value>
    </argument>
    <argument>
      <name>pv_system_module_type_1</name>
      <display_name>Photovoltaics 1: Module Type</display_name>
      <description>Module type of the PV system 1. Use 'none' if there is no PV system 1.</description>
      <type>Choice</type>
      <required>true</required>
      <model_dependent>false</model_dependent>
      <default_value>none</default_value>
      <choices>
        <choice>
          <value>none</value>
          <display_name>none</display_name>
        </choice>
        <choice>
          <value>standard</value>
          <display_name>standard</display_name>
        </choice>
        <choice>
          <value>premium</value>
          <display_name>premium</display_name>
        </choice>
        <choice>
          <value>thin film</value>
          <display_name>thin film</display_name>
        </choice>
      </choices>
    </argument>
    <argument>
      <name>pv_system_location_1</name>
      <display_name>Photovoltaics 1: Location</display_name>
      <description>Location of the PV system 1.</description>
      <type>Choice</type>
      <required>true</required>
      <model_dependent>false</model_dependent>
      <default_value>roof</default_value>
      <choices>
        <choice>
          <value>roof</value>
          <display_name>roof</display_name>
        </choice>
        <choice>
          <value>ground</value>
          <display_name>ground</display_name>
        </choice>
      </choices>
    </argument>
    <argument>
      <name>pv_system_tracking_1</name>
      <display_name>Photovoltaics 1: Tracking</display_name>
      <description>Tracking of the PV system 1.</description>
      <type>Choice</type>
      <required>true</required>
      <model_dependent>false</model_dependent>
      <default_value>fixed</default_value>
      <choices>
        <choice>
          <value>fixed</value>
          <display_name>fixed</display_name>
        </choice>
        <choice>
          <value>1-axis</value>
          <display_name>1-axis</display_name>
        </choice>
        <choice>
          <value>1-axis backtracked</value>
          <display_name>1-axis backtracked</display_name>
        </choice>
        <choice>
          <value>2-axis</value>
          <display_name>2-axis</display_name>
        </choice>
      </choices>
    </argument>
    <argument>
      <name>pv_system_array_azimuth_1</name>
      <display_name>Photovoltaics 1: Array Azimuth</display_name>
      <description>Array azimuth of the PV system 1.</description>
      <type>Double</type>
      <units>degrees</units>
      <required>true</required>
      <model_dependent>false</model_dependent>
      <default_value>180</default_value>
    </argument>
    <argument>
      <name>pv_system_array_tilt_1</name>
      <display_name>Photovoltaics 1: Array Tilt</display_name>
      <description>Array tilt of the PV system 1. Can also enter, e.g., RoofPitch, RoofPitch+20, Latitude, Latitude-15, etc.</description>
      <type>String</type>
      <units>degrees</units>
      <required>true</required>
      <model_dependent>false</model_dependent>
      <default_value>RoofPitch</default_value>
    </argument>
    <argument>
      <name>pv_system_max_power_output_1</name>
      <display_name>Photovoltaics 1: Maximum Power Output</display_name>
      <description>Maximum power output of the PV system 1.</description>
      <type>Double</type>
      <units>W</units>
      <required>true</required>
      <model_dependent>false</model_dependent>
      <default_value>4000</default_value>
    </argument>
    <argument>
      <name>pv_system_inverter_efficiency_1</name>
      <display_name>Photovoltaics 1: Inverter Efficiency</display_name>
      <description>Inverter efficiency of the PV system 1.</description>
      <type>Double</type>
      <units>Frac</units>
      <required>false</required>
      <model_dependent>false</model_dependent>
    </argument>
    <argument>
      <name>pv_system_system_losses_fraction_1</name>
      <display_name>Photovoltaics 1: System Losses Fraction</display_name>
      <description>System losses fraction of the PV system 1.</description>
      <type>Double</type>
      <units>Frac</units>
      <required>false</required>
      <model_dependent>false</model_dependent>
    </argument>
    <argument>
      <name>pv_system_year_modules_manufactured_1</name>
      <display_name>Photovoltaics 1: Year Modules Manufactured</display_name>
      <description>Year modules manufactured of the PV system 1.</description>
      <type>Integer</type>
      <units>Year</units>
      <required>false</required>
      <model_dependent>false</model_dependent>
    </argument>
    <argument>
      <name>pv_system_module_type_2</name>
      <display_name>Photovoltaics 2: Module Type</display_name>
      <description>Module type of the PV system 2. Use 'none' if there is no PV system 2.</description>
      <type>Choice</type>
      <required>true</required>
      <model_dependent>false</model_dependent>
      <default_value>none</default_value>
      <choices>
        <choice>
          <value>none</value>
          <display_name>none</display_name>
        </choice>
        <choice>
          <value>standard</value>
          <display_name>standard</display_name>
        </choice>
        <choice>
          <value>premium</value>
          <display_name>premium</display_name>
        </choice>
        <choice>
          <value>thin film</value>
          <display_name>thin film</display_name>
        </choice>
      </choices>
    </argument>
    <argument>
      <name>pv_system_location_2</name>
      <display_name>Photovoltaics 2: Location</display_name>
      <description>Location of the PV system 2.</description>
      <type>Choice</type>
      <required>true</required>
      <model_dependent>false</model_dependent>
      <default_value>roof</default_value>
      <choices>
        <choice>
          <value>roof</value>
          <display_name>roof</display_name>
        </choice>
        <choice>
          <value>ground</value>
          <display_name>ground</display_name>
        </choice>
      </choices>
    </argument>
    <argument>
      <name>pv_system_tracking_2</name>
      <display_name>Photovoltaics 2: Tracking</display_name>
      <description>Tracking of the PV system 2.</description>
      <type>Choice</type>
      <required>true</required>
      <model_dependent>false</model_dependent>
      <default_value>fixed</default_value>
      <choices>
        <choice>
          <value>fixed</value>
          <display_name>fixed</display_name>
        </choice>
        <choice>
          <value>1-axis</value>
          <display_name>1-axis</display_name>
        </choice>
        <choice>
          <value>1-axis backtracked</value>
          <display_name>1-axis backtracked</display_name>
        </choice>
        <choice>
          <value>2-axis</value>
          <display_name>2-axis</display_name>
        </choice>
      </choices>
    </argument>
    <argument>
      <name>pv_system_array_azimuth_2</name>
      <display_name>Photovoltaics 2: Array Azimuth</display_name>
      <description>Array azimuth of the PV system 2.</description>
      <type>Double</type>
      <units>degrees</units>
      <required>true</required>
      <model_dependent>false</model_dependent>
      <default_value>180</default_value>
    </argument>
    <argument>
      <name>pv_system_array_tilt_2</name>
      <display_name>Photovoltaics 2: Array Tilt</display_name>
      <description>Array tilt of the PV system 2. Can also enter, e.g., RoofPitch, RoofPitch+20, Latitude, Latitude-15, etc.</description>
      <type>String</type>
      <units>degrees</units>
      <required>true</required>
      <model_dependent>false</model_dependent>
      <default_value>RoofPitch</default_value>
    </argument>
    <argument>
      <name>pv_system_max_power_output_2</name>
      <display_name>Photovoltaics 2: Maximum Power Output</display_name>
      <description>Maximum power output of the PV system 2.</description>
      <type>Double</type>
      <units>W</units>
      <required>true</required>
      <model_dependent>false</model_dependent>
      <default_value>4000</default_value>
    </argument>
    <argument>
      <name>pv_system_inverter_efficiency_2</name>
      <display_name>Photovoltaics 2: Inverter Efficiency</display_name>
      <description>Inverter efficiency of the PV system 2.</description>
      <type>Double</type>
      <units>Frac</units>
      <required>false</required>
      <model_dependent>false</model_dependent>
    </argument>
    <argument>
      <name>pv_system_system_losses_fraction_2</name>
      <display_name>Photovoltaics 2: System Losses Fraction</display_name>
      <description>System losses fraction of the PV system 2.</description>
      <type>Double</type>
      <units>Frac</units>
      <required>false</required>
      <model_dependent>false</model_dependent>
    </argument>
    <argument>
      <name>pv_system_year_modules_manufactured_2</name>
      <display_name>Photovoltaics 2: Year Modules Manufactured</display_name>
      <description>Year modules manufactured of the PV system 2.</description>
      <type>Integer</type>
      <units>Year</units>
      <required>false</required>
      <model_dependent>false</model_dependent>
    </argument>
    <argument>
      <name>lighting_fraction_cfl_interior</name>
      <display_name>Lighting: Fraction CFL Interior</display_name>
      <description>Fraction of all lamps (interior) that are compact fluorescent. Lighting not specified as CFL, LFL, or LED is assumed to be incandescent.</description>
      <type>Double</type>
      <required>true</required>
      <model_dependent>false</model_dependent>
      <default_value>0.4</default_value>
    </argument>
    <argument>
      <name>lighting_fraction_lfl_interior</name>
      <display_name>Lighting: Fraction LFL Interior</display_name>
      <description>Fraction of all lamps (interior) that are linear fluorescent. Lighting not specified as CFL, LFL, or LED is assumed to be incandescent.</description>
      <type>Double</type>
      <required>true</required>
      <model_dependent>false</model_dependent>
      <default_value>0.1</default_value>
    </argument>
    <argument>
      <name>lighting_fraction_led_interior</name>
      <display_name>Lighting: Fraction LED Interior</display_name>
      <description>Fraction of all lamps (interior) that are light emitting diodes. Lighting not specified as CFL, LFL, or LED is assumed to be incandescent.</description>
      <type>Double</type>
      <required>true</required>
      <model_dependent>false</model_dependent>
      <default_value>0.25</default_value>
    </argument>
    <argument>
      <name>lighting_usage_multiplier_interior</name>
      <display_name>Lighting: Usage Multiplier Interior</display_name>
      <description>Multiplier on the lighting energy usage (interior) that can reflect, e.g., high/low usage occupants.</description>
      <type>Double</type>
      <required>true</required>
      <model_dependent>false</model_dependent>
      <default_value>1</default_value>
    </argument>
    <argument>
      <name>lighting_fraction_cfl_exterior</name>
      <display_name>Lighting: Fraction CFL Exterior</display_name>
      <description>Fraction of all lamps (exterior) that are compact fluorescent. Lighting not specified as CFL, LFL, or LED is assumed to be incandescent.</description>
      <type>Double</type>
      <required>true</required>
      <model_dependent>false</model_dependent>
      <default_value>0.4</default_value>
    </argument>
    <argument>
      <name>lighting_fraction_lfl_exterior</name>
      <display_name>Lighting: Fraction LFL Exterior</display_name>
      <description>Fraction of all lamps (exterior) that are linear fluorescent. Lighting not specified as CFL, LFL, or LED is assumed to be incandescent.</description>
      <type>Double</type>
      <required>true</required>
      <model_dependent>false</model_dependent>
      <default_value>0.1</default_value>
    </argument>
    <argument>
      <name>lighting_fraction_led_exterior</name>
      <display_name>Lighting: Fraction LED Exterior</display_name>
      <description>Fraction of all lamps (exterior) that are light emitting diodes. Lighting not specified as CFL, LFL, or LED is assumed to be incandescent.</description>
      <type>Double</type>
      <required>true</required>
      <model_dependent>false</model_dependent>
      <default_value>0.25</default_value>
    </argument>
    <argument>
      <name>lighting_usage_multiplier_exterior</name>
      <display_name>Lighting: Usage Multiplier Exterior</display_name>
      <description>Multiplier on the lighting energy usage (exterior) that can reflect, e.g., high/low usage occupants.</description>
      <type>Double</type>
      <required>true</required>
      <model_dependent>false</model_dependent>
      <default_value>1</default_value>
    </argument>
    <argument>
      <name>lighting_fraction_cfl_garage</name>
      <display_name>Lighting: Fraction CFL Garage</display_name>
      <description>Fraction of all lamps (garage) that are compact fluorescent. Lighting not specified as CFL, LFL, or LED is assumed to be incandescent.</description>
      <type>Double</type>
      <required>true</required>
      <model_dependent>false</model_dependent>
      <default_value>0.4</default_value>
    </argument>
    <argument>
      <name>lighting_fraction_lfl_garage</name>
      <display_name>Lighting: Fraction LFL Garage</display_name>
      <description>Fraction of all lamps (garage) that are linear fluorescent. Lighting not specified as CFL, LFL, or LED is assumed to be incandescent.</description>
      <type>Double</type>
      <required>true</required>
      <model_dependent>false</model_dependent>
      <default_value>0.1</default_value>
    </argument>
    <argument>
      <name>lighting_fraction_led_garage</name>
      <display_name>Lighting: Fraction LED Garage</display_name>
      <description>Fraction of all lamps (garage) that are light emitting diodes. Lighting not specified as CFL, LFL, or LED is assumed to be incandescent.</description>
      <type>Double</type>
      <required>true</required>
      <model_dependent>false</model_dependent>
      <default_value>0.25</default_value>
    </argument>
    <argument>
      <name>lighting_usage_multiplier_garage</name>
      <display_name>Lighting: Usage Multiplier Garage</display_name>
      <description>Multiplier on the lighting energy usage (garage) that can reflect, e.g., high/low usage occupants.</description>
      <type>Double</type>
      <required>true</required>
      <model_dependent>false</model_dependent>
      <default_value>1</default_value>
    </argument>
    <argument>
      <name>holiday_lighting_present</name>
      <display_name>Holiday Lighting: Present</display_name>
      <description>Whether there is holiday lighting.</description>
      <type>Boolean</type>
      <required>true</required>
      <model_dependent>false</model_dependent>
      <default_value>false</default_value>
      <choices>
        <choice>
          <value>true</value>
          <display_name>true</display_name>
        </choice>
        <choice>
          <value>false</value>
          <display_name>false</display_name>
        </choice>
      </choices>
    </argument>
    <argument>
      <name>holiday_lighting_daily_kwh</name>
      <display_name>Holiday Lighting: Daily Consumption</display_name>
      <description>The daily energy consumption for holiday lighting (exterior).</description>
      <type>String</type>
      <units>kWh/day</units>
      <required>true</required>
      <model_dependent>false</model_dependent>
      <default_value>auto</default_value>
    </argument>
    <argument>
      <name>dehumidifier_present</name>
      <display_name>Dehumidifier: Present</display_name>
      <description>Whether there is a dehumidifier.</description>
      <type>Boolean</type>
      <required>true</required>
      <model_dependent>false</model_dependent>
      <default_value>false</default_value>
      <choices>
        <choice>
          <value>true</value>
          <display_name>true</display_name>
        </choice>
        <choice>
          <value>false</value>
          <display_name>false</display_name>
        </choice>
      </choices>
    </argument>
    <argument>
      <name>dehumidifier_efficiency_type</name>
      <display_name>Dehumidifier: Efficiency Type</display_name>
      <description>The efficiency type of dehumidifier.</description>
      <type>Choice</type>
      <required>true</required>
      <model_dependent>false</model_dependent>
      <default_value>EnergyFactor</default_value>
      <choices>
        <choice>
          <value>EnergyFactor</value>
          <display_name>EnergyFactor</display_name>
        </choice>
        <choice>
          <value>IntegratedEnergyFactor</value>
          <display_name>IntegratedEnergyFactor</display_name>
        </choice>
      </choices>
    </argument>
    <argument>
      <name>dehumidifier_efficiency_ef</name>
      <display_name>Dehumidifier: Energy Factor</display_name>
      <description>The Energy Factor (EF) of the dehumidifier.</description>
      <type>Double</type>
      <units>liters/kWh</units>
      <required>true</required>
      <model_dependent>false</model_dependent>
      <default_value>1.8</default_value>
    </argument>
    <argument>
      <name>dehumidifier_efficiency_ief</name>
      <display_name>Dehumidifier: Integrated Energy Factor</display_name>
      <description>The Integrated Energy Factor (IEF) of the dehumidifier.</description>
      <type>Double</type>
      <units>liters/kWh</units>
      <required>true</required>
      <model_dependent>false</model_dependent>
      <default_value>1.5</default_value>
    </argument>
    <argument>
      <name>dehumidifier_capacity</name>
      <display_name>Dehumidifier: Capacity</display_name>
      <description>The capacity (water removal rate) of the dehumidifier.</description>
      <type>Double</type>
      <units>pint/day</units>
      <required>true</required>
      <model_dependent>false</model_dependent>
      <default_value>40</default_value>
    </argument>
    <argument>
      <name>dehumidifier_rh_setpoint</name>
      <display_name>Dehumidifier: Relative Humidity Setpoint</display_name>
      <description>The relative humidity setpoint of the dehumidifier.</description>
      <type>Double</type>
      <units>Frac</units>
      <required>true</required>
      <model_dependent>false</model_dependent>
      <default_value>0.5</default_value>
    </argument>
    <argument>
      <name>dehumidifier_fraction_dehumidification_load_served</name>
      <display_name>Dehumidifier: Fraction Dehumidification Load Served</display_name>
      <description>The dehumidification load served fraction of the dehumidifier.</description>
      <type>Double</type>
      <units>Frac</units>
      <required>true</required>
      <model_dependent>false</model_dependent>
      <default_value>1</default_value>
    </argument>
    <argument>
      <name>clothes_washer_present</name>
      <display_name>Clothes Washer: Present</display_name>
      <description>Whether there is a clothes washer.</description>
      <type>Boolean</type>
      <required>true</required>
      <model_dependent>false</model_dependent>
      <default_value>true</default_value>
      <choices>
        <choice>
          <value>true</value>
          <display_name>true</display_name>
        </choice>
        <choice>
          <value>false</value>
          <display_name>false</display_name>
        </choice>
      </choices>
    </argument>
    <argument>
      <name>clothes_washer_location</name>
      <display_name>Clothes Washer: Location</display_name>
      <description>The space type for the clothes washer location.</description>
      <type>Choice</type>
      <required>true</required>
      <model_dependent>false</model_dependent>
      <default_value>auto</default_value>
      <choices>
        <choice>
          <value>auto</value>
          <display_name>auto</display_name>
        </choice>
        <choice>
          <value>living space</value>
          <display_name>living space</display_name>
        </choice>
        <choice>
          <value>basement - conditioned</value>
          <display_name>basement - conditioned</display_name>
        </choice>
        <choice>
          <value>basement - unconditioned</value>
          <display_name>basement - unconditioned</display_name>
        </choice>
        <choice>
          <value>garage</value>
          <display_name>garage</display_name>
        </choice>
        <choice>
          <value>other housing unit</value>
          <display_name>other housing unit</display_name>
        </choice>
        <choice>
          <value>other heated space</value>
          <display_name>other heated space</display_name>
        </choice>
        <choice>
          <value>other multifamily buffer space</value>
          <display_name>other multifamily buffer space</display_name>
        </choice>
        <choice>
          <value>other non-freezing space</value>
          <display_name>other non-freezing space</display_name>
        </choice>
      </choices>
    </argument>
    <argument>
      <name>clothes_washer_efficiency_type</name>
      <display_name>Clothes Washer: Efficiency Type</display_name>
      <description>The efficiency type of clothes washer.</description>
      <type>Choice</type>
      <required>true</required>
      <model_dependent>false</model_dependent>
      <default_value>IntegratedModifiedEnergyFactor</default_value>
      <choices>
        <choice>
          <value>ModifiedEnergyFactor</value>
          <display_name>ModifiedEnergyFactor</display_name>
        </choice>
        <choice>
          <value>IntegratedModifiedEnergyFactor</value>
          <display_name>IntegratedModifiedEnergyFactor</display_name>
        </choice>
      </choices>
    </argument>
    <argument>
      <name>clothes_washer_efficiency_mef</name>
      <display_name>Clothes Washer: Modified Energy Factor</display_name>
      <description>The Modified Energy Factor (MEF) is the capacity of the clothes container divided by the total clothes washer energy consumption per cycle, where the energy consumption is the sum of the machine electrical energy consumption, the hot water energy consumption, the energy required for removal of the remaining moisture in the wash load, standby energy, and off-mode energy consumption.</description>
      <type>String</type>
      <units>ft^3/kWh-cycle</units>
      <required>true</required>
      <model_dependent>false</model_dependent>
      <default_value>auto</default_value>
    </argument>
    <argument>
      <name>clothes_washer_efficiency_imef</name>
      <display_name>Clothes Washer: Integrated Modified Energy Factor</display_name>
      <description>The energy performance metric for ENERGY STAR certified residential clothes washers as of March 7, 2015.</description>
      <type>String</type>
      <required>true</required>
      <model_dependent>false</model_dependent>
      <default_value>auto</default_value>
    </argument>
    <argument>
      <name>clothes_washer_rated_annual_kwh</name>
      <display_name>Clothes Washer: Rated Annual Consumption</display_name>
      <description>The annual energy consumed by the clothes washer, as rated, obtained from the EnergyGuide label. This includes both the appliance electricity consumption and the energy required for water heating.</description>
      <type>String</type>
      <units>kWh</units>
      <required>true</required>
      <model_dependent>false</model_dependent>
      <default_value>auto</default_value>
    </argument>
    <argument>
      <name>clothes_washer_label_electric_rate</name>
      <display_name>Clothes Washer: Label Electric Rate</display_name>
      <description>The annual energy consumed by the clothes washer, as rated, obtained from the EnergyGuide label. This includes both the appliance electricity consumption and the energy required for water heating.</description>
      <type>String</type>
      <units>$/kWh</units>
      <required>true</required>
      <model_dependent>false</model_dependent>
      <default_value>auto</default_value>
    </argument>
    <argument>
      <name>clothes_washer_label_gas_rate</name>
      <display_name>Clothes Washer: Label Gas Rate</display_name>
      <description>The annual energy consumed by the clothes washer, as rated, obtained from the EnergyGuide label. This includes both the appliance electricity consumption and the energy required for water heating.</description>
      <type>String</type>
      <units>$/therm</units>
      <required>true</required>
      <model_dependent>false</model_dependent>
      <default_value>auto</default_value>
    </argument>
    <argument>
      <name>clothes_washer_label_annual_gas_cost</name>
      <display_name>Clothes Washer: Label Annual Cost with Gas DHW</display_name>
      <description>The annual cost of using the system under test conditions. Input is obtained from the EnergyGuide label.</description>
      <type>String</type>
      <units>$</units>
      <required>true</required>
      <model_dependent>false</model_dependent>
      <default_value>auto</default_value>
    </argument>
    <argument>
      <name>clothes_washer_label_usage</name>
      <display_name>Clothes Washer: Label Usage</display_name>
      <description>The clothes washer loads per week.</description>
      <type>String</type>
      <units>cyc/wk</units>
      <required>true</required>
      <model_dependent>false</model_dependent>
      <default_value>auto</default_value>
    </argument>
    <argument>
      <name>clothes_washer_capacity</name>
      <display_name>Clothes Washer: Drum Volume</display_name>
      <description>Volume of the washer drum. Obtained from the EnergyStar website or the manufacturer's literature.</description>
      <type>String</type>
      <units>ft^3</units>
      <required>true</required>
      <model_dependent>false</model_dependent>
      <default_value>auto</default_value>
    </argument>
    <argument>
      <name>clothes_washer_usage_multiplier</name>
      <display_name>Clothes Washer: Usage Multiplier</display_name>
      <description>Multiplier on the clothes washer energy and hot water usage that can reflect, e.g., high/low usage occupants.</description>
      <type>Double</type>
      <required>true</required>
      <model_dependent>false</model_dependent>
      <default_value>1</default_value>
    </argument>
    <argument>
      <name>clothes_dryer_present</name>
      <display_name>Clothes Dryer: Present</display_name>
      <description>Whether there is a clothes dryer.</description>
      <type>Boolean</type>
      <required>true</required>
      <model_dependent>false</model_dependent>
      <default_value>true</default_value>
      <choices>
        <choice>
          <value>true</value>
          <display_name>true</display_name>
        </choice>
        <choice>
          <value>false</value>
          <display_name>false</display_name>
        </choice>
      </choices>
    </argument>
    <argument>
      <name>clothes_dryer_location</name>
      <display_name>Clothes Dryer: Location</display_name>
      <description>The space type for the clothes dryer location.</description>
      <type>Choice</type>
      <required>true</required>
      <model_dependent>false</model_dependent>
      <default_value>auto</default_value>
      <choices>
        <choice>
          <value>auto</value>
          <display_name>auto</display_name>
        </choice>
        <choice>
          <value>living space</value>
          <display_name>living space</display_name>
        </choice>
        <choice>
          <value>basement - conditioned</value>
          <display_name>basement - conditioned</display_name>
        </choice>
        <choice>
          <value>basement - unconditioned</value>
          <display_name>basement - unconditioned</display_name>
        </choice>
        <choice>
          <value>garage</value>
          <display_name>garage</display_name>
        </choice>
        <choice>
          <value>other housing unit</value>
          <display_name>other housing unit</display_name>
        </choice>
        <choice>
          <value>other heated space</value>
          <display_name>other heated space</display_name>
        </choice>
        <choice>
          <value>other multifamily buffer space</value>
          <display_name>other multifamily buffer space</display_name>
        </choice>
        <choice>
          <value>other non-freezing space</value>
          <display_name>other non-freezing space</display_name>
        </choice>
      </choices>
    </argument>
    <argument>
      <name>clothes_dryer_fuel_type</name>
      <display_name>Clothes Dryer: Fuel Type</display_name>
      <description>Type of fuel used by the clothes dryer.</description>
      <type>Choice</type>
      <required>true</required>
      <model_dependent>false</model_dependent>
      <default_value>natural gas</default_value>
      <choices>
        <choice>
          <value>electricity</value>
          <display_name>electricity</display_name>
        </choice>
        <choice>
          <value>natural gas</value>
          <display_name>natural gas</display_name>
        </choice>
        <choice>
          <value>fuel oil</value>
          <display_name>fuel oil</display_name>
        </choice>
        <choice>
          <value>propane</value>
          <display_name>propane</display_name>
        </choice>
        <choice>
          <value>wood</value>
          <display_name>wood</display_name>
        </choice>
        <choice>
          <value>coal</value>
          <display_name>coal</display_name>
        </choice>
      </choices>
    </argument>
    <argument>
      <name>clothes_dryer_efficiency_type</name>
      <display_name>Clothes Dryer: Efficiency Type</display_name>
      <description>The efficiency type of clothes dryer.</description>
      <type>Choice</type>
      <required>true</required>
      <model_dependent>false</model_dependent>
      <default_value>CombinedEnergyFactor</default_value>
      <choices>
        <choice>
          <value>EnergyFactor</value>
          <display_name>EnergyFactor</display_name>
        </choice>
        <choice>
          <value>CombinedEnergyFactor</value>
          <display_name>CombinedEnergyFactor</display_name>
        </choice>
      </choices>
    </argument>
    <argument>
      <name>clothes_dryer_efficiency_ef</name>
      <display_name>Clothes Dryer: Energy Factor</display_name>
      <description>The energy performance metric for ENERGY STAR certified residential clothes dryers prior to September 13, 2013. The new metric is Combined Energy Factor.</description>
      <type>Double</type>
      <units>lb/kWh</units>
      <required>true</required>
      <model_dependent>false</model_dependent>
      <default_value>3.4615</default_value>
    </argument>
    <argument>
      <name>clothes_dryer_efficiency_cef</name>
      <display_name>Clothes Dryer: Combined Energy Factor</display_name>
      <description>The Combined Energy Factor (CEF) measures the pounds of clothing that can be dried per kWh (Fuel equivalent) of electricity, including energy consumed during Stand-by and Off modes.</description>
      <type>String</type>
      <units>lb/kWh</units>
      <required>true</required>
      <model_dependent>false</model_dependent>
      <default_value>auto</default_value>
    </argument>
    <argument>
      <name>clothes_dryer_control_type</name>
      <display_name>Clothes Dryer: Control Type</display_name>
      <description>Type of control used by the clothes dryer.</description>
      <type>Choice</type>
      <required>true</required>
      <model_dependent>false</model_dependent>
      <default_value>auto</default_value>
      <choices>
        <choice>
          <value>auto</value>
          <display_name>auto</display_name>
        </choice>
        <choice>
          <value>timer</value>
          <display_name>timer</display_name>
        </choice>
        <choice>
          <value>moisture</value>
          <display_name>moisture</display_name>
        </choice>
      </choices>
    </argument>
    <argument>
      <name>clothes_dryer_usage_multiplier</name>
      <display_name>Clothes Dryer: Usage Multiplier</display_name>
      <description>Multiplier on the clothes dryer energy usage that can reflect, e.g., high/low usage occupants.</description>
      <type>Double</type>
      <required>true</required>
      <model_dependent>false</model_dependent>
      <default_value>1</default_value>
    </argument>
    <argument>
      <name>dishwasher_present</name>
      <display_name>Dishwasher: Present</display_name>
      <description>Whether there is a dishwasher.</description>
      <type>Boolean</type>
      <required>true</required>
      <model_dependent>false</model_dependent>
      <default_value>true</default_value>
      <choices>
        <choice>
          <value>true</value>
          <display_name>true</display_name>
        </choice>
        <choice>
          <value>false</value>
          <display_name>false</display_name>
        </choice>
      </choices>
    </argument>
    <argument>
      <name>dishwasher_location</name>
      <display_name>Dishwasher: Location</display_name>
      <description>The space type for the dishwasher location.</description>
      <type>Choice</type>
      <required>true</required>
      <model_dependent>false</model_dependent>
      <default_value>auto</default_value>
      <choices>
        <choice>
          <value>auto</value>
          <display_name>auto</display_name>
        </choice>
        <choice>
          <value>living space</value>
          <display_name>living space</display_name>
        </choice>
        <choice>
          <value>basement - conditioned</value>
          <display_name>basement - conditioned</display_name>
        </choice>
        <choice>
          <value>basement - unconditioned</value>
          <display_name>basement - unconditioned</display_name>
        </choice>
        <choice>
          <value>garage</value>
          <display_name>garage</display_name>
        </choice>
        <choice>
          <value>other housing unit</value>
          <display_name>other housing unit</display_name>
        </choice>
        <choice>
          <value>other heated space</value>
          <display_name>other heated space</display_name>
        </choice>
        <choice>
          <value>other multifamily buffer space</value>
          <display_name>other multifamily buffer space</display_name>
        </choice>
        <choice>
          <value>other non-freezing space</value>
          <display_name>other non-freezing space</display_name>
        </choice>
      </choices>
    </argument>
    <argument>
      <name>dishwasher_efficiency_type</name>
      <display_name>Dishwasher: Efficiency Type</display_name>
      <description>The efficiency type of dishwasher.</description>
      <type>Choice</type>
      <required>true</required>
      <model_dependent>false</model_dependent>
      <default_value>RatedAnnualkWh</default_value>
      <choices>
        <choice>
          <value>RatedAnnualkWh</value>
          <display_name>RatedAnnualkWh</display_name>
        </choice>
        <choice>
          <value>EnergyFactor</value>
          <display_name>EnergyFactor</display_name>
        </choice>
      </choices>
    </argument>
    <argument>
      <name>dishwasher_efficiency_kwh</name>
      <display_name>Dishwasher: Rated Annual kWh</display_name>
      <description>The rated annual kWh of the dishwasher.</description>
      <type>String</type>
      <required>true</required>
      <model_dependent>false</model_dependent>
      <default_value>auto</default_value>
    </argument>
    <argument>
      <name>dishwasher_efficiency_ef</name>
      <display_name>Dishwasher: Energy Factor</display_name>
      <description>The energy factor of the dishwasher.</description>
      <type>Double</type>
      <required>true</required>
      <model_dependent>false</model_dependent>
      <default_value>0.46</default_value>
    </argument>
    <argument>
      <name>dishwasher_label_electric_rate</name>
      <display_name>Dishwasher: Label Electric Rate</display_name>
      <description>The label electric rate of the dishwasher.</description>
      <type>String</type>
      <units>$/kWh</units>
      <required>true</required>
      <model_dependent>false</model_dependent>
      <default_value>auto</default_value>
    </argument>
    <argument>
      <name>dishwasher_label_gas_rate</name>
      <display_name>Dishwasher: Label Gas Rate</display_name>
      <description>The label gas rate of the dishwasher.</description>
      <type>String</type>
      <units>$/therm</units>
      <required>true</required>
      <model_dependent>false</model_dependent>
      <default_value>auto</default_value>
    </argument>
    <argument>
      <name>dishwasher_label_annual_gas_cost</name>
      <display_name>Dishwasher: Label Annual Gas Cost</display_name>
      <description>The label annual gas cost of the dishwasher.</description>
      <type>String</type>
      <units>$</units>
      <required>true</required>
      <model_dependent>false</model_dependent>
      <default_value>auto</default_value>
    </argument>
    <argument>
      <name>dishwasher_label_usage</name>
      <display_name>Dishwasher: Label Usage</display_name>
      <description>The dishwasher loads per week.</description>
      <type>String</type>
      <units>cyc/wk</units>
      <required>true</required>
      <model_dependent>false</model_dependent>
      <default_value>auto</default_value>
    </argument>
    <argument>
      <name>dishwasher_place_setting_capacity</name>
      <display_name>Dishwasher: Number of Place Settings</display_name>
      <description>The number of place settings for the unit. Data obtained from manufacturer's literature.</description>
      <type>String</type>
      <units>#</units>
      <required>true</required>
      <model_dependent>false</model_dependent>
      <default_value>auto</default_value>
    </argument>
    <argument>
      <name>dishwasher_usage_multiplier</name>
      <display_name>Dishwasher: Usage Multiplier</display_name>
      <description>Multiplier on the dishwasher energy usage that can reflect, e.g., high/low usage occupants.</description>
      <type>Double</type>
      <required>true</required>
      <model_dependent>false</model_dependent>
      <default_value>1</default_value>
    </argument>
    <argument>
      <name>refrigerator_present</name>
      <display_name>Refrigerator: Present</display_name>
      <description>Whether there is a refrigerator.</description>
      <type>Boolean</type>
      <required>true</required>
      <model_dependent>false</model_dependent>
      <default_value>true</default_value>
      <choices>
        <choice>
          <value>true</value>
          <display_name>true</display_name>
        </choice>
        <choice>
          <value>false</value>
          <display_name>false</display_name>
        </choice>
      </choices>
    </argument>
    <argument>
      <name>refrigerator_location</name>
      <display_name>Refrigerator: Location</display_name>
      <description>The space type for the refrigerator location.</description>
      <type>Choice</type>
      <required>true</required>
      <model_dependent>false</model_dependent>
      <default_value>auto</default_value>
      <choices>
        <choice>
          <value>auto</value>
          <display_name>auto</display_name>
        </choice>
        <choice>
          <value>living space</value>
          <display_name>living space</display_name>
        </choice>
        <choice>
          <value>basement - conditioned</value>
          <display_name>basement - conditioned</display_name>
        </choice>
        <choice>
          <value>basement - unconditioned</value>
          <display_name>basement - unconditioned</display_name>
        </choice>
        <choice>
          <value>garage</value>
          <display_name>garage</display_name>
        </choice>
        <choice>
          <value>other housing unit</value>
          <display_name>other housing unit</display_name>
        </choice>
        <choice>
          <value>other heated space</value>
          <display_name>other heated space</display_name>
        </choice>
        <choice>
          <value>other multifamily buffer space</value>
          <display_name>other multifamily buffer space</display_name>
        </choice>
        <choice>
          <value>other non-freezing space</value>
          <display_name>other non-freezing space</display_name>
        </choice>
      </choices>
    </argument>
    <argument>
      <name>refrigerator_rated_annual_kwh</name>
      <display_name>Refrigerator: Rated Annual Consumption</display_name>
      <description>The EnergyGuide rated annual energy consumption for a refrigerator.</description>
      <type>String</type>
      <units>kWh/yr</units>
      <required>true</required>
      <model_dependent>false</model_dependent>
      <default_value>auto</default_value>
    </argument>
    <argument>
      <name>refrigerator_usage_multiplier</name>
      <display_name>Refrigerator: Usage Multiplier</display_name>
      <description>Multiplier on the refrigerator energy usage that can reflect, e.g., high/low usage occupants.</description>
      <type>Double</type>
      <required>true</required>
      <model_dependent>false</model_dependent>
      <default_value>1</default_value>
    </argument>
    <argument>
      <name>extra_refrigerator_present</name>
      <display_name>Extra Refrigerator: Present</display_name>
      <description>Whether there is an extra refrigerator.</description>
      <type>Boolean</type>
      <required>true</required>
      <model_dependent>false</model_dependent>
      <default_value>false</default_value>
      <choices>
        <choice>
          <value>true</value>
          <display_name>true</display_name>
        </choice>
        <choice>
          <value>false</value>
          <display_name>false</display_name>
        </choice>
      </choices>
    </argument>
    <argument>
      <name>extra_refrigerator_location</name>
      <display_name>Extra Refrigerator: Location</display_name>
      <description>The space type for the extra refrigerator location.</description>
      <type>Choice</type>
      <required>true</required>
      <model_dependent>false</model_dependent>
      <default_value>auto</default_value>
      <choices>
        <choice>
          <value>auto</value>
          <display_name>auto</display_name>
        </choice>
        <choice>
          <value>living space</value>
          <display_name>living space</display_name>
        </choice>
        <choice>
          <value>basement - conditioned</value>
          <display_name>basement - conditioned</display_name>
        </choice>
        <choice>
          <value>basement - unconditioned</value>
          <display_name>basement - unconditioned</display_name>
        </choice>
        <choice>
          <value>garage</value>
          <display_name>garage</display_name>
        </choice>
        <choice>
          <value>other housing unit</value>
          <display_name>other housing unit</display_name>
        </choice>
        <choice>
          <value>other heated space</value>
          <display_name>other heated space</display_name>
        </choice>
        <choice>
          <value>other multifamily buffer space</value>
          <display_name>other multifamily buffer space</display_name>
        </choice>
        <choice>
          <value>other non-freezing space</value>
          <display_name>other non-freezing space</display_name>
        </choice>
      </choices>
    </argument>
    <argument>
      <name>extra_refrigerator_rated_annual_kwh</name>
      <display_name>Extra Refrigerator: Rated Annual Consumption</display_name>
      <description>The EnergyGuide rated annual energy consumption for an extra rrefrigerator.</description>
      <type>String</type>
      <units>kWh/yr</units>
      <required>true</required>
      <model_dependent>false</model_dependent>
      <default_value>auto</default_value>
    </argument>
    <argument>
      <name>extra_refrigerator_usage_multiplier</name>
      <display_name>Extra Refrigerator: Usage Multiplier</display_name>
      <description>Multiplier on the extra refrigerator energy usage that can reflect, e.g., high/low usage occupants.</description>
      <type>Double</type>
      <required>true</required>
      <model_dependent>false</model_dependent>
      <default_value>1</default_value>
    </argument>
    <argument>
      <name>freezer_present</name>
      <display_name>Freezer: Present</display_name>
      <description>Whether there is a freezer.</description>
      <type>Boolean</type>
      <required>true</required>
      <model_dependent>false</model_dependent>
      <default_value>false</default_value>
      <choices>
        <choice>
          <value>true</value>
          <display_name>true</display_name>
        </choice>
        <choice>
          <value>false</value>
          <display_name>false</display_name>
        </choice>
      </choices>
    </argument>
    <argument>
      <name>freezer_location</name>
      <display_name>Freezer: Location</display_name>
      <description>The space type for the freezer location.</description>
      <type>Choice</type>
      <required>true</required>
      <model_dependent>false</model_dependent>
      <default_value>auto</default_value>
      <choices>
        <choice>
          <value>auto</value>
          <display_name>auto</display_name>
        </choice>
        <choice>
          <value>living space</value>
          <display_name>living space</display_name>
        </choice>
        <choice>
          <value>basement - conditioned</value>
          <display_name>basement - conditioned</display_name>
        </choice>
        <choice>
          <value>basement - unconditioned</value>
          <display_name>basement - unconditioned</display_name>
        </choice>
        <choice>
          <value>garage</value>
          <display_name>garage</display_name>
        </choice>
        <choice>
          <value>other housing unit</value>
          <display_name>other housing unit</display_name>
        </choice>
        <choice>
          <value>other heated space</value>
          <display_name>other heated space</display_name>
        </choice>
        <choice>
          <value>other multifamily buffer space</value>
          <display_name>other multifamily buffer space</display_name>
        </choice>
        <choice>
          <value>other non-freezing space</value>
          <display_name>other non-freezing space</display_name>
        </choice>
      </choices>
    </argument>
    <argument>
      <name>freezer_rated_annual_kwh</name>
      <display_name>Freezer: Rated Annual Consumption</display_name>
      <description>The EnergyGuide rated annual energy consumption for a freezer.</description>
      <type>String</type>
      <units>kWh/yr</units>
      <required>true</required>
      <model_dependent>false</model_dependent>
      <default_value>auto</default_value>
    </argument>
    <argument>
      <name>freezer_usage_multiplier</name>
      <display_name>Freezer: Usage Multiplier</display_name>
      <description>Multiplier on the freezer energy usage that can reflect, e.g., high/low usage occupants.</description>
      <type>Double</type>
      <required>true</required>
      <model_dependent>false</model_dependent>
      <default_value>1</default_value>
    </argument>
    <argument>
      <name>cooking_range_oven_present</name>
      <display_name>Cooking Range/Oven: Present</display_name>
      <description>Whether there is a cooking range/oven.</description>
      <type>Boolean</type>
      <required>true</required>
      <model_dependent>false</model_dependent>
      <default_value>true</default_value>
      <choices>
        <choice>
          <value>true</value>
          <display_name>true</display_name>
        </choice>
        <choice>
          <value>false</value>
          <display_name>false</display_name>
        </choice>
      </choices>
    </argument>
    <argument>
      <name>cooking_range_oven_location</name>
      <display_name>Cooking Range/Oven: Location</display_name>
      <description>The space type for the cooking range/oven location.</description>
      <type>Choice</type>
      <required>true</required>
      <model_dependent>false</model_dependent>
      <default_value>auto</default_value>
      <choices>
        <choice>
          <value>auto</value>
          <display_name>auto</display_name>
        </choice>
        <choice>
          <value>living space</value>
          <display_name>living space</display_name>
        </choice>
        <choice>
          <value>basement - conditioned</value>
          <display_name>basement - conditioned</display_name>
        </choice>
        <choice>
          <value>basement - unconditioned</value>
          <display_name>basement - unconditioned</display_name>
        </choice>
        <choice>
          <value>garage</value>
          <display_name>garage</display_name>
        </choice>
        <choice>
          <value>other housing unit</value>
          <display_name>other housing unit</display_name>
        </choice>
        <choice>
          <value>other heated space</value>
          <display_name>other heated space</display_name>
        </choice>
        <choice>
          <value>other multifamily buffer space</value>
          <display_name>other multifamily buffer space</display_name>
        </choice>
        <choice>
          <value>other non-freezing space</value>
          <display_name>other non-freezing space</display_name>
        </choice>
      </choices>
    </argument>
    <argument>
      <name>cooking_range_oven_fuel_type</name>
      <display_name>Cooking Range/Oven: Fuel Type</display_name>
      <description>Type of fuel used by the cooking range/oven.</description>
      <type>Choice</type>
      <required>true</required>
      <model_dependent>false</model_dependent>
      <default_value>natural gas</default_value>
      <choices>
        <choice>
          <value>electricity</value>
          <display_name>electricity</display_name>
        </choice>
        <choice>
          <value>natural gas</value>
          <display_name>natural gas</display_name>
        </choice>
        <choice>
          <value>fuel oil</value>
          <display_name>fuel oil</display_name>
        </choice>
        <choice>
          <value>propane</value>
          <display_name>propane</display_name>
        </choice>
        <choice>
          <value>wood</value>
          <display_name>wood</display_name>
        </choice>
        <choice>
          <value>coal</value>
          <display_name>coal</display_name>
        </choice>
      </choices>
    </argument>
    <argument>
      <name>cooking_range_oven_is_induction</name>
      <display_name>Cooking Range/Oven: Is Induction</display_name>
      <description>Whether the cooking range is induction.</description>
      <type>Boolean</type>
      <required>false</required>
      <model_dependent>false</model_dependent>
      <choices>
        <choice>
          <value>true</value>
          <display_name>true</display_name>
        </choice>
        <choice>
          <value>false</value>
          <display_name>false</display_name>
        </choice>
      </choices>
    </argument>
    <argument>
      <name>cooking_range_oven_is_convection</name>
      <display_name>Cooking Range/Oven: Is Convection</display_name>
      <description>Whether the oven is convection.</description>
      <type>Boolean</type>
      <required>false</required>
      <model_dependent>false</model_dependent>
      <choices>
        <choice>
          <value>true</value>
          <display_name>true</display_name>
        </choice>
        <choice>
          <value>false</value>
          <display_name>false</display_name>
        </choice>
      </choices>
    </argument>
    <argument>
      <name>cooking_range_oven_usage_multiplier</name>
      <display_name>Cooking Range/Oven: Usage Multiplier</display_name>
      <description>Multiplier on the cooking range/oven energy usage that can reflect, e.g., high/low usage occupants.</description>
      <type>Double</type>
      <required>true</required>
      <model_dependent>false</model_dependent>
      <default_value>1</default_value>
    </argument>
    <argument>
      <name>ceiling_fan_present</name>
      <display_name>Ceiling Fan: Present</display_name>
      <description>Whether there is are any ceiling fans.</description>
      <type>Boolean</type>
      <required>true</required>
      <model_dependent>false</model_dependent>
      <default_value>true</default_value>
      <choices>
        <choice>
          <value>true</value>
          <display_name>true</display_name>
        </choice>
        <choice>
          <value>false</value>
          <display_name>false</display_name>
        </choice>
      </choices>
    </argument>
    <argument>
      <name>ceiling_fan_efficiency</name>
      <display_name>Ceiling Fan: Efficiency</display_name>
      <description>The efficiency rating of the ceiling fan(s) at medium speed.</description>
      <type>String</type>
      <units>CFM/watt</units>
      <required>true</required>
      <model_dependent>false</model_dependent>
      <default_value>auto</default_value>
    </argument>
    <argument>
      <name>ceiling_fan_quantity</name>
      <display_name>Ceiling Fan: Quantity</display_name>
      <description>Total number of ceiling fans.</description>
      <type>String</type>
      <units>#</units>
      <required>true</required>
      <model_dependent>false</model_dependent>
      <default_value>auto</default_value>
    </argument>
    <argument>
      <name>ceiling_fan_cooling_setpoint_temp_offset</name>
      <display_name>Ceiling Fan: Cooling Setpoint Temperature Offset</display_name>
      <description>The setpoint temperature offset during cooling season for the ceiling fan(s). Only applies if ceiling fan quantity is greater than zero.</description>
      <type>Double</type>
      <units>deg-F</units>
      <required>true</required>
      <model_dependent>false</model_dependent>
      <default_value>0.5</default_value>
    </argument>
    <argument>
      <name>plug_loads_television_annual_kwh</name>
      <display_name>Plug Loads: Television Annual kWh</display_name>
      <description>The annual energy consumption of the television plug loads.</description>
      <type>String</type>
      <units>kWh/yr</units>
      <required>true</required>
      <model_dependent>false</model_dependent>
      <default_value>auto</default_value>
    </argument>
    <argument>
      <name>plug_loads_television_usage_multiplier</name>
      <display_name>Plug Loads: Television Usage Multiplier</display_name>
      <description>Multiplier on the television energy usage that can reflect, e.g., high/low usage occupants.</description>
      <type>Double</type>
      <required>true</required>
      <model_dependent>false</model_dependent>
      <default_value>1</default_value>
    </argument>
    <argument>
      <name>plug_loads_other_annual_kwh</name>
      <display_name>Plug Loads: Other Annual kWh</display_name>
      <description>The annual energy consumption of the other residual plug loads.</description>
      <type>String</type>
      <units>kWh/yr</units>
      <required>true</required>
      <model_dependent>false</model_dependent>
      <default_value>auto</default_value>
    </argument>
    <argument>
      <name>plug_loads_other_frac_sensible</name>
      <display_name>Plug Loads: Other Sensible Fraction</display_name>
      <description>Fraction of other residual plug loads' internal gains that are sensible.</description>
      <type>String</type>
      <units>Frac</units>
      <required>true</required>
      <model_dependent>false</model_dependent>
      <default_value>auto</default_value>
    </argument>
    <argument>
      <name>plug_loads_other_frac_latent</name>
      <display_name>Plug Loads: Other Latent Fraction</display_name>
      <description>Fraction of other residual plug loads' internal gains that are latent.</description>
      <type>String</type>
      <units>Frac</units>
      <required>true</required>
      <model_dependent>false</model_dependent>
      <default_value>auto</default_value>
    </argument>
    <argument>
      <name>plug_loads_other_usage_multiplier</name>
      <display_name>Plug Loads: Other Usage Multiplier</display_name>
      <description>Multiplier on the other energy usage that can reflect, e.g., high/low usage occupants.</description>
      <type>Double</type>
      <required>true</required>
      <model_dependent>false</model_dependent>
      <default_value>1</default_value>
    </argument>
    <argument>
      <name>plug_loads_well_pump_present</name>
      <display_name>Plug Loads: Well Pump Present</display_name>
      <description>Whether there is a well pump.</description>
      <type>Boolean</type>
      <required>true</required>
      <model_dependent>false</model_dependent>
      <default_value>false</default_value>
      <choices>
        <choice>
          <value>true</value>
          <display_name>true</display_name>
        </choice>
        <choice>
          <value>false</value>
          <display_name>false</display_name>
        </choice>
      </choices>
    </argument>
    <argument>
      <name>plug_loads_well_pump_annual_kwh</name>
      <display_name>Plug Loads: Well Pump Annual kWh</display_name>
      <description>The annual energy consumption of the well pump plug loads.</description>
      <type>String</type>
      <units>kWh/yr</units>
      <required>true</required>
      <model_dependent>false</model_dependent>
      <default_value>auto</default_value>
    </argument>
    <argument>
      <name>plug_loads_well_pump_usage_multiplier</name>
      <display_name>Plug Loads: Well Pump Usage Multiplier</display_name>
      <description>Multiplier on the well_pump energy usage that can reflect, e.g., high/low usage occupants.</description>
      <type>Double</type>
      <required>true</required>
      <model_dependent>false</model_dependent>
      <default_value>1</default_value>
    </argument>
    <argument>
      <name>plug_loads_vehicle_present</name>
      <display_name>Plug Loads: Vehicle Present</display_name>
      <description>Whether there is a vehicle.</description>
      <type>Boolean</type>
      <required>true</required>
      <model_dependent>false</model_dependent>
      <default_value>false</default_value>
      <choices>
        <choice>
          <value>true</value>
          <display_name>true</display_name>
        </choice>
        <choice>
          <value>false</value>
          <display_name>false</display_name>
        </choice>
      </choices>
    </argument>
    <argument>
      <name>plug_loads_vehicle_annual_kwh</name>
      <display_name>Plug Loads: Vehicle Annual kWh</display_name>
      <description>The annual energy consumption of the well pump plug loads.</description>
      <type>String</type>
      <units>kWh/yr</units>
      <required>true</required>
      <model_dependent>false</model_dependent>
      <default_value>auto</default_value>
    </argument>
    <argument>
      <name>plug_loads_vehicle_usage_multiplier</name>
      <display_name>Plug Loads: Vehicle Usage Multiplier</display_name>
      <description>Multiplier on the well_pump energy usage that can reflect, e.g., high/low usage occupants.</description>
      <type>Double</type>
      <required>true</required>
      <model_dependent>false</model_dependent>
      <default_value>1</default_value>
    </argument>
    <argument>
      <name>fuel_loads_grill_present</name>
      <display_name>Fuel Loads: Grill Present</display_name>
      <description>Whether there is a fuel loads grill.</description>
      <type>Boolean</type>
      <required>true</required>
      <model_dependent>false</model_dependent>
      <default_value>false</default_value>
      <choices>
        <choice>
          <value>true</value>
          <display_name>true</display_name>
        </choice>
        <choice>
          <value>false</value>
          <display_name>false</display_name>
        </choice>
      </choices>
    </argument>
    <argument>
      <name>fuel_loads_grill_fuel_type</name>
      <display_name>Fuel Loads: Grill Fuel Type</display_name>
      <description>The fuel type of the fuel loads grill.</description>
      <type>Choice</type>
      <required>true</required>
      <model_dependent>false</model_dependent>
      <default_value>natural gas</default_value>
      <choices>
        <choice>
          <value>natural gas</value>
          <display_name>natural gas</display_name>
        </choice>
        <choice>
          <value>fuel oil</value>
          <display_name>fuel oil</display_name>
        </choice>
        <choice>
          <value>propane</value>
          <display_name>propane</display_name>
        </choice>
        <choice>
          <value>wood</value>
          <display_name>wood</display_name>
        </choice>
        <choice>
          <value>wood pellets</value>
          <display_name>wood pellets</display_name>
        </choice>
      </choices>
    </argument>
    <argument>
      <name>fuel_loads_grill_annual_therm</name>
      <display_name>Fuel Loads: Grill Annual therm</display_name>
      <description>The annual energy consumption of the fuel loads grill.</description>
      <type>String</type>
      <units>therm/yr</units>
      <required>true</required>
      <model_dependent>false</model_dependent>
      <default_value>auto</default_value>
    </argument>
    <argument>
      <name>fuel_loads_grill_usage_multiplier</name>
      <display_name>Fuel Loads: Grill Usage Multiplier</display_name>
      <description>Multiplier on the fuel loads grill energy usage that can reflect, e.g., high/low usage occupants.</description>
      <type>Double</type>
      <required>true</required>
      <model_dependent>false</model_dependent>
      <default_value>1</default_value>
    </argument>
    <argument>
      <name>fuel_loads_lighting_present</name>
      <display_name>Fuel Loads: Lighting Present</display_name>
      <description>Whether there is fuel loads lighting.</description>
      <type>Boolean</type>
      <required>true</required>
      <model_dependent>false</model_dependent>
      <default_value>false</default_value>
      <choices>
        <choice>
          <value>true</value>
          <display_name>true</display_name>
        </choice>
        <choice>
          <value>false</value>
          <display_name>false</display_name>
        </choice>
      </choices>
    </argument>
    <argument>
      <name>fuel_loads_lighting_fuel_type</name>
      <display_name>Fuel Loads: Lighting Fuel Type</display_name>
      <description>The fuel type of the fuel loads lighting.</description>
      <type>Choice</type>
      <required>true</required>
      <model_dependent>false</model_dependent>
      <default_value>natural gas</default_value>
      <choices>
        <choice>
          <value>natural gas</value>
          <display_name>natural gas</display_name>
        </choice>
        <choice>
          <value>fuel oil</value>
          <display_name>fuel oil</display_name>
        </choice>
        <choice>
          <value>propane</value>
          <display_name>propane</display_name>
        </choice>
        <choice>
          <value>wood</value>
          <display_name>wood</display_name>
        </choice>
        <choice>
          <value>wood pellets</value>
          <display_name>wood pellets</display_name>
        </choice>
      </choices>
    </argument>
    <argument>
      <name>fuel_loads_lighting_annual_therm</name>
      <display_name>Fuel Loads: Lighting Annual therm</display_name>
      <description>The annual energy consumption of the fuel loads lighting.</description>
      <type>String</type>
      <units>therm/yr</units>
      <required>true</required>
      <model_dependent>false</model_dependent>
      <default_value>auto</default_value>
    </argument>
    <argument>
      <name>fuel_loads_lighting_usage_multiplier</name>
      <display_name>Fuel Loads: Lighting Usage Multiplier</display_name>
      <description>Multiplier on the fuel loads lighting energy usage that can reflect, e.g., high/low usage occupants.</description>
      <type>Double</type>
      <required>true</required>
      <model_dependent>false</model_dependent>
      <default_value>1</default_value>
    </argument>
    <argument>
      <name>fuel_loads_fireplace_present</name>
      <display_name>Fuel Loads: Fireplace Present</display_name>
      <description>Whether there is fuel loads fireplace.</description>
      <type>Boolean</type>
      <required>true</required>
      <model_dependent>false</model_dependent>
      <default_value>false</default_value>
      <choices>
        <choice>
          <value>true</value>
          <display_name>true</display_name>
        </choice>
        <choice>
          <value>false</value>
          <display_name>false</display_name>
        </choice>
      </choices>
    </argument>
    <argument>
      <name>fuel_loads_fireplace_fuel_type</name>
      <display_name>Fuel Loads: Fireplace Fuel Type</display_name>
      <description>The fuel type of the fuel loads fireplace.</description>
      <type>Choice</type>
      <required>true</required>
      <model_dependent>false</model_dependent>
      <default_value>natural gas</default_value>
      <choices>
        <choice>
          <value>natural gas</value>
          <display_name>natural gas</display_name>
        </choice>
        <choice>
          <value>fuel oil</value>
          <display_name>fuel oil</display_name>
        </choice>
        <choice>
          <value>propane</value>
          <display_name>propane</display_name>
        </choice>
        <choice>
          <value>wood</value>
          <display_name>wood</display_name>
        </choice>
        <choice>
          <value>wood pellets</value>
          <display_name>wood pellets</display_name>
        </choice>
      </choices>
    </argument>
    <argument>
      <name>fuel_loads_fireplace_annual_therm</name>
      <display_name>Fuel Loads: Fireplace Annual therm</display_name>
      <description>The annual energy consumption of the fuel loads fireplace.</description>
      <type>String</type>
      <units>therm/yr</units>
      <required>true</required>
      <model_dependent>false</model_dependent>
      <default_value>auto</default_value>
    </argument>
    <argument>
      <name>fuel_loads_fireplace_usage_multiplier</name>
      <display_name>Fuel Loads: Fireplace Usage Multiplier</display_name>
      <description>Multiplier on the fuel loads fireplace energy usage that can reflect, e.g., high/low usage occupants.</description>
      <type>Double</type>
      <required>true</required>
      <model_dependent>false</model_dependent>
      <default_value>1</default_value>
    </argument>
    <argument>
      <name>pool_present</name>
      <display_name>Pool: Present</display_name>
      <description>Whether there is a pool.</description>
      <type>Boolean</type>
      <required>true</required>
      <model_dependent>false</model_dependent>
      <default_value>false</default_value>
      <choices>
        <choice>
          <value>true</value>
          <display_name>true</display_name>
        </choice>
        <choice>
          <value>false</value>
          <display_name>false</display_name>
        </choice>
      </choices>
    </argument>
    <argument>
      <name>pool_pump_annual_kwh</name>
      <display_name>Pool: Pump Annual kWh</display_name>
      <description>The annual energy consumption of the pool pump.</description>
      <type>String</type>
      <units>kWh/yr</units>
      <required>true</required>
      <model_dependent>false</model_dependent>
      <default_value>auto</default_value>
    </argument>
    <argument>
      <name>pool_pump_usage_multiplier</name>
      <display_name>Pool: Pump Usage Multiplier</display_name>
      <description>Multiplier on the pool pump energy usage that can reflect, e.g., high/low usage occupants.</description>
      <type>Double</type>
      <required>true</required>
      <model_dependent>false</model_dependent>
      <default_value>1</default_value>
    </argument>
    <argument>
      <name>pool_heater_type</name>
      <display_name>Pool: Heater Type</display_name>
      <description>The type of pool heater. Use 'none' if there is no pool heater.</description>
      <type>Choice</type>
      <required>true</required>
      <model_dependent>false</model_dependent>
      <default_value>none</default_value>
      <choices>
        <choice>
          <value>none</value>
          <display_name>none</display_name>
        </choice>
        <choice>
          <value>electric resistance</value>
          <display_name>electric resistance</display_name>
        </choice>
        <choice>
          <value>gas fired</value>
          <display_name>gas fired</display_name>
        </choice>
        <choice>
          <value>heat pump</value>
          <display_name>heat pump</display_name>
        </choice>
      </choices>
    </argument>
    <argument>
      <name>pool_heater_annual_kwh</name>
      <display_name>Pool: Heater Annual kWh</display_name>
      <description>The annual energy consumption of the electric resistance pool heater.</description>
      <type>String</type>
      <units>kWh/yr</units>
      <required>true</required>
      <model_dependent>false</model_dependent>
      <default_value>auto</default_value>
    </argument>
    <argument>
      <name>pool_heater_annual_therm</name>
      <display_name>Pool: Heater Annual therm</display_name>
      <description>The annual energy consumption of the gas fired pool heater.</description>
      <type>String</type>
      <units>therm/yr</units>
      <required>true</required>
      <model_dependent>false</model_dependent>
      <default_value>auto</default_value>
    </argument>
    <argument>
      <name>pool_heater_usage_multiplier</name>
      <display_name>Pool: Heater Usage Multiplier</display_name>
      <description>Multiplier on the pool heater energy usage that can reflect, e.g., high/low usage occupants.</description>
      <type>Double</type>
      <required>true</required>
      <model_dependent>false</model_dependent>
      <default_value>1</default_value>
    </argument>
    <argument>
      <name>hot_tub_present</name>
      <display_name>Hot Tub: Present</display_name>
      <description>Whether there is a hot tub.</description>
      <type>Boolean</type>
      <required>true</required>
      <model_dependent>false</model_dependent>
      <default_value>false</default_value>
      <choices>
        <choice>
          <value>true</value>
          <display_name>true</display_name>
        </choice>
        <choice>
          <value>false</value>
          <display_name>false</display_name>
        </choice>
      </choices>
    </argument>
    <argument>
      <name>hot_tub_pump_annual_kwh</name>
      <display_name>Hot Tub: Pump Annual kWh</display_name>
      <description>The annual energy consumption of the hot tub pump.</description>
      <type>String</type>
      <units>kWh/yr</units>
      <required>true</required>
      <model_dependent>false</model_dependent>
      <default_value>auto</default_value>
    </argument>
    <argument>
      <name>hot_tub_pump_usage_multiplier</name>
      <display_name>Hot Tub: Pump Usage Multiplier</display_name>
      <description>Multiplier on the hot tub pump energy usage that can reflect, e.g., high/low usage occupants.</description>
      <type>Double</type>
      <required>true</required>
      <model_dependent>false</model_dependent>
      <default_value>1</default_value>
    </argument>
    <argument>
      <name>hot_tub_heater_type</name>
      <display_name>Hot Tub: Heater Type</display_name>
      <description>The type of hot tub heater. Use 'none' if there is no hot tub heater.</description>
      <type>Choice</type>
      <required>true</required>
      <model_dependent>false</model_dependent>
      <default_value>none</default_value>
      <choices>
        <choice>
          <value>none</value>
          <display_name>none</display_name>
        </choice>
        <choice>
          <value>electric resistance</value>
          <display_name>electric resistance</display_name>
        </choice>
        <choice>
          <value>gas fired</value>
          <display_name>gas fired</display_name>
        </choice>
        <choice>
          <value>heat pump</value>
          <display_name>heat pump</display_name>
        </choice>
      </choices>
    </argument>
    <argument>
      <name>hot_tub_heater_annual_kwh</name>
      <display_name>Hot Tub: Heater Annual kWh</display_name>
      <description>The annual energy consumption of the electric resistance hot tub heater.</description>
      <type>String</type>
      <units>kWh/yr</units>
      <required>true</required>
      <model_dependent>false</model_dependent>
      <default_value>auto</default_value>
    </argument>
    <argument>
      <name>hot_tub_heater_annual_therm</name>
      <display_name>Hot Tub: Heater Annual therm</display_name>
      <description>The annual energy consumption of the gas fired hot tub heater.</description>
      <type>String</type>
      <units>therm/yr</units>
      <required>true</required>
      <model_dependent>false</model_dependent>
      <default_value>auto</default_value>
    </argument>
    <argument>
      <name>hot_tub_heater_usage_multiplier</name>
      <display_name>Hot Tub: Heater Usage Multiplier</display_name>
      <description>Multiplier on the hot tub heater energy usage that can reflect, e.g., high/low usage occupants.</description>
      <type>Double</type>
      <required>true</required>
      <model_dependent>false</model_dependent>
      <default_value>1</default_value>
    </argument>
  </arguments>
  <outputs />
  <provenances />
  <tags>
    <tag>Whole Building.Space Types</tag>
  </tags>
  <attributes>
    <attribute>
      <name>Measure Type</name>
      <value>ModelMeasure</value>
      <datatype>string</datatype>
    </attribute>
  </attributes>
  <files>
    <file>
      <filename>location.rb</filename>
      <filetype>rb</filetype>
      <usage_type>resource</usage_type>
      <checksum>B7ECA492</checksum>
    </file>
    <file>
      <filename>geometry.rb</filename>
      <filetype>rb</filetype>
      <usage_type>resource</usage_type>
      <checksum>BB96903B</checksum>
    </file>
    <file>
      <filename>constants.rb</filename>
      <filetype>rb</filetype>
      <usage_type>resource</usage_type>
      <checksum>1DD2A8EE</checksum>
    </file>
    <file>
      <filename>build_residential_hpxml_test.rb</filename>
      <filetype>rb</filetype>
      <usage_type>test</usage_type>
      <checksum>053ED291</checksum>
    </file>
    <file>
      <filename>base-misc-defaults.osw</filename>
      <filetype>osw</filetype>
      <usage_type>test</usage_type>
      <checksum>AC368063</checksum>
    </file>
    <file>
      <filename>base.osw</filename>
      <filetype>osw</filetype>
      <usage_type>test</usage_type>
      <checksum>D49D35B8</checksum>
    </file>
    <file>
      <filename>base-appliances-none.osw</filename>
      <filetype>osw</filetype>
      <usage_type>test</usage_type>
      <checksum>5DCF176E</checksum>
    </file>
    <file>
      <filename>base-appliances-dehumidifier-50percent.osw</filename>
      <filetype>osw</filetype>
      <usage_type>test</usage_type>
      <checksum>F625C087</checksum>
    </file>
    <file>
      <filename>base-appliances-dehumidifier-ief.osw</filename>
      <filetype>osw</filetype>
      <usage_type>test</usage_type>
      <checksum>7B66B75E</checksum>
    </file>
    <file>
      <filename>base-appliances-dehumidifier.osw</filename>
      <filetype>osw</filetype>
      <usage_type>test</usage_type>
      <checksum>C919A3A4</checksum>
    </file>
    <file>
      <filename>base-single-family-attached.osw</filename>
      <filetype>osw</filetype>
      <usage_type>test</usage_type>
      <checksum>54DCB120</checksum>
    </file>
    <file>
      <filename>base-appliances-gas.osw</filename>
      <filetype>osw</filetype>
      <usage_type>test</usage_type>
      <checksum>28AFFFE0</checksum>
    </file>
    <file>
      <filename>base-appliances-oil.osw</filename>
      <filetype>osw</filetype>
      <usage_type>test</usage_type>
      <checksum>7E5669A8</checksum>
    </file>
    <file>
      <filename>base-appliances-propane.osw</filename>
      <filetype>osw</filetype>
      <usage_type>test</usage_type>
      <checksum>774834A7</checksum>
    </file>
    <file>
      <filename>base-appliances-modified.osw</filename>
      <filetype>osw</filetype>
      <usage_type>test</usage_type>
      <checksum>515D5680</checksum>
    </file>
    <file>
      <filename>base-appliances-wood.osw</filename>
      <filetype>osw</filetype>
      <usage_type>test</usage_type>
      <checksum>6EF37B13</checksum>
    </file>
    <file>
      <filename>base-hvac-dual-fuel-air-to-air-heat-pump-1-speed.osw</filename>
      <filetype>osw</filetype>
      <usage_type>test</usage_type>
      <checksum>8D37FC6A</checksum>
    </file>
    <file>
      <filename>base-hvac-dual-fuel-air-to-air-heat-pump-2-speed.osw</filename>
      <filetype>osw</filetype>
      <usage_type>test</usage_type>
      <checksum>1622D776</checksum>
    </file>
    <file>
      <filename>base-hvac-dual-fuel-mini-split-heat-pump-ducted.osw</filename>
      <filetype>osw</filetype>
      <usage_type>test</usage_type>
      <checksum>F6035858</checksum>
    </file>
    <file>
      <filename>base-hvac-dual-fuel-air-to-air-heat-pump-var-speed.osw</filename>
      <filetype>osw</filetype>
      <usage_type>test</usage_type>
      <checksum>BFE4CE89</checksum>
    </file>
    <file>
      <filename>base-hvac-dual-fuel-air-to-air-heat-pump-1-speed-electric.osw</filename>
      <filetype>osw</filetype>
      <usage_type>test</usage_type>
      <checksum>C3FFD616</checksum>
    </file>
    <file>
      <filename>base-mechvent-cfis.osw</filename>
      <filetype>osw</filetype>
      <usage_type>test</usage_type>
      <checksum>3985D621</checksum>
    </file>
    <file>
      <filename>base-dhw-indirect-outside.osw</filename>
      <filetype>osw</filetype>
      <usage_type>test</usage_type>
      <checksum>F8BDA7EB</checksum>
    </file>
    <file>
      <filename>base-dhw-jacket-electric.osw</filename>
      <filetype>osw</filetype>
      <usage_type>test</usage_type>
      <checksum>C9C9324B</checksum>
    </file>
    <file>
      <filename>base-dhw-low-flow-fixtures.osw</filename>
      <filetype>osw</filetype>
      <usage_type>test</usage_type>
      <checksum>6F4260C2</checksum>
    </file>
    <file>
      <filename>base-dhw-none.osw</filename>
      <filetype>osw</filetype>
      <usage_type>test</usage_type>
      <checksum>C098D852</checksum>
    </file>
    <file>
      <filename>base-dhw-recirc-demand.osw</filename>
      <filetype>osw</filetype>
      <usage_type>test</usage_type>
      <checksum>40EF8240</checksum>
    </file>
    <file>
      <filename>base-dhw-recirc-manual.osw</filename>
      <filetype>osw</filetype>
      <usage_type>test</usage_type>
      <checksum>BD493DD6</checksum>
    </file>
    <file>
      <filename>base-dhw-recirc-nocontrol.osw</filename>
      <filetype>osw</filetype>
      <usage_type>test</usage_type>
      <checksum>F76DCDD6</checksum>
    </file>
    <file>
      <filename>base-dhw-recirc-temperature.osw</filename>
      <filetype>osw</filetype>
      <usage_type>test</usage_type>
      <checksum>0C78DDD4</checksum>
    </file>
    <file>
      <filename>base-dhw-recirc-timer.osw</filename>
      <filetype>osw</filetype>
      <usage_type>test</usage_type>
      <checksum>0CF870C8</checksum>
    </file>
    <file>
      <filename>base-dhw-solar-fraction.osw</filename>
      <filetype>osw</filetype>
      <usage_type>test</usage_type>
      <checksum>DED79B38</checksum>
    </file>
    <file>
      <filename>base-dhw-uef.osw</filename>
      <filetype>osw</filetype>
      <usage_type>test</usage_type>
      <checksum>47C44F6B</checksum>
    </file>
    <file>
      <filename>base-enclosure-infil-cfm50.osw</filename>
      <filetype>osw</filetype>
      <usage_type>test</usage_type>
      <checksum>BFD54EF3</checksum>
    </file>
    <file>
      <filename>base-foundation-conditioned-basement-slab-insulation.osw</filename>
      <filetype>osw</filetype>
      <usage_type>test</usage_type>
      <checksum>70169407</checksum>
    </file>
    <file>
      <filename>base-hvac-boiler-gas-only.osw</filename>
      <filetype>osw</filetype>
      <usage_type>test</usage_type>
      <checksum>EAA681E2</checksum>
    </file>
    <file>
      <filename>base-hvac-boiler-oil-only.osw</filename>
      <filetype>osw</filetype>
      <usage_type>test</usage_type>
      <checksum>F27C68E1</checksum>
    </file>
    <file>
      <filename>base-hvac-boiler-propane-only.osw</filename>
      <filetype>osw</filetype>
      <usage_type>test</usage_type>
      <checksum>94BC71BB</checksum>
    </file>
    <file>
      <filename>base-hvac-boiler-wood-only.osw</filename>
      <filetype>osw</filetype>
      <usage_type>test</usage_type>
      <checksum>57248467</checksum>
    </file>
    <file>
      <filename>base-hvac-central-ac-only-1-speed.osw</filename>
      <filetype>osw</filetype>
      <usage_type>test</usage_type>
      <checksum>0C2168DF</checksum>
    </file>
    <file>
      <filename>base-hvac-ducts-leakage-percent.osw</filename>
      <filetype>osw</filetype>
      <usage_type>test</usage_type>
      <checksum>2A941524</checksum>
    </file>
    <file>
      <filename>base-hvac-furnace-elec-only.osw</filename>
      <filetype>osw</filetype>
      <usage_type>test</usage_type>
      <checksum>E97AB115</checksum>
    </file>
    <file>
      <filename>base-hvac-furnace-gas-only.osw</filename>
      <filetype>osw</filetype>
      <usage_type>test</usage_type>
      <checksum>AC858029</checksum>
    </file>
    <file>
      <filename>base-hvac-furnace-oil-only.osw</filename>
      <filetype>osw</filetype>
      <usage_type>test</usage_type>
      <checksum>4CF86324</checksum>
    </file>
    <file>
      <filename>base-hvac-furnace-propane-only.osw</filename>
      <filetype>osw</filetype>
      <usage_type>test</usage_type>
      <checksum>AE8D87A2</checksum>
    </file>
    <file>
      <filename>base-hvac-furnace-wood-only.osw</filename>
      <filetype>osw</filetype>
      <usage_type>test</usage_type>
      <checksum>4C127E6A</checksum>
    </file>
    <file>
      <filename>base-hvac-none.osw</filename>
      <filetype>osw</filetype>
      <usage_type>test</usage_type>
      <checksum>5A9923DD</checksum>
    </file>
    <file>
      <filename>base-hvac-programmable-thermostat.osw</filename>
      <filetype>osw</filetype>
      <usage_type>test</usage_type>
      <checksum>AF586D08</checksum>
    </file>
    <file>
      <filename>base-hvac-setpoints.osw</filename>
      <filetype>osw</filetype>
      <usage_type>test</usage_type>
      <checksum>4E186E39</checksum>
    </file>
    <file>
      <filename>base-location-baltimore-md.osw</filename>
      <filetype>osw</filetype>
      <usage_type>test</usage_type>
      <checksum>BEF593E1</checksum>
    </file>
    <file>
      <filename>base-location-dallas-tx.osw</filename>
      <filetype>osw</filetype>
      <usage_type>test</usage_type>
      <checksum>6F72B661</checksum>
    </file>
    <file>
      <filename>base-location-duluth-mn.osw</filename>
      <filetype>osw</filetype>
      <usage_type>test</usage_type>
      <checksum>637BFCE7</checksum>
    </file>
    <file>
      <filename>base-location-miami-fl.osw</filename>
      <filetype>osw</filetype>
      <usage_type>test</usage_type>
      <checksum>9C9DA0C1</checksum>
    </file>
    <file>
      <filename>base-mechvent-balanced.osw</filename>
      <filetype>osw</filetype>
      <usage_type>test</usage_type>
      <checksum>1BFF0900</checksum>
    </file>
    <file>
      <filename>base-mechvent-erv.osw</filename>
      <filetype>osw</filetype>
      <usage_type>test</usage_type>
      <checksum>D6D23CF3</checksum>
    </file>
    <file>
      <filename>base-mechvent-exhaust.osw</filename>
      <filetype>osw</filetype>
      <usage_type>test</usage_type>
      <checksum>7BF52201</checksum>
    </file>
    <file>
      <filename>base-mechvent-hrv.osw</filename>
      <filetype>osw</filetype>
      <usage_type>test</usage_type>
      <checksum>9D91BF1A</checksum>
    </file>
    <file>
      <filename>base-mechvent-supply.osw</filename>
      <filetype>osw</filetype>
      <usage_type>test</usage_type>
      <checksum>79CB558F</checksum>
    </file>
    <file>
      <filename>base-hvac-air-to-air-heat-pump-1-speed.osw</filename>
      <filetype>osw</filetype>
      <usage_type>test</usage_type>
      <checksum>A87ADF78</checksum>
    </file>
    <file>
      <filename>base-mechvent-erv-atre-asre.osw</filename>
      <filetype>osw</filetype>
      <usage_type>test</usage_type>
      <checksum>AA678F68</checksum>
    </file>
    <file>
      <filename>base-enclosure-windows-none.osw</filename>
      <filetype>osw</filetype>
      <usage_type>test</usage_type>
      <checksum>5B64769B</checksum>
    </file>
    <file>
      <filename>base-dhw-indirect-standbyloss.osw</filename>
      <filetype>osw</filetype>
      <usage_type>test</usage_type>
      <checksum>A8CDE9A7</checksum>
    </file>
    <file>
      <filename>base-dhw-indirect.osw</filename>
      <filetype>osw</filetype>
      <usage_type>test</usage_type>
      <checksum>27EA91A9</checksum>
    </file>
    <file>
      <filename>base-dhw-jacket-indirect.osw</filename>
      <filetype>osw</filetype>
      <usage_type>test</usage_type>
      <checksum>1212CA5B</checksum>
    </file>
    <file>
      <filename>base-hvac-undersized.osw</filename>
      <filetype>osw</filetype>
      <usage_type>test</usage_type>
      <checksum>85D7BA7D</checksum>
    </file>
    <file>
      <filename>base-atticroof-unvented-insulated-roof.osw</filename>
      <filetype>osw</filetype>
      <usage_type>test</usage_type>
      <checksum>E5C0924A</checksum>
    </file>
    <file>
      <filename>base-pv.osw</filename>
      <filetype>osw</filetype>
      <usage_type>test</usage_type>
      <checksum>EEA59086</checksum>
    </file>
    <file>
      <filename>base-mechvent-hrv-asre.osw</filename>
      <filetype>osw</filetype>
      <usage_type>test</usage_type>
      <checksum>2C7A06F6</checksum>
    </file>
    <file>
      <filename>base-enclosure-overhangs.osw</filename>
      <filetype>osw</filetype>
      <usage_type>test</usage_type>
      <checksum>9443CE6D</checksum>
    </file>
    <file>
      <filename>base-atticroof-vented.osw</filename>
      <filetype>osw</filetype>
      <usage_type>test</usage_type>
      <checksum>03331BF5</checksum>
    </file>
    <file>
      <filename>base-dhw-dwhr.osw</filename>
      <filetype>osw</filetype>
      <usage_type>test</usage_type>
      <checksum>883C1709</checksum>
    </file>
    <file>
      <filename>base-enclosure-beds-4.osw</filename>
      <filetype>osw</filetype>
      <usage_type>test</usage_type>
      <checksum>29D52F91</checksum>
    </file>
    <file>
      <filename>base-enclosure-beds-5.osw</filename>
      <filetype>osw</filetype>
      <usage_type>test</usage_type>
      <checksum>D52AE46F</checksum>
    </file>
    <file>
      <filename>base-foundation-ambient.osw</filename>
      <filetype>osw</filetype>
      <usage_type>test</usage_type>
      <checksum>371D393E</checksum>
    </file>
    <file>
      <filename>base-foundation-vented-crawlspace.osw</filename>
      <filetype>osw</filetype>
      <usage_type>test</usage_type>
      <checksum>36334620</checksum>
    </file>
    <file>
      <filename>base-foundation-unvented-crawlspace.osw</filename>
      <filetype>osw</filetype>
      <usage_type>test</usage_type>
      <checksum>8278B34D</checksum>
    </file>
    <file>
      <filename>base-hvac-central-ac-plus-air-to-air-heat-pump-heating.osw</filename>
      <filetype>osw</filetype>
      <usage_type>test</usage_type>
      <checksum>ECB5955D</checksum>
    </file>
    <file>
      <filename>base-hvac-air-to-air-heat-pump-2-speed.osw</filename>
      <filetype>osw</filetype>
      <usage_type>test</usage_type>
      <checksum>FCCA8982</checksum>
    </file>
    <file>
      <filename>base-hvac-central-ac-only-2-speed.osw</filename>
      <filetype>osw</filetype>
      <usage_type>test</usage_type>
      <checksum>A8602472</checksum>
    </file>
    <file>
      <filename>base-hvac-air-to-air-heat-pump-var-speed.osw</filename>
      <filetype>osw</filetype>
      <usage_type>test</usage_type>
      <checksum>8DF15C4F</checksum>
    </file>
    <file>
      <filename>base-hvac-furnace-gas-central-ac-2-speed.osw</filename>
      <filetype>osw</filetype>
      <usage_type>test</usage_type>
      <checksum>FFEC0864</checksum>
    </file>
    <file>
      <filename>base-hvac-ground-to-air-heat-pump.osw</filename>
      <filetype>osw</filetype>
      <usage_type>test</usage_type>
      <checksum>3A44D2EA</checksum>
    </file>
    <file>
      <filename>base-hvac-mini-split-heat-pump-ducted.osw</filename>
      <filetype>osw</filetype>
      <usage_type>test</usage_type>
      <checksum>48364FC6</checksum>
    </file>
    <file>
      <filename>base-hvac-central-ac-only-var-speed.osw</filename>
      <filetype>osw</filetype>
      <usage_type>test</usage_type>
      <checksum>7B2AEE04</checksum>
    </file>
    <file>
      <filename>base-hvac-evap-cooler-furnace-gas.osw</filename>
      <filetype>osw</filetype>
      <usage_type>test</usage_type>
      <checksum>828B03FB</checksum>
    </file>
    <file>
      <filename>base-hvac-evap-cooler-only.osw</filename>
      <filetype>osw</filetype>
      <usage_type>test</usage_type>
      <checksum>B8E4FFD7</checksum>
    </file>
    <file>
      <filename>base-hvac-evap-cooler-only-ducted.osw</filename>
      <filetype>osw</filetype>
      <usage_type>test</usage_type>
      <checksum>A60C246F</checksum>
    </file>
    <file>
      <filename>base-hvac-furnace-gas-central-ac-var-speed.osw</filename>
      <filetype>osw</filetype>
      <usage_type>test</usage_type>
      <checksum>2A8E687D</checksum>
    </file>
    <file>
      <filename>base-hvac-furnace-gas-room-ac.osw</filename>
      <filetype>osw</filetype>
      <usage_type>test</usage_type>
      <checksum>7CE919E3</checksum>
    </file>
    <file>
      <filename>base-hvac-room-ac-only.osw</filename>
      <filetype>osw</filetype>
      <usage_type>test</usage_type>
      <checksum>DA0F202E</checksum>
    </file>
    <file>
      <filename>base-mechvent-cfis-evap-cooler-only-ducted.osw</filename>
      <filetype>osw</filetype>
      <usage_type>test</usage_type>
      <checksum>E049CB84</checksum>
    </file>
    <file>
      <filename>base-atticroof-flat.osw</filename>
      <filetype>osw</filetype>
      <usage_type>test</usage_type>
      <checksum>2BEEC6D9</checksum>
    </file>
    <file>
      <filename>extra-dhw-solar-latitude.osw</filename>
      <filetype>osw</filetype>
      <usage_type>test</usage_type>
      <checksum>4113FE26</checksum>
    </file>
    <file>
      <filename>extra-pv-roofpitch.osw</filename>
      <filetype>osw</filetype>
      <usage_type>test</usage_type>
      <checksum>6F401186</checksum>
    </file>
    <file>
      <filename>extra-auto.osw</filename>
      <filetype>osw</filetype>
      <usage_type>test</usage_type>
      <checksum>A381E799</checksum>
    </file>
    <file>
      <filename>base-atticroof-radiant-barrier.osw</filename>
      <filetype>osw</filetype>
      <usage_type>test</usage_type>
      <checksum>5BB81E3D</checksum>
    </file>
    <file>
      <filename>base-hvac-boiler-elec-only.osw</filename>
      <filetype>osw</filetype>
      <usage_type>test</usage_type>
      <checksum>EC298C32</checksum>
    </file>
    <file>
      <filename>base-hvac-portable-heater-electric-only.osw</filename>
      <filetype>osw</filetype>
      <usage_type>test</usage_type>
      <checksum>D263F03D</checksum>
    </file>
    <file>
      <filename>base-hvac-stove-oil-only.osw</filename>
      <filetype>osw</filetype>
      <usage_type>test</usage_type>
      <checksum>9EEF5B48</checksum>
    </file>
    <file>
      <filename>base-hvac-wall-furnace-elec-only.osw</filename>
      <filetype>osw</filetype>
      <usage_type>test</usage_type>
      <checksum>9F245DC8</checksum>
    </file>
    <file>
      <filename>base-hvac-stove-wood-pellets-only.osw</filename>
      <filetype>osw</filetype>
      <usage_type>test</usage_type>
      <checksum>94BB6E93</checksum>
    </file>
    <file>
      <filename>base-mechvent-bath-kitchen-fans.osw</filename>
      <filetype>osw</filetype>
      <usage_type>test</usage_type>
      <checksum>4921C684</checksum>
    </file>
    <file>
      <filename>base-misc-neighbor-shading.osw</filename>
      <filetype>osw</filetype>
      <usage_type>test</usage_type>
      <checksum>5DC794B0</checksum>
    </file>
    <file>
      <filename>base-dhw-indirect-with-solar-fraction.osw</filename>
      <filetype>osw</filetype>
      <usage_type>test</usage_type>
      <checksum>F9129B09</checksum>
    </file>
    <file>
      <filename>base-location-epw-filepath-AMY-2012.osw</filename>
      <filetype>osw</filetype>
      <usage_type>test</usage_type>
      <checksum>7A8EC2C4</checksum>
    </file>
    <file>
      <filename>base-location-epw-filepath.osw</filename>
      <filetype>osw</filetype>
      <usage_type>test</usage_type>
      <checksum>21D1FB01</checksum>
    </file>
    <file>
      <filename>base-enclosure-beds-1.osw</filename>
      <filetype>osw</filetype>
      <usage_type>test</usage_type>
      <checksum>88E21A9F</checksum>
    </file>
    <file>
      <filename>base-enclosure-beds-2.osw</filename>
      <filetype>osw</filetype>
      <usage_type>test</usage_type>
      <checksum>1986D765</checksum>
    </file>
    <file>
      <filename>base-dhw-combi-tankless-outside.osw</filename>
      <filetype>osw</filetype>
      <usage_type>test</usage_type>
      <checksum>83ACF019</checksum>
    </file>
    <file>
      <filename>base-dhw-combi-tankless.osw</filename>
      <filetype>osw</filetype>
      <usage_type>test</usage_type>
      <checksum>C0C4807B</checksum>
    </file>
    <file>
      <filename>base-misc-defaults2.osw</filename>
      <filetype>osw</filetype>
      <usage_type>test</usage_type>
      <checksum>42650CFB</checksum>
    </file>
    <file>
      <filename>base-dhw-tank-heat-pump-outside.osw</filename>
      <filetype>osw</filetype>
      <usage_type>test</usage_type>
      <checksum>EDF24B9E</checksum>
    </file>
    <file>
      <filename>base-dhw-tank-heat-pump-with-solar-fraction.osw</filename>
      <filetype>osw</filetype>
      <usage_type>test</usage_type>
      <checksum>CE34A9E8</checksum>
    </file>
    <file>
      <filename>base-dhw-tank-heat-pump.osw</filename>
      <filetype>osw</filetype>
      <usage_type>test</usage_type>
      <checksum>E5C2C347</checksum>
    </file>
    <file>
      <filename>base-dhw-jacket-hpwh.osw</filename>
      <filetype>osw</filetype>
      <usage_type>test</usage_type>
      <checksum>758BFC04</checksum>
    </file>
    <file>
      <filename>base-dhw-jacket-gas.osw</filename>
      <filetype>osw</filetype>
      <usage_type>test</usage_type>
      <checksum>4CB84D94</checksum>
    </file>
    <file>
      <filename>base-dhw-solar-direct-evacuated-tube.osw</filename>
      <filetype>osw</filetype>
      <usage_type>test</usage_type>
      <checksum>E4BD922E</checksum>
    </file>
    <file>
      <filename>base-dhw-solar-direct-flat-plate.osw</filename>
      <filetype>osw</filetype>
      <usage_type>test</usage_type>
      <checksum>65FCAAA8</checksum>
    </file>
    <file>
      <filename>base-dhw-solar-direct-ics.osw</filename>
      <filetype>osw</filetype>
      <usage_type>test</usage_type>
      <checksum>FBABED2B</checksum>
    </file>
    <file>
      <filename>base-dhw-solar-indirect-flat-plate.osw</filename>
      <filetype>osw</filetype>
      <usage_type>test</usage_type>
      <checksum>8B52975B</checksum>
    </file>
    <file>
      <filename>base-dhw-solar-thermosyphon-flat-plate.osw</filename>
      <filetype>osw</filetype>
      <usage_type>test</usage_type>
      <checksum>03567531</checksum>
    </file>
    <file>
      <filename>base-dhw-tank-heat-pump-with-solar.osw</filename>
      <filetype>osw</filetype>
      <usage_type>test</usage_type>
      <checksum>36376F3A</checksum>
    </file>
    <file>
      <filename>base-dhw-tank-gas-outside.osw</filename>
      <filetype>osw</filetype>
      <usage_type>test</usage_type>
      <checksum>7CFD5B0B</checksum>
    </file>
    <file>
      <filename>base-dhw-tank-gas.osw</filename>
      <filetype>osw</filetype>
      <usage_type>test</usage_type>
      <checksum>C4B8C2C9</checksum>
    </file>
    <file>
      <filename>base-dhw-tank-oil.osw</filename>
      <filetype>osw</filetype>
      <usage_type>test</usage_type>
      <checksum>5B7E6641</checksum>
    </file>
    <file>
      <filename>base-dhw-tank-wood.osw</filename>
      <filetype>osw</filetype>
      <usage_type>test</usage_type>
      <checksum>34B43DE4</checksum>
    </file>
    <file>
      <filename>base-dhw-tankless-gas-with-solar.osw</filename>
      <filetype>osw</filetype>
      <usage_type>test</usage_type>
      <checksum>DBA26EF8</checksum>
    </file>
    <file>
      <filename>base-dhw-tankless-electric-outside.osw</filename>
      <filetype>osw</filetype>
      <usage_type>test</usage_type>
      <checksum>CE4B79D2</checksum>
    </file>
    <file>
      <filename>base-dhw-tankless-electric.osw</filename>
      <filetype>osw</filetype>
      <usage_type>test</usage_type>
      <checksum>F296308D</checksum>
    </file>
    <file>
      <filename>base-dhw-tankless-gas-with-solar-fraction.osw</filename>
      <filetype>osw</filetype>
      <usage_type>test</usage_type>
      <checksum>4C783841</checksum>
    </file>
    <file>
      <filename>base-dhw-tankless-propane.osw</filename>
      <filetype>osw</filetype>
      <usage_type>test</usage_type>
      <checksum>BA03F747</checksum>
    </file>
    <file>
      <filename>base-dhw-tankless-gas.osw</filename>
      <filetype>osw</filetype>
      <usage_type>test</usage_type>
      <checksum>4B0818B4</checksum>
    </file>
    <file>
      <filename>base-hvac-room-ac-only-33percent.osw</filename>
      <filetype>osw</filetype>
      <usage_type>test</usage_type>
      <checksum>E85D5EA0</checksum>
    </file>
    <file>
      <filename>base-hvac-mini-split-heat-pump-ducted-cooling-only.osw</filename>
      <filetype>osw</filetype>
      <usage_type>test</usage_type>
      <checksum>1D6AFF1B</checksum>
    </file>
    <file>
      <filename>base-hvac-mini-split-heat-pump-ducted-heating-only.osw</filename>
      <filetype>osw</filetype>
      <usage_type>test</usage_type>
      <checksum>7FE7E17D</checksum>
    </file>
    <file>
      <filename>base-hvac-furnace-elec-central-ac-1-speed.osw</filename>
      <filetype>osw</filetype>
      <usage_type>test</usage_type>
      <checksum>720C4854</checksum>
    </file>
    <file>
      <filename>base-enclosure-infil-natural-ach.osw</filename>
      <filetype>osw</filetype>
      <usage_type>test</usage_type>
      <checksum>939EFB77</checksum>
    </file>
    <file>
      <filename>base-foundation-unconditioned-basement-assembly-r.osw</filename>
      <filetype>osw</filetype>
      <usage_type>test</usage_type>
      <checksum>1701C190</checksum>
    </file>
    <file>
      <filename>base-foundation-unconditioned-basement-wall-insulation.osw</filename>
      <filetype>osw</filetype>
      <usage_type>test</usage_type>
      <checksum>A4EEE2B1</checksum>
    </file>
    <file>
      <filename>base-foundation-unconditioned-basement.osw</filename>
      <filetype>osw</filetype>
      <usage_type>test</usage_type>
      <checksum>31770B70</checksum>
    </file>
    <file>
      <filename>base-hvac-fireplace-wood-only.osw</filename>
      <filetype>osw</filetype>
      <usage_type>test</usage_type>
      <checksum>505107C4</checksum>
    </file>
    <file>
      <filename>base-hvac-floor-furnace-propane-only.osw</filename>
      <filetype>osw</filetype>
      <usage_type>test</usage_type>
      <checksum>68FE664E</checksum>
    </file>
    <file>
      <filename>base-enclosure-2stories-garage.osw</filename>
      <filetype>osw</filetype>
      <usage_type>test</usage_type>
      <checksum>3A22D053</checksum>
    </file>
    <file>
      <filename>base-enclosure-2stories.osw</filename>
      <filetype>osw</filetype>
      <usage_type>test</usage_type>
      <checksum>4558B511</checksum>
    </file>
    <file>
      <filename>base-foundation-slab.osw</filename>
      <filetype>osw</filetype>
      <usage_type>test</usage_type>
      <checksum>7794BF14</checksum>
    </file>
    <file>
      <filename>extra-second-refrigerator.osw</filename>
      <filetype>osw</filetype>
      <usage_type>test</usage_type>
      <checksum>E7E2F8B9</checksum>
    </file>
    <file>
      <filename>base-hvac-mini-split-heat-pump-ductless.osw</filename>
      <filetype>osw</filetype>
      <usage_type>test</usage_type>
      <checksum>399D17B5</checksum>
    </file>
    <file>
      <filename>base-enclosure-garage.osw</filename>
      <filetype>osw</filetype>
      <usage_type>test</usage_type>
      <checksum>444D96B1</checksum>
    </file>
    <file>
      <filename>base-hvac-boiler-gas-central-ac-1-speed.osw</filename>
      <filetype>osw</filetype>
      <usage_type>test</usage_type>
      <checksum>97B956BE</checksum>
    </file>
    <file>
      <filename>base-appliances-coal.osw</filename>
      <filetype>osw</filetype>
      <usage_type>test</usage_type>
      <checksum>B0803C8C</checksum>
    </file>
    <file>
      <filename>base-dhw-tank-coal.osw</filename>
      <filetype>osw</filetype>
      <usage_type>test</usage_type>
      <checksum>56647E48</checksum>
    </file>
    <file>
      <filename>base-hvac-boiler-coal-only.osw</filename>
      <filetype>osw</filetype>
      <usage_type>test</usage_type>
      <checksum>FC6F7760</checksum>
    </file>
    <file>
      <filename>base-hvac-elec-resistance-only.osw</filename>
      <filetype>osw</filetype>
      <usage_type>test</usage_type>
      <checksum>4C0605CF</checksum>
    </file>
    <file>
      <filename>base-simcontrol-timestep-10-mins.osw</filename>
      <filetype>osw</filetype>
      <usage_type>test</usage_type>
      <checksum>64D11FF8</checksum>
    </file>
    <file>
      <filename>base-simcontrol-daylight-saving-custom.osw</filename>
      <filetype>osw</filetype>
      <usage_type>test</usage_type>
      <checksum>72733EB9</checksum>
    </file>
    <file>
      <filename>base-simcontrol-daylight-saving-disabled.osw</filename>
      <filetype>osw</filetype>
      <usage_type>test</usage_type>
      <checksum>5E581274</checksum>
    </file>
    <file>
      <filename>base-simcontrol-runperiod-1-month.osw</filename>
      <filetype>osw</filetype>
      <usage_type>test</usage_type>
      <checksum>837A6D56</checksum>
    </file>
    <file>
      <filename>base-hvac-fixed-heater-electric-only.osw</filename>
      <filetype>osw</filetype>
      <usage_type>test</usage_type>
      <checksum>C9E034A3</checksum>
    </file>
    <file>
      <filename>extra-second-heating-system-fireplace.osw</filename>
      <filetype>osw</filetype>
      <usage_type>test</usage_type>
      <checksum>472ACE3A</checksum>
    </file>
    <file>
      <filename>extra-second-heating-system-portable-heater.osw</filename>
      <filetype>osw</filetype>
      <usage_type>test</usage_type>
      <checksum>2DF3BEA8</checksum>
    </file>
    <file>
      <filename>base-hvac-mini-split-air-conditioner-only-ducted.osw</filename>
      <filetype>osw</filetype>
      <usage_type>test</usage_type>
      <checksum>F45485CF</checksum>
    </file>
    <file>
      <filename>base-hvac-mini-split-air-conditioner-only-ductless.osw</filename>
      <filetype>osw</filetype>
      <usage_type>test</usage_type>
      <checksum>9419EEB7</checksum>
    </file>
    <file>
      <filename>base-multifamily.osw</filename>
      <filetype>osw</filetype>
      <usage_type>test</usage_type>
      <checksum>7B4956B6</checksum>
    </file>
    <file>
      <filename>base-lighting-ceiling-fans.osw</filename>
      <filetype>osw</filetype>
      <usage_type>test</usage_type>
      <checksum>6202228D</checksum>
    </file>
    <file>
      <filename>base-lighting-detailed.osw</filename>
      <filetype>osw</filetype>
      <usage_type>test</usage_type>
      <checksum>54A6C250</checksum>
    </file>
    <file>
      <filename>base-mechvent-whole-house-fan.osw</filename>
      <filetype>osw</filetype>
      <usage_type>test</usage_type>
      <checksum>B9A8C165</checksum>
    </file>
    <file>
      <filename>base-misc-loads-large-uncommon.osw</filename>
      <filetype>osw</filetype>
      <usage_type>test</usage_type>
      <checksum>E63F2153</checksum>
    </file>
    <file>
      <filename>base-misc-loads-large-uncommon2.osw</filename>
      <filetype>osw</filetype>
      <usage_type>test</usage_type>
      <checksum>D6620F02</checksum>
    </file>
    <file>
      <filename>base-misc-loads-usage-multiplier.osw</filename>
      <filetype>osw</filetype>
      <usage_type>test</usage_type>
      <checksum>B291D087</checksum>
    </file>
    <file>
      <version>
        <software_program>OpenStudio</software_program>
        <identifier>2.9.0</identifier>
        <min_compatible>2.9.0</min_compatible>
      </version>
      <filename>measure.rb</filename>
      <filetype>rb</filetype>
      <usage_type>script</usage_type>
<<<<<<< HEAD
      <checksum>E9F514CB</checksum>
    </file>
    <file>
      <filename>base-schedules-average.osw</filename>
      <filetype>osw</filetype>
      <usage_type>test</usage_type>
      <checksum>6A569C19</checksum>
    </file>
    <file>
      <filename>base-schedules-stochastic.osw</filename>
      <filetype>osw</filetype>
      <usage_type>test</usage_type>
      <checksum>A791ACAF</checksum>
    </file>
    <file>
      <filename>base-schedules-user-specified.osw</filename>
      <filetype>osw</filetype>
      <usage_type>test</usage_type>
      <checksum>8D237735</checksum>
    </file>
    <file>
      <filename>extra-vacancy-6-months.osw</filename>
      <filetype>osw</filetype>
      <usage_type>test</usage_type>
      <checksum>B7487A6C</checksum>
    </file>
    <file>
      <filename>schedules.rb</filename>
      <filetype>rb</filetype>
      <usage_type>resource</usage_type>
      <checksum>4905F269</checksum>
=======
      <checksum>E551B70A</checksum>
>>>>>>> 17d46ccc
    </file>
  </files>
</measure><|MERGE_RESOLUTION|>--- conflicted
+++ resolved
@@ -3,13 +3,8 @@
   <schema_version>3.0</schema_version>
   <name>build_residential_hpxml</name>
   <uid>a13a8983-2b01-4930-8af2-42030b6e4233</uid>
-<<<<<<< HEAD
-  <version_id>3aa987ad-6742-4535-9ff2-970c30a5cf7e</version_id>
-  <version_modified>20200811T170918Z</version_modified>
-=======
-  <version_id>025679ed-470a-41ed-8447-a9af9befeebe</version_id>
-  <version_modified>20200811T172232Z</version_modified>
->>>>>>> 17d46ccc
+  <version_id>132c0906-cbd8-47ff-953c-cd3bb5f380f2</version_id>
+  <version_modified>20200811T172950Z</version_modified>
   <xml_checksum>2C38F48B</xml_checksum>
   <class_name>BuildResidentialHPXML</class_name>
   <display_name>HPXML Builder</display_name>
@@ -5342,991 +5337,991 @@
       <filename>base-misc-defaults.osw</filename>
       <filetype>osw</filetype>
       <usage_type>test</usage_type>
-      <checksum>AC368063</checksum>
+      <checksum>5138AF00</checksum>
     </file>
     <file>
       <filename>base.osw</filename>
       <filetype>osw</filetype>
       <usage_type>test</usage_type>
-      <checksum>D49D35B8</checksum>
+      <checksum>827CDB07</checksum>
     </file>
     <file>
       <filename>base-appliances-none.osw</filename>
       <filetype>osw</filetype>
       <usage_type>test</usage_type>
-      <checksum>5DCF176E</checksum>
+      <checksum>B5A98031</checksum>
     </file>
     <file>
       <filename>base-appliances-dehumidifier-50percent.osw</filename>
       <filetype>osw</filetype>
       <usage_type>test</usage_type>
-      <checksum>F625C087</checksum>
+      <checksum>DD1FAA64</checksum>
     </file>
     <file>
       <filename>base-appliances-dehumidifier-ief.osw</filename>
       <filetype>osw</filetype>
       <usage_type>test</usage_type>
-      <checksum>7B66B75E</checksum>
+      <checksum>C40830CC</checksum>
     </file>
     <file>
       <filename>base-appliances-dehumidifier.osw</filename>
       <filetype>osw</filetype>
       <usage_type>test</usage_type>
-      <checksum>C919A3A4</checksum>
+      <checksum>5B27559A</checksum>
     </file>
     <file>
       <filename>base-single-family-attached.osw</filename>
       <filetype>osw</filetype>
       <usage_type>test</usage_type>
-      <checksum>54DCB120</checksum>
+      <checksum>8DDAAA4C</checksum>
     </file>
     <file>
       <filename>base-appliances-gas.osw</filename>
       <filetype>osw</filetype>
       <usage_type>test</usage_type>
-      <checksum>28AFFFE0</checksum>
+      <checksum>DA098115</checksum>
     </file>
     <file>
       <filename>base-appliances-oil.osw</filename>
       <filetype>osw</filetype>
       <usage_type>test</usage_type>
-      <checksum>7E5669A8</checksum>
+      <checksum>5432E3DE</checksum>
     </file>
     <file>
       <filename>base-appliances-propane.osw</filename>
       <filetype>osw</filetype>
       <usage_type>test</usage_type>
-      <checksum>774834A7</checksum>
+      <checksum>AE502338</checksum>
     </file>
     <file>
       <filename>base-appliances-modified.osw</filename>
       <filetype>osw</filetype>
       <usage_type>test</usage_type>
-      <checksum>515D5680</checksum>
+      <checksum>1F32E95E</checksum>
     </file>
     <file>
       <filename>base-appliances-wood.osw</filename>
       <filetype>osw</filetype>
       <usage_type>test</usage_type>
-      <checksum>6EF37B13</checksum>
+      <checksum>324C0E3D</checksum>
     </file>
     <file>
       <filename>base-hvac-dual-fuel-air-to-air-heat-pump-1-speed.osw</filename>
       <filetype>osw</filetype>
       <usage_type>test</usage_type>
-      <checksum>8D37FC6A</checksum>
+      <checksum>2390203A</checksum>
     </file>
     <file>
       <filename>base-hvac-dual-fuel-air-to-air-heat-pump-2-speed.osw</filename>
       <filetype>osw</filetype>
       <usage_type>test</usage_type>
-      <checksum>1622D776</checksum>
+      <checksum>C6F98560</checksum>
     </file>
     <file>
       <filename>base-hvac-dual-fuel-mini-split-heat-pump-ducted.osw</filename>
       <filetype>osw</filetype>
       <usage_type>test</usage_type>
-      <checksum>F6035858</checksum>
+      <checksum>D401F360</checksum>
     </file>
     <file>
       <filename>base-hvac-dual-fuel-air-to-air-heat-pump-var-speed.osw</filename>
       <filetype>osw</filetype>
       <usage_type>test</usage_type>
-      <checksum>BFE4CE89</checksum>
+      <checksum>AC62DE4D</checksum>
     </file>
     <file>
       <filename>base-hvac-dual-fuel-air-to-air-heat-pump-1-speed-electric.osw</filename>
       <filetype>osw</filetype>
       <usage_type>test</usage_type>
-      <checksum>C3FFD616</checksum>
+      <checksum>8A5890C1</checksum>
     </file>
     <file>
       <filename>base-mechvent-cfis.osw</filename>
       <filetype>osw</filetype>
       <usage_type>test</usage_type>
-      <checksum>3985D621</checksum>
+      <checksum>4ED96F81</checksum>
     </file>
     <file>
       <filename>base-dhw-indirect-outside.osw</filename>
       <filetype>osw</filetype>
       <usage_type>test</usage_type>
-      <checksum>F8BDA7EB</checksum>
+      <checksum>E3E1158F</checksum>
     </file>
     <file>
       <filename>base-dhw-jacket-electric.osw</filename>
       <filetype>osw</filetype>
       <usage_type>test</usage_type>
-      <checksum>C9C9324B</checksum>
+      <checksum>5C60C882</checksum>
     </file>
     <file>
       <filename>base-dhw-low-flow-fixtures.osw</filename>
       <filetype>osw</filetype>
       <usage_type>test</usage_type>
-      <checksum>6F4260C2</checksum>
+      <checksum>E7B55BE6</checksum>
     </file>
     <file>
       <filename>base-dhw-none.osw</filename>
       <filetype>osw</filetype>
       <usage_type>test</usage_type>
-      <checksum>C098D852</checksum>
+      <checksum>3E30B00F</checksum>
     </file>
     <file>
       <filename>base-dhw-recirc-demand.osw</filename>
       <filetype>osw</filetype>
       <usage_type>test</usage_type>
-      <checksum>40EF8240</checksum>
+      <checksum>A085637E</checksum>
     </file>
     <file>
       <filename>base-dhw-recirc-manual.osw</filename>
       <filetype>osw</filetype>
       <usage_type>test</usage_type>
-      <checksum>BD493DD6</checksum>
+      <checksum>19533985</checksum>
     </file>
     <file>
       <filename>base-dhw-recirc-nocontrol.osw</filename>
       <filetype>osw</filetype>
       <usage_type>test</usage_type>
-      <checksum>F76DCDD6</checksum>
+      <checksum>C0C8F283</checksum>
     </file>
     <file>
       <filename>base-dhw-recirc-temperature.osw</filename>
       <filetype>osw</filetype>
       <usage_type>test</usage_type>
-      <checksum>0C78DDD4</checksum>
+      <checksum>C096A61E</checksum>
     </file>
     <file>
       <filename>base-dhw-recirc-timer.osw</filename>
       <filetype>osw</filetype>
       <usage_type>test</usage_type>
-      <checksum>0CF870C8</checksum>
+      <checksum>BCAF4613</checksum>
     </file>
     <file>
       <filename>base-dhw-solar-fraction.osw</filename>
       <filetype>osw</filetype>
       <usage_type>test</usage_type>
-      <checksum>DED79B38</checksum>
+      <checksum>1039C429</checksum>
     </file>
     <file>
       <filename>base-dhw-uef.osw</filename>
       <filetype>osw</filetype>
       <usage_type>test</usage_type>
-      <checksum>47C44F6B</checksum>
+      <checksum>C054BDF0</checksum>
     </file>
     <file>
       <filename>base-enclosure-infil-cfm50.osw</filename>
       <filetype>osw</filetype>
       <usage_type>test</usage_type>
-      <checksum>BFD54EF3</checksum>
+      <checksum>09527759</checksum>
     </file>
     <file>
       <filename>base-foundation-conditioned-basement-slab-insulation.osw</filename>
       <filetype>osw</filetype>
       <usage_type>test</usage_type>
-      <checksum>70169407</checksum>
+      <checksum>C4EB96FF</checksum>
     </file>
     <file>
       <filename>base-hvac-boiler-gas-only.osw</filename>
       <filetype>osw</filetype>
       <usage_type>test</usage_type>
-      <checksum>EAA681E2</checksum>
+      <checksum>BB547B54</checksum>
     </file>
     <file>
       <filename>base-hvac-boiler-oil-only.osw</filename>
       <filetype>osw</filetype>
       <usage_type>test</usage_type>
-      <checksum>F27C68E1</checksum>
+      <checksum>D128C120</checksum>
     </file>
     <file>
       <filename>base-hvac-boiler-propane-only.osw</filename>
       <filetype>osw</filetype>
       <usage_type>test</usage_type>
-      <checksum>94BC71BB</checksum>
+      <checksum>D66F9F22</checksum>
     </file>
     <file>
       <filename>base-hvac-boiler-wood-only.osw</filename>
       <filetype>osw</filetype>
       <usage_type>test</usage_type>
-      <checksum>57248467</checksum>
+      <checksum>9BFFB630</checksum>
     </file>
     <file>
       <filename>base-hvac-central-ac-only-1-speed.osw</filename>
       <filetype>osw</filetype>
       <usage_type>test</usage_type>
-      <checksum>0C2168DF</checksum>
+      <checksum>9720BFCB</checksum>
     </file>
     <file>
       <filename>base-hvac-ducts-leakage-percent.osw</filename>
       <filetype>osw</filetype>
       <usage_type>test</usage_type>
-      <checksum>2A941524</checksum>
+      <checksum>4F183AA3</checksum>
     </file>
     <file>
       <filename>base-hvac-furnace-elec-only.osw</filename>
       <filetype>osw</filetype>
       <usage_type>test</usage_type>
-      <checksum>E97AB115</checksum>
+      <checksum>7112D889</checksum>
     </file>
     <file>
       <filename>base-hvac-furnace-gas-only.osw</filename>
       <filetype>osw</filetype>
       <usage_type>test</usage_type>
-      <checksum>AC858029</checksum>
+      <checksum>7593DC38</checksum>
     </file>
     <file>
       <filename>base-hvac-furnace-oil-only.osw</filename>
       <filetype>osw</filetype>
       <usage_type>test</usage_type>
-      <checksum>4CF86324</checksum>
+      <checksum>7AC71583</checksum>
     </file>
     <file>
       <filename>base-hvac-furnace-propane-only.osw</filename>
       <filetype>osw</filetype>
       <usage_type>test</usage_type>
-      <checksum>AE8D87A2</checksum>
+      <checksum>C0F99492</checksum>
     </file>
     <file>
       <filename>base-hvac-furnace-wood-only.osw</filename>
       <filetype>osw</filetype>
       <usage_type>test</usage_type>
-      <checksum>4C127E6A</checksum>
+      <checksum>68AE5D89</checksum>
     </file>
     <file>
       <filename>base-hvac-none.osw</filename>
       <filetype>osw</filetype>
       <usage_type>test</usage_type>
-      <checksum>5A9923DD</checksum>
+      <checksum>D8EF37F2</checksum>
     </file>
     <file>
       <filename>base-hvac-programmable-thermostat.osw</filename>
       <filetype>osw</filetype>
       <usage_type>test</usage_type>
-      <checksum>AF586D08</checksum>
+      <checksum>FBE210AA</checksum>
     </file>
     <file>
       <filename>base-hvac-setpoints.osw</filename>
       <filetype>osw</filetype>
       <usage_type>test</usage_type>
-      <checksum>4E186E39</checksum>
+      <checksum>BC27B6A3</checksum>
     </file>
     <file>
       <filename>base-location-baltimore-md.osw</filename>
       <filetype>osw</filetype>
       <usage_type>test</usage_type>
-      <checksum>BEF593E1</checksum>
+      <checksum>F17E41FF</checksum>
     </file>
     <file>
       <filename>base-location-dallas-tx.osw</filename>
       <filetype>osw</filetype>
       <usage_type>test</usage_type>
-      <checksum>6F72B661</checksum>
+      <checksum>734671BD</checksum>
     </file>
     <file>
       <filename>base-location-duluth-mn.osw</filename>
       <filetype>osw</filetype>
       <usage_type>test</usage_type>
-      <checksum>637BFCE7</checksum>
+      <checksum>10A824A0</checksum>
     </file>
     <file>
       <filename>base-location-miami-fl.osw</filename>
       <filetype>osw</filetype>
       <usage_type>test</usage_type>
-      <checksum>9C9DA0C1</checksum>
+      <checksum>DF41B73A</checksum>
     </file>
     <file>
       <filename>base-mechvent-balanced.osw</filename>
       <filetype>osw</filetype>
       <usage_type>test</usage_type>
-      <checksum>1BFF0900</checksum>
+      <checksum>56C77C3A</checksum>
     </file>
     <file>
       <filename>base-mechvent-erv.osw</filename>
       <filetype>osw</filetype>
       <usage_type>test</usage_type>
-      <checksum>D6D23CF3</checksum>
+      <checksum>9ED08E15</checksum>
     </file>
     <file>
       <filename>base-mechvent-exhaust.osw</filename>
       <filetype>osw</filetype>
       <usage_type>test</usage_type>
-      <checksum>7BF52201</checksum>
+      <checksum>77FF5E11</checksum>
     </file>
     <file>
       <filename>base-mechvent-hrv.osw</filename>
       <filetype>osw</filetype>
       <usage_type>test</usage_type>
-      <checksum>9D91BF1A</checksum>
+      <checksum>5123B439</checksum>
     </file>
     <file>
       <filename>base-mechvent-supply.osw</filename>
       <filetype>osw</filetype>
       <usage_type>test</usage_type>
-      <checksum>79CB558F</checksum>
+      <checksum>C9CA02CA</checksum>
     </file>
     <file>
       <filename>base-hvac-air-to-air-heat-pump-1-speed.osw</filename>
       <filetype>osw</filetype>
       <usage_type>test</usage_type>
-      <checksum>A87ADF78</checksum>
+      <checksum>37E59AFA</checksum>
     </file>
     <file>
       <filename>base-mechvent-erv-atre-asre.osw</filename>
       <filetype>osw</filetype>
       <usage_type>test</usage_type>
-      <checksum>AA678F68</checksum>
+      <checksum>CEC97466</checksum>
     </file>
     <file>
       <filename>base-enclosure-windows-none.osw</filename>
       <filetype>osw</filetype>
       <usage_type>test</usage_type>
-      <checksum>5B64769B</checksum>
+      <checksum>3BAD8955</checksum>
     </file>
     <file>
       <filename>base-dhw-indirect-standbyloss.osw</filename>
       <filetype>osw</filetype>
       <usage_type>test</usage_type>
-      <checksum>A8CDE9A7</checksum>
+      <checksum>E2417F05</checksum>
     </file>
     <file>
       <filename>base-dhw-indirect.osw</filename>
       <filetype>osw</filetype>
       <usage_type>test</usage_type>
-      <checksum>27EA91A9</checksum>
+      <checksum>AFF2AF28</checksum>
     </file>
     <file>
       <filename>base-dhw-jacket-indirect.osw</filename>
       <filetype>osw</filetype>
       <usage_type>test</usage_type>
-      <checksum>1212CA5B</checksum>
+      <checksum>79C8A3A2</checksum>
     </file>
     <file>
       <filename>base-hvac-undersized.osw</filename>
       <filetype>osw</filetype>
       <usage_type>test</usage_type>
-      <checksum>85D7BA7D</checksum>
+      <checksum>7E13F21F</checksum>
     </file>
     <file>
       <filename>base-atticroof-unvented-insulated-roof.osw</filename>
       <filetype>osw</filetype>
       <usage_type>test</usage_type>
-      <checksum>E5C0924A</checksum>
+      <checksum>827199B4</checksum>
     </file>
     <file>
       <filename>base-pv.osw</filename>
       <filetype>osw</filetype>
       <usage_type>test</usage_type>
-      <checksum>EEA59086</checksum>
+      <checksum>B718AF32</checksum>
     </file>
     <file>
       <filename>base-mechvent-hrv-asre.osw</filename>
       <filetype>osw</filetype>
       <usage_type>test</usage_type>
-      <checksum>2C7A06F6</checksum>
+      <checksum>0FEFA719</checksum>
     </file>
     <file>
       <filename>base-enclosure-overhangs.osw</filename>
       <filetype>osw</filetype>
       <usage_type>test</usage_type>
-      <checksum>9443CE6D</checksum>
+      <checksum>E908A2FC</checksum>
     </file>
     <file>
       <filename>base-atticroof-vented.osw</filename>
       <filetype>osw</filetype>
       <usage_type>test</usage_type>
-      <checksum>03331BF5</checksum>
+      <checksum>C5DD3F67</checksum>
     </file>
     <file>
       <filename>base-dhw-dwhr.osw</filename>
       <filetype>osw</filetype>
       <usage_type>test</usage_type>
-      <checksum>883C1709</checksum>
+      <checksum>D34352E7</checksum>
     </file>
     <file>
       <filename>base-enclosure-beds-4.osw</filename>
       <filetype>osw</filetype>
       <usage_type>test</usage_type>
-      <checksum>29D52F91</checksum>
+      <checksum>6D2E1D09</checksum>
     </file>
     <file>
       <filename>base-enclosure-beds-5.osw</filename>
       <filetype>osw</filetype>
       <usage_type>test</usage_type>
-      <checksum>D52AE46F</checksum>
+      <checksum>DBD8AD7D</checksum>
     </file>
     <file>
       <filename>base-foundation-ambient.osw</filename>
       <filetype>osw</filetype>
       <usage_type>test</usage_type>
-      <checksum>371D393E</checksum>
+      <checksum>768C7A5F</checksum>
     </file>
     <file>
       <filename>base-foundation-vented-crawlspace.osw</filename>
       <filetype>osw</filetype>
       <usage_type>test</usage_type>
-      <checksum>36334620</checksum>
+      <checksum>E6004E90</checksum>
     </file>
     <file>
       <filename>base-foundation-unvented-crawlspace.osw</filename>
       <filetype>osw</filetype>
       <usage_type>test</usage_type>
-      <checksum>8278B34D</checksum>
+      <checksum>FA913FAE</checksum>
     </file>
     <file>
       <filename>base-hvac-central-ac-plus-air-to-air-heat-pump-heating.osw</filename>
       <filetype>osw</filetype>
       <usage_type>test</usage_type>
-      <checksum>ECB5955D</checksum>
+      <checksum>8316D43C</checksum>
     </file>
     <file>
       <filename>base-hvac-air-to-air-heat-pump-2-speed.osw</filename>
       <filetype>osw</filetype>
       <usage_type>test</usage_type>
-      <checksum>FCCA8982</checksum>
+      <checksum>67777920</checksum>
     </file>
     <file>
       <filename>base-hvac-central-ac-only-2-speed.osw</filename>
       <filetype>osw</filetype>
       <usage_type>test</usage_type>
-      <checksum>A8602472</checksum>
+      <checksum>4189A3BE</checksum>
     </file>
     <file>
       <filename>base-hvac-air-to-air-heat-pump-var-speed.osw</filename>
       <filetype>osw</filetype>
       <usage_type>test</usage_type>
-      <checksum>8DF15C4F</checksum>
+      <checksum>846C25CA</checksum>
     </file>
     <file>
       <filename>base-hvac-furnace-gas-central-ac-2-speed.osw</filename>
       <filetype>osw</filetype>
       <usage_type>test</usage_type>
-      <checksum>FFEC0864</checksum>
+      <checksum>8E71FD19</checksum>
     </file>
     <file>
       <filename>base-hvac-ground-to-air-heat-pump.osw</filename>
       <filetype>osw</filetype>
       <usage_type>test</usage_type>
-      <checksum>3A44D2EA</checksum>
+      <checksum>66FAFC8B</checksum>
     </file>
     <file>
       <filename>base-hvac-mini-split-heat-pump-ducted.osw</filename>
       <filetype>osw</filetype>
       <usage_type>test</usage_type>
-      <checksum>48364FC6</checksum>
+      <checksum>C2FF4FD0</checksum>
     </file>
     <file>
       <filename>base-hvac-central-ac-only-var-speed.osw</filename>
       <filetype>osw</filetype>
       <usage_type>test</usage_type>
-      <checksum>7B2AEE04</checksum>
+      <checksum>4A85C7D1</checksum>
     </file>
     <file>
       <filename>base-hvac-evap-cooler-furnace-gas.osw</filename>
       <filetype>osw</filetype>
       <usage_type>test</usage_type>
-      <checksum>828B03FB</checksum>
+      <checksum>4860BFCC</checksum>
     </file>
     <file>
       <filename>base-hvac-evap-cooler-only.osw</filename>
       <filetype>osw</filetype>
       <usage_type>test</usage_type>
-      <checksum>B8E4FFD7</checksum>
+      <checksum>B1C6072B</checksum>
     </file>
     <file>
       <filename>base-hvac-evap-cooler-only-ducted.osw</filename>
       <filetype>osw</filetype>
       <usage_type>test</usage_type>
-      <checksum>A60C246F</checksum>
+      <checksum>2F28EB31</checksum>
     </file>
     <file>
       <filename>base-hvac-furnace-gas-central-ac-var-speed.osw</filename>
       <filetype>osw</filetype>
       <usage_type>test</usage_type>
-      <checksum>2A8E687D</checksum>
+      <checksum>766BDD51</checksum>
     </file>
     <file>
       <filename>base-hvac-furnace-gas-room-ac.osw</filename>
       <filetype>osw</filetype>
       <usage_type>test</usage_type>
-      <checksum>7CE919E3</checksum>
+      <checksum>7C037C95</checksum>
     </file>
     <file>
       <filename>base-hvac-room-ac-only.osw</filename>
       <filetype>osw</filetype>
       <usage_type>test</usage_type>
-      <checksum>DA0F202E</checksum>
+      <checksum>AE259211</checksum>
     </file>
     <file>
       <filename>base-mechvent-cfis-evap-cooler-only-ducted.osw</filename>
       <filetype>osw</filetype>
       <usage_type>test</usage_type>
-      <checksum>E049CB84</checksum>
+      <checksum>FCF35F21</checksum>
     </file>
     <file>
       <filename>base-atticroof-flat.osw</filename>
       <filetype>osw</filetype>
       <usage_type>test</usage_type>
-      <checksum>2BEEC6D9</checksum>
+      <checksum>02AA8F0D</checksum>
     </file>
     <file>
       <filename>extra-dhw-solar-latitude.osw</filename>
       <filetype>osw</filetype>
       <usage_type>test</usage_type>
-      <checksum>4113FE26</checksum>
+      <checksum>F084F350</checksum>
     </file>
     <file>
       <filename>extra-pv-roofpitch.osw</filename>
       <filetype>osw</filetype>
       <usage_type>test</usage_type>
-      <checksum>6F401186</checksum>
+      <checksum>ABCC76AA</checksum>
     </file>
     <file>
       <filename>extra-auto.osw</filename>
       <filetype>osw</filetype>
       <usage_type>test</usage_type>
-      <checksum>A381E799</checksum>
+      <checksum>0357132C</checksum>
     </file>
     <file>
       <filename>base-atticroof-radiant-barrier.osw</filename>
       <filetype>osw</filetype>
       <usage_type>test</usage_type>
-      <checksum>5BB81E3D</checksum>
+      <checksum>028FF28C</checksum>
     </file>
     <file>
       <filename>base-hvac-boiler-elec-only.osw</filename>
       <filetype>osw</filetype>
       <usage_type>test</usage_type>
-      <checksum>EC298C32</checksum>
+      <checksum>F21E4697</checksum>
     </file>
     <file>
       <filename>base-hvac-portable-heater-electric-only.osw</filename>
       <filetype>osw</filetype>
       <usage_type>test</usage_type>
-      <checksum>D263F03D</checksum>
+      <checksum>4FB4B168</checksum>
     </file>
     <file>
       <filename>base-hvac-stove-oil-only.osw</filename>
       <filetype>osw</filetype>
       <usage_type>test</usage_type>
-      <checksum>9EEF5B48</checksum>
+      <checksum>EF180F05</checksum>
     </file>
     <file>
       <filename>base-hvac-wall-furnace-elec-only.osw</filename>
       <filetype>osw</filetype>
       <usage_type>test</usage_type>
-      <checksum>9F245DC8</checksum>
+      <checksum>A4294E5F</checksum>
     </file>
     <file>
       <filename>base-hvac-stove-wood-pellets-only.osw</filename>
       <filetype>osw</filetype>
       <usage_type>test</usage_type>
-      <checksum>94BB6E93</checksum>
+      <checksum>3236E661</checksum>
     </file>
     <file>
       <filename>base-mechvent-bath-kitchen-fans.osw</filename>
       <filetype>osw</filetype>
       <usage_type>test</usage_type>
-      <checksum>4921C684</checksum>
+      <checksum>B87FE8EF</checksum>
     </file>
     <file>
       <filename>base-misc-neighbor-shading.osw</filename>
       <filetype>osw</filetype>
       <usage_type>test</usage_type>
-      <checksum>5DC794B0</checksum>
+      <checksum>1A3F0B24</checksum>
     </file>
     <file>
       <filename>base-dhw-indirect-with-solar-fraction.osw</filename>
       <filetype>osw</filetype>
       <usage_type>test</usage_type>
-      <checksum>F9129B09</checksum>
+      <checksum>62D22C8D</checksum>
     </file>
     <file>
       <filename>base-location-epw-filepath-AMY-2012.osw</filename>
       <filetype>osw</filetype>
       <usage_type>test</usage_type>
-      <checksum>7A8EC2C4</checksum>
+      <checksum>654DA455</checksum>
     </file>
     <file>
       <filename>base-location-epw-filepath.osw</filename>
       <filetype>osw</filetype>
       <usage_type>test</usage_type>
-      <checksum>21D1FB01</checksum>
+      <checksum>D44DF46C</checksum>
     </file>
     <file>
       <filename>base-enclosure-beds-1.osw</filename>
       <filetype>osw</filetype>
       <usage_type>test</usage_type>
-      <checksum>88E21A9F</checksum>
+      <checksum>41CC92EC</checksum>
     </file>
     <file>
       <filename>base-enclosure-beds-2.osw</filename>
       <filetype>osw</filetype>
       <usage_type>test</usage_type>
-      <checksum>1986D765</checksum>
+      <checksum>3CDE62C6</checksum>
     </file>
     <file>
       <filename>base-dhw-combi-tankless-outside.osw</filename>
       <filetype>osw</filetype>
       <usage_type>test</usage_type>
-      <checksum>83ACF019</checksum>
+      <checksum>C03F8BE7</checksum>
     </file>
     <file>
       <filename>base-dhw-combi-tankless.osw</filename>
       <filetype>osw</filetype>
       <usage_type>test</usage_type>
-      <checksum>C0C4807B</checksum>
+      <checksum>49C80368</checksum>
     </file>
     <file>
       <filename>base-misc-defaults2.osw</filename>
       <filetype>osw</filetype>
       <usage_type>test</usage_type>
-      <checksum>42650CFB</checksum>
+      <checksum>E5A69A2C</checksum>
     </file>
     <file>
       <filename>base-dhw-tank-heat-pump-outside.osw</filename>
       <filetype>osw</filetype>
       <usage_type>test</usage_type>
-      <checksum>EDF24B9E</checksum>
+      <checksum>A561F402</checksum>
     </file>
     <file>
       <filename>base-dhw-tank-heat-pump-with-solar-fraction.osw</filename>
       <filetype>osw</filetype>
       <usage_type>test</usage_type>
-      <checksum>CE34A9E8</checksum>
+      <checksum>46271E86</checksum>
     </file>
     <file>
       <filename>base-dhw-tank-heat-pump.osw</filename>
       <filetype>osw</filetype>
       <usage_type>test</usage_type>
-      <checksum>E5C2C347</checksum>
+      <checksum>CF0EBC56</checksum>
     </file>
     <file>
       <filename>base-dhw-jacket-hpwh.osw</filename>
       <filetype>osw</filetype>
       <usage_type>test</usage_type>
-      <checksum>758BFC04</checksum>
+      <checksum>90AF86B9</checksum>
     </file>
     <file>
       <filename>base-dhw-jacket-gas.osw</filename>
       <filetype>osw</filetype>
       <usage_type>test</usage_type>
-      <checksum>4CB84D94</checksum>
+      <checksum>B656920F</checksum>
     </file>
     <file>
       <filename>base-dhw-solar-direct-evacuated-tube.osw</filename>
       <filetype>osw</filetype>
       <usage_type>test</usage_type>
-      <checksum>E4BD922E</checksum>
+      <checksum>687A38A2</checksum>
     </file>
     <file>
       <filename>base-dhw-solar-direct-flat-plate.osw</filename>
       <filetype>osw</filetype>
       <usage_type>test</usage_type>
-      <checksum>65FCAAA8</checksum>
+      <checksum>A6A2D436</checksum>
     </file>
     <file>
       <filename>base-dhw-solar-direct-ics.osw</filename>
       <filetype>osw</filetype>
       <usage_type>test</usage_type>
-      <checksum>FBABED2B</checksum>
+      <checksum>C219830A</checksum>
     </file>
     <file>
       <filename>base-dhw-solar-indirect-flat-plate.osw</filename>
       <filetype>osw</filetype>
       <usage_type>test</usage_type>
-      <checksum>8B52975B</checksum>
+      <checksum>02B197F1</checksum>
     </file>
     <file>
       <filename>base-dhw-solar-thermosyphon-flat-plate.osw</filename>
       <filetype>osw</filetype>
       <usage_type>test</usage_type>
-      <checksum>03567531</checksum>
+      <checksum>F87DE2AF</checksum>
     </file>
     <file>
       <filename>base-dhw-tank-heat-pump-with-solar.osw</filename>
       <filetype>osw</filetype>
       <usage_type>test</usage_type>
-      <checksum>36376F3A</checksum>
+      <checksum>7984D003</checksum>
     </file>
     <file>
       <filename>base-dhw-tank-gas-outside.osw</filename>
       <filetype>osw</filetype>
       <usage_type>test</usage_type>
-      <checksum>7CFD5B0B</checksum>
+      <checksum>BE77ADBA</checksum>
     </file>
     <file>
       <filename>base-dhw-tank-gas.osw</filename>
       <filetype>osw</filetype>
       <usage_type>test</usage_type>
-      <checksum>C4B8C2C9</checksum>
+      <checksum>9105B7EE</checksum>
     </file>
     <file>
       <filename>base-dhw-tank-oil.osw</filename>
       <filetype>osw</filetype>
       <usage_type>test</usage_type>
-      <checksum>5B7E6641</checksum>
+      <checksum>2B3822CF</checksum>
     </file>
     <file>
       <filename>base-dhw-tank-wood.osw</filename>
       <filetype>osw</filetype>
       <usage_type>test</usage_type>
-      <checksum>34B43DE4</checksum>
+      <checksum>6945EA84</checksum>
     </file>
     <file>
       <filename>base-dhw-tankless-gas-with-solar.osw</filename>
       <filetype>osw</filetype>
       <usage_type>test</usage_type>
-      <checksum>DBA26EF8</checksum>
+      <checksum>E9906046</checksum>
     </file>
     <file>
       <filename>base-dhw-tankless-electric-outside.osw</filename>
       <filetype>osw</filetype>
       <usage_type>test</usage_type>
-      <checksum>CE4B79D2</checksum>
+      <checksum>7F89B48F</checksum>
     </file>
     <file>
       <filename>base-dhw-tankless-electric.osw</filename>
       <filetype>osw</filetype>
       <usage_type>test</usage_type>
-      <checksum>F296308D</checksum>
+      <checksum>FC7F0471</checksum>
     </file>
     <file>
       <filename>base-dhw-tankless-gas-with-solar-fraction.osw</filename>
       <filetype>osw</filetype>
       <usage_type>test</usage_type>
-      <checksum>4C783841</checksum>
+      <checksum>49017DF4</checksum>
     </file>
     <file>
       <filename>base-dhw-tankless-propane.osw</filename>
       <filetype>osw</filetype>
       <usage_type>test</usage_type>
-      <checksum>BA03F747</checksum>
+      <checksum>0D8BFBEE</checksum>
     </file>
     <file>
       <filename>base-dhw-tankless-gas.osw</filename>
       <filetype>osw</filetype>
       <usage_type>test</usage_type>
-      <checksum>4B0818B4</checksum>
+      <checksum>5802888D</checksum>
     </file>
     <file>
       <filename>base-hvac-room-ac-only-33percent.osw</filename>
       <filetype>osw</filetype>
       <usage_type>test</usage_type>
-      <checksum>E85D5EA0</checksum>
+      <checksum>407938CB</checksum>
     </file>
     <file>
       <filename>base-hvac-mini-split-heat-pump-ducted-cooling-only.osw</filename>
       <filetype>osw</filetype>
       <usage_type>test</usage_type>
-      <checksum>1D6AFF1B</checksum>
+      <checksum>BB98AE2A</checksum>
     </file>
     <file>
       <filename>base-hvac-mini-split-heat-pump-ducted-heating-only.osw</filename>
       <filetype>osw</filetype>
       <usage_type>test</usage_type>
-      <checksum>7FE7E17D</checksum>
+      <checksum>691E6DD8</checksum>
     </file>
     <file>
       <filename>base-hvac-furnace-elec-central-ac-1-speed.osw</filename>
       <filetype>osw</filetype>
       <usage_type>test</usage_type>
-      <checksum>720C4854</checksum>
+      <checksum>97F5DA3B</checksum>
     </file>
     <file>
       <filename>base-enclosure-infil-natural-ach.osw</filename>
       <filetype>osw</filetype>
       <usage_type>test</usage_type>
-      <checksum>939EFB77</checksum>
+      <checksum>9C9C0BC6</checksum>
     </file>
     <file>
       <filename>base-foundation-unconditioned-basement-assembly-r.osw</filename>
       <filetype>osw</filetype>
       <usage_type>test</usage_type>
-      <checksum>1701C190</checksum>
+      <checksum>88B72D89</checksum>
     </file>
     <file>
       <filename>base-foundation-unconditioned-basement-wall-insulation.osw</filename>
       <filetype>osw</filetype>
       <usage_type>test</usage_type>
-      <checksum>A4EEE2B1</checksum>
+      <checksum>1F68FD75</checksum>
     </file>
     <file>
       <filename>base-foundation-unconditioned-basement.osw</filename>
       <filetype>osw</filetype>
       <usage_type>test</usage_type>
-      <checksum>31770B70</checksum>
+      <checksum>F2EF8D8B</checksum>
     </file>
     <file>
       <filename>base-hvac-fireplace-wood-only.osw</filename>
       <filetype>osw</filetype>
       <usage_type>test</usage_type>
-      <checksum>505107C4</checksum>
+      <checksum>77ACDE9D</checksum>
     </file>
     <file>
       <filename>base-hvac-floor-furnace-propane-only.osw</filename>
       <filetype>osw</filetype>
       <usage_type>test</usage_type>
-      <checksum>68FE664E</checksum>
+      <checksum>5CC9E3AA</checksum>
     </file>
     <file>
       <filename>base-enclosure-2stories-garage.osw</filename>
       <filetype>osw</filetype>
       <usage_type>test</usage_type>
-      <checksum>3A22D053</checksum>
+      <checksum>76197914</checksum>
     </file>
     <file>
       <filename>base-enclosure-2stories.osw</filename>
       <filetype>osw</filetype>
       <usage_type>test</usage_type>
-      <checksum>4558B511</checksum>
+      <checksum>45D9FA9F</checksum>
     </file>
     <file>
       <filename>base-foundation-slab.osw</filename>
       <filetype>osw</filetype>
       <usage_type>test</usage_type>
-      <checksum>7794BF14</checksum>
+      <checksum>FED3EEA4</checksum>
     </file>
     <file>
       <filename>extra-second-refrigerator.osw</filename>
       <filetype>osw</filetype>
       <usage_type>test</usage_type>
-      <checksum>E7E2F8B9</checksum>
+      <checksum>3A1D137C</checksum>
     </file>
     <file>
       <filename>base-hvac-mini-split-heat-pump-ductless.osw</filename>
       <filetype>osw</filetype>
       <usage_type>test</usage_type>
-      <checksum>399D17B5</checksum>
+      <checksum>70B8C45F</checksum>
     </file>
     <file>
       <filename>base-enclosure-garage.osw</filename>
       <filetype>osw</filetype>
       <usage_type>test</usage_type>
-      <checksum>444D96B1</checksum>
+      <checksum>0598973A</checksum>
     </file>
     <file>
       <filename>base-hvac-boiler-gas-central-ac-1-speed.osw</filename>
       <filetype>osw</filetype>
       <usage_type>test</usage_type>
-      <checksum>97B956BE</checksum>
+      <checksum>75779A8F</checksum>
     </file>
     <file>
       <filename>base-appliances-coal.osw</filename>
       <filetype>osw</filetype>
       <usage_type>test</usage_type>
-      <checksum>B0803C8C</checksum>
+      <checksum>C6D80543</checksum>
     </file>
     <file>
       <filename>base-dhw-tank-coal.osw</filename>
       <filetype>osw</filetype>
       <usage_type>test</usage_type>
-      <checksum>56647E48</checksum>
+      <checksum>A7E51668</checksum>
     </file>
     <file>
       <filename>base-hvac-boiler-coal-only.osw</filename>
       <filetype>osw</filetype>
       <usage_type>test</usage_type>
-      <checksum>FC6F7760</checksum>
+      <checksum>9BF65528</checksum>
     </file>
     <file>
       <filename>base-hvac-elec-resistance-only.osw</filename>
       <filetype>osw</filetype>
       <usage_type>test</usage_type>
-      <checksum>4C0605CF</checksum>
+      <checksum>33329155</checksum>
     </file>
     <file>
       <filename>base-simcontrol-timestep-10-mins.osw</filename>
       <filetype>osw</filetype>
       <usage_type>test</usage_type>
-      <checksum>64D11FF8</checksum>
+      <checksum>3CC22754</checksum>
     </file>
     <file>
       <filename>base-simcontrol-daylight-saving-custom.osw</filename>
       <filetype>osw</filetype>
       <usage_type>test</usage_type>
-      <checksum>72733EB9</checksum>
+      <checksum>E40BDE70</checksum>
     </file>
     <file>
       <filename>base-simcontrol-daylight-saving-disabled.osw</filename>
       <filetype>osw</filetype>
       <usage_type>test</usage_type>
-      <checksum>5E581274</checksum>
+      <checksum>58DB7EB8</checksum>
     </file>
     <file>
       <filename>base-simcontrol-runperiod-1-month.osw</filename>
       <filetype>osw</filetype>
       <usage_type>test</usage_type>
-      <checksum>837A6D56</checksum>
+      <checksum>080D33B0</checksum>
     </file>
     <file>
       <filename>base-hvac-fixed-heater-electric-only.osw</filename>
       <filetype>osw</filetype>
       <usage_type>test</usage_type>
-      <checksum>C9E034A3</checksum>
+      <checksum>68403CF2</checksum>
     </file>
     <file>
       <filename>extra-second-heating-system-fireplace.osw</filename>
       <filetype>osw</filetype>
       <usage_type>test</usage_type>
-      <checksum>472ACE3A</checksum>
+      <checksum>390CD035</checksum>
     </file>
     <file>
       <filename>extra-second-heating-system-portable-heater.osw</filename>
       <filetype>osw</filetype>
       <usage_type>test</usage_type>
-      <checksum>2DF3BEA8</checksum>
+      <checksum>095622E8</checksum>
     </file>
     <file>
       <filename>base-hvac-mini-split-air-conditioner-only-ducted.osw</filename>
       <filetype>osw</filetype>
       <usage_type>test</usage_type>
-      <checksum>F45485CF</checksum>
+      <checksum>3D4CA657</checksum>
     </file>
     <file>
       <filename>base-hvac-mini-split-air-conditioner-only-ductless.osw</filename>
       <filetype>osw</filetype>
       <usage_type>test</usage_type>
-      <checksum>9419EEB7</checksum>
+      <checksum>E75E1FA1</checksum>
     </file>
     <file>
       <filename>base-multifamily.osw</filename>
       <filetype>osw</filetype>
       <usage_type>test</usage_type>
-      <checksum>7B4956B6</checksum>
+      <checksum>B0BFD3E3</checksum>
     </file>
     <file>
       <filename>base-lighting-ceiling-fans.osw</filename>
       <filetype>osw</filetype>
       <usage_type>test</usage_type>
-      <checksum>6202228D</checksum>
+      <checksum>84C87138</checksum>
     </file>
     <file>
       <filename>base-lighting-detailed.osw</filename>
       <filetype>osw</filetype>
       <usage_type>test</usage_type>
-      <checksum>54A6C250</checksum>
+      <checksum>17F9165D</checksum>
     </file>
     <file>
       <filename>base-mechvent-whole-house-fan.osw</filename>
       <filetype>osw</filetype>
       <usage_type>test</usage_type>
-      <checksum>B9A8C165</checksum>
+      <checksum>3183F462</checksum>
     </file>
     <file>
       <filename>base-misc-loads-large-uncommon.osw</filename>
       <filetype>osw</filetype>
       <usage_type>test</usage_type>
-      <checksum>E63F2153</checksum>
+      <checksum>C57266CB</checksum>
     </file>
     <file>
       <filename>base-misc-loads-large-uncommon2.osw</filename>
       <filetype>osw</filetype>
       <usage_type>test</usage_type>
-      <checksum>D6620F02</checksum>
+      <checksum>4DC16641</checksum>
     </file>
     <file>
       <filename>base-misc-loads-usage-multiplier.osw</filename>
       <filetype>osw</filetype>
       <usage_type>test</usage_type>
-      <checksum>B291D087</checksum>
+      <checksum>1D1F28A9</checksum>
     </file>
     <file>
       <version>
@@ -6337,8 +6332,7 @@
       <filename>measure.rb</filename>
       <filetype>rb</filetype>
       <usage_type>script</usage_type>
-<<<<<<< HEAD
-      <checksum>E9F514CB</checksum>
+      <checksum>69A40B0E</checksum>
     </file>
     <file>
       <filename>base-schedules-average.osw</filename>
@@ -6363,15 +6357,24 @@
       <filetype>osw</filetype>
       <usage_type>test</usage_type>
       <checksum>B7487A6C</checksum>
+    </file>
+    <file>
+      <filename>test_measure.xml</filename>
+      <filetype>xml</filetype>
+      <usage_type>test</usage_type>
+      <checksum>5D8A460D</checksum>
+    </file>
+    <file>
+      <filename>test_rakefile.xml</filename>
+      <filetype>xml</filetype>
+      <usage_type>test</usage_type>
+      <checksum>3AEFF95D</checksum>
     </file>
     <file>
       <filename>schedules.rb</filename>
       <filetype>rb</filetype>
       <usage_type>resource</usage_type>
       <checksum>4905F269</checksum>
-=======
-      <checksum>E551B70A</checksum>
->>>>>>> 17d46ccc
     </file>
   </files>
 </measure>