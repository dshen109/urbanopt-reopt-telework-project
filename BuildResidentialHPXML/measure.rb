--- conflicted
+++ resolved
@@ -14,13 +14,10 @@
 require_relative '../HPXMLtoOpenStudio/resources/constructions'
 require_relative '../HPXMLtoOpenStudio/resources/geometry'
 require_relative '../HPXMLtoOpenStudio/resources/hpxml'
-<<<<<<< HEAD
 require_relative '../HPXMLtoOpenStudio/resources/hvac'
 require_relative '../HPXMLtoOpenStudio/resources/lighting'
-=======
 require_relative '../HPXMLtoOpenStudio/resources/materials'
 require_relative '../HPXMLtoOpenStudio/resources/psychrometrics'
->>>>>>> 94159e65
 require_relative '../HPXMLtoOpenStudio/resources/schedules'
 require_relative '../HPXMLtoOpenStudio/resources/unit_conversions'
 require_relative '../HPXMLtoOpenStudio/resources/validator'
@@ -5087,15 +5084,8 @@
     hpxml.plug_loads.add(id: 'PlugLoadsTelevision',
                          plug_load_type: HPXML::PlugLoadTypeTelevision,
                          kWh_per_year: kWh_per_year,
-<<<<<<< HEAD
                          usage_multiplier: usage_multiplier)
-=======
-                         usage_multiplier: usage_multiplier,
-                         weekday_fractions: weekday_fractions,
-                         weekend_fractions: weekend_fractions,
-                         monthly_multipliers: monthly_multipliers)
-  end
->>>>>>> 94159e65
+  end
 
   def self.set_plug_loads_other(hpxml, runner, args)
     if args[:plug_loads_other_annual_kwh] != Constants.Auto
@@ -5257,43 +5247,6 @@
     end
   end
 
-<<<<<<< HEAD
-  def self.set_well_pump(hpxml, runner, args)
-    return unless args[:plug_loads_well_pump_present]
-
-    if args[:plug_loads_well_pump_annual_kwh] != Constants.Auto
-      kWh_per_year = args[:plug_loads_well_pump_annual_kwh]
-    end
-
-    if args[:plug_loads_well_pump_usage_multiplier] != 1.0
-      usage_multiplier = args[:plug_loads_well_pump_usage_multiplier]
-    end
-
-    hpxml.plug_loads.add(id: 'PlugLoadsWellPump',
-                         plug_load_type: HPXML::PlugLoadTypeWellPump,
-                         kWh_per_year: kWh_per_year,
-                         usage_multiplier: usage_multiplier)
-  end
-
-  def self.set_vehicle(hpxml, runner, args)
-    return unless args[:plug_loads_vehicle_present]
-
-    if args[:plug_loads_vehicle_annual_kwh] != Constants.Auto
-      kWh_per_year = args[:plug_loads_vehicle_annual_kwh]
-    end
-
-    if args[:plug_loads_vehicle_usage_multiplier] != 1.0
-      usage_multiplier = args[:plug_loads_vehicle_usage_multiplier]
-    end
-
-    hpxml.plug_loads.add(id: 'PlugLoadsVehicle',
-                         plug_load_type: HPXML::PlugLoadTypeElectricVehicleCharging,
-                         kWh_per_year: kWh_per_year,
-                         usage_multiplier: usage_multiplier)
-  end
-
-=======
->>>>>>> 94159e65
   def self.set_pool(hpxml, runner, args)
     return unless args[:pool_present]
 
