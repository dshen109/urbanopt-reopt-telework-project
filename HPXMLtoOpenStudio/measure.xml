--- conflicted
+++ resolved
@@ -2,13 +2,8 @@
   <schema_version>3.0</schema_version>
   <name>hpxm_lto_openstudio</name>
   <uid>b1543b30-9465-45ff-ba04-1d1f85e763bc</uid>
-<<<<<<< HEAD
-  <version_id>126d3a2c-0088-4bb8-949e-c4120c471a8e</version_id>
-  <version_modified>20200420T150936Z</version_modified>
-=======
-  <version_id>9b847bb5-635f-4b0a-88c3-c9aeda85ee89</version_id>
-  <version_modified>20200421T151251Z</version_modified>
->>>>>>> 3ab1c5aa
+  <version_id>c7365ccb-b9dd-4f95-8bc4-28bfb49fda85</version_id>
+  <version_modified>20200421T164419Z</version_modified>
   <xml_checksum>D8922A73</xml_checksum>
   <class_name>HPXMLtoOpenStudio</class_name>
   <display_name>HPXML to OpenStudio Translator</display_name>
@@ -449,10 +444,16 @@
       <checksum>0F4703C7</checksum>
     </file>
     <file>
+      <filename>hvac.rb</filename>
+      <filetype>rb</filetype>
+      <usage_type>resource</usage_type>
+      <checksum>BE97BC86</checksum>
+    </file>
+    <file>
       <filename>EPvalidator.rb</filename>
       <filetype>rb</filetype>
       <usage_type>resource</usage_type>
-      <checksum>056B4C16</checksum>
+      <checksum>C98B1F79</checksum>
     </file>
     <file>
       <filename>waterheater.rb</filename>
@@ -461,26 +462,10 @@
       <checksum>B196F934</checksum>
     </file>
     <file>
-      <filename>airflow.rb</filename>
-      <filetype>rb</filetype>
-      <usage_type>resource</usage_type>
-      <checksum>0F4703C7</checksum>
-    </file>
-    <file>
-      <filename>hvac.rb</filename>
-      <filetype>rb</filetype>
-      <usage_type>resource</usage_type>
-      <checksum>BE97BC86</checksum>
-    </file>
-    <file>
       <filename>hpxml.rb</filename>
       <filetype>rb</filetype>
       <usage_type>resource</usage_type>
-<<<<<<< HEAD
-      <checksum>43911CD6</checksum>
-=======
-      <checksum>516105BD</checksum>
->>>>>>> 3ab1c5aa
+      <checksum>FD376A63</checksum>
     </file>
     <file>
       <version>
@@ -491,17 +476,7 @@
       <filename>measure.rb</filename>
       <filetype>rb</filetype>
       <usage_type>script</usage_type>
-<<<<<<< HEAD
-      <checksum>E135E7CD</checksum>
-=======
-      <checksum>89A29A15</checksum>
-    </file>
-    <file>
-      <filename>EPvalidator.rb</filename>
-      <filetype>rb</filetype>
-      <usage_type>resource</usage_type>
-      <checksum>C98B1F79</checksum>
->>>>>>> 3ab1c5aa
+      <checksum>9B1EDA75</checksum>
     </file>
   </files>
 </measure>