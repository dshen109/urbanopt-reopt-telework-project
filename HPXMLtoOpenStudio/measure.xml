<measure>
  <schema_version>3.0</schema_version>
  <name>hpxm_lto_openstudio</name>
  <uid>b1543b30-9465-45ff-ba04-1d1f85e763bc</uid>
<<<<<<< HEAD
  <version_id>b60bfc8f-37ed-46bd-b138-d56b78954fe5</version_id>
  <version_modified>20200331T160530Z</version_modified>
=======
  <version_id>fb5e3125-3c3d-4f8a-9e49-544189412327</version_id>
  <version_modified>20200402T192223Z</version_modified>
>>>>>>> 20d89880
  <xml_checksum>D8922A73</xml_checksum>
  <class_name>HPXMLtoOpenStudio</class_name>
  <display_name>HPXML to OpenStudio Translator</display_name>
  <description>Translates HPXML file to OpenStudio Model</description>
  <modeler_description>TODO</modeler_description>
  <arguments>
    <argument>
      <name>hpxml_path</name>
      <display_name>HPXML File Path</display_name>
      <description>Absolute/relative path of the HPXML file.</description>
      <type>String</type>
      <required>true</required>
      <model_dependent>false</model_dependent>
    </argument>
    <argument>
      <name>weather_dir</name>
      <display_name>Weather Directory</display_name>
      <description>Absolute/relative path of the weather directory.</description>
      <type>String</type>
      <required>true</required>
      <model_dependent>false</model_dependent>
      <default_value>weather</default_value>
    </argument>
    <argument>
      <name>output_dir</name>
      <display_name>Directory for Output Files</display_name>
      <description>Absolute/relative path for the output files directory.</description>
      <type>String</type>
      <required>false</required>
      <model_dependent>false</model_dependent>
    </argument>
    <argument>
      <name>debug</name>
      <display_name>Debug Mode?</display_name>
      <description>If enabled: 1) Writes in.osm file, 2) Writes in.xml HPXML file with defaults filled, and 3) Generates additional log output. Any files written will be in the output path specified above.</description>
      <type>Boolean</type>
      <required>false</required>
      <model_dependent>false</model_dependent>
      <default_value>false</default_value>
      <choices>
        <choice>
          <value>true</value>
          <display_name>true</display_name>
        </choice>
        <choice>
          <value>false</value>
          <display_name>false</display_name>
        </choice>
      </choices>
    </argument>
  </arguments>
  <outputs/>
  <provenances/>
  <tags>
    <tag>Whole Building.Space Types</tag>
  </tags>
  <attributes>
    <attribute>
      <name>Measure Type</name>
      <value>ModelMeasure</value>
      <datatype>string</datatype>
    </attribute>
    <attribute>
      <name>Intended Software Tool</name>
      <value>Apply Measure Now</value>
      <datatype>string</datatype>
    </attribute>
    <attribute>
      <name>Intended Software Tool</name>
      <value>OpenStudio Application</value>
      <datatype>string</datatype>
    </attribute>
    <attribute>
      <name>Intended Software Tool</name>
      <value>Parametric Analysis Tool</value>
      <datatype>string</datatype>
    </attribute>
  </attributes>
  <files>
    <file>
      <filename>ASHRAE622WSF.csv</filename>
      <filetype>csv</filetype>
      <usage_type>resource</usage_type>
      <checksum>308F75BA</checksum>
    </file>
    <file>
      <filename>climate_zones.csv</filename>
      <filetype>csv</filetype>
      <usage_type>resource</usage_type>
      <checksum>63C6A1E2</checksum>
    </file>
    <file>
      <filename>HotWaterBathSchedule_1bed.csv</filename>
      <filetype>csv</filetype>
      <usage_type>resource</usage_type>
      <checksum>2756B8A4</checksum>
    </file>
    <file>
      <filename>HotWaterBathSchedule_2bed.csv</filename>
      <filetype>csv</filetype>
      <usage_type>resource</usage_type>
      <checksum>DD7631E9</checksum>
    </file>
    <file>
      <filename>HotWaterBathSchedule_3bed.csv</filename>
      <filetype>csv</filetype>
      <usage_type>resource</usage_type>
      <checksum>CA94B43E</checksum>
    </file>
    <file>
      <filename>HotWaterBathSchedule_4bed.csv</filename>
      <filetype>csv</filetype>
      <usage_type>resource</usage_type>
      <checksum>5A74968C</checksum>
    </file>
    <file>
      <filename>HotWaterBathSchedule_5bed.csv</filename>
      <filetype>csv</filetype>
      <usage_type>resource</usage_type>
      <checksum>61E873CD</checksum>
    </file>
    <file>
      <filename>HotWaterClothesDryerExhaustSchedule_1bed.csv</filename>
      <filetype>csv</filetype>
      <usage_type>resource</usage_type>
      <checksum>85CDD535</checksum>
    </file>
    <file>
      <filename>HotWaterClothesDryerExhaustSchedule_2bed.csv</filename>
      <filetype>csv</filetype>
      <usage_type>resource</usage_type>
      <checksum>1D475929</checksum>
    </file>
    <file>
      <filename>HotWaterClothesDryerExhaustSchedule_3bed.csv</filename>
      <filetype>csv</filetype>
      <usage_type>resource</usage_type>
      <checksum>A0F57E5A</checksum>
    </file>
    <file>
      <filename>HotWaterClothesDryerExhaustSchedule_4bed.csv</filename>
      <filetype>csv</filetype>
      <usage_type>resource</usage_type>
      <checksum>A893C107</checksum>
    </file>
    <file>
      <filename>HotWaterClothesDryerExhaustSchedule_5bed.csv</filename>
      <filetype>csv</filetype>
      <usage_type>resource</usage_type>
      <checksum>CDC5BFE0</checksum>
    </file>
    <file>
      <filename>HotWaterClothesWasherSchedule_1bed.csv</filename>
      <filetype>csv</filetype>
      <usage_type>resource</usage_type>
      <checksum>78DFDC72</checksum>
    </file>
    <file>
      <filename>HotWaterClothesWasherSchedule_2bed.csv</filename>
      <filetype>csv</filetype>
      <usage_type>resource</usage_type>
      <checksum>3BAFB696</checksum>
    </file>
    <file>
      <filename>HotWaterClothesWasherSchedule_3bed.csv</filename>
      <filetype>csv</filetype>
      <usage_type>resource</usage_type>
      <checksum>9289E6F2</checksum>
    </file>
    <file>
      <filename>HotWaterClothesWasherSchedule_4bed.csv</filename>
      <filetype>csv</filetype>
      <usage_type>resource</usage_type>
      <checksum>268D812A</checksum>
    </file>
    <file>
      <filename>HotWaterClothesWasherSchedule_5bed.csv</filename>
      <filetype>csv</filetype>
      <usage_type>resource</usage_type>
      <checksum>5109687D</checksum>
    </file>
    <file>
      <filename>HotWaterDishwasherSchedule_1bed.csv</filename>
      <filetype>csv</filetype>
      <usage_type>resource</usage_type>
      <checksum>736F23BC</checksum>
    </file>
    <file>
      <filename>HotWaterDishwasherSchedule_2bed.csv</filename>
      <filetype>csv</filetype>
      <usage_type>resource</usage_type>
      <checksum>ADCCC080</checksum>
    </file>
    <file>
      <filename>HotWaterDishwasherSchedule_3bed.csv</filename>
      <filetype>csv</filetype>
      <usage_type>resource</usage_type>
      <checksum>54BA8BB0</checksum>
    </file>
    <file>
      <filename>HotWaterDishwasherSchedule_4bed.csv</filename>
      <filetype>csv</filetype>
      <usage_type>resource</usage_type>
      <checksum>F34BF3A8</checksum>
    </file>
    <file>
      <filename>HotWaterDishwasherSchedule_5bed.csv</filename>
      <filetype>csv</filetype>
      <usage_type>resource</usage_type>
      <checksum>DAF9D44B</checksum>
    </file>
    <file>
      <filename>HotWaterShowerSchedule_1bed.csv</filename>
      <filetype>csv</filetype>
      <usage_type>resource</usage_type>
      <checksum>9222E591</checksum>
    </file>
    <file>
      <filename>HotWaterShowerSchedule_2bed.csv</filename>
      <filetype>csv</filetype>
      <usage_type>resource</usage_type>
      <checksum>4A282B1D</checksum>
    </file>
    <file>
      <filename>HotWaterShowerSchedule_3bed.csv</filename>
      <filetype>csv</filetype>
      <usage_type>resource</usage_type>
      <checksum>57187E02</checksum>
    </file>
    <file>
      <filename>HotWaterShowerSchedule_4bed.csv</filename>
      <filetype>csv</filetype>
      <usage_type>resource</usage_type>
      <checksum>63D51C5E</checksum>
    </file>
    <file>
      <filename>HotWaterShowerSchedule_5bed.csv</filename>
      <filetype>csv</filetype>
      <usage_type>resource</usage_type>
      <checksum>248E17B8</checksum>
    </file>
    <file>
      <filename>HotWaterSinkSchedule_1bed.csv</filename>
      <filetype>csv</filetype>
      <usage_type>resource</usage_type>
      <checksum>162386DA</checksum>
    </file>
    <file>
      <filename>HotWaterSinkSchedule_2bed.csv</filename>
      <filetype>csv</filetype>
      <usage_type>resource</usage_type>
      <checksum>ADC2C5DD</checksum>
    </file>
    <file>
      <filename>HotWaterSinkSchedule_3bed.csv</filename>
      <filetype>csv</filetype>
      <usage_type>resource</usage_type>
      <checksum>6828ECEE</checksum>
    </file>
    <file>
      <filename>HotWaterSinkSchedule_4bed.csv</filename>
      <filetype>csv</filetype>
      <usage_type>resource</usage_type>
      <checksum>E6D39D36</checksum>
    </file>
    <file>
      <filename>HotWaterSinkSchedule_5bed.csv</filename>
      <filetype>csv</filetype>
      <usage_type>resource</usage_type>
      <checksum>35E27F20</checksum>
    </file>
    <file>
      <filename>HotWaterMinuteDrawProfilesMaxFlows.csv</filename>
      <filetype>csv</filetype>
      <usage_type>resource</usage_type>
      <checksum>4650FB17</checksum>
    </file>
    <file>
      <filename>HotWaterSSBSchedule_1bed.csv</filename>
      <filetype>csv</filetype>
      <usage_type>resource</usage_type>
      <checksum>D60D96A2</checksum>
    </file>
    <file>
      <filename>HotWaterSSBSchedule_2bed.csv</filename>
      <filetype>csv</filetype>
      <usage_type>resource</usage_type>
      <checksum>85C2918F</checksum>
    </file>
    <file>
      <filename>HotWaterSSBSchedule_3bed.csv</filename>
      <filetype>csv</filetype>
      <usage_type>resource</usage_type>
      <checksum>4A3F1BC5</checksum>
    </file>
    <file>
      <filename>HotWaterSSBSchedule_4bed.csv</filename>
      <filetype>csv</filetype>
      <usage_type>resource</usage_type>
      <checksum>1BB9C885</checksum>
    </file>
    <file>
      <filename>HotWaterSSBSchedule_5bed.csv</filename>
      <filetype>csv</filetype>
      <usage_type>resource</usage_type>
      <checksum>1A0446EE</checksum>
    </file>
    <file>
      <filename>HPXML.xsd</filename>
      <filetype>xsd</filetype>
      <usage_type>resource</usage_type>
      <checksum>8B1ACB99</checksum>
    </file>
    <file>
      <filename>psychrometrics.rb</filename>
      <filetype>rb</filetype>
      <usage_type>resource</usage_type>
      <checksum>D5B3FA75</checksum>
    </file>
    <file>
      <filename>meta_measure.rb</filename>
      <filetype>rb</filetype>
      <usage_type>resource</usage_type>
      <checksum>BC6216BE</checksum>
    </file>
    <file>
      <filename>location.rb</filename>
      <filetype>rb</filetype>
      <usage_type>resource</usage_type>
      <checksum>09938D82</checksum>
    </file>
    <file>
      <filename>schedules.rb</filename>
      <filetype>rb</filetype>
      <usage_type>resource</usage_type>
      <checksum>56003B70</checksum>
    </file>
    <file>
      <filename>materials.rb</filename>
      <filetype>rb</filetype>
      <usage_type>resource</usage_type>
      <checksum>A00ABE93</checksum>
    </file>
    <file>
      <filename>misc_loads.rb</filename>
      <filetype>rb</filetype>
      <usage_type>resource</usage_type>
      <checksum>72D658F7</checksum>
    </file>
    <file>
      <filename>weather.rb</filename>
      <filetype>rb</filetype>
      <usage_type>resource</usage_type>
      <checksum>25B4188B</checksum>
    </file>
    <file>
      <filename>minitest_helper.rb</filename>
      <filetype>rb</filetype>
      <usage_type>resource</usage_type>
      <checksum>A17178FF</checksum>
    </file>
    <file>
      <filename>xmlhelper.rb</filename>
      <filetype>rb</filetype>
      <usage_type>resource</usage_type>
      <checksum>7DA95127</checksum>
    </file>
    <file>
      <filename>util.rb</filename>
      <filetype>rb</filetype>
      <usage_type>resource</usage_type>
      <checksum>CF824A5B</checksum>
    </file>
    <file>
      <filename>hvac.rb</filename>
      <filetype>rb</filetype>
      <usage_type>resource</usage_type>
      <checksum>D9B91269</checksum>
    </file>
    <file>
      <filename>unit_conversions.rb</filename>
      <filetype>rb</filetype>
      <usage_type>resource</usage_type>
      <checksum>205DDB6D</checksum>
    </file>
    <file>
      <filename>constructions.rb</filename>
      <filetype>rb</filetype>
      <usage_type>resource</usage_type>
      <checksum>819DC865</checksum>
    </file>
    <file>
      <filename>geometry.rb</filename>
      <filetype>rb</filetype>
      <usage_type>resource</usage_type>
      <checksum>B301CEB4</checksum>
    </file>
    <file>
<<<<<<< HEAD
      <filename>pv.rb</filename>
      <filetype>rb</filetype>
      <usage_type>resource</usage_type>
      <checksum>8B5F0A97</checksum>
    </file>
    <file>
      <filename>lighting.rb</filename>
      <filetype>rb</filetype>
      <usage_type>resource</usage_type>
      <checksum>167061C7</checksum>
    </file>
    <file>
      <filename>hvac_sizing.rb</filename>
      <filetype>rb</filetype>
      <usage_type>resource</usage_type>
      <checksum>ACCF116F</checksum>
=======
      <filename>airflow.rb</filename>
      <filetype>rb</filetype>
      <usage_type>resource</usage_type>
      <checksum>3F0E6E4D</checksum>
    </file>
    <file>
      <filename>hvac_sizing.rb</filename>
      <filetype>rb</filetype>
      <usage_type>resource</usage_type>
      <checksum>ACCF116F</checksum>
    </file>
    <file>
      <filename>lighting.rb</filename>
      <filetype>rb</filetype>
      <usage_type>resource</usage_type>
      <checksum>59386D80</checksum>
>>>>>>> 20d89880
    </file>
    <file>
      <filename>constants.rb</filename>
      <filetype>rb</filetype>
      <usage_type>resource</usage_type>
      <checksum>3CE38123</checksum>
    </file>
    <file>
      <filename>hotwater_appliances.rb</filename>
      <filetype>rb</filetype>
      <usage_type>resource</usage_type>
<<<<<<< HEAD
      <checksum>F5DB60C0</checksum>
    </file>
    <file>
      <filename>hpxml.rb</filename>
      <filetype>rb</filetype>
      <usage_type>resource</usage_type>
      <checksum>1479440D</checksum>
    </file>
    <file>
      <filename>constants.rb</filename>
      <filetype>rb</filetype>
      <usage_type>resource</usage_type>
      <checksum>52167143</checksum>
=======
      <checksum>6FC39741</checksum>
    </file>
    <file>
      <filename>waterheater.rb</filename>
      <filetype>rb</filetype>
      <usage_type>resource</usage_type>
      <checksum>172A8E75</checksum>
>>>>>>> 20d89880
    </file>
    <file>
      <filename>BaseElements.xsd</filename>
      <filetype>xsd</filetype>
      <usage_type>resource</usage_type>
<<<<<<< HEAD
      <checksum>18FDB0E4</checksum>
    </file>
    <file>
      <filename>EPvalidator.rb</filename>
      <filetype>rb</filetype>
      <usage_type>resource</usage_type>
      <checksum>5F56C03D</checksum>
=======
      <checksum>D21FFFA2</checksum>
    </file>
    <file>
      <filename>HPXMLDataTypes.xsd</filename>
      <filetype>xsd</filetype>
      <usage_type>resource</usage_type>
      <checksum>15FA9595</checksum>
>>>>>>> 20d89880
    </file>
    <file>
      <version>
        <software_program>OpenStudio</software_program>
        <identifier>2.1.1</identifier>
        <min_compatible>2.1.1</min_compatible>
      </version>
      <filename>measure.rb</filename>
      <filetype>rb</filetype>
      <usage_type>script</usage_type>
<<<<<<< HEAD
      <checksum>7B416E5A</checksum>
=======
      <checksum>8F3A0A1F</checksum>
    </file>
    <file>
      <filename>EPvalidator.rb</filename>
      <filetype>rb</filetype>
      <usage_type>resource</usage_type>
      <checksum>764ED30B</checksum>
    </file>
    <file>
      <filename>hpxml.rb</filename>
      <filetype>rb</filetype>
      <usage_type>resource</usage_type>
      <checksum>5CFF0AD3</checksum>
>>>>>>> 20d89880
    </file>
  </files>
</measure><|MERGE_RESOLUTION|>--- conflicted
+++ resolved
@@ -2,13 +2,8 @@
   <schema_version>3.0</schema_version>
   <name>hpxm_lto_openstudio</name>
   <uid>b1543b30-9465-45ff-ba04-1d1f85e763bc</uid>
-<<<<<<< HEAD
-  <version_id>b60bfc8f-37ed-46bd-b138-d56b78954fe5</version_id>
-  <version_modified>20200331T160530Z</version_modified>
-=======
-  <version_id>fb5e3125-3c3d-4f8a-9e49-544189412327</version_id>
-  <version_modified>20200402T192223Z</version_modified>
->>>>>>> 20d89880
+  <version_id>54aad69e-d16f-4114-9490-777df0c160b9</version_id>
+  <version_modified>20200403T151235Z</version_modified>
   <xml_checksum>D8922A73</xml_checksum>
   <class_name>HPXMLtoOpenStudio</class_name>
   <display_name>HPXML to OpenStudio Translator</display_name>
@@ -407,89 +402,33 @@
       <checksum>B301CEB4</checksum>
     </file>
     <file>
-<<<<<<< HEAD
-      <filename>pv.rb</filename>
-      <filetype>rb</filetype>
-      <usage_type>resource</usage_type>
-      <checksum>8B5F0A97</checksum>
+      <filename>airflow.rb</filename>
+      <filetype>rb</filetype>
+      <usage_type>resource</usage_type>
+      <checksum>3F0E6E4D</checksum>
+    </file>
+    <file>
+      <filename>hvac_sizing.rb</filename>
+      <filetype>rb</filetype>
+      <usage_type>resource</usage_type>
+      <checksum>ACCF116F</checksum>
     </file>
     <file>
       <filename>lighting.rb</filename>
       <filetype>rb</filetype>
       <usage_type>resource</usage_type>
-      <checksum>167061C7</checksum>
-    </file>
-    <file>
-      <filename>hvac_sizing.rb</filename>
-      <filetype>rb</filetype>
-      <usage_type>resource</usage_type>
-      <checksum>ACCF116F</checksum>
-=======
-      <filename>airflow.rb</filename>
-      <filetype>rb</filetype>
-      <usage_type>resource</usage_type>
-      <checksum>3F0E6E4D</checksum>
-    </file>
-    <file>
-      <filename>hvac_sizing.rb</filename>
-      <filetype>rb</filetype>
-      <usage_type>resource</usage_type>
-      <checksum>ACCF116F</checksum>
-    </file>
-    <file>
-      <filename>lighting.rb</filename>
-      <filetype>rb</filetype>
-      <usage_type>resource</usage_type>
       <checksum>59386D80</checksum>
->>>>>>> 20d89880
-    </file>
-    <file>
-      <filename>constants.rb</filename>
-      <filetype>rb</filetype>
-      <usage_type>resource</usage_type>
-      <checksum>3CE38123</checksum>
     </file>
     <file>
       <filename>hotwater_appliances.rb</filename>
       <filetype>rb</filetype>
       <usage_type>resource</usage_type>
-<<<<<<< HEAD
-      <checksum>F5DB60C0</checksum>
-    </file>
-    <file>
-      <filename>hpxml.rb</filename>
-      <filetype>rb</filetype>
-      <usage_type>resource</usage_type>
-      <checksum>1479440D</checksum>
-    </file>
-    <file>
-      <filename>constants.rb</filename>
-      <filetype>rb</filetype>
-      <usage_type>resource</usage_type>
-      <checksum>52167143</checksum>
-=======
       <checksum>6FC39741</checksum>
-    </file>
-    <file>
-      <filename>waterheater.rb</filename>
-      <filetype>rb</filetype>
-      <usage_type>resource</usage_type>
-      <checksum>172A8E75</checksum>
->>>>>>> 20d89880
     </file>
     <file>
       <filename>BaseElements.xsd</filename>
       <filetype>xsd</filetype>
       <usage_type>resource</usage_type>
-<<<<<<< HEAD
-      <checksum>18FDB0E4</checksum>
-    </file>
-    <file>
-      <filename>EPvalidator.rb</filename>
-      <filetype>rb</filetype>
-      <usage_type>resource</usage_type>
-      <checksum>5F56C03D</checksum>
-=======
       <checksum>D21FFFA2</checksum>
     </file>
     <file>
@@ -497,7 +436,24 @@
       <filetype>xsd</filetype>
       <usage_type>resource</usage_type>
       <checksum>15FA9595</checksum>
->>>>>>> 20d89880
+    </file>
+    <file>
+      <filename>pv.rb</filename>
+      <filetype>rb</filetype>
+      <usage_type>resource</usage_type>
+      <checksum>8B5F0A97</checksum>
+    </file>
+    <file>
+      <filename>constants.rb</filename>
+      <filetype>rb</filetype>
+      <usage_type>resource</usage_type>
+      <checksum>E846CADB</checksum>
+    </file>
+    <file>
+      <filename>waterheater.rb</filename>
+      <filetype>rb</filetype>
+      <usage_type>resource</usage_type>
+      <checksum>775D4FB1</checksum>
     </file>
     <file>
       <version>
@@ -508,23 +464,19 @@
       <filename>measure.rb</filename>
       <filetype>rb</filetype>
       <usage_type>script</usage_type>
-<<<<<<< HEAD
-      <checksum>7B416E5A</checksum>
-=======
-      <checksum>8F3A0A1F</checksum>
+      <checksum>283BA716</checksum>
     </file>
     <file>
       <filename>EPvalidator.rb</filename>
       <filetype>rb</filetype>
       <usage_type>resource</usage_type>
-      <checksum>764ED30B</checksum>
+      <checksum>A7DBB81A</checksum>
     </file>
     <file>
       <filename>hpxml.rb</filename>
       <filetype>rb</filetype>
       <usage_type>resource</usage_type>
-      <checksum>5CFF0AD3</checksum>
->>>>>>> 20d89880
+      <checksum>CA3B4EAC</checksum>
     </file>
   </files>
 </measure>