<measure>
  <schema_version>3.0</schema_version>
  <name>hpxm_lto_openstudio</name>
  <uid>b1543b30-9465-45ff-ba04-1d1f85e763bc</uid>
<<<<<<< HEAD
  <version_id>0109ebeb-ebcc-4b85-8634-f19ef3fb05de</version_id>
  <version_modified>20200402T141234Z</version_modified>
=======
  <version_id>9315ef8d-3d42-4519-bab7-d933b557565d</version_id>
  <version_modified>20200403T181633Z</version_modified>
>>>>>>> 50f08783
  <xml_checksum>D8922A73</xml_checksum>
  <class_name>HPXMLtoOpenStudio</class_name>
  <display_name>HPXML to OpenStudio Translator</display_name>
  <description>Translates HPXML file to OpenStudio Model</description>
  <modeler_description>TODO</modeler_description>
  <arguments>
    <argument>
      <name>hpxml_path</name>
      <display_name>HPXML File Path</display_name>
      <description>Absolute/relative path of the HPXML file.</description>
      <type>String</type>
      <required>true</required>
      <model_dependent>false</model_dependent>
    </argument>
    <argument>
      <name>weather_dir</name>
      <display_name>Weather Directory</display_name>
      <description>Absolute/relative path of the weather directory.</description>
      <type>String</type>
      <required>true</required>
      <model_dependent>false</model_dependent>
      <default_value>weather</default_value>
    </argument>
    <argument>
      <name>output_dir</name>
      <display_name>Directory for Output Files</display_name>
      <description>Absolute/relative path for the output files directory.</description>
      <type>String</type>
      <required>false</required>
      <model_dependent>false</model_dependent>
    </argument>
    <argument>
      <name>debug</name>
      <display_name>Debug Mode?</display_name>
      <description>If enabled: 1) Writes in.osm file, 2) Writes in.xml HPXML file with defaults filled, and 3) Generates additional log output. Any files written will be in the output path specified above.</description>
      <type>Boolean</type>
      <required>false</required>
      <model_dependent>false</model_dependent>
      <default_value>false</default_value>
      <choices>
        <choice>
          <value>true</value>
          <display_name>true</display_name>
        </choice>
        <choice>
          <value>false</value>
          <display_name>false</display_name>
        </choice>
      </choices>
    </argument>
  </arguments>
  <outputs/>
  <provenances/>
  <tags>
    <tag>Whole Building.Space Types</tag>
  </tags>
  <attributes>
    <attribute>
      <name>Measure Type</name>
      <value>ModelMeasure</value>
      <datatype>string</datatype>
    </attribute>
    <attribute>
      <name>Intended Software Tool</name>
      <value>Apply Measure Now</value>
      <datatype>string</datatype>
    </attribute>
    <attribute>
      <name>Intended Software Tool</name>
      <value>OpenStudio Application</value>
      <datatype>string</datatype>
    </attribute>
    <attribute>
      <name>Intended Software Tool</name>
      <value>Parametric Analysis Tool</value>
      <datatype>string</datatype>
    </attribute>
  </attributes>
  <files>
    <file>
      <filename>ASHRAE622WSF.csv</filename>
      <filetype>csv</filetype>
      <usage_type>resource</usage_type>
      <checksum>308F75BA</checksum>
    </file>
    <file>
      <filename>climate_zones.csv</filename>
      <filetype>csv</filetype>
      <usage_type>resource</usage_type>
      <checksum>63C6A1E2</checksum>
    </file>
    <file>
      <filename>HotWaterBathSchedule_1bed.csv</filename>
      <filetype>csv</filetype>
      <usage_type>resource</usage_type>
      <checksum>2756B8A4</checksum>
    </file>
    <file>
      <filename>HotWaterBathSchedule_2bed.csv</filename>
      <filetype>csv</filetype>
      <usage_type>resource</usage_type>
      <checksum>DD7631E9</checksum>
    </file>
    <file>
      <filename>HotWaterBathSchedule_3bed.csv</filename>
      <filetype>csv</filetype>
      <usage_type>resource</usage_type>
      <checksum>CA94B43E</checksum>
    </file>
    <file>
      <filename>HotWaterBathSchedule_4bed.csv</filename>
      <filetype>csv</filetype>
      <usage_type>resource</usage_type>
      <checksum>5A74968C</checksum>
    </file>
    <file>
      <filename>HotWaterBathSchedule_5bed.csv</filename>
      <filetype>csv</filetype>
      <usage_type>resource</usage_type>
      <checksum>61E873CD</checksum>
    </file>
    <file>
      <filename>HotWaterClothesDryerExhaustSchedule_1bed.csv</filename>
      <filetype>csv</filetype>
      <usage_type>resource</usage_type>
      <checksum>85CDD535</checksum>
    </file>
    <file>
      <filename>HotWaterClothesDryerExhaustSchedule_2bed.csv</filename>
      <filetype>csv</filetype>
      <usage_type>resource</usage_type>
      <checksum>1D475929</checksum>
    </file>
    <file>
      <filename>HotWaterClothesDryerExhaustSchedule_3bed.csv</filename>
      <filetype>csv</filetype>
      <usage_type>resource</usage_type>
      <checksum>A0F57E5A</checksum>
    </file>
    <file>
      <filename>HotWaterClothesDryerExhaustSchedule_4bed.csv</filename>
      <filetype>csv</filetype>
      <usage_type>resource</usage_type>
      <checksum>A893C107</checksum>
    </file>
    <file>
      <filename>HotWaterClothesDryerExhaustSchedule_5bed.csv</filename>
      <filetype>csv</filetype>
      <usage_type>resource</usage_type>
      <checksum>CDC5BFE0</checksum>
    </file>
    <file>
      <filename>HotWaterClothesWasherSchedule_1bed.csv</filename>
      <filetype>csv</filetype>
      <usage_type>resource</usage_type>
      <checksum>78DFDC72</checksum>
    </file>
    <file>
      <filename>HotWaterClothesWasherSchedule_2bed.csv</filename>
      <filetype>csv</filetype>
      <usage_type>resource</usage_type>
      <checksum>3BAFB696</checksum>
    </file>
    <file>
      <filename>HotWaterClothesWasherSchedule_3bed.csv</filename>
      <filetype>csv</filetype>
      <usage_type>resource</usage_type>
      <checksum>9289E6F2</checksum>
    </file>
    <file>
      <filename>HotWaterClothesWasherSchedule_4bed.csv</filename>
      <filetype>csv</filetype>
      <usage_type>resource</usage_type>
      <checksum>268D812A</checksum>
    </file>
    <file>
      <filename>HotWaterClothesWasherSchedule_5bed.csv</filename>
      <filetype>csv</filetype>
      <usage_type>resource</usage_type>
      <checksum>5109687D</checksum>
    </file>
    <file>
      <filename>HotWaterDishwasherSchedule_1bed.csv</filename>
      <filetype>csv</filetype>
      <usage_type>resource</usage_type>
      <checksum>736F23BC</checksum>
    </file>
    <file>
      <filename>HotWaterDishwasherSchedule_2bed.csv</filename>
      <filetype>csv</filetype>
      <usage_type>resource</usage_type>
      <checksum>ADCCC080</checksum>
    </file>
    <file>
      <filename>HotWaterDishwasherSchedule_3bed.csv</filename>
      <filetype>csv</filetype>
      <usage_type>resource</usage_type>
      <checksum>54BA8BB0</checksum>
    </file>
    <file>
      <filename>HotWaterDishwasherSchedule_4bed.csv</filename>
      <filetype>csv</filetype>
      <usage_type>resource</usage_type>
      <checksum>F34BF3A8</checksum>
    </file>
    <file>
      <filename>HotWaterDishwasherSchedule_5bed.csv</filename>
      <filetype>csv</filetype>
      <usage_type>resource</usage_type>
      <checksum>DAF9D44B</checksum>
    </file>
    <file>
      <filename>HotWaterShowerSchedule_1bed.csv</filename>
      <filetype>csv</filetype>
      <usage_type>resource</usage_type>
      <checksum>9222E591</checksum>
    </file>
    <file>
      <filename>HotWaterShowerSchedule_2bed.csv</filename>
      <filetype>csv</filetype>
      <usage_type>resource</usage_type>
      <checksum>4A282B1D</checksum>
    </file>
    <file>
      <filename>HotWaterShowerSchedule_3bed.csv</filename>
      <filetype>csv</filetype>
      <usage_type>resource</usage_type>
      <checksum>57187E02</checksum>
    </file>
    <file>
      <filename>HotWaterShowerSchedule_4bed.csv</filename>
      <filetype>csv</filetype>
      <usage_type>resource</usage_type>
      <checksum>63D51C5E</checksum>
    </file>
    <file>
      <filename>HotWaterShowerSchedule_5bed.csv</filename>
      <filetype>csv</filetype>
      <usage_type>resource</usage_type>
      <checksum>248E17B8</checksum>
    </file>
    <file>
      <filename>HotWaterSinkSchedule_1bed.csv</filename>
      <filetype>csv</filetype>
      <usage_type>resource</usage_type>
      <checksum>162386DA</checksum>
    </file>
    <file>
      <filename>HotWaterSinkSchedule_2bed.csv</filename>
      <filetype>csv</filetype>
      <usage_type>resource</usage_type>
      <checksum>ADC2C5DD</checksum>
    </file>
    <file>
      <filename>HotWaterSinkSchedule_3bed.csv</filename>
      <filetype>csv</filetype>
      <usage_type>resource</usage_type>
      <checksum>6828ECEE</checksum>
    </file>
    <file>
      <filename>HotWaterSinkSchedule_4bed.csv</filename>
      <filetype>csv</filetype>
      <usage_type>resource</usage_type>
      <checksum>E6D39D36</checksum>
    </file>
    <file>
      <filename>HotWaterSinkSchedule_5bed.csv</filename>
      <filetype>csv</filetype>
      <usage_type>resource</usage_type>
      <checksum>35E27F20</checksum>
    </file>
    <file>
      <filename>HotWaterMinuteDrawProfilesMaxFlows.csv</filename>
      <filetype>csv</filetype>
      <usage_type>resource</usage_type>
      <checksum>4650FB17</checksum>
    </file>
    <file>
      <filename>HotWaterSSBSchedule_1bed.csv</filename>
      <filetype>csv</filetype>
      <usage_type>resource</usage_type>
      <checksum>D60D96A2</checksum>
    </file>
    <file>
      <filename>HotWaterSSBSchedule_2bed.csv</filename>
      <filetype>csv</filetype>
      <usage_type>resource</usage_type>
      <checksum>85C2918F</checksum>
    </file>
    <file>
      <filename>HotWaterSSBSchedule_3bed.csv</filename>
      <filetype>csv</filetype>
      <usage_type>resource</usage_type>
      <checksum>4A3F1BC5</checksum>
    </file>
    <file>
      <filename>HotWaterSSBSchedule_4bed.csv</filename>
      <filetype>csv</filetype>
      <usage_type>resource</usage_type>
      <checksum>1BB9C885</checksum>
    </file>
    <file>
      <filename>HotWaterSSBSchedule_5bed.csv</filename>
      <filetype>csv</filetype>
      <usage_type>resource</usage_type>
      <checksum>1A0446EE</checksum>
    </file>
    <file>
      <filename>HPXML.xsd</filename>
      <filetype>xsd</filetype>
      <usage_type>resource</usage_type>
      <checksum>8B1ACB99</checksum>
    </file>
    <file>
      <filename>psychrometrics.rb</filename>
      <filetype>rb</filetype>
      <usage_type>resource</usage_type>
      <checksum>D5B3FA75</checksum>
    </file>
    <file>
      <filename>meta_measure.rb</filename>
      <filetype>rb</filetype>
      <usage_type>resource</usage_type>
      <checksum>BC6216BE</checksum>
    </file>
    <file>
      <filename>schedules.rb</filename>
      <filetype>rb</filetype>
      <usage_type>resource</usage_type>
      <checksum>56003B70</checksum>
    </file>
    <file>
      <filename>materials.rb</filename>
      <filetype>rb</filetype>
      <usage_type>resource</usage_type>
      <checksum>A00ABE93</checksum>
    </file>
    <file>
      <filename>weather.rb</filename>
      <filetype>rb</filetype>
      <usage_type>resource</usage_type>
      <checksum>25B4188B</checksum>
    </file>
    <file>
      <filename>minitest_helper.rb</filename>
      <filetype>rb</filetype>
      <usage_type>resource</usage_type>
      <checksum>A17178FF</checksum>
    </file>
    <file>
      <filename>xmlhelper.rb</filename>
      <filetype>rb</filetype>
      <usage_type>resource</usage_type>
      <checksum>7DA95127</checksum>
    </file>
    <file>
      <filename>util.rb</filename>
      <filetype>rb</filetype>
      <usage_type>resource</usage_type>
      <checksum>CF824A5B</checksum>
    </file>
    <file>
      <filename>hvac.rb</filename>
      <filetype>rb</filetype>
      <usage_type>resource</usage_type>
      <checksum>D9B91269</checksum>
    </file>
    <file>
      <filename>unit_conversions.rb</filename>
      <filetype>rb</filetype>
      <usage_type>resource</usage_type>
      <checksum>205DDB6D</checksum>
    </file>
    <file>
      <filename>constructions.rb</filename>
      <filetype>rb</filetype>
      <usage_type>resource</usage_type>
      <checksum>819DC865</checksum>
    </file>
    <file>
      <filename>geometry.rb</filename>
      <filetype>rb</filetype>
      <usage_type>resource</usage_type>
      <checksum>B301CEB4</checksum>
    </file>
    <file>
      <filename>airflow.rb</filename>
      <filetype>rb</filetype>
      <usage_type>resource</usage_type>
      <checksum>3F0E6E4D</checksum>
    </file>
    <file>
      <filename>hvac_sizing.rb</filename>
      <filetype>rb</filetype>
      <usage_type>resource</usage_type>
      <checksum>ACCF116F</checksum>
    </file>
    <file>
      <filename>lighting.rb</filename>
      <filetype>rb</filetype>
      <usage_type>resource</usage_type>
      <checksum>59386D80</checksum>
    </file>
    <file>
<<<<<<< HEAD
      <filename>constants.rb</filename>
      <filetype>rb</filetype>
      <usage_type>resource</usage_type>
      <checksum>3CE38123</checksum>
    </file>
    <file>
      <filename>waterheater.rb</filename>
=======
      <filename>hotwater_appliances.rb</filename>
>>>>>>> 50f08783
      <filetype>rb</filetype>
      <usage_type>resource</usage_type>
      <checksum>172A8E75</checksum>
    </file>
    <file>
<<<<<<< HEAD
      <filename>HPXMLDataTypes.xsd</filename>
      <filetype>xsd</filetype>
      <usage_type>resource</usage_type>
      <checksum>15FA9595</checksum>
    </file>
    <file>
      <filename>misc_loads.rb</filename>
      <filetype>rb</filetype>
      <usage_type>resource</usage_type>
      <checksum>8A303FFD</checksum>
    </file>
    <file>
      <filename>hotwater_appliances.rb</filename>
      <filetype>rb</filetype>
=======
      <filename>BaseElements.xsd</filename>
      <filetype>xsd</filetype>
>>>>>>> 50f08783
      <usage_type>resource</usage_type>
      <checksum>2B80AAD9</checksum>
    </file>
    <file>
      <filename>BaseElements.xsd</filename>
      <filetype>xsd</filetype>
      <usage_type>resource</usage_type>
      <checksum>42A41A4B</checksum>
    </file>
    <file>
      <filename>pv.rb</filename>
      <filetype>rb</filetype>
      <usage_type>resource</usage_type>
      <checksum>8B5F0A97</checksum>
    </file>
    <file>
      <filename>constants.rb</filename>
      <filetype>rb</filetype>
      <usage_type>resource</usage_type>
      <checksum>E846CADB</checksum>
    </file>
    <file>
      <filename>hpxml.rb</filename>
      <filetype>rb</filetype>
      <usage_type>resource</usage_type>
      <checksum>CA3B4EAC</checksum>
    </file>
    <file>
      <filename>location.rb</filename>
      <filetype>rb</filetype>
      <usage_type>resource</usage_type>
      <checksum>89A31E70</checksum>
    </file>
    <file>
      <filename>waterheater.rb</filename>
      <filetype>rb</filetype>
      <usage_type>resource</usage_type>
      <checksum>ED92740B</checksum>
    </file>
    <file>
      <filename>EPvalidator.rb</filename>
      <filetype>rb</filetype>
      <usage_type>resource</usage_type>
<<<<<<< HEAD
      <checksum>7F885C63</checksum>
=======
      <checksum>64A6FD4A</checksum>
>>>>>>> 50f08783
    </file>
    <file>
      <version>
        <software_program>OpenStudio</software_program>
        <identifier>2.1.1</identifier>
        <min_compatible>2.1.1</min_compatible>
      </version>
      <filename>measure.rb</filename>
      <filetype>rb</filetype>
      <usage_type>script</usage_type>
<<<<<<< HEAD
      <checksum>1B7C5FAC</checksum>
    </file>
    <file>
      <filename>hpxml.rb</filename>
      <filetype>rb</filetype>
      <usage_type>resource</usage_type>
      <checksum>2E537134</checksum>
=======
      <checksum>8B59DF0B</checksum>
>>>>>>> 50f08783
    </file>
  </files>
</measure><|MERGE_RESOLUTION|>--- conflicted
+++ resolved
@@ -2,13 +2,8 @@
   <schema_version>3.0</schema_version>
   <name>hpxm_lto_openstudio</name>
   <uid>b1543b30-9465-45ff-ba04-1d1f85e763bc</uid>
-<<<<<<< HEAD
-  <version_id>0109ebeb-ebcc-4b85-8634-f19ef3fb05de</version_id>
-  <version_modified>20200402T141234Z</version_modified>
-=======
-  <version_id>9315ef8d-3d42-4519-bab7-d933b557565d</version_id>
-  <version_modified>20200403T181633Z</version_modified>
->>>>>>> 50f08783
+  <version_id>4e748ed6-fa57-45c5-aa18-bcb8abda4077</version_id>
+  <version_modified>20200404T004128Z</version_modified>
   <xml_checksum>D8922A73</xml_checksum>
   <class_name>HPXMLtoOpenStudio</class_name>
   <display_name>HPXML to OpenStudio Translator</display_name>
@@ -413,29 +408,36 @@
       <checksum>59386D80</checksum>
     </file>
     <file>
-<<<<<<< HEAD
-      <filename>constants.rb</filename>
-      <filetype>rb</filetype>
-      <usage_type>resource</usage_type>
-      <checksum>3CE38123</checksum>
-    </file>
-    <file>
-      <filename>waterheater.rb</filename>
-=======
-      <filename>hotwater_appliances.rb</filename>
->>>>>>> 50f08783
-      <filetype>rb</filetype>
-      <usage_type>resource</usage_type>
-      <checksum>172A8E75</checksum>
-    </file>
-    <file>
-<<<<<<< HEAD
       <filename>HPXMLDataTypes.xsd</filename>
       <filetype>xsd</filetype>
       <usage_type>resource</usage_type>
       <checksum>15FA9595</checksum>
     </file>
     <file>
+      <filename>pv.rb</filename>
+      <filetype>rb</filetype>
+      <usage_type>resource</usage_type>
+      <checksum>8B5F0A97</checksum>
+    </file>
+    <file>
+      <filename>constants.rb</filename>
+      <filetype>rb</filetype>
+      <usage_type>resource</usage_type>
+      <checksum>E846CADB</checksum>
+    </file>
+    <file>
+      <filename>location.rb</filename>
+      <filetype>rb</filetype>
+      <usage_type>resource</usage_type>
+      <checksum>89A31E70</checksum>
+    </file>
+    <file>
+      <filename>waterheater.rb</filename>
+      <filetype>rb</filetype>
+      <usage_type>resource</usage_type>
+      <checksum>ED92740B</checksum>
+    </file>
+    <file>
       <filename>misc_loads.rb</filename>
       <filetype>rb</filetype>
       <usage_type>resource</usage_type>
@@ -444,58 +446,26 @@
     <file>
       <filename>hotwater_appliances.rb</filename>
       <filetype>rb</filetype>
-=======
+      <usage_type>resource</usage_type>
+      <checksum>56863A76</checksum>
+    </file>
+    <file>
       <filename>BaseElements.xsd</filename>
       <filetype>xsd</filetype>
->>>>>>> 50f08783
-      <usage_type>resource</usage_type>
-      <checksum>2B80AAD9</checksum>
-    </file>
-    <file>
-      <filename>BaseElements.xsd</filename>
-      <filetype>xsd</filetype>
       <usage_type>resource</usage_type>
       <checksum>42A41A4B</checksum>
     </file>
     <file>
-      <filename>pv.rb</filename>
-      <filetype>rb</filetype>
-      <usage_type>resource</usage_type>
-      <checksum>8B5F0A97</checksum>
-    </file>
-    <file>
-      <filename>constants.rb</filename>
-      <filetype>rb</filetype>
-      <usage_type>resource</usage_type>
-      <checksum>E846CADB</checksum>
-    </file>
-    <file>
       <filename>hpxml.rb</filename>
       <filetype>rb</filetype>
       <usage_type>resource</usage_type>
-      <checksum>CA3B4EAC</checksum>
-    </file>
-    <file>
-      <filename>location.rb</filename>
-      <filetype>rb</filetype>
-      <usage_type>resource</usage_type>
-      <checksum>89A31E70</checksum>
-    </file>
-    <file>
-      <filename>waterheater.rb</filename>
-      <filetype>rb</filetype>
-      <usage_type>resource</usage_type>
-      <checksum>ED92740B</checksum>
+      <checksum>8F9B5473</checksum>
     </file>
     <file>
       <filename>EPvalidator.rb</filename>
       <filetype>rb</filetype>
       <usage_type>resource</usage_type>
-<<<<<<< HEAD
-      <checksum>7F885C63</checksum>
-=======
-      <checksum>64A6FD4A</checksum>
->>>>>>> 50f08783
+      <checksum>02A855E9</checksum>
     </file>
     <file>
       <version>
@@ -506,17 +476,7 @@
       <filename>measure.rb</filename>
       <filetype>rb</filetype>
       <usage_type>script</usage_type>
-<<<<<<< HEAD
-      <checksum>1B7C5FAC</checksum>
-    </file>
-    <file>
-      <filename>hpxml.rb</filename>
-      <filetype>rb</filetype>
-      <usage_type>resource</usage_type>
-      <checksum>2E537134</checksum>
-=======
-      <checksum>8B59DF0B</checksum>
->>>>>>> 50f08783
+      <checksum>45008752</checksum>
     </file>
   </files>
 </measure>