--- conflicted
+++ resolved
@@ -2,13 +2,8 @@
   <schema_version>3.0</schema_version>
   <name>hpxm_lto_openstudio</name>
   <uid>b1543b30-9465-45ff-ba04-1d1f85e763bc</uid>
-<<<<<<< HEAD
-  <version_id>5174a675-d9df-4379-8ef0-046a43e31b42</version_id>
-  <version_modified>20200319T232212Z</version_modified>
-=======
-  <version_id>644dc35b-c893-40f8-891c-bcda335c6725</version_id>
-  <version_modified>20200321T205852Z</version_modified>
->>>>>>> 424439e3
+  <version_id>2d88e916-496e-4ffa-ae79-e46c4eb8a81f</version_id>
+  <version_modified>20200323T145234Z</version_modified>
   <xml_checksum>D8922A73</xml_checksum>
   <class_name>HPXMLtoOpenStudio</class_name>
   <display_name>HPXML to OpenStudio Translator</display_name>
@@ -453,17 +448,13 @@
       <filename>EPvalidator.rb</filename>
       <filetype>rb</filetype>
       <usage_type>resource</usage_type>
-<<<<<<< HEAD
-      <checksum>57D79527</checksum>
-=======
-      <checksum>363ABD0F</checksum>
+      <checksum>82C56177</checksum>
     </file>
     <file>
       <filename>hpxml.rb</filename>
       <filetype>rb</filetype>
       <usage_type>resource</usage_type>
-      <checksum>98E5F342</checksum>
->>>>>>> 424439e3
+      <checksum>6A9BCBA0</checksum>
     </file>
     <file>
       <version>
@@ -474,17 +465,7 @@
       <filename>measure.rb</filename>
       <filetype>rb</filetype>
       <usage_type>script</usage_type>
-<<<<<<< HEAD
-      <checksum>29DF5695</checksum>
-    </file>
-    <file>
-      <filename>hpxml.rb</filename>
-      <filetype>rb</filetype>
-      <usage_type>resource</usage_type>
-      <checksum>E2CE8307</checksum>
-=======
-      <checksum>1E1E9EE3</checksum>
->>>>>>> 424439e3
+      <checksum>9C1094A6</checksum>
     </file>
   </files>
 </measure>