--- conflicted
+++ resolved
@@ -2,13 +2,8 @@
   <schema_version>3.0</schema_version>
   <name>hpxm_lto_openstudio</name>
   <uid>b1543b30-9465-45ff-ba04-1d1f85e763bc</uid>
-<<<<<<< HEAD
-  <version_id>7c17b366-7416-45a8-bca4-ae809571e3b8</version_id>
-  <version_modified>20200206T155400Z</version_modified>
-=======
-  <version_id>5db216f0-c08e-42e1-9ba2-0751567b959d</version_id>
-  <version_modified>20200206T201707Z</version_modified>
->>>>>>> 89de38dd
+  <version_id>44b770d9-c8d4-48fa-8d6b-b577ffb93ed6</version_id>
+  <version_modified>20200207T014206Z</version_modified>
   <xml_checksum>D8922A73</xml_checksum>
   <class_name>HPXMLtoOpenStudio</class_name>
   <display_name>HPXML to OpenStudio Translator</display_name>
@@ -366,1237 +361,6 @@
       <checksum>2A7B4816</checksum>
     </file>
     <file>
-<<<<<<< HEAD
-      <filename>hpxml.rb</filename>
-      <filetype>rb</filetype>
-      <usage_type>resource</usage_type>
-      <checksum>ABB1981D</checksum>
-    </file>
-    <file>
-      <filename>base-appliances-dishwasher-ef.xml</filename>
-      <filetype>xml</filetype>
-      <usage_type>test</usage_type>
-      <checksum>C9D3A776</checksum>
-    </file>
-    <file>
-      <filename>base-appliances-dryer-cef.xml</filename>
-      <filetype>xml</filetype>
-      <usage_type>test</usage_type>
-      <checksum>38517EBC</checksum>
-    </file>
-    <file>
-      <filename>base-appliances-gas.xml</filename>
-      <filetype>xml</filetype>
-      <usage_type>test</usage_type>
-      <checksum>FC0E224A</checksum>
-    </file>
-    <file>
-      <filename>base-appliances-none.xml</filename>
-      <filetype>xml</filetype>
-      <usage_type>test</usage_type>
-      <checksum>11F1EDEB</checksum>
-    </file>
-    <file>
-      <filename>base-appliances-oil.xml</filename>
-      <filetype>xml</filetype>
-      <usage_type>test</usage_type>
-      <checksum>A14EDEA3</checksum>
-    </file>
-    <file>
-      <filename>base-appliances-propane.xml</filename>
-      <filetype>xml</filetype>
-      <usage_type>test</usage_type>
-      <checksum>7581C331</checksum>
-    </file>
-    <file>
-      <filename>base-appliances-refrigerator-adjusted.xml</filename>
-      <filetype>xml</filetype>
-      <usage_type>test</usage_type>
-      <checksum>2F32AB27</checksum>
-    </file>
-    <file>
-      <filename>base-appliances-washer-imef.xml</filename>
-      <filetype>xml</filetype>
-      <usage_type>test</usage_type>
-      <checksum>65A8350A</checksum>
-    </file>
-    <file>
-      <filename>base-appliances-wood.xml</filename>
-      <filetype>xml</filetype>
-      <usage_type>test</usage_type>
-      <checksum>2D7B0DFB</checksum>
-    </file>
-    <file>
-      <filename>base-atticroof-cathedral.xml</filename>
-      <filetype>xml</filetype>
-      <usage_type>test</usage_type>
-      <checksum>EBAB3F96</checksum>
-    </file>
-    <file>
-      <filename>base-atticroof-conditioned.xml</filename>
-      <filetype>xml</filetype>
-      <usage_type>test</usage_type>
-      <checksum>A73D8036</checksum>
-    </file>
-    <file>
-      <filename>base-atticroof-flat.xml</filename>
-      <filetype>xml</filetype>
-      <usage_type>test</usage_type>
-      <checksum>21F6EFBB</checksum>
-    </file>
-    <file>
-      <filename>base-atticroof-radiant-barrier.xml</filename>
-      <filetype>xml</filetype>
-      <usage_type>test</usage_type>
-      <checksum>25A8D1BF</checksum>
-    </file>
-    <file>
-      <filename>base-atticroof-unvented-insulated-roof.xml</filename>
-      <filetype>xml</filetype>
-      <usage_type>test</usage_type>
-      <checksum>18FCEE2D</checksum>
-    </file>
-    <file>
-      <filename>base-atticroof-vented.xml</filename>
-      <filetype>xml</filetype>
-      <usage_type>test</usage_type>
-      <checksum>FCAA168A</checksum>
-    </file>
-    <file>
-      <filename>base-dhw-combi-tankless-outside.xml</filename>
-      <filetype>xml</filetype>
-      <usage_type>test</usage_type>
-      <checksum>D96FE038</checksum>
-    </file>
-    <file>
-      <filename>base-dhw-combi-tankless.xml</filename>
-      <filetype>xml</filetype>
-      <usage_type>test</usage_type>
-      <checksum>2A390E62</checksum>
-    </file>
-    <file>
-      <filename>base-dhw-desuperheater-2-speed.xml</filename>
-      <filetype>xml</filetype>
-      <usage_type>test</usage_type>
-      <checksum>629EA9BF</checksum>
-    </file>
-    <file>
-      <filename>base-dhw-desuperheater-gshp.xml</filename>
-      <filetype>xml</filetype>
-      <usage_type>test</usage_type>
-      <checksum>706CC142</checksum>
-    </file>
-    <file>
-      <filename>base-dhw-desuperheater-tankless.xml</filename>
-      <filetype>xml</filetype>
-      <usage_type>test</usage_type>
-      <checksum>8C304F47</checksum>
-    </file>
-    <file>
-      <filename>base-dhw-desuperheater-var-speed.xml</filename>
-      <filetype>xml</filetype>
-      <usage_type>test</usage_type>
-      <checksum>98DF1791</checksum>
-    </file>
-    <file>
-      <filename>base-dhw-desuperheater.xml</filename>
-      <filetype>xml</filetype>
-      <usage_type>test</usage_type>
-      <checksum>C6C12BD4</checksum>
-    </file>
-    <file>
-      <filename>base-dhw-dwhr.xml</filename>
-      <filetype>xml</filetype>
-      <usage_type>test</usage_type>
-      <checksum>7D1303DF</checksum>
-    </file>
-    <file>
-      <filename>base-dhw-indirect-dse.xml</filename>
-      <filetype>xml</filetype>
-      <usage_type>test</usage_type>
-      <checksum>131A9684</checksum>
-    </file>
-    <file>
-      <filename>base-dhw-indirect-outside.xml</filename>
-      <filetype>xml</filetype>
-      <usage_type>test</usage_type>
-      <checksum>15A29904</checksum>
-    </file>
-    <file>
-      <filename>base-dhw-indirect-standbyloss.xml</filename>
-      <filetype>xml</filetype>
-      <usage_type>test</usage_type>
-      <checksum>4F5BEE48</checksum>
-    </file>
-    <file>
-      <filename>base-dhw-indirect.xml</filename>
-      <filetype>xml</filetype>
-      <usage_type>test</usage_type>
-      <checksum>7E8B3952</checksum>
-    </file>
-    <file>
-      <filename>base-dhw-jacket-electric.xml</filename>
-      <filetype>xml</filetype>
-      <usage_type>test</usage_type>
-      <checksum>961C7224</checksum>
-    </file>
-    <file>
-      <filename>base-dhw-jacket-gas.xml</filename>
-      <filetype>xml</filetype>
-      <usage_type>test</usage_type>
-      <checksum>EF5A462D</checksum>
-    </file>
-    <file>
-      <filename>base-dhw-jacket-hpwh.xml</filename>
-      <filetype>xml</filetype>
-      <usage_type>test</usage_type>
-      <checksum>2309D2AF</checksum>
-    </file>
-    <file>
-      <filename>base-dhw-jacket-indirect.xml</filename>
-      <filetype>xml</filetype>
-      <usage_type>test</usage_type>
-      <checksum>B8DAE510</checksum>
-    </file>
-    <file>
-      <filename>base-dhw-low-flow-fixtures.xml</filename>
-      <filetype>xml</filetype>
-      <usage_type>test</usage_type>
-      <checksum>3C249320</checksum>
-    </file>
-    <file>
-      <filename>base-dhw-multiple.xml</filename>
-      <filetype>xml</filetype>
-      <usage_type>test</usage_type>
-      <checksum>F1AC46AD</checksum>
-    </file>
-    <file>
-      <filename>base-dhw-none.xml</filename>
-      <filetype>xml</filetype>
-      <usage_type>test</usage_type>
-      <checksum>1E2FE9FA</checksum>
-    </file>
-    <file>
-      <filename>base-dhw-recirc-demand.xml</filename>
-      <filetype>xml</filetype>
-      <usage_type>test</usage_type>
-      <checksum>44FC0A3C</checksum>
-    </file>
-    <file>
-      <filename>base-dhw-recirc-manual.xml</filename>
-      <filetype>xml</filetype>
-      <usage_type>test</usage_type>
-      <checksum>D7BA027C</checksum>
-    </file>
-    <file>
-      <filename>base-dhw-recirc-nocontrol.xml</filename>
-      <filetype>xml</filetype>
-      <usage_type>test</usage_type>
-      <checksum>BD8A8129</checksum>
-    </file>
-    <file>
-      <filename>base-dhw-recirc-temperature.xml</filename>
-      <filetype>xml</filetype>
-      <usage_type>test</usage_type>
-      <checksum>A40F338D</checksum>
-    </file>
-    <file>
-      <filename>base-dhw-recirc-timer.xml</filename>
-      <filetype>xml</filetype>
-      <usage_type>test</usage_type>
-      <checksum>BA7419E2</checksum>
-    </file>
-    <file>
-      <filename>base-dhw-solar-direct-evacuated-tube.xml</filename>
-      <filetype>xml</filetype>
-      <usage_type>test</usage_type>
-      <checksum>F4B92CC5</checksum>
-    </file>
-    <file>
-      <filename>base-dhw-solar-direct-flat-plate.xml</filename>
-      <filetype>xml</filetype>
-      <usage_type>test</usage_type>
-      <checksum>BA42A98E</checksum>
-    </file>
-    <file>
-      <filename>base-dhw-solar-direct-ics.xml</filename>
-      <filetype>xml</filetype>
-      <usage_type>test</usage_type>
-      <checksum>693A5047</checksum>
-    </file>
-    <file>
-      <filename>base-dhw-solar-fraction.xml</filename>
-      <filetype>xml</filetype>
-      <usage_type>test</usage_type>
-      <checksum>6A8BD52F</checksum>
-    </file>
-    <file>
-      <filename>base-dhw-solar-indirect-evacuated-tube.xml</filename>
-      <filetype>xml</filetype>
-      <usage_type>test</usage_type>
-      <checksum>3AF78636</checksum>
-    </file>
-    <file>
-      <filename>base-dhw-solar-indirect-flat-plate.xml</filename>
-      <filetype>xml</filetype>
-      <usage_type>test</usage_type>
-      <checksum>F329D14A</checksum>
-    </file>
-    <file>
-      <filename>base-dhw-solar-thermosyphon-evacuated-tube.xml</filename>
-      <filetype>xml</filetype>
-      <usage_type>test</usage_type>
-      <checksum>CEA7BA3B</checksum>
-    </file>
-    <file>
-      <filename>base-dhw-solar-thermosyphon-flat-plate.xml</filename>
-      <filetype>xml</filetype>
-      <usage_type>test</usage_type>
-      <checksum>52A643BD</checksum>
-    </file>
-    <file>
-      <filename>base-dhw-solar-thermosyphon-ics.xml</filename>
-      <filetype>xml</filetype>
-      <usage_type>test</usage_type>
-      <checksum>50D9280A</checksum>
-    </file>
-    <file>
-      <filename>base-dhw-tank-gas-outside.xml</filename>
-      <filetype>xml</filetype>
-      <usage_type>test</usage_type>
-      <checksum>0750A61E</checksum>
-    </file>
-    <file>
-      <filename>base-dhw-tank-gas.xml</filename>
-      <filetype>xml</filetype>
-      <usage_type>test</usage_type>
-      <checksum>37C38A15</checksum>
-    </file>
-    <file>
-      <filename>base-dhw-tank-heat-pump-outside.xml</filename>
-      <filetype>xml</filetype>
-      <usage_type>test</usage_type>
-      <checksum>C3226FAE</checksum>
-    </file>
-    <file>
-      <filename>base-dhw-tank-heat-pump-with-solar-fraction.xml</filename>
-      <filetype>xml</filetype>
-      <usage_type>test</usage_type>
-      <checksum>60A575C0</checksum>
-    </file>
-    <file>
-      <filename>base-dhw-tank-heat-pump-with-solar.xml</filename>
-      <filetype>xml</filetype>
-      <usage_type>test</usage_type>
-      <checksum>0229969E</checksum>
-    </file>
-    <file>
-      <filename>base-dhw-tank-heat-pump.xml</filename>
-      <filetype>xml</filetype>
-      <usage_type>test</usage_type>
-      <checksum>B4BC30C8</checksum>
-    </file>
-    <file>
-      <filename>base-dhw-tank-oil.xml</filename>
-      <filetype>xml</filetype>
-      <usage_type>test</usage_type>
-      <checksum>61337594</checksum>
-    </file>
-    <file>
-      <filename>base-dhw-tank-propane.xml</filename>
-      <filetype>xml</filetype>
-      <usage_type>test</usage_type>
-      <checksum>E5B06DDF</checksum>
-    </file>
-    <file>
-      <filename>base-dhw-tank-wood.xml</filename>
-      <filetype>xml</filetype>
-      <usage_type>test</usage_type>
-      <checksum>474142E4</checksum>
-    </file>
-    <file>
-      <filename>base-dhw-tankless-electric-outside.xml</filename>
-      <filetype>xml</filetype>
-      <usage_type>test</usage_type>
-      <checksum>FB47C1A8</checksum>
-    </file>
-    <file>
-      <filename>base-dhw-tankless-electric.xml</filename>
-      <filetype>xml</filetype>
-      <usage_type>test</usage_type>
-      <checksum>ABC4C0A1</checksum>
-    </file>
-    <file>
-      <filename>base-dhw-tankless-gas-with-solar-fraction.xml</filename>
-      <filetype>xml</filetype>
-      <usage_type>test</usage_type>
-      <checksum>37DFEF82</checksum>
-    </file>
-    <file>
-      <filename>base-dhw-tankless-gas-with-solar.xml</filename>
-      <filetype>xml</filetype>
-      <usage_type>test</usage_type>
-      <checksum>B4BE64B8</checksum>
-    </file>
-    <file>
-      <filename>base-dhw-tankless-gas.xml</filename>
-      <filetype>xml</filetype>
-      <usage_type>test</usage_type>
-      <checksum>41B0FA66</checksum>
-    </file>
-    <file>
-      <filename>base-dhw-tankless-oil.xml</filename>
-      <filetype>xml</filetype>
-      <usage_type>test</usage_type>
-      <checksum>5A6B024D</checksum>
-    </file>
-    <file>
-      <filename>base-dhw-tankless-propane.xml</filename>
-      <filetype>xml</filetype>
-      <usage_type>test</usage_type>
-      <checksum>506BA6F5</checksum>
-    </file>
-    <file>
-      <filename>base-dhw-tankless-wood.xml</filename>
-      <filetype>xml</filetype>
-      <usage_type>test</usage_type>
-      <checksum>AB2FBDFE</checksum>
-    </file>
-    <file>
-      <filename>base-dhw-uef.xml</filename>
-      <filetype>xml</filetype>
-      <usage_type>test</usage_type>
-      <checksum>1A6BC5C1</checksum>
-    </file>
-    <file>
-      <filename>base-enclosure-2stories-garage.xml</filename>
-      <filetype>xml</filetype>
-      <usage_type>test</usage_type>
-      <checksum>58374D37</checksum>
-    </file>
-    <file>
-      <filename>base-enclosure-2stories.xml</filename>
-      <filetype>xml</filetype>
-      <usage_type>test</usage_type>
-      <checksum>C0589AC8</checksum>
-    </file>
-    <file>
-      <filename>base-enclosure-adiabatic-surfaces.xml</filename>
-      <filetype>xml</filetype>
-      <usage_type>test</usage_type>
-      <checksum>8C575DD7</checksum>
-    </file>
-    <file>
-      <filename>base-enclosure-beds-1.xml</filename>
-      <filetype>xml</filetype>
-      <usage_type>test</usage_type>
-      <checksum>D5F95C5D</checksum>
-    </file>
-    <file>
-      <filename>base-enclosure-beds-2.xml</filename>
-      <filetype>xml</filetype>
-      <usage_type>test</usage_type>
-      <checksum>46443D0A</checksum>
-    </file>
-    <file>
-      <filename>base-enclosure-beds-4.xml</filename>
-      <filetype>xml</filetype>
-      <usage_type>test</usage_type>
-      <checksum>BA4FF9E5</checksum>
-    </file>
-    <file>
-      <filename>base-enclosure-beds-5.xml</filename>
-      <filetype>xml</filetype>
-      <usage_type>test</usage_type>
-      <checksum>CB24D928</checksum>
-    </file>
-    <file>
-      <filename>base-enclosure-garage.xml</filename>
-      <filetype>xml</filetype>
-      <usage_type>test</usage_type>
-      <checksum>CD3A01AB</checksum>
-    </file>
-    <file>
-      <filename>base-enclosure-infil-cfm50.xml</filename>
-      <filetype>xml</filetype>
-      <usage_type>test</usage_type>
-      <checksum>89F6E515</checksum>
-    </file>
-    <file>
-      <filename>base-enclosure-no-natural-ventilation.xml</filename>
-      <filetype>xml</filetype>
-      <usage_type>test</usage_type>
-      <checksum>F96BC82D</checksum>
-    </file>
-    <file>
-      <filename>base-enclosure-overhangs.xml</filename>
-      <filetype>xml</filetype>
-      <usage_type>test</usage_type>
-      <checksum>F2A8F27A</checksum>
-    </file>
-    <file>
-      <filename>base-enclosure-skylights.xml</filename>
-      <filetype>xml</filetype>
-      <usage_type>test</usage_type>
-      <checksum>7AC4DA42</checksum>
-    </file>
-    <file>
-      <filename>base-enclosure-split-surfaces.xml</filename>
-      <filetype>xml</filetype>
-      <usage_type>test</usage_type>
-      <checksum>48D18396</checksum>
-    </file>
-    <file>
-      <filename>base-enclosure-walltype-cmu.xml</filename>
-      <filetype>xml</filetype>
-      <usage_type>test</usage_type>
-      <checksum>BB823295</checksum>
-    </file>
-    <file>
-      <filename>base-enclosure-walltype-doublestud.xml</filename>
-      <filetype>xml</filetype>
-      <usage_type>test</usage_type>
-      <checksum>4CA45526</checksum>
-    </file>
-    <file>
-      <filename>base-enclosure-walltype-icf.xml</filename>
-      <filetype>xml</filetype>
-      <usage_type>test</usage_type>
-      <checksum>DEF8310E</checksum>
-    </file>
-    <file>
-      <filename>base-enclosure-walltype-log.xml</filename>
-      <filetype>xml</filetype>
-      <usage_type>test</usage_type>
-      <checksum>851C753B</checksum>
-    </file>
-    <file>
-      <filename>base-enclosure-walltype-sip.xml</filename>
-      <filetype>xml</filetype>
-      <usage_type>test</usage_type>
-      <checksum>CBB34168</checksum>
-    </file>
-    <file>
-      <filename>base-enclosure-walltype-solidconcrete.xml</filename>
-      <filetype>xml</filetype>
-      <usage_type>test</usage_type>
-      <checksum>9989CBC0</checksum>
-    </file>
-    <file>
-      <filename>base-enclosure-walltype-steelstud.xml</filename>
-      <filetype>xml</filetype>
-      <usage_type>test</usage_type>
-      <checksum>C471CD34</checksum>
-    </file>
-    <file>
-      <filename>base-enclosure-walltype-stone.xml</filename>
-      <filetype>xml</filetype>
-      <usage_type>test</usage_type>
-      <checksum>D01E1B41</checksum>
-    </file>
-    <file>
-      <filename>base-enclosure-walltype-strawbale.xml</filename>
-      <filetype>xml</filetype>
-      <usage_type>test</usage_type>
-      <checksum>60407628</checksum>
-    </file>
-    <file>
-      <filename>base-enclosure-walltype-structuralbrick.xml</filename>
-      <filetype>xml</filetype>
-      <usage_type>test</usage_type>
-      <checksum>C256200A</checksum>
-    </file>
-    <file>
-      <filename>base-enclosure-windows-interior-shading.xml</filename>
-      <filetype>xml</filetype>
-      <usage_type>test</usage_type>
-      <checksum>CD4AAC4C</checksum>
-    </file>
-    <file>
-      <filename>base-enclosure-windows-none.xml</filename>
-      <filetype>xml</filetype>
-      <usage_type>test</usage_type>
-      <checksum>55F61B0D</checksum>
-    </file>
-    <file>
-      <filename>base-foundation-ambient.xml</filename>
-      <filetype>xml</filetype>
-      <usage_type>test</usage_type>
-      <checksum>9588DA15</checksum>
-    </file>
-    <file>
-      <filename>base-foundation-complex.xml</filename>
-      <filetype>xml</filetype>
-      <usage_type>test</usage_type>
-      <checksum>3CAC8278</checksum>
-    </file>
-    <file>
-      <filename>base-foundation-conditioned-basement-slab-insulation.xml</filename>
-      <filetype>xml</filetype>
-      <usage_type>test</usage_type>
-      <checksum>05ED3C2A</checksum>
-    </file>
-    <file>
-      <filename>base-foundation-conditioned-basement-wall-interior-insulation.xml</filename>
-      <filetype>xml</filetype>
-      <usage_type>test</usage_type>
-      <checksum>3DE98637</checksum>
-    </file>
-    <file>
-      <filename>base-foundation-multiple.xml</filename>
-      <filetype>xml</filetype>
-      <usage_type>test</usage_type>
-      <checksum>66F13E98</checksum>
-    </file>
-    <file>
-      <filename>base-foundation-slab.xml</filename>
-      <filetype>xml</filetype>
-      <usage_type>test</usage_type>
-      <checksum>14C96CB8</checksum>
-    </file>
-    <file>
-      <filename>base-foundation-unconditioned-basement-above-grade.xml</filename>
-      <filetype>xml</filetype>
-      <usage_type>test</usage_type>
-      <checksum>D8AD7F52</checksum>
-    </file>
-    <file>
-      <filename>base-foundation-unconditioned-basement-assembly-r.xml</filename>
-      <filetype>xml</filetype>
-      <usage_type>test</usage_type>
-      <checksum>1D082FBE</checksum>
-    </file>
-    <file>
-      <filename>base-foundation-unconditioned-basement-wall-insulation.xml</filename>
-      <filetype>xml</filetype>
-      <usage_type>test</usage_type>
-      <checksum>62C85F74</checksum>
-    </file>
-    <file>
-      <filename>base-foundation-unconditioned-basement.xml</filename>
-      <filetype>xml</filetype>
-      <usage_type>test</usage_type>
-      <checksum>1A851A92</checksum>
-    </file>
-    <file>
-      <filename>base-foundation-unvented-crawlspace.xml</filename>
-      <filetype>xml</filetype>
-      <usage_type>test</usage_type>
-      <checksum>25790987</checksum>
-    </file>
-    <file>
-      <filename>base-foundation-vented-crawlspace.xml</filename>
-      <filetype>xml</filetype>
-      <usage_type>test</usage_type>
-      <checksum>B3C7BA52</checksum>
-    </file>
-    <file>
-      <filename>base-foundation-walkout-basement.xml</filename>
-      <filetype>xml</filetype>
-      <usage_type>test</usage_type>
-      <checksum>B1FB77DB</checksum>
-    </file>
-    <file>
-      <filename>base-hvac-air-to-air-heat-pump-1-speed-detailed.xml</filename>
-      <filetype>xml</filetype>
-      <usage_type>test</usage_type>
-      <checksum>7298B609</checksum>
-    </file>
-    <file>
-      <filename>base-hvac-air-to-air-heat-pump-1-speed.xml</filename>
-      <filetype>xml</filetype>
-      <usage_type>test</usage_type>
-      <checksum>FE0F4E3F</checksum>
-    </file>
-    <file>
-      <filename>base-hvac-air-to-air-heat-pump-2-speed-detailed.xml</filename>
-      <filetype>xml</filetype>
-      <usage_type>test</usage_type>
-      <checksum>6154B8A9</checksum>
-    </file>
-    <file>
-      <filename>base-hvac-air-to-air-heat-pump-2-speed.xml</filename>
-      <filetype>xml</filetype>
-      <usage_type>test</usage_type>
-      <checksum>A48075FB</checksum>
-    </file>
-    <file>
-      <filename>base-hvac-air-to-air-heat-pump-var-speed-detailed.xml</filename>
-      <filetype>xml</filetype>
-      <usage_type>test</usage_type>
-      <checksum>65556CDD</checksum>
-    </file>
-    <file>
-      <filename>base-hvac-air-to-air-heat-pump-var-speed.xml</filename>
-      <filetype>xml</filetype>
-      <usage_type>test</usage_type>
-      <checksum>C52571C2</checksum>
-    </file>
-    <file>
-      <filename>base-hvac-boiler-elec-only.xml</filename>
-      <filetype>xml</filetype>
-      <usage_type>test</usage_type>
-      <checksum>1D26D362</checksum>
-    </file>
-    <file>
-      <filename>base-hvac-boiler-gas-central-ac-1-speed.xml</filename>
-      <filetype>xml</filetype>
-      <usage_type>test</usage_type>
-      <checksum>51E0ED57</checksum>
-    </file>
-    <file>
-      <filename>base-hvac-boiler-gas-only-no-eae.xml</filename>
-      <filetype>xml</filetype>
-      <usage_type>test</usage_type>
-      <checksum>5F0CEEC4</checksum>
-    </file>
-    <file>
-      <filename>base-hvac-boiler-gas-only.xml</filename>
-      <filetype>xml</filetype>
-      <usage_type>test</usage_type>
-      <checksum>606BB8D4</checksum>
-    </file>
-    <file>
-      <filename>base-hvac-boiler-oil-only.xml</filename>
-      <filetype>xml</filetype>
-      <usage_type>test</usage_type>
-      <checksum>6524F435</checksum>
-    </file>
-    <file>
-      <filename>base-hvac-boiler-propane-only.xml</filename>
-      <filetype>xml</filetype>
-      <usage_type>test</usage_type>
-      <checksum>DA0A2E6C</checksum>
-    </file>
-    <file>
-      <filename>base-hvac-boiler-wood-only.xml</filename>
-      <filetype>xml</filetype>
-      <usage_type>test</usage_type>
-      <checksum>5EE3A5BB</checksum>
-    </file>
-    <file>
-      <filename>base-hvac-central-ac-only-1-speed-detailed.xml</filename>
-      <filetype>xml</filetype>
-      <usage_type>test</usage_type>
-      <checksum>3C7B55F4</checksum>
-    </file>
-    <file>
-      <filename>base-hvac-central-ac-only-1-speed.xml</filename>
-      <filetype>xml</filetype>
-      <usage_type>test</usage_type>
-      <checksum>9C4487FC</checksum>
-    </file>
-    <file>
-      <filename>base-hvac-central-ac-only-2-speed-detailed.xml</filename>
-      <filetype>xml</filetype>
-      <usage_type>test</usage_type>
-      <checksum>5E1F97E3</checksum>
-    </file>
-    <file>
-      <filename>base-hvac-central-ac-only-2-speed.xml</filename>
-      <filetype>xml</filetype>
-      <usage_type>test</usage_type>
-      <checksum>3C3FE173</checksum>
-    </file>
-    <file>
-      <filename>base-hvac-central-ac-only-var-speed-detailed.xml</filename>
-      <filetype>xml</filetype>
-      <usage_type>test</usage_type>
-      <checksum>B8A1CFE7</checksum>
-    </file>
-    <file>
-      <filename>base-hvac-central-ac-only-var-speed.xml</filename>
-      <filetype>xml</filetype>
-      <usage_type>test</usage_type>
-      <checksum>60298635</checksum>
-    </file>
-    <file>
-      <filename>base-hvac-central-ac-plus-air-to-air-heat-pump-heating.xml</filename>
-      <filetype>xml</filetype>
-      <usage_type>test</usage_type>
-      <checksum>60AE9077</checksum>
-    </file>
-    <file>
-      <filename>base-hvac-dse.xml</filename>
-      <filetype>xml</filetype>
-      <usage_type>test</usage_type>
-      <checksum>FEDB83DE</checksum>
-    </file>
-    <file>
-      <filename>base-hvac-dual-fuel-air-to-air-heat-pump-1-speed-electric.xml</filename>
-      <filetype>xml</filetype>
-      <usage_type>test</usage_type>
-      <checksum>53A432E4</checksum>
-    </file>
-    <file>
-      <filename>base-hvac-dual-fuel-air-to-air-heat-pump-1-speed-oil.xml</filename>
-      <filetype>xml</filetype>
-      <usage_type>test</usage_type>
-      <checksum>15C9D77F</checksum>
-    </file>
-    <file>
-      <filename>base-hvac-dual-fuel-air-to-air-heat-pump-1-speed-propane.xml</filename>
-      <filetype>xml</filetype>
-      <usage_type>test</usage_type>
-      <checksum>AD4C1A26</checksum>
-    </file>
-    <file>
-      <filename>base-hvac-dual-fuel-air-to-air-heat-pump-1-speed.xml</filename>
-      <filetype>xml</filetype>
-      <usage_type>test</usage_type>
-      <checksum>BD96F6E5</checksum>
-    </file>
-    <file>
-      <filename>base-hvac-dual-fuel-air-to-air-heat-pump-2-speed.xml</filename>
-      <filetype>xml</filetype>
-      <usage_type>test</usage_type>
-      <checksum>E719CD21</checksum>
-    </file>
-    <file>
-      <filename>base-hvac-dual-fuel-air-to-air-heat-pump-var-speed.xml</filename>
-      <filetype>xml</filetype>
-      <usage_type>test</usage_type>
-      <checksum>A360D3B0</checksum>
-    </file>
-    <file>
-      <filename>base-hvac-dual-fuel-mini-split-heat-pump-ducted.xml</filename>
-      <filetype>xml</filetype>
-      <usage_type>test</usage_type>
-      <checksum>E0C3F1A4</checksum>
-    </file>
-    <file>
-      <filename>base-hvac-ducts-in-conditioned-space.xml</filename>
-      <filetype>xml</filetype>
-      <usage_type>test</usage_type>
-      <checksum>854D3344</checksum>
-    </file>
-    <file>
-      <filename>base-hvac-ducts-leakage-percent.xml</filename>
-      <filetype>xml</filetype>
-      <usage_type>test</usage_type>
-      <checksum>3F4E67A0</checksum>
-    </file>
-    <file>
-      <filename>base-hvac-ducts-locations.xml</filename>
-      <filetype>xml</filetype>
-      <usage_type>test</usage_type>
-      <checksum>F1221354</checksum>
-    </file>
-    <file>
-      <filename>base-hvac-ducts-multiple.xml</filename>
-      <filetype>xml</filetype>
-      <usage_type>test</usage_type>
-      <checksum>C0B274FB</checksum>
-    </file>
-    <file>
-      <filename>base-hvac-ducts-outside.xml</filename>
-      <filetype>xml</filetype>
-      <usage_type>test</usage_type>
-      <checksum>BF49EB14</checksum>
-    </file>
-    <file>
-      <filename>base-hvac-elec-resistance-only.xml</filename>
-      <filetype>xml</filetype>
-      <usage_type>test</usage_type>
-      <checksum>13BDA059</checksum>
-    </file>
-    <file>
-      <filename>base-hvac-evap-cooler-furnace-gas.xml</filename>
-      <filetype>xml</filetype>
-      <usage_type>test</usage_type>
-      <checksum>DDE44DE4</checksum>
-    </file>
-    <file>
-      <filename>base-hvac-evap-cooler-only-ducted.xml</filename>
-      <filetype>xml</filetype>
-      <usage_type>test</usage_type>
-      <checksum>30BA7126</checksum>
-    </file>
-    <file>
-      <filename>base-hvac-evap-cooler-only.xml</filename>
-      <filetype>xml</filetype>
-      <usage_type>test</usage_type>
-      <checksum>C942A626</checksum>
-    </file>
-    <file>
-      <filename>base-hvac-flowrate.xml</filename>
-      <filetype>xml</filetype>
-      <usage_type>test</usage_type>
-      <checksum>7CFA07BC</checksum>
-    </file>
-    <file>
-      <filename>base-hvac-furnace-elec-only.xml</filename>
-      <filetype>xml</filetype>
-      <usage_type>test</usage_type>
-      <checksum>4EED9651</checksum>
-    </file>
-    <file>
-      <filename>base-hvac-furnace-gas-central-ac-2-speed.xml</filename>
-      <filetype>xml</filetype>
-      <usage_type>test</usage_type>
-      <checksum>97547B48</checksum>
-    </file>
-    <file>
-      <filename>base-hvac-furnace-gas-central-ac-var-speed.xml</filename>
-      <filetype>xml</filetype>
-      <usage_type>test</usage_type>
-      <checksum>CB421C0E</checksum>
-    </file>
-    <file>
-      <filename>base-hvac-furnace-gas-only-no-eae.xml</filename>
-      <filetype>xml</filetype>
-      <usage_type>test</usage_type>
-      <checksum>E2C462F2</checksum>
-    </file>
-    <file>
-      <filename>base-hvac-furnace-gas-only.xml</filename>
-      <filetype>xml</filetype>
-      <usage_type>test</usage_type>
-      <checksum>07D3682D</checksum>
-    </file>
-    <file>
-      <filename>base-hvac-furnace-gas-room-ac.xml</filename>
-      <filetype>xml</filetype>
-      <usage_type>test</usage_type>
-      <checksum>9D48AA20</checksum>
-    </file>
-    <file>
-      <filename>base-hvac-furnace-oil-only.xml</filename>
-      <filetype>xml</filetype>
-      <usage_type>test</usage_type>
-      <checksum>58CDF8FC</checksum>
-    </file>
-    <file>
-      <filename>base-hvac-furnace-propane-only.xml</filename>
-      <filetype>xml</filetype>
-      <usage_type>test</usage_type>
-      <checksum>E47D0BB3</checksum>
-    </file>
-    <file>
-      <filename>base-hvac-furnace-wood-only.xml</filename>
-      <filetype>xml</filetype>
-      <usage_type>test</usage_type>
-      <checksum>5C947432</checksum>
-    </file>
-    <file>
-      <filename>base-hvac-furnace-x3-dse.xml</filename>
-      <filetype>xml</filetype>
-      <usage_type>test</usage_type>
-      <checksum>F9974E49</checksum>
-    </file>
-    <file>
-      <filename>base-hvac-ground-to-air-heat-pump-detailed.xml</filename>
-      <filetype>xml</filetype>
-      <usage_type>test</usage_type>
-      <checksum>8EDCE71B</checksum>
-    </file>
-    <file>
-      <filename>base-hvac-ground-to-air-heat-pump.xml</filename>
-      <filetype>xml</filetype>
-      <usage_type>test</usage_type>
-      <checksum>288B92E3</checksum>
-    </file>
-    <file>
-      <filename>base-hvac-ideal-air.xml</filename>
-      <filetype>xml</filetype>
-      <usage_type>test</usage_type>
-      <checksum>5F752C33</checksum>
-    </file>
-    <file>
-      <filename>base-hvac-mini-split-heat-pump-ducted-detailed.xml</filename>
-      <filetype>xml</filetype>
-      <usage_type>test</usage_type>
-      <checksum>6685E4C6</checksum>
-    </file>
-    <file>
-      <filename>base-hvac-mini-split-heat-pump-ducted.xml</filename>
-      <filetype>xml</filetype>
-      <usage_type>test</usage_type>
-      <checksum>B0F0926A</checksum>
-    </file>
-    <file>
-      <filename>base-hvac-mini-split-heat-pump-ductless-no-backup.xml</filename>
-      <filetype>xml</filetype>
-      <usage_type>test</usage_type>
-      <checksum>D5A7ACBE</checksum>
-    </file>
-    <file>
-      <filename>base-hvac-mini-split-heat-pump-ductless.xml</filename>
-      <filetype>xml</filetype>
-      <usage_type>test</usage_type>
-      <checksum>8583C05D</checksum>
-    </file>
-    <file>
-      <filename>base-hvac-multiple.xml</filename>
-      <filetype>xml</filetype>
-      <usage_type>test</usage_type>
-      <checksum>18D00C72</checksum>
-    </file>
-    <file>
-      <filename>base-hvac-none-no-fuel-access.xml</filename>
-      <filetype>xml</filetype>
-      <usage_type>test</usage_type>
-      <checksum>CE8C9300</checksum>
-    </file>
-    <file>
-      <filename>base-hvac-none.xml</filename>
-      <filetype>xml</filetype>
-      <usage_type>test</usage_type>
-      <checksum>DC6415B7</checksum>
-    </file>
-    <file>
-      <filename>base-hvac-portable-heater-electric-only.xml</filename>
-      <filetype>xml</filetype>
-      <usage_type>test</usage_type>
-      <checksum>3C3E8373</checksum>
-    </file>
-    <file>
-      <filename>base-hvac-programmable-thermostat.xml</filename>
-      <filetype>xml</filetype>
-      <usage_type>test</usage_type>
-      <checksum>8A1E4E2E</checksum>
-    </file>
-    <file>
-      <filename>base-hvac-room-ac-only-detailed.xml</filename>
-      <filetype>xml</filetype>
-      <usage_type>test</usage_type>
-      <checksum>DDA692AA</checksum>
-    </file>
-    <file>
-      <filename>base-hvac-room-ac-only.xml</filename>
-      <filetype>xml</filetype>
-      <usage_type>test</usage_type>
-      <checksum>A8C76F81</checksum>
-    </file>
-    <file>
-      <filename>base-hvac-setpoints.xml</filename>
-      <filetype>xml</filetype>
-      <usage_type>test</usage_type>
-      <checksum>82941834</checksum>
-    </file>
-    <file>
-      <filename>base-hvac-stove-oil-only-no-eae.xml</filename>
-      <filetype>xml</filetype>
-      <usage_type>test</usage_type>
-      <checksum>6FF1DF76</checksum>
-    </file>
-    <file>
-      <filename>base-hvac-stove-oil-only.xml</filename>
-      <filetype>xml</filetype>
-      <usage_type>test</usage_type>
-      <checksum>9583A10E</checksum>
-    </file>
-    <file>
-      <filename>base-hvac-stove-wood-only.xml</filename>
-      <filetype>xml</filetype>
-      <usage_type>test</usage_type>
-      <checksum>BF670CB3</checksum>
-    </file>
-    <file>
-      <filename>base-hvac-undersized.xml</filename>
-      <filetype>xml</filetype>
-      <usage_type>test</usage_type>
-      <checksum>7E4861F0</checksum>
-    </file>
-    <file>
-      <filename>base-hvac-wall-furnace-elec-only.xml</filename>
-      <filetype>xml</filetype>
-      <usage_type>test</usage_type>
-      <checksum>BDE3E600</checksum>
-    </file>
-    <file>
-      <filename>base-hvac-wall-furnace-propane-only-no-eae.xml</filename>
-      <filetype>xml</filetype>
-      <usage_type>test</usage_type>
-      <checksum>1F07362C</checksum>
-    </file>
-    <file>
-      <filename>base-hvac-wall-furnace-propane-only.xml</filename>
-      <filetype>xml</filetype>
-      <usage_type>test</usage_type>
-      <checksum>4C18AB90</checksum>
-    </file>
-    <file>
-      <filename>base-hvac-wall-furnace-wood-only.xml</filename>
-      <filetype>xml</filetype>
-      <usage_type>test</usage_type>
-      <checksum>F53BF78E</checksum>
-    </file>
-    <file>
-      <filename>base-infiltration-ach-natural.xml</filename>
-      <filetype>xml</filetype>
-      <usage_type>test</usage_type>
-      <checksum>0BCC26DC</checksum>
-    </file>
-    <file>
-      <filename>base-location-baltimore-md.xml</filename>
-      <filetype>xml</filetype>
-      <usage_type>test</usage_type>
-      <checksum>4F08948D</checksum>
-    </file>
-    <file>
-      <filename>base-location-dallas-tx.xml</filename>
-      <filetype>xml</filetype>
-      <usage_type>test</usage_type>
-      <checksum>2F6819B4</checksum>
-    </file>
-    <file>
-      <filename>base-location-duluth-mn.xml</filename>
-      <filetype>xml</filetype>
-      <usage_type>test</usage_type>
-      <checksum>06D2CDA6</checksum>
-    </file>
-    <file>
-      <filename>base-location-epw-filename.xml</filename>
-      <filetype>xml</filetype>
-      <usage_type>test</usage_type>
-      <checksum>E79B6AB5</checksum>
-    </file>
-    <file>
-      <filename>base-location-miami-fl.xml</filename>
-      <filetype>xml</filetype>
-      <usage_type>test</usage_type>
-      <checksum>14D035EF</checksum>
-    </file>
-    <file>
-      <filename>base-mechvent-balanced.xml</filename>
-      <filetype>xml</filetype>
-      <usage_type>test</usage_type>
-      <checksum>71D562E4</checksum>
-    </file>
-    <file>
-      <filename>base-mechvent-cfis-24hrs.xml</filename>
-      <filetype>xml</filetype>
-      <usage_type>test</usage_type>
-      <checksum>EDA1AF54</checksum>
-    </file>
-    <file>
-      <filename>base-mechvent-cfis.xml</filename>
-      <filetype>xml</filetype>
-      <usage_type>test</usage_type>
-      <checksum>2415702B</checksum>
-    </file>
-    <file>
-      <filename>base-mechvent-erv-atre-asre.xml</filename>
-      <filetype>xml</filetype>
-      <usage_type>test</usage_type>
-      <checksum>0B9A6CBE</checksum>
-    </file>
-    <file>
-      <filename>base-mechvent-erv.xml</filename>
-      <filetype>xml</filetype>
-      <usage_type>test</usage_type>
-      <checksum>C420B78F</checksum>
-    </file>
-    <file>
-      <filename>base-mechvent-exhaust-rated-flow-rate.xml</filename>
-      <filetype>xml</filetype>
-      <usage_type>test</usage_type>
-      <checksum>E5CA317C</checksum>
-    </file>
-    <file>
-      <filename>base-mechvent-exhaust.xml</filename>
-      <filetype>xml</filetype>
-      <usage_type>test</usage_type>
-      <checksum>D71570EB</checksum>
-    </file>
-    <file>
-      <filename>base-mechvent-hrv-asre.xml</filename>
-      <filetype>xml</filetype>
-      <usage_type>test</usage_type>
-      <checksum>9DE61BCE</checksum>
-    </file>
-    <file>
-      <filename>base-mechvent-hrv.xml</filename>
-      <filetype>xml</filetype>
-      <usage_type>test</usage_type>
-      <checksum>41142572</checksum>
-    </file>
-    <file>
-      <filename>base-mechvent-supply.xml</filename>
-      <filetype>xml</filetype>
-      <usage_type>test</usage_type>
-      <checksum>BBFE7985</checksum>
-    </file>
-    <file>
-      <filename>base-misc-ceiling-fans.xml</filename>
-      <filetype>xml</filetype>
-      <usage_type>test</usage_type>
-      <checksum>AE23868D</checksum>
-    </file>
-    <file>
-      <filename>base-misc-lighting-none.xml</filename>
-      <filetype>xml</filetype>
-      <usage_type>test</usage_type>
-      <checksum>6E00F32F</checksum>
-    </file>
-    <file>
-      <filename>base-misc-loads-detailed.xml</filename>
-      <filetype>xml</filetype>
-      <usage_type>test</usage_type>
-      <checksum>DBDD89C9</checksum>
-    </file>
-    <file>
-      <filename>base-misc-number-of-occupants.xml</filename>
-      <filetype>xml</filetype>
-      <usage_type>test</usage_type>
-      <checksum>A268E3E8</checksum>
-    </file>
-    <file>
-      <filename>base-misc-whole-house-fan.xml</filename>
-      <filetype>xml</filetype>
-      <usage_type>test</usage_type>
-      <checksum>74327C03</checksum>
-    </file>
-    <file>
-      <filename>base-site-neighbors.xml</filename>
-      <filetype>xml</filetype>
-      <usage_type>test</usage_type>
-      <checksum>56F7538D</checksum>
-    </file>
-    <file>
-      <filename>base-version-2014.xml</filename>
-      <filetype>xml</filetype>
-      <usage_type>test</usage_type>
-      <checksum>6D18FB08</checksum>
-    </file>
-    <file>
-      <filename>base-version-2014A.xml</filename>
-      <filetype>xml</filetype>
-      <usage_type>test</usage_type>
-      <checksum>47F76A7E</checksum>
-    </file>
-    <file>
-      <filename>base-version-2014AE.xml</filename>
-      <filetype>xml</filetype>
-      <usage_type>test</usage_type>
-      <checksum>54079BB1</checksum>
-    </file>
-    <file>
-      <filename>base-version-2014AEG.xml</filename>
-      <filetype>xml</filetype>
-      <usage_type>test</usage_type>
-      <checksum>E729526A</checksum>
-    </file>
-    <file>
-      <filename>base-version-latest.xml</filename>
-      <filetype>xml</filetype>
-      <usage_type>test</usage_type>
-      <checksum>7965FCDB</checksum>
-    </file>
-    <file>
-      <filename>base.xml</filename>
-      <filetype>xml</filetype>
-      <usage_type>test</usage_type>
-      <checksum>372F1DC7</checksum>
-=======
-      <filename>airflow.rb</filename>
-      <filetype>rb</filetype>
-      <usage_type>resource</usage_type>
-      <checksum>EA96B805</checksum>
->>>>>>> 89de38dd
-    </file>
-    <file>
       <filename>HotWaterSSBSchedule_1bed.csv</filename>
       <filetype>csv</filetype>
       <usage_type>resource</usage_type>
@@ -1669,21 +433,22 @@
       <checksum>5BC1705E</checksum>
     </file>
     <file>
+      <filename>airflow.rb</filename>
+      <filetype>rb</filetype>
+      <usage_type>resource</usage_type>
+      <checksum>6182C16C</checksum>
+    </file>
+    <file>
       <filename>hpxml.rb</filename>
       <filetype>rb</filetype>
-<<<<<<< HEAD
-      <usage_type>test</usage_type>
-      <checksum>47FD2708</checksum>
-    </file>
-    <file>
-      <filename>airflow.rb</filename>
-      <filetype>rb</filetype>
-      <usage_type>resource</usage_type>
-      <checksum>6182C16C</checksum>
-=======
       <usage_type>resource</usage_type>
       <checksum>5E98FAA4</checksum>
->>>>>>> 89de38dd
+    </file>
+    <file>
+      <filename>waterheater.rb</filename>
+      <filetype>rb</filetype>
+      <usage_type>resource</usage_type>
+      <checksum>45CD0C6C</checksum>
     </file>
     <file>
       <version>
@@ -1694,29 +459,13 @@
       <filename>measure.rb</filename>
       <filetype>rb</filetype>
       <usage_type>script</usage_type>
-<<<<<<< HEAD
-      <checksum>27C30F62</checksum>
-    </file>
-    <file>
-      <filename>test.xml</filename>
-      <filetype>xml</filetype>
-      <usage_type>test</usage_type>
-      <checksum>8A30D0D3</checksum>
-=======
-      <checksum>4C2DBF65</checksum>
-    </file>
-    <file>
-      <filename>waterheater.rb</filename>
-      <filetype>rb</filetype>
-      <usage_type>resource</usage_type>
-      <checksum>45CD0C6C</checksum>
+      <checksum>9B09EC4F</checksum>
     </file>
     <file>
       <filename>minitest_helper.rb</filename>
       <filetype>rb</filetype>
       <usage_type>resource</usage_type>
       <checksum>ED54D750</checksum>
->>>>>>> 89de38dd
     </file>
   </files>
 </measure>