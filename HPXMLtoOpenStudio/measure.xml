<?xml version="1.0"?>
<measure>
  <schema_version>3.0</schema_version>
  <name>hpxm_lto_openstudio</name>
  <uid>b1543b30-9465-45ff-ba04-1d1f85e763bc</uid>
<<<<<<< HEAD
  <version_id>0d176a5b-65b5-421c-984d-f38b451e21df</version_id>
  <version_modified>20200828T224236Z</version_modified>
=======
  <version_id>6e08ee06-f72d-4e31-98bd-a5972af69f21</version_id>
  <version_modified>20200901T235831Z</version_modified>
>>>>>>> 4304c66a
  <xml_checksum>D8922A73</xml_checksum>
  <class_name>HPXMLtoOpenStudio</class_name>
  <display_name>HPXML to OpenStudio Translator</display_name>
  <description>Translates HPXML file to OpenStudio Model</description>
  <modeler_description>TODO</modeler_description>
  <arguments>
    <argument>
      <name>hpxml_path</name>
      <display_name>HPXML File Path</display_name>
      <description>Absolute/relative path of the HPXML file.</description>
      <type>String</type>
      <required>true</required>
      <model_dependent>false</model_dependent>
    </argument>
    <argument>
      <name>weather_dir</name>
      <display_name>Weather Directory</display_name>
      <description>Absolute/relative path of the weather directory.</description>
      <type>String</type>
      <required>true</required>
      <model_dependent>false</model_dependent>
      <default_value>weather</default_value>
    </argument>
    <argument>
      <name>output_dir</name>
      <display_name>Directory for Output Files</display_name>
      <description>Absolute/relative path for the output files directory.</description>
      <type>String</type>
      <required>false</required>
      <model_dependent>false</model_dependent>
    </argument>
    <argument>
      <name>debug</name>
      <display_name>Debug Mode?</display_name>
      <description>If enabled: 1) Writes in.osm file, 2) Writes in.xml HPXML file with defaults filled, and 3) Generates additional log output. Any files written will be in the output path specified above.</description>
      <type>Boolean</type>
      <required>false</required>
      <model_dependent>false</model_dependent>
      <default_value>false</default_value>
      <choices>
        <choice>
          <value>true</value>
          <display_name>true</display_name>
        </choice>
        <choice>
          <value>false</value>
          <display_name>false</display_name>
        </choice>
      </choices>
    </argument>
  </arguments>
  <outputs />
  <provenances />
  <tags>
    <tag>Whole Building.Space Types</tag>
  </tags>
  <attributes>
    <attribute>
      <name>Measure Type</name>
      <value>ModelMeasure</value>
      <datatype>string</datatype>
    </attribute>
    <attribute>
      <name>Intended Software Tool</name>
      <value>Apply Measure Now</value>
      <datatype>string</datatype>
    </attribute>
    <attribute>
      <name>Intended Software Tool</name>
      <value>OpenStudio Application</value>
      <datatype>string</datatype>
    </attribute>
    <attribute>
      <name>Intended Software Tool</name>
      <value>Parametric Analysis Tool</value>
      <datatype>string</datatype>
    </attribute>
  </attributes>
  <files>
    <file>
      <filename>ASHRAE622WSF.csv</filename>
      <filetype>csv</filetype>
      <usage_type>resource</usage_type>
      <checksum>308F75BA</checksum>
    </file>
    <file>
      <filename>climate_zones.csv</filename>
      <filetype>csv</filetype>
      <usage_type>resource</usage_type>
      <checksum>63C6A1E2</checksum>
    </file>
    <file>
      <filename>HotWaterBathSchedule_1bed.csv</filename>
      <filetype>csv</filetype>
      <usage_type>resource</usage_type>
      <checksum>2756B8A4</checksum>
    </file>
    <file>
      <filename>HotWaterBathSchedule_2bed.csv</filename>
      <filetype>csv</filetype>
      <usage_type>resource</usage_type>
      <checksum>DD7631E9</checksum>
    </file>
    <file>
      <filename>HotWaterBathSchedule_3bed.csv</filename>
      <filetype>csv</filetype>
      <usage_type>resource</usage_type>
      <checksum>CA94B43E</checksum>
    </file>
    <file>
      <filename>HotWaterBathSchedule_4bed.csv</filename>
      <filetype>csv</filetype>
      <usage_type>resource</usage_type>
      <checksum>5A74968C</checksum>
    </file>
    <file>
      <filename>HotWaterBathSchedule_5bed.csv</filename>
      <filetype>csv</filetype>
      <usage_type>resource</usage_type>
      <checksum>61E873CD</checksum>
    </file>
    <file>
      <filename>HotWaterClothesDryerExhaustSchedule_1bed.csv</filename>
      <filetype>csv</filetype>
      <usage_type>resource</usage_type>
      <checksum>85CDD535</checksum>
    </file>
    <file>
      <filename>HotWaterClothesDryerExhaustSchedule_2bed.csv</filename>
      <filetype>csv</filetype>
      <usage_type>resource</usage_type>
      <checksum>1D475929</checksum>
    </file>
    <file>
      <filename>HotWaterClothesDryerExhaustSchedule_3bed.csv</filename>
      <filetype>csv</filetype>
      <usage_type>resource</usage_type>
      <checksum>A0F57E5A</checksum>
    </file>
    <file>
      <filename>HotWaterClothesDryerExhaustSchedule_4bed.csv</filename>
      <filetype>csv</filetype>
      <usage_type>resource</usage_type>
      <checksum>A893C107</checksum>
    </file>
    <file>
      <filename>HotWaterClothesDryerExhaustSchedule_5bed.csv</filename>
      <filetype>csv</filetype>
      <usage_type>resource</usage_type>
      <checksum>CDC5BFE0</checksum>
    </file>
    <file>
      <filename>HotWaterClothesWasherSchedule_1bed.csv</filename>
      <filetype>csv</filetype>
      <usage_type>resource</usage_type>
      <checksum>78DFDC72</checksum>
    </file>
    <file>
      <filename>HotWaterClothesWasherSchedule_2bed.csv</filename>
      <filetype>csv</filetype>
      <usage_type>resource</usage_type>
      <checksum>3BAFB696</checksum>
    </file>
    <file>
      <filename>HotWaterClothesWasherSchedule_3bed.csv</filename>
      <filetype>csv</filetype>
      <usage_type>resource</usage_type>
      <checksum>9289E6F2</checksum>
    </file>
    <file>
      <filename>HotWaterClothesWasherSchedule_4bed.csv</filename>
      <filetype>csv</filetype>
      <usage_type>resource</usage_type>
      <checksum>268D812A</checksum>
    </file>
    <file>
      <filename>HotWaterClothesWasherSchedule_5bed.csv</filename>
      <filetype>csv</filetype>
      <usage_type>resource</usage_type>
      <checksum>5109687D</checksum>
    </file>
    <file>
      <filename>HotWaterDishwasherSchedule_1bed.csv</filename>
      <filetype>csv</filetype>
      <usage_type>resource</usage_type>
      <checksum>736F23BC</checksum>
    </file>
    <file>
      <filename>HotWaterDishwasherSchedule_2bed.csv</filename>
      <filetype>csv</filetype>
      <usage_type>resource</usage_type>
      <checksum>ADCCC080</checksum>
    </file>
    <file>
      <filename>HotWaterDishwasherSchedule_3bed.csv</filename>
      <filetype>csv</filetype>
      <usage_type>resource</usage_type>
      <checksum>54BA8BB0</checksum>
    </file>
    <file>
      <filename>HotWaterDishwasherSchedule_4bed.csv</filename>
      <filetype>csv</filetype>
      <usage_type>resource</usage_type>
      <checksum>F34BF3A8</checksum>
    </file>
    <file>
      <filename>HotWaterDishwasherSchedule_5bed.csv</filename>
      <filetype>csv</filetype>
      <usage_type>resource</usage_type>
      <checksum>DAF9D44B</checksum>
    </file>
    <file>
      <filename>HotWaterShowerSchedule_1bed.csv</filename>
      <filetype>csv</filetype>
      <usage_type>resource</usage_type>
      <checksum>9222E591</checksum>
    </file>
    <file>
      <filename>HotWaterShowerSchedule_2bed.csv</filename>
      <filetype>csv</filetype>
      <usage_type>resource</usage_type>
      <checksum>4A282B1D</checksum>
    </file>
    <file>
      <filename>HotWaterShowerSchedule_3bed.csv</filename>
      <filetype>csv</filetype>
      <usage_type>resource</usage_type>
      <checksum>57187E02</checksum>
    </file>
    <file>
      <filename>HotWaterShowerSchedule_4bed.csv</filename>
      <filetype>csv</filetype>
      <usage_type>resource</usage_type>
      <checksum>63D51C5E</checksum>
    </file>
    <file>
      <filename>HotWaterShowerSchedule_5bed.csv</filename>
      <filetype>csv</filetype>
      <usage_type>resource</usage_type>
      <checksum>248E17B8</checksum>
    </file>
    <file>
      <filename>HotWaterSinkSchedule_1bed.csv</filename>
      <filetype>csv</filetype>
      <usage_type>resource</usage_type>
      <checksum>162386DA</checksum>
    </file>
    <file>
      <filename>HotWaterSinkSchedule_2bed.csv</filename>
      <filetype>csv</filetype>
      <usage_type>resource</usage_type>
      <checksum>ADC2C5DD</checksum>
    </file>
    <file>
      <filename>HotWaterSinkSchedule_3bed.csv</filename>
      <filetype>csv</filetype>
      <usage_type>resource</usage_type>
      <checksum>6828ECEE</checksum>
    </file>
    <file>
      <filename>HotWaterSinkSchedule_4bed.csv</filename>
      <filetype>csv</filetype>
      <usage_type>resource</usage_type>
      <checksum>E6D39D36</checksum>
    </file>
    <file>
      <filename>HotWaterSinkSchedule_5bed.csv</filename>
      <filetype>csv</filetype>
      <usage_type>resource</usage_type>
      <checksum>35E27F20</checksum>
    </file>
    <file>
      <filename>HotWaterMinuteDrawProfilesMaxFlows.csv</filename>
      <filetype>csv</filetype>
      <usage_type>resource</usage_type>
      <checksum>4650FB17</checksum>
    </file>
    <file>
      <filename>HotWaterSSBSchedule_1bed.csv</filename>
      <filetype>csv</filetype>
      <usage_type>resource</usage_type>
      <checksum>D60D96A2</checksum>
    </file>
    <file>
      <filename>HotWaterSSBSchedule_2bed.csv</filename>
      <filetype>csv</filetype>
      <usage_type>resource</usage_type>
      <checksum>85C2918F</checksum>
    </file>
    <file>
      <filename>HotWaterSSBSchedule_3bed.csv</filename>
      <filetype>csv</filetype>
      <usage_type>resource</usage_type>
      <checksum>4A3F1BC5</checksum>
    </file>
    <file>
      <filename>HotWaterSSBSchedule_4bed.csv</filename>
      <filetype>csv</filetype>
      <usage_type>resource</usage_type>
      <checksum>1BB9C885</checksum>
    </file>
    <file>
      <filename>HotWaterSSBSchedule_5bed.csv</filename>
      <filetype>csv</filetype>
      <usage_type>resource</usage_type>
      <checksum>1A0446EE</checksum>
    </file>
    <file>
      <filename>minitest_helper.rb</filename>
      <filetype>rb</filetype>
      <usage_type>resource</usage_type>
      <checksum>8FA46782</checksum>
    </file>
    <file>
      <filename>psychrometrics.rb</filename>
      <filetype>rb</filetype>
      <usage_type>resource</usage_type>
      <checksum>38ED685E</checksum>
    </file>
    <file>
      <filename>unit_conversions.rb</filename>
      <filetype>rb</filetype>
      <usage_type>resource</usage_type>
      <checksum>6F263948</checksum>
    </file>
    <file>
      <filename>unit_conversions.rb</filename>
      <filetype>rb</filetype>
      <usage_type>resource</usage_type>
      <checksum>6F263948</checksum>
    </file>
    <file>
      <filename>simcontrols.rb</filename>
      <filetype>rb</filetype>
      <usage_type>resource</usage_type>
      <checksum>68F83651</checksum>
    </file>
    <file>
      <filename>test_location.rb</filename>
      <filetype>rb</filetype>
      <usage_type>test</usage_type>
      <checksum>F4076C68</checksum>
    </file>
    <file>
      <filename>test_simcontrols.rb</filename>
      <filetype>rb</filetype>
      <usage_type>test</usage_type>
      <checksum>80D63CDA</checksum>
    </file>
    <file>
      <filename>util.rb</filename>
      <filetype>rb</filetype>
      <usage_type>resource</usage_type>
      <checksum>7DAA5F02</checksum>
    </file>
    <file>
      <filename>version.rb</filename>
      <filetype>rb</filetype>
      <usage_type>resource</usage_type>
      <checksum>9BC2008E</checksum>
    </file>
    <file>
      <filename>energyplus.rb</filename>
      <filetype>rb</filetype>
      <usage_type>resource</usage_type>
      <checksum>0C1B7A80</checksum>
    </file>
    <file>
      <filename>location.rb</filename>
      <filetype>rb</filetype>
      <usage_type>resource</usage_type>
      <checksum>3B8DB83C</checksum>
    </file>
    <file>
      <filename>test_miscloads.rb</filename>
      <filetype>rb</filetype>
      <usage_type>test</usage_type>
      <checksum>2E2D9E94</checksum>
    </file>
    <file>
      <filename>test_lighting.rb</filename>
      <filetype>rb</filetype>
      <usage_type>test</usage_type>
      <checksum>C3DB76D6</checksum>
    </file>
    <file>
      <filename>materials.rb</filename>
      <filetype>rb</filetype>
      <usage_type>resource</usage_type>
      <checksum>F39A6C6A</checksum>
    </file>
    <file>
      <filename>constructions.rb</filename>
      <filetype>rb</filetype>
      <usage_type>resource</usage_type>
      <checksum>79191DD1</checksum>
    </file>
    <file>
      <filename>test_hotwater_appliance.rb</filename>
      <filetype>rb</filetype>
      <usage_type>test</usage_type>
      <checksum>2AF5B488</checksum>
    </file>
    <file>
      <filename>test_water_heater.rb</filename>
      <filetype>rb</filetype>
      <usage_type>test</usage_type>
      <checksum>D2475223</checksum>
    </file>
    <file>
      <filename>waterheater.rb</filename>
      <filetype>rb</filetype>
      <usage_type>resource</usage_type>
      <checksum>DE524099</checksum>
    </file>
    <file>
      <filename>meta_measure.rb</filename>
      <filetype>rb</filetype>
      <usage_type>resource</usage_type>
      <checksum>02C438E7</checksum>
    </file>
    <file>
<<<<<<< HEAD
      <filename>xmlhelper.rb</filename>
      <filetype>rb</filetype>
      <usage_type>resource</usage_type>
      <checksum>AE298605</checksum>
=======
      <filename>hotwater_appliances.rb</filename>
      <filetype>rb</filetype>
      <usage_type>resource</usage_type>
      <checksum>DAE60D04</checksum>
>>>>>>> 4304c66a
    </file>
    <file>
      <filename>test_airflow.rb</filename>
      <filetype>rb</filetype>
      <usage_type>test</usage_type>
      <checksum>4BB3F113</checksum>
    </file>
    <file>
      <filename>HPXML.xsd</filename>
      <filetype>xsd</filetype>
      <usage_type>resource</usage_type>
      <checksum>BB8F37B8</checksum>
    </file>
    <file>
      <filename>test_pv.rb</filename>
      <filetype>rb</filetype>
      <usage_type>test</usage_type>
      <checksum>0AF23984</checksum>
    </file>
    <file>
      <filename>pv.rb</filename>
      <filetype>rb</filetype>
      <usage_type>resource</usage_type>
      <checksum>5C352E25</checksum>
    </file>
    <file>
      <filename>airflow.rb</filename>
      <filetype>rb</filetype>
<<<<<<< HEAD
=======
      <usage_type>resource</usage_type>
      <checksum>BC675290</checksum>
    </file>
    <file>
      <filename>test_hvac.rb</filename>
      <filetype>rb</filetype>
      <usage_type>test</usage_type>
      <checksum>AA4E8BA5</checksum>
    </file>
    <file>
      <filename>HPXMLDataTypes.xsd</filename>
      <filetype>xsd</filetype>
      <usage_type>resource</usage_type>
      <checksum>8CE65B50</checksum>
    </file>
    <file>
      <filename>BaseElements.xsd</filename>
      <filetype>xsd</filetype>
>>>>>>> 4304c66a
      <usage_type>resource</usage_type>
      <checksum>DB4F58D2</checksum>
    </file>
    <file>
      <filename>schedules.rb</filename>
      <filetype>rb</filetype>
      <usage_type>resource</usage_type>
      <checksum>A346F8E6</checksum>
    </file>
    <file>
      <filename>constants.rb</filename>
      <filetype>rb</filetype>
      <usage_type>resource</usage_type>
      <checksum>CF39E025</checksum>
    </file>
    <file>
      <version>
        <software_program>OpenStudio</software_program>
        <identifier>2.1.1</identifier>
        <min_compatible>2.1.1</min_compatible>
      </version>
      <filename>measure.rb</filename>
      <filetype>rb</filetype>
      <usage_type>script</usage_type>
      <checksum>4B59EB8A</checksum>
    </file>
    <file>
<<<<<<< HEAD
      <filename>constants.rb</filename>
=======
      <filename>hvac_sizing.rb</filename>
      <filetype>rb</filetype>
      <usage_type>resource</usage_type>
      <checksum>3968B0E8</checksum>
    </file>
    <file>
      <filename>EPvalidator.rb</filename>
>>>>>>> 4304c66a
      <filetype>rb</filetype>
      <usage_type>resource</usage_type>
      <checksum>BEFA5E91</checksum>
    </file>
    <file>
      <filename>hpxml_defaults.rb</filename>
      <filetype>rb</filetype>
      <usage_type>resource</usage_type>
      <checksum>5F8FAC88</checksum>
    </file>
    <file>
      <filename>hvac.rb</filename>
      <filetype>rb</filetype>
      <usage_type>resource</usage_type>
      <checksum>2B46B197</checksum>
    </file>
    <file>
<<<<<<< HEAD
      <filename>weather.rb</filename>
      <filetype>rb</filetype>
      <usage_type>resource</usage_type>
      <checksum>5A78A3A4</checksum>
    </file>
    <file>
      <filename>geometry.rb</filename>
      <filetype>rb</filetype>
      <usage_type>resource</usage_type>
      <checksum>B6772F33</checksum>
    </file>
    <file>
      <filename>misc_loads.rb</filename>
      <filetype>rb</filetype>
      <usage_type>resource</usage_type>
      <checksum>36CC34E0</checksum>
    </file>
    <file>
      <filename>lighting.rb</filename>
      <filetype>rb</filetype>
      <usage_type>resource</usage_type>
      <checksum>353D8037</checksum>
    </file>
    <file>
      <filename>hotwater_appliances.rb</filename>
      <filetype>rb</filetype>
      <usage_type>resource</usage_type>
      <checksum>CDD846C1</checksum>
    </file>
    <file>
      <filename>hpxml_defaults.rb</filename>
      <filetype>rb</filetype>
      <usage_type>resource</usage_type>
      <checksum>150DD3B4</checksum>
    </file>
    <file>
      <filename>hpxml.rb</filename>
      <filetype>rb</filetype>
      <usage_type>resource</usage_type>
      <checksum>6F6BBD25</checksum>
    </file>
    <file>
      <filename>hvac.rb</filename>
      <filetype>rb</filetype>
      <usage_type>resource</usage_type>
      <checksum>6BDC26B5</checksum>
    </file>
    <file>
      <version>
        <software_program>OpenStudio</software_program>
        <identifier>2.1.1</identifier>
        <min_compatible>2.1.1</min_compatible>
      </version>
      <filename>measure.rb</filename>
      <filetype>rb</filetype>
      <usage_type>script</usage_type>
      <checksum>A84BC5DB</checksum>
=======
      <filename>xmlhelper.rb</filename>
      <filetype>rb</filetype>
      <usage_type>resource</usage_type>
      <checksum>6CB36D58</checksum>
>>>>>>> 4304c66a
    </file>
    <file>
      <filename>hpxml.rb</filename>
      <filetype>rb</filetype>
      <usage_type>resource</usage_type>
<<<<<<< HEAD
      <checksum>F841E4EC</checksum>
=======
      <checksum>1723AF82</checksum>
>>>>>>> 4304c66a
    </file>
    <file>
      <filename>test_defaults.rb</filename>
      <filetype>rb</filetype>
<<<<<<< HEAD
      <usage_type>resource</usage_type>
      <checksum>2741AC37</checksum>
=======
      <usage_type>test</usage_type>
      <checksum>AA065D80</checksum>
>>>>>>> 4304c66a
    </file>
  </files>
</measure><|MERGE_RESOLUTION|>--- conflicted
+++ resolved
@@ -3,13 +3,8 @@
   <schema_version>3.0</schema_version>
   <name>hpxm_lto_openstudio</name>
   <uid>b1543b30-9465-45ff-ba04-1d1f85e763bc</uid>
-<<<<<<< HEAD
-  <version_id>0d176a5b-65b5-421c-984d-f38b451e21df</version_id>
-  <version_modified>20200828T224236Z</version_modified>
-=======
-  <version_id>6e08ee06-f72d-4e31-98bd-a5972af69f21</version_id>
-  <version_modified>20200901T235831Z</version_modified>
->>>>>>> 4304c66a
+  <version_id>1d28392c-1741-4129-b4a5-264193bd816f</version_id>
+  <version_modified>20200902T151200Z</version_modified>
   <xml_checksum>D8922A73</xml_checksum>
   <class_name>HPXMLtoOpenStudio</class_name>
   <display_name>HPXML to OpenStudio Translator</display_name>
@@ -432,19 +427,6 @@
       <checksum>02C438E7</checksum>
     </file>
     <file>
-<<<<<<< HEAD
-      <filename>xmlhelper.rb</filename>
-      <filetype>rb</filetype>
-      <usage_type>resource</usage_type>
-      <checksum>AE298605</checksum>
-=======
-      <filename>hotwater_appliances.rb</filename>
-      <filetype>rb</filetype>
-      <usage_type>resource</usage_type>
-      <checksum>DAE60D04</checksum>
->>>>>>> 4304c66a
-    </file>
-    <file>
       <filename>test_airflow.rb</filename>
       <filetype>rb</filetype>
       <usage_type>test</usage_type>
@@ -471,8 +453,6 @@
     <file>
       <filename>airflow.rb</filename>
       <filetype>rb</filetype>
-<<<<<<< HEAD
-=======
       <usage_type>resource</usage_type>
       <checksum>BC675290</checksum>
     </file>
@@ -491,21 +471,68 @@
     <file>
       <filename>BaseElements.xsd</filename>
       <filetype>xsd</filetype>
->>>>>>> 4304c66a
       <usage_type>resource</usage_type>
       <checksum>DB4F58D2</checksum>
     </file>
     <file>
+      <filename>constants.rb</filename>
+      <filetype>rb</filetype>
+      <usage_type>resource</usage_type>
+      <checksum>CF39E025</checksum>
+    </file>
+    <file>
+      <filename>hvac_sizing.rb</filename>
+      <filetype>rb</filetype>
+      <usage_type>resource</usage_type>
+      <checksum>3968B0E8</checksum>
+    </file>
+    <file>
+      <filename>xmlhelper.rb</filename>
+      <filetype>rb</filetype>
+      <usage_type>resource</usage_type>
+      <checksum>6CB36D58</checksum>
+    </file>
+    <file>
+      <filename>test_defaults.rb</filename>
+      <filetype>rb</filetype>
+      <usage_type>test</usage_type>
+      <checksum>AA065D80</checksum>
+    </file>
+    <file>
+      <filename>weather.rb</filename>
+      <filetype>rb</filetype>
+      <usage_type>resource</usage_type>
+      <checksum>5A78A3A4</checksum>
+    </file>
+    <file>
+      <filename>geometry.rb</filename>
+      <filetype>rb</filetype>
+      <usage_type>resource</usage_type>
+      <checksum>B6772F33</checksum>
+    </file>
+    <file>
+      <filename>misc_loads.rb</filename>
+      <filetype>rb</filetype>
+      <usage_type>resource</usage_type>
+      <checksum>36CC34E0</checksum>
+    </file>
+    <file>
+      <filename>lighting.rb</filename>
+      <filetype>rb</filetype>
+      <usage_type>resource</usage_type>
+      <checksum>353D8037</checksum>
+    </file>
+    <file>
+      <filename>hotwater_appliances.rb</filename>
+      <filetype>rb</filetype>
+      <usage_type>resource</usage_type>
+      <checksum>CDD846C1</checksum>
+    </file>
+    <file>
       <filename>schedules.rb</filename>
       <filetype>rb</filetype>
       <usage_type>resource</usage_type>
-      <checksum>A346F8E6</checksum>
-    </file>
-    <file>
-      <filename>constants.rb</filename>
-      <filetype>rb</filetype>
-      <usage_type>resource</usage_type>
-      <checksum>CF39E025</checksum>
+      <checksum>2741AC37</checksum>
     </file>
     <file>
       <version>
@@ -516,122 +543,31 @@
       <filename>measure.rb</filename>
       <filetype>rb</filetype>
       <usage_type>script</usage_type>
-      <checksum>4B59EB8A</checksum>
-    </file>
-    <file>
-<<<<<<< HEAD
-      <filename>constants.rb</filename>
-=======
-      <filename>hvac_sizing.rb</filename>
-      <filetype>rb</filetype>
-      <usage_type>resource</usage_type>
-      <checksum>3968B0E8</checksum>
+      <checksum>E71B3285</checksum>
     </file>
     <file>
       <filename>EPvalidator.rb</filename>
->>>>>>> 4304c66a
-      <filetype>rb</filetype>
-      <usage_type>resource</usage_type>
-      <checksum>BEFA5E91</checksum>
+      <filetype>rb</filetype>
+      <usage_type>resource</usage_type>
+      <checksum>7BA2A3AF</checksum>
     </file>
     <file>
       <filename>hpxml_defaults.rb</filename>
       <filetype>rb</filetype>
       <usage_type>resource</usage_type>
-      <checksum>5F8FAC88</checksum>
+      <checksum>F0072D13</checksum>
     </file>
     <file>
       <filename>hvac.rb</filename>
       <filetype>rb</filetype>
       <usage_type>resource</usage_type>
-      <checksum>2B46B197</checksum>
-    </file>
-    <file>
-<<<<<<< HEAD
-      <filename>weather.rb</filename>
-      <filetype>rb</filetype>
-      <usage_type>resource</usage_type>
-      <checksum>5A78A3A4</checksum>
-    </file>
-    <file>
-      <filename>geometry.rb</filename>
-      <filetype>rb</filetype>
-      <usage_type>resource</usage_type>
-      <checksum>B6772F33</checksum>
-    </file>
-    <file>
-      <filename>misc_loads.rb</filename>
-      <filetype>rb</filetype>
-      <usage_type>resource</usage_type>
-      <checksum>36CC34E0</checksum>
-    </file>
-    <file>
-      <filename>lighting.rb</filename>
-      <filetype>rb</filetype>
-      <usage_type>resource</usage_type>
-      <checksum>353D8037</checksum>
-    </file>
-    <file>
-      <filename>hotwater_appliances.rb</filename>
-      <filetype>rb</filetype>
-      <usage_type>resource</usage_type>
-      <checksum>CDD846C1</checksum>
-    </file>
-    <file>
-      <filename>hpxml_defaults.rb</filename>
-      <filetype>rb</filetype>
-      <usage_type>resource</usage_type>
-      <checksum>150DD3B4</checksum>
+      <checksum>CD42B097</checksum>
     </file>
     <file>
       <filename>hpxml.rb</filename>
       <filetype>rb</filetype>
       <usage_type>resource</usage_type>
-      <checksum>6F6BBD25</checksum>
-    </file>
-    <file>
-      <filename>hvac.rb</filename>
-      <filetype>rb</filetype>
-      <usage_type>resource</usage_type>
-      <checksum>6BDC26B5</checksum>
-    </file>
-    <file>
-      <version>
-        <software_program>OpenStudio</software_program>
-        <identifier>2.1.1</identifier>
-        <min_compatible>2.1.1</min_compatible>
-      </version>
-      <filename>measure.rb</filename>
-      <filetype>rb</filetype>
-      <usage_type>script</usage_type>
-      <checksum>A84BC5DB</checksum>
-=======
-      <filename>xmlhelper.rb</filename>
-      <filetype>rb</filetype>
-      <usage_type>resource</usage_type>
-      <checksum>6CB36D58</checksum>
->>>>>>> 4304c66a
-    </file>
-    <file>
-      <filename>hpxml.rb</filename>
-      <filetype>rb</filetype>
-      <usage_type>resource</usage_type>
-<<<<<<< HEAD
-      <checksum>F841E4EC</checksum>
-=======
-      <checksum>1723AF82</checksum>
->>>>>>> 4304c66a
-    </file>
-    <file>
-      <filename>test_defaults.rb</filename>
-      <filetype>rb</filetype>
-<<<<<<< HEAD
-      <usage_type>resource</usage_type>
-      <checksum>2741AC37</checksum>
-=======
-      <usage_type>test</usage_type>
-      <checksum>AA065D80</checksum>
->>>>>>> 4304c66a
+      <checksum>8EC56612</checksum>
     </file>
   </files>
 </measure>