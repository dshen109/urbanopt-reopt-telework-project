<measure>
  <schema_version>3.0</schema_version>
  <name>hpxm_lto_openstudio</name>
  <uid>b1543b30-9465-45ff-ba04-1d1f85e763bc</uid>
<<<<<<< HEAD
  <version_id>8c90ced8-29a9-44b6-a3d6-26f41e65cb7b</version_id>
  <version_modified>20200316T194204Z</version_modified>
=======
  <version_id>d0e2bc86-91f6-4439-9d72-7d78e7e14bdf</version_id>
  <version_modified>20200319T171715Z</version_modified>
>>>>>>> d0647430
  <xml_checksum>D8922A73</xml_checksum>
  <class_name>HPXMLtoOpenStudio</class_name>
  <display_name>HPXML to OpenStudio Translator</display_name>
  <description>Translates HPXML file to OpenStudio Model</description>
  <modeler_description>TODO</modeler_description>
  <arguments>
    <argument>
      <name>hpxml_path</name>
      <display_name>HPXML File Path</display_name>
      <description>Absolute/relative path of the HPXML file.</description>
      <type>String</type>
      <required>true</required>
      <model_dependent>false</model_dependent>
    </argument>
    <argument>
      <name>weather_dir</name>
      <display_name>Weather Directory</display_name>
      <description>Absolute/relative path of the weather directory.</description>
      <type>String</type>
      <required>true</required>
      <model_dependent>false</model_dependent>
      <default_value>weather</default_value>
    </argument>
    <argument>
      <name>epw_output_path</name>
      <display_name>EPW Output File Path</display_name>
      <description>Absolute/relative path of the output EPW file.</description>
      <type>String</type>
      <required>false</required>
      <model_dependent>false</model_dependent>
    </argument>
    <argument>
      <name>osm_output_path</name>
      <display_name>OSM Output File Path</display_name>
      <description>Absolute/relative path of the output OSM file.</description>
      <type>String</type>
      <required>false</required>
      <model_dependent>false</model_dependent>
    </argument>
  </arguments>
  <outputs/>
  <provenances/>
  <tags>
    <tag>Whole Building.Space Types</tag>
  </tags>
  <attributes>
    <attribute>
      <name>Measure Type</name>
      <value>ModelMeasure</value>
      <datatype>string</datatype>
    </attribute>
    <attribute>
      <name>Intended Software Tool</name>
      <value>Apply Measure Now</value>
      <datatype>string</datatype>
    </attribute>
    <attribute>
      <name>Intended Software Tool</name>
      <value>OpenStudio Application</value>
      <datatype>string</datatype>
    </attribute>
    <attribute>
      <name>Intended Software Tool</name>
      <value>Parametric Analysis Tool</value>
      <datatype>string</datatype>
    </attribute>
  </attributes>
  <files>
    <file>
      <filename>ASHRAE622WSF.csv</filename>
      <filetype>csv</filetype>
      <usage_type>resource</usage_type>
      <checksum>308F75BA</checksum>
    </file>
    <file>
      <filename>climate_zones.csv</filename>
      <filetype>csv</filetype>
      <usage_type>resource</usage_type>
      <checksum>63C6A1E2</checksum>
    </file>
    <file>
      <filename>HotWaterBathSchedule_1bed.csv</filename>
      <filetype>csv</filetype>
      <usage_type>resource</usage_type>
      <checksum>2756B8A4</checksum>
    </file>
    <file>
      <filename>HotWaterBathSchedule_2bed.csv</filename>
      <filetype>csv</filetype>
      <usage_type>resource</usage_type>
      <checksum>DD7631E9</checksum>
    </file>
    <file>
      <filename>HotWaterBathSchedule_3bed.csv</filename>
      <filetype>csv</filetype>
      <usage_type>resource</usage_type>
      <checksum>CA94B43E</checksum>
    </file>
    <file>
      <filename>HotWaterBathSchedule_4bed.csv</filename>
      <filetype>csv</filetype>
      <usage_type>resource</usage_type>
      <checksum>5A74968C</checksum>
    </file>
    <file>
      <filename>HotWaterBathSchedule_5bed.csv</filename>
      <filetype>csv</filetype>
      <usage_type>resource</usage_type>
      <checksum>61E873CD</checksum>
    </file>
    <file>
      <filename>HotWaterClothesDryerExhaustSchedule_1bed.csv</filename>
      <filetype>csv</filetype>
      <usage_type>resource</usage_type>
      <checksum>85CDD535</checksum>
    </file>
    <file>
      <filename>HotWaterClothesDryerExhaustSchedule_2bed.csv</filename>
      <filetype>csv</filetype>
      <usage_type>resource</usage_type>
      <checksum>1D475929</checksum>
    </file>
    <file>
      <filename>HotWaterClothesDryerExhaustSchedule_3bed.csv</filename>
      <filetype>csv</filetype>
      <usage_type>resource</usage_type>
      <checksum>A0F57E5A</checksum>
    </file>
    <file>
      <filename>HotWaterClothesDryerExhaustSchedule_4bed.csv</filename>
      <filetype>csv</filetype>
      <usage_type>resource</usage_type>
      <checksum>A893C107</checksum>
    </file>
    <file>
      <filename>HotWaterClothesDryerExhaustSchedule_5bed.csv</filename>
      <filetype>csv</filetype>
      <usage_type>resource</usage_type>
      <checksum>CDC5BFE0</checksum>
    </file>
    <file>
      <filename>HotWaterClothesWasherSchedule_1bed.csv</filename>
      <filetype>csv</filetype>
      <usage_type>resource</usage_type>
      <checksum>78DFDC72</checksum>
    </file>
    <file>
      <filename>HotWaterClothesWasherSchedule_2bed.csv</filename>
      <filetype>csv</filetype>
      <usage_type>resource</usage_type>
      <checksum>3BAFB696</checksum>
    </file>
    <file>
      <filename>HotWaterClothesWasherSchedule_3bed.csv</filename>
      <filetype>csv</filetype>
      <usage_type>resource</usage_type>
      <checksum>9289E6F2</checksum>
    </file>
    <file>
      <filename>HotWaterClothesWasherSchedule_4bed.csv</filename>
      <filetype>csv</filetype>
      <usage_type>resource</usage_type>
      <checksum>268D812A</checksum>
    </file>
    <file>
      <filename>HotWaterClothesWasherSchedule_5bed.csv</filename>
      <filetype>csv</filetype>
      <usage_type>resource</usage_type>
      <checksum>5109687D</checksum>
    </file>
    <file>
      <filename>HotWaterDishwasherSchedule_1bed.csv</filename>
      <filetype>csv</filetype>
      <usage_type>resource</usage_type>
      <checksum>736F23BC</checksum>
    </file>
    <file>
      <filename>HotWaterDishwasherSchedule_2bed.csv</filename>
      <filetype>csv</filetype>
      <usage_type>resource</usage_type>
      <checksum>ADCCC080</checksum>
    </file>
    <file>
      <filename>HotWaterDishwasherSchedule_3bed.csv</filename>
      <filetype>csv</filetype>
      <usage_type>resource</usage_type>
      <checksum>54BA8BB0</checksum>
    </file>
    <file>
      <filename>HotWaterDishwasherSchedule_4bed.csv</filename>
      <filetype>csv</filetype>
      <usage_type>resource</usage_type>
      <checksum>F34BF3A8</checksum>
    </file>
    <file>
      <filename>HotWaterDishwasherSchedule_5bed.csv</filename>
      <filetype>csv</filetype>
      <usage_type>resource</usage_type>
      <checksum>DAF9D44B</checksum>
    </file>
    <file>
      <filename>HotWaterShowerSchedule_1bed.csv</filename>
      <filetype>csv</filetype>
      <usage_type>resource</usage_type>
      <checksum>9222E591</checksum>
    </file>
    <file>
      <filename>HotWaterShowerSchedule_2bed.csv</filename>
      <filetype>csv</filetype>
      <usage_type>resource</usage_type>
      <checksum>4A282B1D</checksum>
    </file>
    <file>
      <filename>HotWaterShowerSchedule_3bed.csv</filename>
      <filetype>csv</filetype>
      <usage_type>resource</usage_type>
      <checksum>57187E02</checksum>
    </file>
    <file>
      <filename>HotWaterShowerSchedule_4bed.csv</filename>
      <filetype>csv</filetype>
      <usage_type>resource</usage_type>
      <checksum>63D51C5E</checksum>
    </file>
    <file>
      <filename>HotWaterShowerSchedule_5bed.csv</filename>
      <filetype>csv</filetype>
      <usage_type>resource</usage_type>
      <checksum>248E17B8</checksum>
    </file>
    <file>
      <filename>HotWaterSinkSchedule_1bed.csv</filename>
      <filetype>csv</filetype>
      <usage_type>resource</usage_type>
      <checksum>162386DA</checksum>
    </file>
    <file>
      <filename>HotWaterSinkSchedule_2bed.csv</filename>
      <filetype>csv</filetype>
      <usage_type>resource</usage_type>
      <checksum>ADC2C5DD</checksum>
    </file>
    <file>
      <filename>HotWaterSinkSchedule_3bed.csv</filename>
      <filetype>csv</filetype>
      <usage_type>resource</usage_type>
      <checksum>6828ECEE</checksum>
    </file>
    <file>
      <filename>HotWaterSinkSchedule_4bed.csv</filename>
      <filetype>csv</filetype>
      <usage_type>resource</usage_type>
      <checksum>E6D39D36</checksum>
    </file>
    <file>
      <filename>HotWaterSinkSchedule_5bed.csv</filename>
      <filetype>csv</filetype>
      <usage_type>resource</usage_type>
      <checksum>35E27F20</checksum>
    </file>
    <file>
      <filename>HotWaterMinuteDrawProfilesMaxFlows.csv</filename>
      <filetype>csv</filetype>
      <usage_type>resource</usage_type>
      <checksum>4650FB17</checksum>
    </file>
    <file>
      <filename>pv.rb</filename>
      <filetype>rb</filetype>
      <usage_type>resource</usage_type>
      <checksum>F8E698D4</checksum>
    </file>
    <file>
      <filename>HotWaterSSBSchedule_1bed.csv</filename>
      <filetype>csv</filetype>
      <usage_type>resource</usage_type>
      <checksum>D60D96A2</checksum>
    </file>
    <file>
      <filename>HotWaterSSBSchedule_2bed.csv</filename>
      <filetype>csv</filetype>
      <usage_type>resource</usage_type>
      <checksum>85C2918F</checksum>
    </file>
    <file>
      <filename>HotWaterSSBSchedule_3bed.csv</filename>
      <filetype>csv</filetype>
      <usage_type>resource</usage_type>
      <checksum>4A3F1BC5</checksum>
    </file>
    <file>
      <filename>HotWaterSSBSchedule_4bed.csv</filename>
      <filetype>csv</filetype>
      <usage_type>resource</usage_type>
      <checksum>1BB9C885</checksum>
    </file>
    <file>
      <filename>HotWaterSSBSchedule_5bed.csv</filename>
      <filetype>csv</filetype>
      <usage_type>resource</usage_type>
      <checksum>1A0446EE</checksum>
    </file>
    <file>
      <filename>HPXML.xsd</filename>
      <filetype>xsd</filetype>
      <usage_type>resource</usage_type>
      <checksum>8B1ACB99</checksum>
    </file>
    <file>
      <filename>BaseElements.xsd</filename>
      <filetype>xsd</filetype>
      <usage_type>resource</usage_type>
      <checksum>B2150856</checksum>
    </file>
    <file>
      <filename>HPXMLDataTypes.xsd</filename>
      <filetype>xsd</filetype>
      <usage_type>resource</usage_type>
      <checksum>913AC5AE</checksum>
    </file>
    <file>
      <filename>psychrometrics.rb</filename>
      <filetype>rb</filetype>
      <usage_type>resource</usage_type>
      <checksum>D5B3FA75</checksum>
    </file>
    <file>
      <filename>meta_measure.rb</filename>
      <filetype>rb</filetype>
      <usage_type>resource</usage_type>
      <checksum>BC6216BE</checksum>
    </file>
    <file>
      <filename>location.rb</filename>
      <filetype>rb</filetype>
      <usage_type>resource</usage_type>
      <checksum>09938D82</checksum>
    </file>
    <file>
      <filename>schedules.rb</filename>
      <filetype>rb</filetype>
      <usage_type>resource</usage_type>
      <checksum>56003B70</checksum>
    </file>
    <file>
      <filename>materials.rb</filename>
      <filetype>rb</filetype>
      <usage_type>resource</usage_type>
      <checksum>A00ABE93</checksum>
    </file>
    <file>
      <filename>misc_loads.rb</filename>
      <filetype>rb</filetype>
      <usage_type>resource</usage_type>
      <checksum>72D658F7</checksum>
    </file>
    <file>
      <filename>weather.rb</filename>
      <filetype>rb</filetype>
      <usage_type>resource</usage_type>
      <checksum>25B4188B</checksum>
    </file>
    <file>
      <filename>minitest_helper.rb</filename>
      <filetype>rb</filetype>
      <usage_type>resource</usage_type>
      <checksum>A17178FF</checksum>
    </file>
    <file>
      <filename>EPvalidator.rb</filename>
      <filetype>rb</filetype>
      <usage_type>resource</usage_type>
      <checksum>1280D69B</checksum>
    </file>
    <file>
      <filename>xmlhelper.rb</filename>
      <filetype>rb</filetype>
      <usage_type>resource</usage_type>
      <checksum>7DA95127</checksum>
    </file>
    <file>
      <filename>util.rb</filename>
      <filetype>rb</filetype>
      <usage_type>resource</usage_type>
      <checksum>CF824A5B</checksum>
    </file>
    <file>
      <filename>hvac.rb</filename>
      <filetype>rb</filetype>
      <usage_type>resource</usage_type>
      <checksum>D9B91269</checksum>
    </file>
    <file>
<<<<<<< HEAD
      <filename>hvac.rb</filename>
=======
      <filename>unit_conversions.rb</filename>
      <filetype>rb</filetype>
      <usage_type>resource</usage_type>
      <checksum>205DDB6D</checksum>
    </file>
    <file>
      <filename>constructions.rb</filename>
      <filetype>rb</filetype>
      <usage_type>resource</usage_type>
      <checksum>819DC865</checksum>
    </file>
    <file>
      <filename>geometry.rb</filename>
      <filetype>rb</filetype>
      <usage_type>resource</usage_type>
      <checksum>B301CEB4</checksum>
    </file>
    <file>
      <filename>lighting.rb</filename>
>>>>>>> d0647430
      <filetype>rb</filetype>
      <usage_type>resource</usage_type>
      <checksum>167061C7</checksum>
    </file>
    <file>
      <filename>constants.rb</filename>
      <filetype>rb</filetype>
      <usage_type>resource</usage_type>
      <checksum>E1E20AAC</checksum>
    </file>
    <file>
      <filename>waterheater.rb</filename>
      <filetype>rb</filetype>
      <usage_type>resource</usage_type>
      <checksum>B6779F3D</checksum>
    </file>
    <file>
      <filename>hotwater_appliances.rb</filename>
      <filetype>rb</filetype>
      <usage_type>resource</usage_type>
      <checksum>F5DB60C0</checksum>
    </file>
    <file>
      <filename>airflow.rb</filename>
      <filetype>rb</filetype>
      <usage_type>resource</usage_type>
      <checksum>3F0E6E4D</checksum>
    </file>
    <file>
      <filename>hvac_sizing.rb</filename>
      <filetype>rb</filetype>
      <usage_type>resource</usage_type>
      <checksum>ACCF116F</checksum>
    </file>
    <file>
      <version>
        <software_program>OpenStudio</software_program>
        <identifier>2.1.1</identifier>
        <min_compatible>2.1.1</min_compatible>
      </version>
      <filename>measure.rb</filename>
      <filetype>rb</filetype>
      <usage_type>script</usage_type>
      <checksum>1AABBC00</checksum>
    </file>
    <file>
      <filename>lighting.rb</filename>
      <filetype>rb</filetype>
      <usage_type>resource</usage_type>
      <checksum>167061C7</checksum>
    </file>
    <file>
      <filename>constants.rb</filename>
      <filetype>rb</filetype>
      <usage_type>resource</usage_type>
      <checksum>E1E20AAC</checksum>
    </file>
    <file>
      <filename>waterheater.rb</filename>
      <filetype>rb</filetype>
      <usage_type>resource</usage_type>
      <checksum>B6779F3D</checksum>
    </file>
    <file>
      <filename>hpxml.rb</filename>
      <filetype>rb</filetype>
      <usage_type>resource</usage_type>
<<<<<<< HEAD
      <checksum>3B675190</checksum>
    </file>
    <file>
      <filename>hotwater_appliances.rb</filename>
      <filetype>rb</filetype>
      <usage_type>resource</usage_type>
      <checksum>F5DB60C0</checksum>
    </file>
    <file>
      <filename>airflow.rb</filename>
      <filetype>rb</filetype>
      <usage_type>resource</usage_type>
      <checksum>3F0E6E4D</checksum>
=======
      <checksum>BE0A4900</checksum>
>>>>>>> d0647430
    </file>
  </files>
</measure><|MERGE_RESOLUTION|>--- conflicted
+++ resolved
@@ -2,13 +2,8 @@
   <schema_version>3.0</schema_version>
   <name>hpxm_lto_openstudio</name>
   <uid>b1543b30-9465-45ff-ba04-1d1f85e763bc</uid>
-<<<<<<< HEAD
-  <version_id>8c90ced8-29a9-44b6-a3d6-26f41e65cb7b</version_id>
-  <version_modified>20200316T194204Z</version_modified>
-=======
   <version_id>d0e2bc86-91f6-4439-9d72-7d78e7e14bdf</version_id>
   <version_modified>20200319T171715Z</version_modified>
->>>>>>> d0647430
   <xml_checksum>D8922A73</xml_checksum>
   <class_name>HPXMLtoOpenStudio</class_name>
   <display_name>HPXML to OpenStudio Translator</display_name>
@@ -402,9 +397,6 @@
       <checksum>D9B91269</checksum>
     </file>
     <file>
-<<<<<<< HEAD
-      <filename>hvac.rb</filename>
-=======
       <filename>unit_conversions.rb</filename>
       <filetype>rb</filetype>
       <usage_type>resource</usage_type>
@@ -424,7 +416,6 @@
     </file>
     <file>
       <filename>lighting.rb</filename>
->>>>>>> d0647430
       <filetype>rb</filetype>
       <usage_type>resource</usage_type>
       <checksum>167061C7</checksum>
@@ -471,44 +462,10 @@
       <checksum>1AABBC00</checksum>
     </file>
     <file>
-      <filename>lighting.rb</filename>
-      <filetype>rb</filetype>
-      <usage_type>resource</usage_type>
-      <checksum>167061C7</checksum>
-    </file>
-    <file>
-      <filename>constants.rb</filename>
-      <filetype>rb</filetype>
-      <usage_type>resource</usage_type>
-      <checksum>E1E20AAC</checksum>
-    </file>
-    <file>
-      <filename>waterheater.rb</filename>
-      <filetype>rb</filetype>
-      <usage_type>resource</usage_type>
-      <checksum>B6779F3D</checksum>
-    </file>
-    <file>
       <filename>hpxml.rb</filename>
       <filetype>rb</filetype>
       <usage_type>resource</usage_type>
-<<<<<<< HEAD
-      <checksum>3B675190</checksum>
-    </file>
-    <file>
-      <filename>hotwater_appliances.rb</filename>
-      <filetype>rb</filetype>
-      <usage_type>resource</usage_type>
-      <checksum>F5DB60C0</checksum>
-    </file>
-    <file>
-      <filename>airflow.rb</filename>
-      <filetype>rb</filetype>
-      <usage_type>resource</usage_type>
-      <checksum>3F0E6E4D</checksum>
-=======
       <checksum>BE0A4900</checksum>
->>>>>>> d0647430
     </file>
   </files>
 </measure>