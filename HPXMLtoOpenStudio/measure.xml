<measure>
  <schema_version>3.0</schema_version>
  <name>hpxm_lto_openstudio</name>
  <uid>b1543b30-9465-45ff-ba04-1d1f85e763bc</uid>
<<<<<<< HEAD
  <version_id>986e7945-6387-44f0-a1cb-a93ca8d705ea</version_id>
  <version_modified>20200409T144139Z</version_modified>
=======
  <version_id>1e671212-6769-4422-9939-40a186d07a12</version_id>
  <version_modified>20200410T150815Z</version_modified>
>>>>>>> a01fb5eb
  <xml_checksum>D8922A73</xml_checksum>
  <class_name>HPXMLtoOpenStudio</class_name>
  <display_name>HPXML to OpenStudio Translator</display_name>
  <description>Translates HPXML file to OpenStudio Model</description>
  <modeler_description>TODO</modeler_description>
  <arguments>
    <argument>
      <name>hpxml_path</name>
      <display_name>HPXML File Path</display_name>
      <description>Absolute/relative path of the HPXML file.</description>
      <type>String</type>
      <required>true</required>
      <model_dependent>false</model_dependent>
    </argument>
    <argument>
      <name>weather_dir</name>
      <display_name>Weather Directory</display_name>
      <description>Absolute/relative path of the weather directory.</description>
      <type>String</type>
      <required>true</required>
      <model_dependent>false</model_dependent>
      <default_value>weather</default_value>
    </argument>
    <argument>
      <name>output_dir</name>
      <display_name>Directory for Output Files</display_name>
      <description>Absolute/relative path for the output files directory.</description>
      <type>String</type>
      <required>false</required>
      <model_dependent>false</model_dependent>
    </argument>
    <argument>
      <name>debug</name>
      <display_name>Debug Mode?</display_name>
      <description>If enabled: 1) Writes in.osm file, 2) Writes in.xml HPXML file with defaults filled, and 3) Generates additional log output. Any files written will be in the output path specified above.</description>
      <type>Boolean</type>
      <required>false</required>
      <model_dependent>false</model_dependent>
      <default_value>false</default_value>
      <choices>
        <choice>
          <value>true</value>
          <display_name>true</display_name>
        </choice>
        <choice>
          <value>false</value>
          <display_name>false</display_name>
        </choice>
      </choices>
    </argument>
  </arguments>
  <outputs/>
  <provenances/>
  <tags>
    <tag>Whole Building.Space Types</tag>
  </tags>
  <attributes>
    <attribute>
      <name>Measure Type</name>
      <value>ModelMeasure</value>
      <datatype>string</datatype>
    </attribute>
    <attribute>
      <name>Intended Software Tool</name>
      <value>Apply Measure Now</value>
      <datatype>string</datatype>
    </attribute>
    <attribute>
      <name>Intended Software Tool</name>
      <value>OpenStudio Application</value>
      <datatype>string</datatype>
    </attribute>
    <attribute>
      <name>Intended Software Tool</name>
      <value>Parametric Analysis Tool</value>
      <datatype>string</datatype>
    </attribute>
  </attributes>
  <files>
    <file>
      <filename>ASHRAE622WSF.csv</filename>
      <filetype>csv</filetype>
      <usage_type>resource</usage_type>
      <checksum>308F75BA</checksum>
    </file>
    <file>
      <filename>climate_zones.csv</filename>
      <filetype>csv</filetype>
      <usage_type>resource</usage_type>
      <checksum>63C6A1E2</checksum>
    </file>
    <file>
      <filename>HotWaterBathSchedule_1bed.csv</filename>
      <filetype>csv</filetype>
      <usage_type>resource</usage_type>
      <checksum>2756B8A4</checksum>
    </file>
    <file>
      <filename>HotWaterBathSchedule_2bed.csv</filename>
      <filetype>csv</filetype>
      <usage_type>resource</usage_type>
      <checksum>DD7631E9</checksum>
    </file>
    <file>
      <filename>HotWaterBathSchedule_3bed.csv</filename>
      <filetype>csv</filetype>
      <usage_type>resource</usage_type>
      <checksum>CA94B43E</checksum>
    </file>
    <file>
      <filename>HotWaterBathSchedule_4bed.csv</filename>
      <filetype>csv</filetype>
      <usage_type>resource</usage_type>
      <checksum>5A74968C</checksum>
    </file>
    <file>
      <filename>HotWaterBathSchedule_5bed.csv</filename>
      <filetype>csv</filetype>
      <usage_type>resource</usage_type>
      <checksum>61E873CD</checksum>
    </file>
    <file>
      <filename>HotWaterClothesDryerExhaustSchedule_1bed.csv</filename>
      <filetype>csv</filetype>
      <usage_type>resource</usage_type>
      <checksum>85CDD535</checksum>
    </file>
    <file>
      <filename>HotWaterClothesDryerExhaustSchedule_2bed.csv</filename>
      <filetype>csv</filetype>
      <usage_type>resource</usage_type>
      <checksum>1D475929</checksum>
    </file>
    <file>
      <filename>HotWaterClothesDryerExhaustSchedule_3bed.csv</filename>
      <filetype>csv</filetype>
      <usage_type>resource</usage_type>
      <checksum>A0F57E5A</checksum>
    </file>
    <file>
      <filename>HotWaterClothesDryerExhaustSchedule_4bed.csv</filename>
      <filetype>csv</filetype>
      <usage_type>resource</usage_type>
      <checksum>A893C107</checksum>
    </file>
    <file>
      <filename>HotWaterClothesDryerExhaustSchedule_5bed.csv</filename>
      <filetype>csv</filetype>
      <usage_type>resource</usage_type>
      <checksum>CDC5BFE0</checksum>
    </file>
    <file>
      <filename>HotWaterClothesWasherSchedule_1bed.csv</filename>
      <filetype>csv</filetype>
      <usage_type>resource</usage_type>
      <checksum>78DFDC72</checksum>
    </file>
    <file>
      <filename>HotWaterClothesWasherSchedule_2bed.csv</filename>
      <filetype>csv</filetype>
      <usage_type>resource</usage_type>
      <checksum>3BAFB696</checksum>
    </file>
    <file>
      <filename>HotWaterClothesWasherSchedule_3bed.csv</filename>
      <filetype>csv</filetype>
      <usage_type>resource</usage_type>
      <checksum>9289E6F2</checksum>
    </file>
    <file>
      <filename>HotWaterClothesWasherSchedule_4bed.csv</filename>
      <filetype>csv</filetype>
      <usage_type>resource</usage_type>
      <checksum>268D812A</checksum>
    </file>
    <file>
      <filename>HotWaterClothesWasherSchedule_5bed.csv</filename>
      <filetype>csv</filetype>
      <usage_type>resource</usage_type>
      <checksum>5109687D</checksum>
    </file>
    <file>
      <filename>HotWaterDishwasherSchedule_1bed.csv</filename>
      <filetype>csv</filetype>
      <usage_type>resource</usage_type>
      <checksum>736F23BC</checksum>
    </file>
    <file>
      <filename>HotWaterDishwasherSchedule_2bed.csv</filename>
      <filetype>csv</filetype>
      <usage_type>resource</usage_type>
      <checksum>ADCCC080</checksum>
    </file>
    <file>
      <filename>HotWaterDishwasherSchedule_3bed.csv</filename>
      <filetype>csv</filetype>
      <usage_type>resource</usage_type>
      <checksum>54BA8BB0</checksum>
    </file>
    <file>
      <filename>HotWaterDishwasherSchedule_4bed.csv</filename>
      <filetype>csv</filetype>
      <usage_type>resource</usage_type>
      <checksum>F34BF3A8</checksum>
    </file>
    <file>
      <filename>HotWaterDishwasherSchedule_5bed.csv</filename>
      <filetype>csv</filetype>
      <usage_type>resource</usage_type>
      <checksum>DAF9D44B</checksum>
    </file>
    <file>
      <filename>HotWaterShowerSchedule_1bed.csv</filename>
      <filetype>csv</filetype>
      <usage_type>resource</usage_type>
      <checksum>9222E591</checksum>
    </file>
    <file>
      <filename>HotWaterShowerSchedule_2bed.csv</filename>
      <filetype>csv</filetype>
      <usage_type>resource</usage_type>
      <checksum>4A282B1D</checksum>
    </file>
    <file>
      <filename>HotWaterShowerSchedule_3bed.csv</filename>
      <filetype>csv</filetype>
      <usage_type>resource</usage_type>
      <checksum>57187E02</checksum>
    </file>
    <file>
      <filename>HotWaterShowerSchedule_4bed.csv</filename>
      <filetype>csv</filetype>
      <usage_type>resource</usage_type>
      <checksum>63D51C5E</checksum>
    </file>
    <file>
      <filename>HotWaterShowerSchedule_5bed.csv</filename>
      <filetype>csv</filetype>
      <usage_type>resource</usage_type>
      <checksum>248E17B8</checksum>
    </file>
    <file>
      <filename>HotWaterSinkSchedule_1bed.csv</filename>
      <filetype>csv</filetype>
      <usage_type>resource</usage_type>
      <checksum>162386DA</checksum>
    </file>
    <file>
      <filename>HotWaterSinkSchedule_2bed.csv</filename>
      <filetype>csv</filetype>
      <usage_type>resource</usage_type>
      <checksum>ADC2C5DD</checksum>
    </file>
    <file>
      <filename>HotWaterSinkSchedule_3bed.csv</filename>
      <filetype>csv</filetype>
      <usage_type>resource</usage_type>
      <checksum>6828ECEE</checksum>
    </file>
    <file>
      <filename>HotWaterSinkSchedule_4bed.csv</filename>
      <filetype>csv</filetype>
      <usage_type>resource</usage_type>
      <checksum>E6D39D36</checksum>
    </file>
    <file>
      <filename>HotWaterSinkSchedule_5bed.csv</filename>
      <filetype>csv</filetype>
      <usage_type>resource</usage_type>
      <checksum>35E27F20</checksum>
    </file>
    <file>
      <filename>HotWaterMinuteDrawProfilesMaxFlows.csv</filename>
      <filetype>csv</filetype>
      <usage_type>resource</usage_type>
      <checksum>4650FB17</checksum>
    </file>
    <file>
      <filename>HotWaterSSBSchedule_1bed.csv</filename>
      <filetype>csv</filetype>
      <usage_type>resource</usage_type>
      <checksum>D60D96A2</checksum>
    </file>
    <file>
      <filename>HotWaterSSBSchedule_2bed.csv</filename>
      <filetype>csv</filetype>
      <usage_type>resource</usage_type>
      <checksum>85C2918F</checksum>
    </file>
    <file>
      <filename>HotWaterSSBSchedule_3bed.csv</filename>
      <filetype>csv</filetype>
      <usage_type>resource</usage_type>
      <checksum>4A3F1BC5</checksum>
    </file>
    <file>
      <filename>HotWaterSSBSchedule_4bed.csv</filename>
      <filetype>csv</filetype>
      <usage_type>resource</usage_type>
      <checksum>1BB9C885</checksum>
    </file>
    <file>
      <filename>HotWaterSSBSchedule_5bed.csv</filename>
      <filetype>csv</filetype>
      <usage_type>resource</usage_type>
      <checksum>1A0446EE</checksum>
    </file>
    <file>
      <filename>HPXML.xsd</filename>
      <filetype>xsd</filetype>
      <usage_type>resource</usage_type>
      <checksum>8B1ACB99</checksum>
    </file>
    <file>
      <filename>psychrometrics.rb</filename>
      <filetype>rb</filetype>
      <usage_type>resource</usage_type>
      <checksum>D5B3FA75</checksum>
    </file>
    <file>
      <filename>meta_measure.rb</filename>
      <filetype>rb</filetype>
      <usage_type>resource</usage_type>
      <checksum>BC6216BE</checksum>
    </file>
    <file>
      <filename>schedules.rb</filename>
      <filetype>rb</filetype>
      <usage_type>resource</usage_type>
      <checksum>56003B70</checksum>
    </file>
    <file>
      <filename>materials.rb</filename>
      <filetype>rb</filetype>
      <usage_type>resource</usage_type>
      <checksum>A00ABE93</checksum>
    </file>
    <file>
      <filename>weather.rb</filename>
      <filetype>rb</filetype>
      <usage_type>resource</usage_type>
      <checksum>25B4188B</checksum>
    </file>
    <file>
      <filename>minitest_helper.rb</filename>
      <filetype>rb</filetype>
      <usage_type>resource</usage_type>
      <checksum>A17178FF</checksum>
    </file>
    <file>
      <filename>xmlhelper.rb</filename>
      <filetype>rb</filetype>
      <usage_type>resource</usage_type>
      <checksum>7DA95127</checksum>
    </file>
    <file>
      <filename>util.rb</filename>
      <filetype>rb</filetype>
      <usage_type>resource</usage_type>
      <checksum>CF824A5B</checksum>
    </file>
    <file>
      <filename>hvac.rb</filename>
      <filetype>rb</filetype>
      <usage_type>resource</usage_type>
      <checksum>D9B91269</checksum>
    </file>
    <file>
      <filename>unit_conversions.rb</filename>
      <filetype>rb</filetype>
      <usage_type>resource</usage_type>
      <checksum>205DDB6D</checksum>
    </file>
    <file>
      <filename>geometry.rb</filename>
      <filetype>rb</filetype>
      <usage_type>resource</usage_type>
      <checksum>B301CEB4</checksum>
    </file>
    <file>
      <filename>hvac_sizing.rb</filename>
      <filetype>rb</filetype>
      <usage_type>resource</usage_type>
      <checksum>ACCF116F</checksum>
    </file>
    <file>
      <filename>lighting.rb</filename>
      <filetype>rb</filetype>
      <usage_type>resource</usage_type>
      <checksum>59386D80</checksum>
    </file>
    <file>
      <filename>HPXMLDataTypes.xsd</filename>
      <filetype>xsd</filetype>
      <usage_type>resource</usage_type>
      <checksum>15FA9595</checksum>
    </file>
    <file>
      <filename>pv.rb</filename>
      <filetype>rb</filetype>
      <usage_type>resource</usage_type>
      <checksum>8B5F0A97</checksum>
    </file>
    <file>
<<<<<<< HEAD
      <filename>constants.rb</filename>
      <filetype>rb</filetype>
      <usage_type>resource</usage_type>
      <checksum>E846CADB</checksum>
    </file>
    <file>
      <filename>airflow.rb</filename>
=======
      <filename>misc_loads.rb</filename>
>>>>>>> a01fb5eb
      <filetype>rb</filetype>
      <usage_type>resource</usage_type>
      <checksum>C23944DC</checksum>
    </file>
    <file>
      <filename>misc_loads.rb</filename>
      <filetype>rb</filetype>
      <usage_type>resource</usage_type>
      <checksum>8A303FFD</checksum>
    </file>
    <file>
<<<<<<< HEAD
      <filename>constructions.rb</filename>
      <filetype>rb</filetype>
      <usage_type>resource</usage_type>
      <checksum>56BE3E09</checksum>
=======
      <filename>location.rb</filename>
      <filetype>rb</filetype>
      <usage_type>resource</usage_type>
      <checksum>54943094</checksum>
    </file>
    <file>
      <filename>waterheater.rb</filename>
      <filetype>rb</filetype>
      <usage_type>resource</usage_type>
      <checksum>EB9438B5</checksum>
>>>>>>> a01fb5eb
    </file>
    <file>
      <filename>hotwater_appliances.rb</filename>
      <filetype>rb</filetype>
      <usage_type>resource</usage_type>
      <checksum>1565597E</checksum>
    </file>
    <file>
      <filename>BaseElements.xsd</filename>
      <filetype>xsd</filetype>
      <usage_type>resource</usage_type>
      <checksum>04DDCF5B</checksum>
    </file>
    <file>
<<<<<<< HEAD
      <filename>BaseElements.xsd</filename>
      <filetype>xsd</filetype>
      <usage_type>resource</usage_type>
      <checksum>04DDCF5B</checksum>
=======
      <filename>EPvalidator.rb</filename>
      <filetype>rb</filetype>
      <usage_type>resource</usage_type>
      <checksum>59D78BF2</checksum>
    </file>
    <file>
      <filename>hpxml.rb</filename>
      <filetype>rb</filetype>
      <usage_type>resource</usage_type>
      <checksum>7FD32E6C</checksum>
>>>>>>> a01fb5eb
    </file>
    <file>
      <filename>constants.rb</filename>
      <filetype>rb</filetype>
      <usage_type>resource</usage_type>
      <checksum>B25F263A</checksum>
    </file>
    <file>
      <filename>airflow.rb</filename>
      <filetype>rb</filetype>
      <usage_type>resource</usage_type>
<<<<<<< HEAD
      <checksum>E5F92C89</checksum>
=======
      <checksum>9FC9A661</checksum>
>>>>>>> a01fb5eb
    </file>
    <file>
      <version>
        <software_program>OpenStudio</software_program>
        <identifier>2.1.1</identifier>
        <min_compatible>2.1.1</min_compatible>
      </version>
      <filename>measure.rb</filename>
      <filetype>rb</filetype>
      <usage_type>script</usage_type>
<<<<<<< HEAD
      <checksum>D04C6CC7</checksum>
    </file>
    <file>
      <filename>hotwater_appliances.rb</filename>
      <filetype>rb</filetype>
      <usage_type>resource</usage_type>
      <checksum>1565597E</checksum>
    </file>
    <file>
      <filename>EPvalidator.rb</filename>
      <filetype>rb</filetype>
      <usage_type>resource</usage_type>
      <checksum>59D78BF2</checksum>
=======
      <checksum>A75FEF44</checksum>
>>>>>>> a01fb5eb
    </file>
  </files>
</measure><|MERGE_RESOLUTION|>--- conflicted
+++ resolved
@@ -2,13 +2,8 @@
   <schema_version>3.0</schema_version>
   <name>hpxm_lto_openstudio</name>
   <uid>b1543b30-9465-45ff-ba04-1d1f85e763bc</uid>
-<<<<<<< HEAD
-  <version_id>986e7945-6387-44f0-a1cb-a93ca8d705ea</version_id>
-  <version_modified>20200409T144139Z</version_modified>
-=======
   <version_id>1e671212-6769-4422-9939-40a186d07a12</version_id>
   <version_modified>20200410T150815Z</version_modified>
->>>>>>> a01fb5eb
   <xml_checksum>D8922A73</xml_checksum>
   <class_name>HPXMLtoOpenStudio</class_name>
   <display_name>HPXML to OpenStudio Translator</display_name>
@@ -413,34 +408,18 @@
       <checksum>8B5F0A97</checksum>
     </file>
     <file>
-<<<<<<< HEAD
-      <filename>constants.rb</filename>
-      <filetype>rb</filetype>
-      <usage_type>resource</usage_type>
-      <checksum>E846CADB</checksum>
-    </file>
-    <file>
-      <filename>airflow.rb</filename>
-=======
       <filename>misc_loads.rb</filename>
->>>>>>> a01fb5eb
-      <filetype>rb</filetype>
-      <usage_type>resource</usage_type>
-      <checksum>C23944DC</checksum>
-    </file>
-    <file>
-      <filename>misc_loads.rb</filename>
       <filetype>rb</filetype>
       <usage_type>resource</usage_type>
       <checksum>8A303FFD</checksum>
     </file>
     <file>
-<<<<<<< HEAD
       <filename>constructions.rb</filename>
       <filetype>rb</filetype>
       <usage_type>resource</usage_type>
       <checksum>56BE3E09</checksum>
-=======
+    </file>
+    <file>
       <filename>location.rb</filename>
       <filetype>rb</filetype>
       <usage_type>resource</usage_type>
@@ -451,7 +430,6 @@
       <filetype>rb</filetype>
       <usage_type>resource</usage_type>
       <checksum>EB9438B5</checksum>
->>>>>>> a01fb5eb
     </file>
     <file>
       <filename>hotwater_appliances.rb</filename>
@@ -466,12 +444,6 @@
       <checksum>04DDCF5B</checksum>
     </file>
     <file>
-<<<<<<< HEAD
-      <filename>BaseElements.xsd</filename>
-      <filetype>xsd</filetype>
-      <usage_type>resource</usage_type>
-      <checksum>04DDCF5B</checksum>
-=======
       <filename>EPvalidator.rb</filename>
       <filetype>rb</filetype>
       <usage_type>resource</usage_type>
@@ -482,7 +454,6 @@
       <filetype>rb</filetype>
       <usage_type>resource</usage_type>
       <checksum>7FD32E6C</checksum>
->>>>>>> a01fb5eb
     </file>
     <file>
       <filename>constants.rb</filename>
@@ -494,11 +465,7 @@
       <filename>airflow.rb</filename>
       <filetype>rb</filetype>
       <usage_type>resource</usage_type>
-<<<<<<< HEAD
-      <checksum>E5F92C89</checksum>
-=======
       <checksum>9FC9A661</checksum>
->>>>>>> a01fb5eb
     </file>
     <file>
       <version>
@@ -509,23 +476,7 @@
       <filename>measure.rb</filename>
       <filetype>rb</filetype>
       <usage_type>script</usage_type>
-<<<<<<< HEAD
-      <checksum>D04C6CC7</checksum>
-    </file>
-    <file>
-      <filename>hotwater_appliances.rb</filename>
-      <filetype>rb</filetype>
-      <usage_type>resource</usage_type>
-      <checksum>1565597E</checksum>
-    </file>
-    <file>
-      <filename>EPvalidator.rb</filename>
-      <filetype>rb</filetype>
-      <usage_type>resource</usage_type>
-      <checksum>59D78BF2</checksum>
-=======
       <checksum>A75FEF44</checksum>
->>>>>>> a01fb5eb
     </file>
   </files>
 </measure>