<?xml version="1.0"?>
<measure>
  <schema_version>3.0</schema_version>
  <name>hpxm_lto_openstudio</name>
  <uid>b1543b30-9465-45ff-ba04-1d1f85e763bc</uid>
<<<<<<< HEAD
  <version_id>6b0be927-8d5c-443a-b4fa-f746ece2e5df</version_id>
  <version_modified>20200612T154246Z</version_modified>
=======
  <version_id>0a338b64-5097-4508-b063-587ab8fe2fea</version_id>
  <version_modified>20200612T152556Z</version_modified>
>>>>>>> 357296ca
  <xml_checksum>D8922A73</xml_checksum>
  <class_name>HPXMLtoOpenStudio</class_name>
  <display_name>HPXML to OpenStudio Translator</display_name>
  <description>Translates HPXML file to OpenStudio Model</description>
  <modeler_description>TODO</modeler_description>
  <arguments>
    <argument>
      <name>hpxml_path</name>
      <display_name>HPXML File Path</display_name>
      <description>Absolute/relative path of the HPXML file.</description>
      <type>String</type>
      <required>true</required>
      <model_dependent>false</model_dependent>
    </argument>
    <argument>
      <name>weather_dir</name>
      <display_name>Weather Directory</display_name>
      <description>Absolute/relative path of the weather directory.</description>
      <type>String</type>
      <required>true</required>
      <model_dependent>false</model_dependent>
      <default_value>weather</default_value>
    </argument>
    <argument>
      <name>output_dir</name>
      <display_name>Directory for Output Files</display_name>
      <description>Absolute/relative path for the output files directory.</description>
      <type>String</type>
      <required>false</required>
      <model_dependent>false</model_dependent>
    </argument>
    <argument>
      <name>debug</name>
      <display_name>Debug Mode?</display_name>
      <description>If enabled: 1) Writes in.osm file, 2) Writes in.xml HPXML file with defaults filled, and 3) Generates additional log output. Any files written will be in the output path specified above.</description>
      <type>Boolean</type>
      <required>false</required>
      <model_dependent>false</model_dependent>
      <default_value>false</default_value>
      <choices>
        <choice>
          <value>true</value>
          <display_name>true</display_name>
        </choice>
        <choice>
          <value>false</value>
          <display_name>false</display_name>
        </choice>
      </choices>
    </argument>
  </arguments>
  <outputs />
  <provenances />
  <tags>
    <tag>Whole Building.Space Types</tag>
  </tags>
  <attributes>
    <attribute>
      <name>Measure Type</name>
      <value>ModelMeasure</value>
      <datatype>string</datatype>
    </attribute>
    <attribute>
      <name>Intended Software Tool</name>
      <value>Apply Measure Now</value>
      <datatype>string</datatype>
    </attribute>
    <attribute>
      <name>Intended Software Tool</name>
      <value>OpenStudio Application</value>
      <datatype>string</datatype>
    </attribute>
    <attribute>
      <name>Intended Software Tool</name>
      <value>Parametric Analysis Tool</value>
      <datatype>string</datatype>
    </attribute>
  </attributes>
  <files>
    <file>
      <filename>ASHRAE622WSF.csv</filename>
      <filetype>csv</filetype>
      <usage_type>resource</usage_type>
      <checksum>308F75BA</checksum>
    </file>
    <file>
      <filename>climate_zones.csv</filename>
      <filetype>csv</filetype>
      <usage_type>resource</usage_type>
      <checksum>63C6A1E2</checksum>
    </file>
    <file>
      <filename>HotWaterBathSchedule_1bed.csv</filename>
      <filetype>csv</filetype>
      <usage_type>resource</usage_type>
      <checksum>2756B8A4</checksum>
    </file>
    <file>
      <filename>HotWaterBathSchedule_2bed.csv</filename>
      <filetype>csv</filetype>
      <usage_type>resource</usage_type>
      <checksum>DD7631E9</checksum>
    </file>
    <file>
      <filename>HotWaterBathSchedule_3bed.csv</filename>
      <filetype>csv</filetype>
      <usage_type>resource</usage_type>
      <checksum>CA94B43E</checksum>
    </file>
    <file>
      <filename>HotWaterBathSchedule_4bed.csv</filename>
      <filetype>csv</filetype>
      <usage_type>resource</usage_type>
      <checksum>5A74968C</checksum>
    </file>
    <file>
      <filename>HotWaterBathSchedule_5bed.csv</filename>
      <filetype>csv</filetype>
      <usage_type>resource</usage_type>
      <checksum>61E873CD</checksum>
    </file>
    <file>
      <filename>HotWaterClothesDryerExhaustSchedule_1bed.csv</filename>
      <filetype>csv</filetype>
      <usage_type>resource</usage_type>
      <checksum>85CDD535</checksum>
    </file>
    <file>
      <filename>HotWaterClothesDryerExhaustSchedule_2bed.csv</filename>
      <filetype>csv</filetype>
      <usage_type>resource</usage_type>
      <checksum>1D475929</checksum>
    </file>
    <file>
      <filename>HotWaterClothesDryerExhaustSchedule_3bed.csv</filename>
      <filetype>csv</filetype>
      <usage_type>resource</usage_type>
      <checksum>A0F57E5A</checksum>
    </file>
    <file>
      <filename>HotWaterClothesDryerExhaustSchedule_4bed.csv</filename>
      <filetype>csv</filetype>
      <usage_type>resource</usage_type>
      <checksum>A893C107</checksum>
    </file>
    <file>
      <filename>HotWaterClothesDryerExhaustSchedule_5bed.csv</filename>
      <filetype>csv</filetype>
      <usage_type>resource</usage_type>
      <checksum>CDC5BFE0</checksum>
    </file>
    <file>
      <filename>HotWaterClothesWasherSchedule_1bed.csv</filename>
      <filetype>csv</filetype>
      <usage_type>resource</usage_type>
      <checksum>78DFDC72</checksum>
    </file>
    <file>
      <filename>HotWaterClothesWasherSchedule_2bed.csv</filename>
      <filetype>csv</filetype>
      <usage_type>resource</usage_type>
      <checksum>3BAFB696</checksum>
    </file>
    <file>
      <filename>HotWaterClothesWasherSchedule_3bed.csv</filename>
      <filetype>csv</filetype>
      <usage_type>resource</usage_type>
      <checksum>9289E6F2</checksum>
    </file>
    <file>
      <filename>HotWaterClothesWasherSchedule_4bed.csv</filename>
      <filetype>csv</filetype>
      <usage_type>resource</usage_type>
      <checksum>268D812A</checksum>
    </file>
    <file>
      <filename>HotWaterClothesWasherSchedule_5bed.csv</filename>
      <filetype>csv</filetype>
      <usage_type>resource</usage_type>
      <checksum>5109687D</checksum>
    </file>
    <file>
      <filename>HotWaterDishwasherSchedule_1bed.csv</filename>
      <filetype>csv</filetype>
      <usage_type>resource</usage_type>
      <checksum>736F23BC</checksum>
    </file>
    <file>
      <filename>HotWaterDishwasherSchedule_2bed.csv</filename>
      <filetype>csv</filetype>
      <usage_type>resource</usage_type>
      <checksum>ADCCC080</checksum>
    </file>
    <file>
      <filename>HotWaterDishwasherSchedule_3bed.csv</filename>
      <filetype>csv</filetype>
      <usage_type>resource</usage_type>
      <checksum>54BA8BB0</checksum>
    </file>
    <file>
      <filename>HotWaterDishwasherSchedule_4bed.csv</filename>
      <filetype>csv</filetype>
      <usage_type>resource</usage_type>
      <checksum>F34BF3A8</checksum>
    </file>
    <file>
      <filename>HotWaterDishwasherSchedule_5bed.csv</filename>
      <filetype>csv</filetype>
      <usage_type>resource</usage_type>
      <checksum>DAF9D44B</checksum>
    </file>
    <file>
      <filename>HotWaterShowerSchedule_1bed.csv</filename>
      <filetype>csv</filetype>
      <usage_type>resource</usage_type>
      <checksum>9222E591</checksum>
    </file>
    <file>
      <filename>HotWaterShowerSchedule_2bed.csv</filename>
      <filetype>csv</filetype>
      <usage_type>resource</usage_type>
      <checksum>4A282B1D</checksum>
    </file>
    <file>
      <filename>HotWaterShowerSchedule_3bed.csv</filename>
      <filetype>csv</filetype>
      <usage_type>resource</usage_type>
      <checksum>57187E02</checksum>
    </file>
    <file>
      <filename>HotWaterShowerSchedule_4bed.csv</filename>
      <filetype>csv</filetype>
      <usage_type>resource</usage_type>
      <checksum>63D51C5E</checksum>
    </file>
    <file>
      <filename>HotWaterShowerSchedule_5bed.csv</filename>
      <filetype>csv</filetype>
      <usage_type>resource</usage_type>
      <checksum>248E17B8</checksum>
    </file>
    <file>
      <filename>HotWaterSinkSchedule_1bed.csv</filename>
      <filetype>csv</filetype>
      <usage_type>resource</usage_type>
      <checksum>162386DA</checksum>
    </file>
    <file>
      <filename>HotWaterSinkSchedule_2bed.csv</filename>
      <filetype>csv</filetype>
      <usage_type>resource</usage_type>
      <checksum>ADC2C5DD</checksum>
    </file>
    <file>
      <filename>HotWaterSinkSchedule_3bed.csv</filename>
      <filetype>csv</filetype>
      <usage_type>resource</usage_type>
      <checksum>6828ECEE</checksum>
    </file>
    <file>
      <filename>HotWaterSinkSchedule_4bed.csv</filename>
      <filetype>csv</filetype>
      <usage_type>resource</usage_type>
      <checksum>E6D39D36</checksum>
    </file>
    <file>
      <filename>HotWaterSinkSchedule_5bed.csv</filename>
      <filetype>csv</filetype>
      <usage_type>resource</usage_type>
      <checksum>35E27F20</checksum>
    </file>
    <file>
      <filename>HotWaterMinuteDrawProfilesMaxFlows.csv</filename>
      <filetype>csv</filetype>
      <usage_type>resource</usage_type>
      <checksum>4650FB17</checksum>
    </file>
    <file>
      <filename>HotWaterSSBSchedule_1bed.csv</filename>
      <filetype>csv</filetype>
      <usage_type>resource</usage_type>
      <checksum>D60D96A2</checksum>
    </file>
    <file>
      <filename>HotWaterSSBSchedule_2bed.csv</filename>
      <filetype>csv</filetype>
      <usage_type>resource</usage_type>
      <checksum>85C2918F</checksum>
    </file>
    <file>
      <filename>HotWaterSSBSchedule_3bed.csv</filename>
      <filetype>csv</filetype>
      <usage_type>resource</usage_type>
      <checksum>4A3F1BC5</checksum>
    </file>
    <file>
      <filename>HotWaterSSBSchedule_4bed.csv</filename>
      <filetype>csv</filetype>
      <usage_type>resource</usage_type>
      <checksum>1BB9C885</checksum>
    </file>
    <file>
      <filename>HotWaterSSBSchedule_5bed.csv</filename>
      <filetype>csv</filetype>
      <usage_type>resource</usage_type>
      <checksum>1A0446EE</checksum>
    </file>
    <file>
      <filename>HPXML.xsd</filename>
      <filetype>xsd</filetype>
      <usage_type>resource</usage_type>
      <checksum>8B1ACB99</checksum>
    </file>
    <file>
      <filename>meta_measure.rb</filename>
      <filetype>rb</filetype>
      <usage_type>resource</usage_type>
      <checksum>5FA33833</checksum>
    </file>
    <file>
      <filename>minitest_helper.rb</filename>
      <filetype>rb</filetype>
      <usage_type>resource</usage_type>
      <checksum>8FA46782</checksum>
    </file>
    <file>
      <filename>psychrometrics.rb</filename>
      <filetype>rb</filetype>
      <usage_type>resource</usage_type>
      <checksum>38ED685E</checksum>
    </file>
    <file>
      <filename>schedules.rb</filename>
      <filetype>rb</filetype>
      <usage_type>resource</usage_type>
      <checksum>845F2FA5</checksum>
    </file>
    <file>
      <filename>util.rb</filename>
      <filetype>rb</filetype>
      <usage_type>resource</usage_type>
      <checksum>5FDF5AFA</checksum>
    </file>
    <file>
      <filename>unit_conversions.rb</filename>
      <filetype>rb</filetype>
      <usage_type>resource</usage_type>
      <checksum>7EC7A818</checksum>
    </file>
    <file>
      <filename>test_pv.rb</filename>
      <filetype>rb</filetype>
      <usage_type>test</usage_type>
      <checksum>E03578EA</checksum>
    </file>
    <file>
<<<<<<< HEAD
      <filename>xmlhelper.rb</filename>
      <filetype>rb</filetype>
      <usage_type>resource</usage_type>
      <checksum>EC54E7CF</checksum>
    </file>
    <file>
      <filename>pv.rb</filename>
      <filetype>rb</filetype>
      <usage_type>resource</usage_type>
      <checksum>5AE1EAFB</checksum>
    </file>
    <file>
      <filename>test_lighting.rb</filename>
      <filetype>rb</filetype>
      <usage_type>test</usage_type>
      <checksum>2B96690C</checksum>
    </file>
    <file>
      <filename>test_airflow.rb</filename>
      <filetype>rb</filetype>
      <usage_type>test</usage_type>
      <checksum>C289056D</checksum>
    </file>
    <file>
      <filename>test_hvac.rb</filename>
      <filetype>rb</filetype>
      <usage_type>test</usage_type>
      <checksum>35F0F6C6</checksum>
    </file>
    <file>
      <filename>test_hotwater_appliance.rb</filename>
      <filetype>rb</filetype>
      <usage_type>test</usage_type>
      <checksum>34FCFDE0</checksum>
    </file>
    <file>
      <filename>test_water_heater.rb</filename>
=======
      <filename>test_miscloads.rb</filename>
      <filetype>rb</filetype>
      <usage_type>test</usage_type>
      <checksum>E317F8DB</checksum>
    </file>
    <file>
      <filename>test_pv.rb</filename>
      <filetype>rb</filetype>
      <usage_type>test</usage_type>
      <checksum>E03578EA</checksum>
    </file>
    <file>
      <filename>xmlhelper.rb</filename>
      <filetype>rb</filetype>
      <usage_type>resource</usage_type>
      <checksum>EC54E7CF</checksum>
    </file>
    <file>
      <filename>pv.rb</filename>
      <filetype>rb</filetype>
      <usage_type>resource</usage_type>
      <checksum>5AE1EAFB</checksum>
    </file>
    <file>
      <filename>test_lighting.rb</filename>
      <filetype>rb</filetype>
      <usage_type>test</usage_type>
      <checksum>2B96690C</checksum>
    </file>
    <file>
      <filename>test_airflow.rb</filename>
      <filetype>rb</filetype>
      <usage_type>test</usage_type>
      <checksum>C289056D</checksum>
    </file>
    <file>
      <filename>test_hvac.rb</filename>
      <filetype>rb</filetype>
      <usage_type>test</usage_type>
      <checksum>35F0F6C6</checksum>
    </file>
    <file>
      <filename>test_water_heater.rb</filename>
      <filetype>rb</filetype>
      <usage_type>test</usage_type>
      <checksum>96652A98</checksum>
    </file>
    <file>
      <filename>hotwater_appliances.rb</filename>
      <filetype>rb</filetype>
      <usage_type>resource</usage_type>
      <checksum>3EFD313B</checksum>
    </file>
    <file>
      <filename>constants.rb</filename>
>>>>>>> 357296ca
      <filetype>rb</filetype>
      <usage_type>test</usage_type>
      <checksum>96652A98</checksum>
    </file>
    <file>
      <filename>HPXMLDataTypes.xsd</filename>
      <filetype>xsd</filetype>
      <usage_type>resource</usage_type>
<<<<<<< HEAD
      <checksum>0CCEC05A</checksum>
    </file>
    <file>
      <filename>constants.rb</filename>
      <filetype>rb</filetype>
      <usage_type>resource</usage_type>
      <checksum>5574B5EE</checksum>
    </file>
    <file>
      <filename>weather.rb</filename>
      <filetype>rb</filetype>
      <usage_type>resource</usage_type>
      <checksum>C9E02189</checksum>
    </file>
    <file>
      <filename>misc_loads.rb</filename>
      <filetype>rb</filetype>
      <usage_type>resource</usage_type>
      <checksum>69E33286</checksum>
    </file>
    <file>
      <filename>geometry.rb</filename>
      <filetype>rb</filetype>
      <usage_type>resource</usage_type>
      <checksum>CB76A185</checksum>
    </file>
    <file>
      <filename>BaseElements.xsd</filename>
      <filetype>xsd</filetype>
      <usage_type>resource</usage_type>
      <checksum>6B0842BB</checksum>
    </file>
    <file>
      <filename>lighting.rb</filename>
      <filetype>rb</filetype>
      <usage_type>resource</usage_type>
      <checksum>CB1C9C64</checksum>
    </file>
    <file>
      <filename>test_miscloads.rb</filename>
      <filetype>rb</filetype>
      <usage_type>test</usage_type>
      <checksum>76E74927</checksum>
=======
      <checksum>E0488071</checksum>
    </file>
    <file>
      <filename>weather.rb</filename>
      <filetype>rb</filetype>
      <usage_type>resource</usage_type>
      <checksum>C9E02189</checksum>
    </file>
    <file>
      <filename>geometry.rb</filename>
      <filetype>rb</filetype>
      <usage_type>resource</usage_type>
      <checksum>CB76A185</checksum>
    </file>
    <file>
      <filename>BaseElements.xsd</filename>
      <filetype>xsd</filetype>
      <usage_type>resource</usage_type>
      <checksum>C1E0704A</checksum>
    </file>
    <file>
      <filename>lighting.rb</filename>
      <filetype>rb</filetype>
      <usage_type>resource</usage_type>
      <checksum>CB1C9C64</checksum>
    </file>
    <file>
      <filename>constructions.rb</filename>
      <filetype>rb</filetype>
      <usage_type>resource</usage_type>
      <checksum>65C2A609</checksum>
    </file>
    <file>
      <filename>location.rb</filename>
      <filetype>rb</filetype>
      <usage_type>resource</usage_type>
      <checksum>D7B8D025</checksum>
    </file>
    <file>
      <filename>materials.rb</filename>
      <filetype>rb</filetype>
      <usage_type>resource</usage_type>
      <checksum>FC4DE789</checksum>
    </file>
    <file>
      <filename>test_defaults.rb</filename>
      <filetype>rb</filetype>
      <usage_type>test</usage_type>
      <checksum>B4C31A8D</checksum>
>>>>>>> 357296ca
    </file>
    <file>
      <filename>constructions.rb</filename>
      <filetype>rb</filetype>
      <usage_type>resource</usage_type>
<<<<<<< HEAD
      <checksum>65C2A609</checksum>
=======
      <checksum>8458FF00</checksum>
>>>>>>> 357296ca
    </file>
    <file>
      <filename>location.rb</filename>
      <filetype>rb</filetype>
      <usage_type>resource</usage_type>
<<<<<<< HEAD
      <checksum>D7B8D025</checksum>
=======
      <checksum>F3DE108D</checksum>
>>>>>>> 357296ca
    </file>
    <file>
      <filename>materials.rb</filename>
      <filetype>rb</filetype>
      <usage_type>resource</usage_type>
<<<<<<< HEAD
      <checksum>FC4DE789</checksum>
=======
      <checksum>C68506F8</checksum>
>>>>>>> 357296ca
    </file>
    <file>
      <filename>test_defaults.rb</filename>
      <filetype>rb</filetype>
      <usage_type>test</usage_type>
      <checksum>BAC85369</checksum>
    </file>
    <file>
      <filename>EPvalidator.rb</filename>
      <filetype>rb</filetype>
      <usage_type>resource</usage_type>
<<<<<<< HEAD
      <checksum>58868CE0</checksum>
=======
      <checksum>A76CCA05</checksum>
>>>>>>> 357296ca
    </file>
    <file>
      <filename>hpxml.rb</filename>
      <filetype>rb</filetype>
      <usage_type>resource</usage_type>
<<<<<<< HEAD
      <checksum>6CF3420B</checksum>
=======
      <checksum>E65D5B86</checksum>
>>>>>>> 357296ca
    </file>
    <file>
      <filename>hvac_sizing.rb</filename>
      <filetype>rb</filetype>
<<<<<<< HEAD
      <usage_type>resource</usage_type>
      <checksum>C68506F8</checksum>
    </file>
    <file>
      <filename>airflow.rb</filename>
      <filetype>rb</filetype>
      <usage_type>resource</usage_type>
      <checksum>A76CCA05</checksum>
    </file>
    <file>
      <filename>hvac.rb</filename>
      <filetype>rb</filetype>
      <usage_type>resource</usage_type>
      <checksum>E65D5B86</checksum>
=======
      <usage_type>script</usage_type>
      <checksum>DEF21FB8</checksum>
>>>>>>> 357296ca
    </file>
    <file>
      <filename>hpxml_defaults.rb</filename>
      <filetype>rb</filetype>
      <usage_type>resource</usage_type>
<<<<<<< HEAD
      <checksum>A1ED2842</checksum>
=======
      <checksum>07A729F9</checksum>
>>>>>>> 357296ca
    </file>
    <file>
      <filename>waterheater.rb</filename>
      <filetype>rb</filetype>
      <usage_type>resource</usage_type>
<<<<<<< HEAD
      <checksum>9BC9568B</checksum>
=======
      <checksum>87AA7C7C</checksum>
>>>>>>> 357296ca
    </file>
    <file>
      <filename>test_hotwater_appliance.rb</filename>
      <filetype>rb</filetype>
<<<<<<< HEAD
      <usage_type>resource</usage_type>
      <checksum>87AA7C7C</checksum>
    </file>
    <file>
      <version>
        <software_program>OpenStudio</software_program>
        <identifier>3.0.0</identifier>
        <min_compatible>3.0.0</min_compatible>
      </version>
      <filename>measure.rb</filename>
      <filetype>rb</filetype>
      <usage_type>script</usage_type>
      <checksum>8B936653</checksum>
=======
      <usage_type>test</usage_type>
      <checksum>C2BFE43E</checksum>
>>>>>>> 357296ca
    </file>
  </files>
</measure><|MERGE_RESOLUTION|>--- conflicted
+++ resolved
@@ -3,13 +3,8 @@
   <schema_version>3.0</schema_version>
   <name>hpxm_lto_openstudio</name>
   <uid>b1543b30-9465-45ff-ba04-1d1f85e763bc</uid>
-<<<<<<< HEAD
-  <version_id>6b0be927-8d5c-443a-b4fa-f746ece2e5df</version_id>
-  <version_modified>20200612T154246Z</version_modified>
-=======
-  <version_id>0a338b64-5097-4508-b063-587ab8fe2fea</version_id>
-  <version_modified>20200612T152556Z</version_modified>
->>>>>>> 357296ca
+  <version_id>1cd6093f-ad8a-4683-b13e-c892cf53dd7f</version_id>
+  <version_modified>20200612T154433Z</version_modified>
   <xml_checksum>D8922A73</xml_checksum>
   <class_name>HPXMLtoOpenStudio</class_name>
   <display_name>HPXML to OpenStudio Translator</display_name>
@@ -366,7 +361,6 @@
       <checksum>E03578EA</checksum>
     </file>
     <file>
-<<<<<<< HEAD
       <filename>xmlhelper.rb</filename>
       <filetype>rb</filetype>
       <usage_type>resource</usage_type>
@@ -397,104 +391,106 @@
       <checksum>35F0F6C6</checksum>
     </file>
     <file>
+      <filename>test_water_heater.rb</filename>
+      <filetype>rb</filetype>
+      <usage_type>test</usage_type>
+      <checksum>96652A98</checksum>
+    </file>
+    <file>
+      <filename>weather.rb</filename>
+      <filetype>rb</filetype>
+      <usage_type>resource</usage_type>
+      <checksum>C9E02189</checksum>
+    </file>
+    <file>
+      <filename>geometry.rb</filename>
+      <filetype>rb</filetype>
+      <usage_type>resource</usage_type>
+      <checksum>CB76A185</checksum>
+    </file>
+    <file>
+      <filename>lighting.rb</filename>
+      <filetype>rb</filetype>
+      <usage_type>resource</usage_type>
+      <checksum>CB1C9C64</checksum>
+    </file>
+    <file>
+      <filename>constructions.rb</filename>
+      <filetype>rb</filetype>
+      <usage_type>resource</usage_type>
+      <checksum>65C2A609</checksum>
+    </file>
+    <file>
+      <filename>location.rb</filename>
+      <filetype>rb</filetype>
+      <usage_type>resource</usage_type>
+      <checksum>D7B8D025</checksum>
+    </file>
+    <file>
+      <filename>materials.rb</filename>
+      <filetype>rb</filetype>
+      <usage_type>resource</usage_type>
+      <checksum>FC4DE789</checksum>
+    </file>
+    <file>
+      <filename>hvac_sizing.rb</filename>
+      <filetype>rb</filetype>
+      <usage_type>resource</usage_type>
+      <checksum>C68506F8</checksum>
+    </file>
+    <file>
+      <filename>airflow.rb</filename>
+      <filetype>rb</filetype>
+      <usage_type>resource</usage_type>
+      <checksum>A76CCA05</checksum>
+    </file>
+    <file>
+      <filename>hvac.rb</filename>
+      <filetype>rb</filetype>
+      <usage_type>resource</usage_type>
+      <checksum>E65D5B86</checksum>
+    </file>
+    <file>
+      <filename>waterheater.rb</filename>
+      <filetype>rb</filetype>
+      <usage_type>resource</usage_type>
+      <checksum>87AA7C7C</checksum>
+    </file>
+    <file>
       <filename>test_hotwater_appliance.rb</filename>
       <filetype>rb</filetype>
       <usage_type>test</usage_type>
-      <checksum>34FCFDE0</checksum>
-    </file>
-    <file>
-      <filename>test_water_heater.rb</filename>
-=======
-      <filename>test_miscloads.rb</filename>
-      <filetype>rb</filetype>
-      <usage_type>test</usage_type>
-      <checksum>E317F8DB</checksum>
-    </file>
-    <file>
-      <filename>test_pv.rb</filename>
-      <filetype>rb</filetype>
-      <usage_type>test</usage_type>
-      <checksum>E03578EA</checksum>
-    </file>
-    <file>
-      <filename>xmlhelper.rb</filename>
-      <filetype>rb</filetype>
-      <usage_type>resource</usage_type>
-      <checksum>EC54E7CF</checksum>
-    </file>
-    <file>
-      <filename>pv.rb</filename>
-      <filetype>rb</filetype>
-      <usage_type>resource</usage_type>
-      <checksum>5AE1EAFB</checksum>
-    </file>
-    <file>
-      <filename>test_lighting.rb</filename>
-      <filetype>rb</filetype>
-      <usage_type>test</usage_type>
-      <checksum>2B96690C</checksum>
-    </file>
-    <file>
-      <filename>test_airflow.rb</filename>
-      <filetype>rb</filetype>
-      <usage_type>test</usage_type>
-      <checksum>C289056D</checksum>
-    </file>
-    <file>
-      <filename>test_hvac.rb</filename>
-      <filetype>rb</filetype>
-      <usage_type>test</usage_type>
-      <checksum>35F0F6C6</checksum>
-    </file>
-    <file>
-      <filename>test_water_heater.rb</filename>
-      <filetype>rb</filetype>
-      <usage_type>test</usage_type>
-      <checksum>96652A98</checksum>
-    </file>
-    <file>
-      <filename>hotwater_appliances.rb</filename>
-      <filetype>rb</filetype>
-      <usage_type>resource</usage_type>
-      <checksum>3EFD313B</checksum>
-    </file>
-    <file>
-      <filename>constants.rb</filename>
->>>>>>> 357296ca
-      <filetype>rb</filetype>
-      <usage_type>test</usage_type>
-      <checksum>96652A98</checksum>
+      <checksum>C2BFE43E</checksum>
     </file>
     <file>
       <filename>HPXMLDataTypes.xsd</filename>
       <filetype>xsd</filetype>
       <usage_type>resource</usage_type>
-<<<<<<< HEAD
       <checksum>0CCEC05A</checksum>
     </file>
     <file>
+      <filename>misc_loads.rb</filename>
+      <filetype>rb</filetype>
+      <usage_type>resource</usage_type>
+      <checksum>69E33286</checksum>
+    </file>
+    <file>
+      <filename>test_miscloads.rb</filename>
+      <filetype>rb</filetype>
+      <usage_type>test</usage_type>
+      <checksum>76E74927</checksum>
+    </file>
+    <file>
+      <filename>hotwater_appliances.rb</filename>
+      <filetype>rb</filetype>
+      <usage_type>resource</usage_type>
+      <checksum>A1ED2842</checksum>
+    </file>
+    <file>
       <filename>constants.rb</filename>
       <filetype>rb</filetype>
       <usage_type>resource</usage_type>
       <checksum>5574B5EE</checksum>
-    </file>
-    <file>
-      <filename>weather.rb</filename>
-      <filetype>rb</filetype>
-      <usage_type>resource</usage_type>
-      <checksum>C9E02189</checksum>
-    </file>
-    <file>
-      <filename>misc_loads.rb</filename>
-      <filetype>rb</filetype>
-      <usage_type>resource</usage_type>
-      <checksum>69E33286</checksum>
-    </file>
-    <file>
-      <filename>geometry.rb</filename>
-      <filetype>rb</filetype>
-      <usage_type>resource</usage_type>
-      <checksum>CB76A185</checksum>
     </file>
     <file>
       <filename>BaseElements.xsd</filename>
@@ -503,173 +499,22 @@
       <checksum>6B0842BB</checksum>
     </file>
     <file>
-      <filename>lighting.rb</filename>
-      <filetype>rb</filetype>
-      <usage_type>resource</usage_type>
-      <checksum>CB1C9C64</checksum>
-    </file>
-    <file>
-      <filename>test_miscloads.rb</filename>
-      <filetype>rb</filetype>
-      <usage_type>test</usage_type>
-      <checksum>76E74927</checksum>
-=======
-      <checksum>E0488071</checksum>
-    </file>
-    <file>
-      <filename>weather.rb</filename>
-      <filetype>rb</filetype>
-      <usage_type>resource</usage_type>
-      <checksum>C9E02189</checksum>
-    </file>
-    <file>
-      <filename>geometry.rb</filename>
-      <filetype>rb</filetype>
-      <usage_type>resource</usage_type>
-      <checksum>CB76A185</checksum>
-    </file>
-    <file>
-      <filename>BaseElements.xsd</filename>
-      <filetype>xsd</filetype>
-      <usage_type>resource</usage_type>
-      <checksum>C1E0704A</checksum>
-    </file>
-    <file>
-      <filename>lighting.rb</filename>
-      <filetype>rb</filetype>
-      <usage_type>resource</usage_type>
-      <checksum>CB1C9C64</checksum>
-    </file>
-    <file>
-      <filename>constructions.rb</filename>
-      <filetype>rb</filetype>
-      <usage_type>resource</usage_type>
-      <checksum>65C2A609</checksum>
-    </file>
-    <file>
-      <filename>location.rb</filename>
-      <filetype>rb</filetype>
-      <usage_type>resource</usage_type>
-      <checksum>D7B8D025</checksum>
-    </file>
-    <file>
-      <filename>materials.rb</filename>
-      <filetype>rb</filetype>
-      <usage_type>resource</usage_type>
-      <checksum>FC4DE789</checksum>
-    </file>
-    <file>
       <filename>test_defaults.rb</filename>
       <filetype>rb</filetype>
       <usage_type>test</usage_type>
-      <checksum>B4C31A8D</checksum>
->>>>>>> 357296ca
-    </file>
-    <file>
-      <filename>constructions.rb</filename>
-      <filetype>rb</filetype>
-      <usage_type>resource</usage_type>
-<<<<<<< HEAD
-      <checksum>65C2A609</checksum>
-=======
-      <checksum>8458FF00</checksum>
->>>>>>> 357296ca
-    </file>
-    <file>
-      <filename>location.rb</filename>
-      <filetype>rb</filetype>
-      <usage_type>resource</usage_type>
-<<<<<<< HEAD
-      <checksum>D7B8D025</checksum>
-=======
-      <checksum>F3DE108D</checksum>
->>>>>>> 357296ca
-    </file>
-    <file>
-      <filename>materials.rb</filename>
-      <filetype>rb</filetype>
-      <usage_type>resource</usage_type>
-<<<<<<< HEAD
-      <checksum>FC4DE789</checksum>
-=======
-      <checksum>C68506F8</checksum>
->>>>>>> 357296ca
-    </file>
-    <file>
-      <filename>test_defaults.rb</filename>
-      <filetype>rb</filetype>
-      <usage_type>test</usage_type>
       <checksum>BAC85369</checksum>
     </file>
     <file>
       <filename>EPvalidator.rb</filename>
       <filetype>rb</filetype>
       <usage_type>resource</usage_type>
-<<<<<<< HEAD
       <checksum>58868CE0</checksum>
-=======
-      <checksum>A76CCA05</checksum>
->>>>>>> 357296ca
     </file>
     <file>
       <filename>hpxml.rb</filename>
       <filetype>rb</filetype>
       <usage_type>resource</usage_type>
-<<<<<<< HEAD
       <checksum>6CF3420B</checksum>
-=======
-      <checksum>E65D5B86</checksum>
->>>>>>> 357296ca
-    </file>
-    <file>
-      <filename>hvac_sizing.rb</filename>
-      <filetype>rb</filetype>
-<<<<<<< HEAD
-      <usage_type>resource</usage_type>
-      <checksum>C68506F8</checksum>
-    </file>
-    <file>
-      <filename>airflow.rb</filename>
-      <filetype>rb</filetype>
-      <usage_type>resource</usage_type>
-      <checksum>A76CCA05</checksum>
-    </file>
-    <file>
-      <filename>hvac.rb</filename>
-      <filetype>rb</filetype>
-      <usage_type>resource</usage_type>
-      <checksum>E65D5B86</checksum>
-=======
-      <usage_type>script</usage_type>
-      <checksum>DEF21FB8</checksum>
->>>>>>> 357296ca
-    </file>
-    <file>
-      <filename>hpxml_defaults.rb</filename>
-      <filetype>rb</filetype>
-      <usage_type>resource</usage_type>
-<<<<<<< HEAD
-      <checksum>A1ED2842</checksum>
-=======
-      <checksum>07A729F9</checksum>
->>>>>>> 357296ca
-    </file>
-    <file>
-      <filename>waterheater.rb</filename>
-      <filetype>rb</filetype>
-      <usage_type>resource</usage_type>
-<<<<<<< HEAD
-      <checksum>9BC9568B</checksum>
-=======
-      <checksum>87AA7C7C</checksum>
->>>>>>> 357296ca
-    </file>
-    <file>
-      <filename>test_hotwater_appliance.rb</filename>
-      <filetype>rb</filetype>
-<<<<<<< HEAD
-      <usage_type>resource</usage_type>
-      <checksum>87AA7C7C</checksum>
     </file>
     <file>
       <version>
@@ -681,10 +526,12 @@
       <filetype>rb</filetype>
       <usage_type>script</usage_type>
       <checksum>8B936653</checksum>
-=======
-      <usage_type>test</usage_type>
-      <checksum>C2BFE43E</checksum>
->>>>>>> 357296ca
+    </file>
+    <file>
+      <filename>hpxml_defaults.rb</filename>
+      <filetype>rb</filetype>
+      <usage_type>resource</usage_type>
+      <checksum>9BC9568B</checksum>
     </file>
   </files>
 </measure>