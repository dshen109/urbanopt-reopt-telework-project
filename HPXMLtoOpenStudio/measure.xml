--- conflicted
+++ resolved
@@ -1,14 +1,10 @@
 <measure>
   <schema_version>3.0</schema_version>
+  <error></error>
   <name>hpxm_lto_openstudio</name>
   <uid>b1543b30-9465-45ff-ba04-1d1f85e763bc</uid>
-<<<<<<< HEAD
-  <version_id>559713d0-147c-483f-8849-eb24cf9342a8</version_id>
-  <version_modified>20200302T174726Z</version_modified>
-=======
-  <version_id>88017cad-d8cb-4356-acc7-9603073399b8</version_id>
-  <version_modified>20200309T034256Z</version_modified>
->>>>>>> e1c57fd4
+  <version_id>b31db55c-0810-4fa1-b0ff-4b8e16527423</version_id>
+  <version_modified>20200309T211310Z</version_modified>
   <xml_checksum>D8922A73</xml_checksum>
   <class_name>HPXMLtoOpenStudio</class_name>
   <display_name>HPXML to OpenStudio Translator</display_name>
@@ -408,12 +404,6 @@
       <checksum>5BC1705E</checksum>
     </file>
     <file>
-      <filename>minitest_helper.rb</filename>
-      <filetype>rb</filetype>
-      <usage_type>resource</usage_type>
-      <checksum>ED54D750</checksum>
-    </file>
-    <file>
       <filename>BaseElements.xsd</filename>
       <filetype>xsd</filetype>
       <usage_type>resource</usage_type>
@@ -432,53 +422,40 @@
       <checksum>3E7D1C5D</checksum>
     </file>
     <file>
+      <filename>hvac.rb</filename>
+      <filetype>rb</filetype>
+      <usage_type>resource</usage_type>
+      <checksum>E054F7CB</checksum>
+    </file>
+    <file>
+      <filename>xmlhelper.rb</filename>
+      <filetype>rb</filetype>
+      <usage_type>resource</usage_type>
+      <checksum>8BE07D75</checksum>
+    </file>
+    <file>
+      <filename>minitest_helper.rb</filename>
+      <filetype>rb</filetype>
+      <usage_type>resource</usage_type>
+      <checksum>3787C2CD</checksum>
+    </file>
+    <file>
+      <filename>waterheater.rb</filename>
+      <filetype>rb</filetype>
+      <usage_type>resource</usage_type>
+      <checksum>2CC66833</checksum>
+    </file>
+    <file>
       <filename>EPvalidator.rb</filename>
       <filetype>rb</filetype>
       <usage_type>resource</usage_type>
       <checksum>79776380</checksum>
     </file>
     <file>
-      <filename>waterheater.rb</filename>
-      <filetype>rb</filetype>
-      <usage_type>resource</usage_type>
-      <checksum>2CC66833</checksum>
-    </file>
-    <file>
-<<<<<<< HEAD
-      <filename>EPvalidator.rb</filename>
-      <filetype>rb</filetype>
-      <usage_type>resource</usage_type>
-      <checksum>A530A125</checksum>
-    </file>
-    <file>
-      <filename>airflow.rb</filename>
-      <filetype>rb</filetype>
-      <usage_type>resource</usage_type>
-      <checksum>3E7D1C5D</checksum>
-    </file>
-    <file>
-      <filename>hvac.rb</filename>
-      <filetype>rb</filetype>
-      <usage_type>resource</usage_type>
-      <checksum>E054F7CB</checksum>
-    </file>
-    <file>
       <filename>hpxml.rb</filename>
       <filetype>rb</filetype>
       <usage_type>resource</usage_type>
-      <checksum>393D23DC</checksum>
-=======
-      <filename>xmlhelper.rb</filename>
-      <filetype>rb</filetype>
-      <usage_type>resource</usage_type>
-      <checksum>8BE07D75</checksum>
-    </file>
-    <file>
-      <filename>hvac.rb</filename>
-      <filetype>rb</filetype>
-      <usage_type>resource</usage_type>
-      <checksum>E054F7CB</checksum>
->>>>>>> e1c57fd4
+      <checksum>430A068B</checksum>
     </file>
     <file>
       <version>
@@ -489,17 +466,13 @@
       <filename>measure.rb</filename>
       <filetype>rb</filetype>
       <usage_type>script</usage_type>
-<<<<<<< HEAD
-      <checksum>8B8267C0</checksum>
-=======
-      <checksum>319C4CD0</checksum>
-    </file>
-    <file>
-      <filename>hpxml.rb</filename>
-      <filetype>rb</filetype>
-      <usage_type>resource</usage_type>
-      <checksum>D05DF052</checksum>
->>>>>>> e1c57fd4
+      <checksum>7CA663F5</checksum>
+    </file>
+    <file>
+      <filename>minitest_helper.rb.bak</filename>
+      <filetype>bak</filetype>
+      <usage_type>resource</usage_type>
+      <checksum>ED54D750</checksum>
     </file>
   </files>
 </measure>