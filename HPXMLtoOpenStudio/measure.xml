<measure>
  <schema_version>3.0</schema_version>
  <name>hpxm_lto_openstudio</name>
  <uid>b1543b30-9465-45ff-ba04-1d1f85e763bc</uid>
<<<<<<< HEAD
  <version_id>ae6ba846-c3df-4f7b-9631-f0e079da0dd9</version_id>
  <version_modified>20200410T151654Z</version_modified>
=======
  <version_id>32a9b530-583b-4ddd-a8bb-1e3d3324d735</version_id>
  <version_modified>20200410T205524Z</version_modified>
>>>>>>> 6eed3d8d
  <xml_checksum>D8922A73</xml_checksum>
  <class_name>HPXMLtoOpenStudio</class_name>
  <display_name>HPXML to OpenStudio Translator</display_name>
  <description>Translates HPXML file to OpenStudio Model</description>
  <modeler_description>TODO</modeler_description>
  <arguments>
    <argument>
      <name>hpxml_path</name>
      <display_name>HPXML File Path</display_name>
      <description>Absolute/relative path of the HPXML file.</description>
      <type>String</type>
      <required>true</required>
      <model_dependent>false</model_dependent>
    </argument>
    <argument>
      <name>weather_dir</name>
      <display_name>Weather Directory</display_name>
      <description>Absolute/relative path of the weather directory.</description>
      <type>String</type>
      <required>true</required>
      <model_dependent>false</model_dependent>
      <default_value>weather</default_value>
    </argument>
    <argument>
      <name>output_dir</name>
      <display_name>Directory for Output Files</display_name>
      <description>Absolute/relative path for the output files directory.</description>
      <type>String</type>
      <required>false</required>
      <model_dependent>false</model_dependent>
    </argument>
    <argument>
      <name>debug</name>
      <display_name>Debug Mode?</display_name>
      <description>If enabled: 1) Writes in.osm file, 2) Writes in.xml HPXML file with defaults filled, and 3) Generates additional log output. Any files written will be in the output path specified above.</description>
      <type>Boolean</type>
      <required>false</required>
      <model_dependent>false</model_dependent>
      <default_value>false</default_value>
      <choices>
        <choice>
          <value>true</value>
          <display_name>true</display_name>
        </choice>
        <choice>
          <value>false</value>
          <display_name>false</display_name>
        </choice>
      </choices>
    </argument>
  </arguments>
  <outputs/>
  <provenances/>
  <tags>
    <tag>Whole Building.Space Types</tag>
  </tags>
  <attributes>
    <attribute>
      <name>Measure Type</name>
      <value>ModelMeasure</value>
      <datatype>string</datatype>
    </attribute>
    <attribute>
      <name>Intended Software Tool</name>
      <value>Apply Measure Now</value>
      <datatype>string</datatype>
    </attribute>
    <attribute>
      <name>Intended Software Tool</name>
      <value>OpenStudio Application</value>
      <datatype>string</datatype>
    </attribute>
    <attribute>
      <name>Intended Software Tool</name>
      <value>Parametric Analysis Tool</value>
      <datatype>string</datatype>
    </attribute>
  </attributes>
  <files>
    <file>
      <filename>ASHRAE622WSF.csv</filename>
      <filetype>csv</filetype>
      <usage_type>resource</usage_type>
      <checksum>308F75BA</checksum>
    </file>
    <file>
      <filename>climate_zones.csv</filename>
      <filetype>csv</filetype>
      <usage_type>resource</usage_type>
      <checksum>63C6A1E2</checksum>
    </file>
    <file>
      <filename>HotWaterBathSchedule_1bed.csv</filename>
      <filetype>csv</filetype>
      <usage_type>resource</usage_type>
      <checksum>2756B8A4</checksum>
    </file>
    <file>
      <filename>HotWaterBathSchedule_2bed.csv</filename>
      <filetype>csv</filetype>
      <usage_type>resource</usage_type>
      <checksum>DD7631E9</checksum>
    </file>
    <file>
      <filename>HotWaterBathSchedule_3bed.csv</filename>
      <filetype>csv</filetype>
      <usage_type>resource</usage_type>
      <checksum>CA94B43E</checksum>
    </file>
    <file>
      <filename>HotWaterBathSchedule_4bed.csv</filename>
      <filetype>csv</filetype>
      <usage_type>resource</usage_type>
      <checksum>5A74968C</checksum>
    </file>
    <file>
      <filename>HotWaterBathSchedule_5bed.csv</filename>
      <filetype>csv</filetype>
      <usage_type>resource</usage_type>
      <checksum>61E873CD</checksum>
    </file>
    <file>
      <filename>HotWaterClothesDryerExhaustSchedule_1bed.csv</filename>
      <filetype>csv</filetype>
      <usage_type>resource</usage_type>
      <checksum>85CDD535</checksum>
    </file>
    <file>
      <filename>HotWaterClothesDryerExhaustSchedule_2bed.csv</filename>
      <filetype>csv</filetype>
      <usage_type>resource</usage_type>
      <checksum>1D475929</checksum>
    </file>
    <file>
      <filename>HotWaterClothesDryerExhaustSchedule_3bed.csv</filename>
      <filetype>csv</filetype>
      <usage_type>resource</usage_type>
      <checksum>A0F57E5A</checksum>
    </file>
    <file>
      <filename>HotWaterClothesDryerExhaustSchedule_4bed.csv</filename>
      <filetype>csv</filetype>
      <usage_type>resource</usage_type>
      <checksum>A893C107</checksum>
    </file>
    <file>
      <filename>HotWaterClothesDryerExhaustSchedule_5bed.csv</filename>
      <filetype>csv</filetype>
      <usage_type>resource</usage_type>
      <checksum>CDC5BFE0</checksum>
    </file>
    <file>
      <filename>HotWaterClothesWasherSchedule_1bed.csv</filename>
      <filetype>csv</filetype>
      <usage_type>resource</usage_type>
      <checksum>78DFDC72</checksum>
    </file>
    <file>
      <filename>HotWaterClothesWasherSchedule_2bed.csv</filename>
      <filetype>csv</filetype>
      <usage_type>resource</usage_type>
      <checksum>3BAFB696</checksum>
    </file>
    <file>
      <filename>HotWaterClothesWasherSchedule_3bed.csv</filename>
      <filetype>csv</filetype>
      <usage_type>resource</usage_type>
      <checksum>9289E6F2</checksum>
    </file>
    <file>
      <filename>HotWaterClothesWasherSchedule_4bed.csv</filename>
      <filetype>csv</filetype>
      <usage_type>resource</usage_type>
      <checksum>268D812A</checksum>
    </file>
    <file>
      <filename>HotWaterClothesWasherSchedule_5bed.csv</filename>
      <filetype>csv</filetype>
      <usage_type>resource</usage_type>
      <checksum>5109687D</checksum>
    </file>
    <file>
      <filename>HotWaterDishwasherSchedule_1bed.csv</filename>
      <filetype>csv</filetype>
      <usage_type>resource</usage_type>
      <checksum>736F23BC</checksum>
    </file>
    <file>
      <filename>HotWaterDishwasherSchedule_2bed.csv</filename>
      <filetype>csv</filetype>
      <usage_type>resource</usage_type>
      <checksum>ADCCC080</checksum>
    </file>
    <file>
      <filename>HotWaterDishwasherSchedule_3bed.csv</filename>
      <filetype>csv</filetype>
      <usage_type>resource</usage_type>
      <checksum>54BA8BB0</checksum>
    </file>
    <file>
      <filename>HotWaterDishwasherSchedule_4bed.csv</filename>
      <filetype>csv</filetype>
      <usage_type>resource</usage_type>
      <checksum>F34BF3A8</checksum>
    </file>
    <file>
      <filename>HotWaterDishwasherSchedule_5bed.csv</filename>
      <filetype>csv</filetype>
      <usage_type>resource</usage_type>
      <checksum>DAF9D44B</checksum>
    </file>
    <file>
      <filename>HotWaterShowerSchedule_1bed.csv</filename>
      <filetype>csv</filetype>
      <usage_type>resource</usage_type>
      <checksum>9222E591</checksum>
    </file>
    <file>
      <filename>HotWaterShowerSchedule_2bed.csv</filename>
      <filetype>csv</filetype>
      <usage_type>resource</usage_type>
      <checksum>4A282B1D</checksum>
    </file>
    <file>
      <filename>HotWaterShowerSchedule_3bed.csv</filename>
      <filetype>csv</filetype>
      <usage_type>resource</usage_type>
      <checksum>57187E02</checksum>
    </file>
    <file>
      <filename>HotWaterShowerSchedule_4bed.csv</filename>
      <filetype>csv</filetype>
      <usage_type>resource</usage_type>
      <checksum>63D51C5E</checksum>
    </file>
    <file>
      <filename>HotWaterShowerSchedule_5bed.csv</filename>
      <filetype>csv</filetype>
      <usage_type>resource</usage_type>
      <checksum>248E17B8</checksum>
    </file>
    <file>
      <filename>HotWaterSinkSchedule_1bed.csv</filename>
      <filetype>csv</filetype>
      <usage_type>resource</usage_type>
      <checksum>162386DA</checksum>
    </file>
    <file>
      <filename>HotWaterSinkSchedule_2bed.csv</filename>
      <filetype>csv</filetype>
      <usage_type>resource</usage_type>
      <checksum>ADC2C5DD</checksum>
    </file>
    <file>
      <filename>HotWaterSinkSchedule_3bed.csv</filename>
      <filetype>csv</filetype>
      <usage_type>resource</usage_type>
      <checksum>6828ECEE</checksum>
    </file>
    <file>
      <filename>HotWaterSinkSchedule_4bed.csv</filename>
      <filetype>csv</filetype>
      <usage_type>resource</usage_type>
      <checksum>E6D39D36</checksum>
    </file>
    <file>
      <filename>HotWaterSinkSchedule_5bed.csv</filename>
      <filetype>csv</filetype>
      <usage_type>resource</usage_type>
      <checksum>35E27F20</checksum>
    </file>
    <file>
      <filename>HotWaterMinuteDrawProfilesMaxFlows.csv</filename>
      <filetype>csv</filetype>
      <usage_type>resource</usage_type>
      <checksum>4650FB17</checksum>
    </file>
    <file>
      <filename>HotWaterSSBSchedule_1bed.csv</filename>
      <filetype>csv</filetype>
      <usage_type>resource</usage_type>
      <checksum>D60D96A2</checksum>
    </file>
    <file>
      <filename>HotWaterSSBSchedule_2bed.csv</filename>
      <filetype>csv</filetype>
      <usage_type>resource</usage_type>
      <checksum>85C2918F</checksum>
    </file>
    <file>
      <filename>HotWaterSSBSchedule_3bed.csv</filename>
      <filetype>csv</filetype>
      <usage_type>resource</usage_type>
      <checksum>4A3F1BC5</checksum>
    </file>
    <file>
      <filename>HotWaterSSBSchedule_4bed.csv</filename>
      <filetype>csv</filetype>
      <usage_type>resource</usage_type>
      <checksum>1BB9C885</checksum>
    </file>
    <file>
      <filename>HotWaterSSBSchedule_5bed.csv</filename>
      <filetype>csv</filetype>
      <usage_type>resource</usage_type>
      <checksum>1A0446EE</checksum>
    </file>
    <file>
      <filename>HPXML.xsd</filename>
      <filetype>xsd</filetype>
      <usage_type>resource</usage_type>
      <checksum>8B1ACB99</checksum>
    </file>
    <file>
      <filename>psychrometrics.rb</filename>
      <filetype>rb</filetype>
      <usage_type>resource</usage_type>
      <checksum>D5B3FA75</checksum>
    </file>
    <file>
      <filename>meta_measure.rb</filename>
      <filetype>rb</filetype>
      <usage_type>resource</usage_type>
      <checksum>BC6216BE</checksum>
    </file>
    <file>
      <filename>schedules.rb</filename>
      <filetype>rb</filetype>
      <usage_type>resource</usage_type>
      <checksum>56003B70</checksum>
    </file>
    <file>
      <filename>materials.rb</filename>
      <filetype>rb</filetype>
      <usage_type>resource</usage_type>
      <checksum>A00ABE93</checksum>
    </file>
    <file>
      <filename>weather.rb</filename>
      <filetype>rb</filetype>
      <usage_type>resource</usage_type>
      <checksum>25B4188B</checksum>
    </file>
    <file>
      <filename>minitest_helper.rb</filename>
      <filetype>rb</filetype>
      <usage_type>resource</usage_type>
      <checksum>A17178FF</checksum>
    </file>
    <file>
      <filename>xmlhelper.rb</filename>
      <filetype>rb</filetype>
      <usage_type>resource</usage_type>
      <checksum>7DA95127</checksum>
    </file>
    <file>
      <filename>util.rb</filename>
      <filetype>rb</filetype>
      <usage_type>resource</usage_type>
      <checksum>CF824A5B</checksum>
    </file>
    <file>
      <filename>hvac.rb</filename>
      <filetype>rb</filetype>
      <usage_type>resource</usage_type>
      <checksum>D9B91269</checksum>
    </file>
    <file>
      <filename>unit_conversions.rb</filename>
      <filetype>rb</filetype>
      <usage_type>resource</usage_type>
      <checksum>205DDB6D</checksum>
    </file>
    <file>
      <filename>geometry.rb</filename>
      <filetype>rb</filetype>
      <usage_type>resource</usage_type>
      <checksum>B301CEB4</checksum>
    </file>
    <file>
      <filename>hvac_sizing.rb</filename>
      <filetype>rb</filetype>
      <usage_type>resource</usage_type>
      <checksum>ACCF116F</checksum>
    </file>
    <file>
      <filename>HPXMLDataTypes.xsd</filename>
      <filetype>xsd</filetype>
      <usage_type>resource</usage_type>
      <checksum>15FA9595</checksum>
    </file>
    <file>
      <filename>pv.rb</filename>
      <filetype>rb</filetype>
      <usage_type>resource</usage_type>
      <checksum>8B5F0A97</checksum>
    </file>
    <file>
      <filename>constructions.rb</filename>
      <filetype>rb</filetype>
      <usage_type>resource</usage_type>
      <checksum>56BE3E09</checksum>
    </file>
    <file>
      <filename>location.rb</filename>
      <filetype>rb</filetype>
      <usage_type>resource</usage_type>
      <checksum>54943094</checksum>
    </file>
    <file>
      <filename>waterheater.rb</filename>
      <filetype>rb</filetype>
      <usage_type>resource</usage_type>
      <checksum>EB9438B5</checksum>
    </file>
    <file>
      <filename>constants.rb</filename>
      <filetype>rb</filetype>
      <usage_type>resource</usage_type>
      <checksum>B25F263A</checksum>
    </file>
    <file>
      <filename>airflow.rb</filename>
<<<<<<< HEAD
=======
      <filetype>rb</filetype>
      <usage_type>resource</usage_type>
      <checksum>9FC9A661</checksum>
    </file>
    <file>
      <filename>lighting.rb</filename>
>>>>>>> 6eed3d8d
      <filetype>rb</filetype>
      <usage_type>resource</usage_type>
      <checksum>226E206B</checksum>
    </file>
    <file>
      <filename>misc_loads.rb</filename>
      <filetype>rb</filetype>
      <usage_type>resource</usage_type>
      <checksum>6AB64ECB</checksum>
    </file>
    <file>
      <filename>BaseElements.xsd</filename>
      <filetype>xsd</filetype>
      <usage_type>resource</usage_type>
      <checksum>06222F98</checksum>
    </file>
    <file>
      <filename>EPvalidator.rb</filename>
      <filetype>rb</filetype>
      <usage_type>resource</usage_type>
<<<<<<< HEAD
      <checksum>59D78BF2</checksum>
    </file>
    <file>
      <filename>waterheater.rb</filename>
      <filetype>rb</filetype>
      <usage_type>resource</usage_type>
      <checksum>8262D585</checksum>
    </file>
    <file>
      <filename>hpxml.rb</filename>
      <filetype>rb</filetype>
      <usage_type>resource</usage_type>
      <checksum>7786CC64</checksum>
=======
      <checksum>4BB70205</checksum>
>>>>>>> 6eed3d8d
    </file>
    <file>
      <version>
        <software_program>OpenStudio</software_program>
        <identifier>2.1.1</identifier>
        <min_compatible>2.1.1</min_compatible>
      </version>
      <filename>measure.rb</filename>
      <filetype>rb</filetype>
      <usage_type>script</usage_type>
<<<<<<< HEAD
      <checksum>F9031ED0</checksum>
=======
      <checksum>7668D215</checksum>
    </file>
    <file>
      <filename>hpxml.rb</filename>
      <filetype>rb</filetype>
      <usage_type>resource</usage_type>
      <checksum>0D11F615</checksum>
    </file>
    <file>
      <filename>hotwater_appliances.rb</filename>
      <filetype>rb</filetype>
      <usage_type>resource</usage_type>
      <checksum>D9C13D5F</checksum>
>>>>>>> 6eed3d8d
    </file>
  </files>
</measure><|MERGE_RESOLUTION|>--- conflicted
+++ resolved
@@ -2,13 +2,8 @@
   <schema_version>3.0</schema_version>
   <name>hpxm_lto_openstudio</name>
   <uid>b1543b30-9465-45ff-ba04-1d1f85e763bc</uid>
-<<<<<<< HEAD
-  <version_id>ae6ba846-c3df-4f7b-9631-f0e079da0dd9</version_id>
-  <version_modified>20200410T151654Z</version_modified>
-=======
-  <version_id>32a9b530-583b-4ddd-a8bb-1e3d3324d735</version_id>
-  <version_modified>20200410T205524Z</version_modified>
->>>>>>> 6eed3d8d
+  <version_id>2ee14c31-7439-4acd-9660-5e131c07fc0e</version_id>
+  <version_modified>20200410T210436Z</version_modified>
   <xml_checksum>D8922A73</xml_checksum>
   <class_name>HPXMLtoOpenStudio</class_name>
   <display_name>HPXML to OpenStudio Translator</display_name>
@@ -419,12 +414,6 @@
       <checksum>54943094</checksum>
     </file>
     <file>
-      <filename>waterheater.rb</filename>
-      <filetype>rb</filetype>
-      <usage_type>resource</usage_type>
-      <checksum>EB9438B5</checksum>
-    </file>
-    <file>
       <filename>constants.rb</filename>
       <filetype>rb</filetype>
       <usage_type>resource</usage_type>
@@ -432,15 +421,12 @@
     </file>
     <file>
       <filename>airflow.rb</filename>
-<<<<<<< HEAD
-=======
       <filetype>rb</filetype>
       <usage_type>resource</usage_type>
       <checksum>9FC9A661</checksum>
     </file>
     <file>
       <filename>lighting.rb</filename>
->>>>>>> 6eed3d8d
       <filetype>rb</filetype>
       <usage_type>resource</usage_type>
       <checksum>226E206B</checksum>
@@ -461,23 +447,19 @@
       <filename>EPvalidator.rb</filename>
       <filetype>rb</filetype>
       <usage_type>resource</usage_type>
-<<<<<<< HEAD
-      <checksum>59D78BF2</checksum>
+      <checksum>4BB70205</checksum>
+    </file>
+    <file>
+      <filename>hotwater_appliances.rb</filename>
+      <filetype>rb</filetype>
+      <usage_type>resource</usage_type>
+      <checksum>D9C13D5F</checksum>
     </file>
     <file>
       <filename>waterheater.rb</filename>
       <filetype>rb</filetype>
       <usage_type>resource</usage_type>
       <checksum>8262D585</checksum>
-    </file>
-    <file>
-      <filename>hpxml.rb</filename>
-      <filetype>rb</filetype>
-      <usage_type>resource</usage_type>
-      <checksum>7786CC64</checksum>
-=======
-      <checksum>4BB70205</checksum>
->>>>>>> 6eed3d8d
     </file>
     <file>
       <version>
@@ -488,23 +470,13 @@
       <filename>measure.rb</filename>
       <filetype>rb</filetype>
       <usage_type>script</usage_type>
-<<<<<<< HEAD
-      <checksum>F9031ED0</checksum>
-=======
-      <checksum>7668D215</checksum>
+      <checksum>5DC30D26</checksum>
     </file>
     <file>
       <filename>hpxml.rb</filename>
       <filetype>rb</filetype>
       <usage_type>resource</usage_type>
-      <checksum>0D11F615</checksum>
-    </file>
-    <file>
-      <filename>hotwater_appliances.rb</filename>
-      <filetype>rb</filetype>
-      <usage_type>resource</usage_type>
-      <checksum>D9C13D5F</checksum>
->>>>>>> 6eed3d8d
+      <checksum>07706081</checksum>
     </file>
   </files>
 </measure>