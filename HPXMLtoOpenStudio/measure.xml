--- conflicted
+++ resolved
@@ -3,13 +3,8 @@
   <schema_version>3.0</schema_version>
   <name>hpxm_lto_openstudio</name>
   <uid>b1543b30-9465-45ff-ba04-1d1f85e763bc</uid>
-<<<<<<< HEAD
   <version_id>7ff07164-7f97-4cd6-b417-4f428345dc9c</version_id>
   <version_modified>20200711T005815Z</version_modified>
-=======
-  <version_id>a269768e-9134-448b-9c5b-d196c9aa3b3e</version_id>
-  <version_modified>20200710T194514Z</version_modified>
->>>>>>> 139c4b2f
   <xml_checksum>D8922A73</xml_checksum>
   <class_name>HPXMLtoOpenStudio</class_name>
   <display_name>HPXML to OpenStudio Translator</display_name>
@@ -354,123 +349,82 @@
       <checksum>5AE1EAFB</checksum>
     </file>
     <file>
-<<<<<<< HEAD
-      <filename>test_airflow.rb</filename>
-=======
-      <filename>test_lighting.rb</filename>
-      <filetype>rb</filetype>
-      <usage_type>test</usage_type>
-      <checksum>2B96690C</checksum>
-    </file>
-    <file>
       <filename>geometry.rb</filename>
->>>>>>> 139c4b2f
       <filetype>rb</filetype>
       <usage_type>resource</usage_type>
       <checksum>CB76A185</checksum>
     </file>
     <file>
-<<<<<<< HEAD
-      <filename>geometry.rb</filename>
-=======
-      <filename>lighting.rb</filename>
-      <filetype>rb</filetype>
-      <usage_type>resource</usage_type>
-      <checksum>CB1C9C64</checksum>
-    </file>
-    <file>
       <filename>materials.rb</filename>
->>>>>>> 139c4b2f
       <filetype>rb</filetype>
       <usage_type>resource</usage_type>
       <checksum>FC4DE789</checksum>
     </file>
     <file>
-<<<<<<< HEAD
       <filename>weather.rb</filename>
       <filetype>rb</filetype>
       <usage_type>resource</usage_type>
       <checksum>C9E02189</checksum>
-=======
+    </file>
+    <file>
+      <filename>test_miscloads.rb</filename>
+      <filetype>rb</filetype>
+      <usage_type>test</usage_type>
+      <checksum>179766A0</checksum>
+    </file>
+    <file>
+      <filename>unit_conversions.rb</filename>
+      <filetype>rb</filetype>
+      <usage_type>resource</usage_type>
+      <checksum>6F263948</checksum>
+    </file>
+    <file>
+      <filename>util.rb</filename>
+      <filetype>rb</filetype>
+      <usage_type>resource</usage_type>
+      <checksum>B31D4F58</checksum>
+    </file>
+    <file>
+      <filename>airflow.rb</filename>
+      <filetype>rb</filetype>
+      <usage_type>resource</usage_type>
+      <checksum>4A88DBD7</checksum>
+    </file>
+    <file>
+      <filename>hvac_sizing.rb</filename>
+      <filetype>rb</filetype>
+      <usage_type>test</usage_type>
+      <checksum>80D63CDA</checksum>
+    </file>
+    <file>
+      <filename>simcontrols.rb</filename>
+      <filetype>rb</filetype>
+      <usage_type>resource</usage_type>
+      <checksum>A64041BA</checksum>
+    </file>
+    <file>
+      <filename>constants.rb</filename>
+      <filetype>rb</filetype>
+      <usage_type>resource</usage_type>
+      <checksum>443AB1D5</checksum>
+    </file>
+    <file>
+      <filename>unit_conversions.rb</filename>
+      <filetype>rb</filetype>
+      <usage_type>resource</usage_type>
+      <checksum>6F263948</checksum>
+    </file>
+    <file>
+      <filename>test_miscloads.rb</filename>
+      <filetype>rb</filetype>
+      <usage_type>test</usage_type>
+      <checksum>F4076C68</checksum>
+    </file>
+    <file>
       <filename>HPXMLDataTypes.xsd</filename>
       <filetype>xsd</filetype>
       <usage_type>resource</usage_type>
       <checksum>0CCEC05A</checksum>
->>>>>>> 139c4b2f
-    </file>
-    <file>
-      <filename>test_miscloads.rb</filename>
-      <filetype>rb</filetype>
-      <usage_type>test</usage_type>
-      <checksum>179766A0</checksum>
-    </file>
-    <file>
-      <filename>unit_conversions.rb</filename>
-      <filetype>rb</filetype>
-      <usage_type>resource</usage_type>
-      <checksum>6F263948</checksum>
-    </file>
-    <file>
-      <filename>util.rb</filename>
-      <filetype>rb</filetype>
-      <usage_type>resource</usage_type>
-      <checksum>B31D4F58</checksum>
-    </file>
-    <file>
-<<<<<<< HEAD
-      <filename>airflow.rb</filename>
-      <filetype>rb</filetype>
-      <usage_type>resource</usage_type>
-      <checksum>4A88DBD7</checksum>
-    </file>
-    <file>
-      <filename>hvac_sizing.rb</filename>
-      <filetype>rb</filetype>
-      <usage_type>resource</usage_type>
-      <checksum>A64041BA</checksum>
-    </file>
-    <file>
-      <filename>constants.rb</filename>
-      <filetype>rb</filetype>
-      <usage_type>resource</usage_type>
-      <checksum>443AB1D5</checksum>
-    </file>
-    <file>
-      <filename>unit_conversions.rb</filename>
-      <filetype>rb</filetype>
-      <usage_type>resource</usage_type>
-      <checksum>6F263948</checksum>
-=======
-      <filename>test_simcontrols.rb</filename>
-      <filetype>rb</filetype>
-      <usage_type>test</usage_type>
-      <checksum>80D63CDA</checksum>
-    </file>
-    <file>
-      <filename>simcontrols.rb</filename>
-      <filetype>rb</filetype>
-      <usage_type>resource</usage_type>
-      <checksum>68F83651</checksum>
-    </file>
-    <file>
-      <filename>location.rb</filename>
-      <filetype>rb</filetype>
-      <usage_type>resource</usage_type>
-      <checksum>259C5309</checksum>
->>>>>>> 139c4b2f
-    </file>
-    <file>
-      <filename>test_location.rb</filename>
-      <filetype>rb</filetype>
-      <usage_type>test</usage_type>
-      <checksum>F4076C68</checksum>
-    </file>
-    <file>
-<<<<<<< HEAD
-      <filename>HPXMLDataTypes.xsd</filename>
-      <filetype>xsd</filetype>
-      <usage_type>resource</usage_type>
-      <checksum>0CCEC05A</checksum>
     </file>
     <file>
       <filename>test_hvac.rb</filename>
@@ -487,44 +441,19 @@
     <file>
       <filename>schedules.rb</filename>
       <filetype>rb</filetype>
+      <usage_type>test</usage_type>
+      <checksum>2B6B4C0A</checksum>
+    </file>
+    <file>
+      <filename>waterheater.rb</filename>
+      <filetype>rb</filetype>
       <usage_type>resource</usage_type>
       <checksum>50D6094F</checksum>
-=======
-      <filename>misc_loads.rb</filename>
-      <filetype>rb</filetype>
-      <usage_type>resource</usage_type>
-      <checksum>4E587243</checksum>
-    </file>
-    <file>
-      <filename>hotwater_appliances.rb</filename>
-      <filetype>rb</filetype>
-      <usage_type>resource</usage_type>
-      <checksum>54D5A2D3</checksum>
-    </file>
-    <file>
-      <filename>test_hvac.rb</filename>
-      <filetype>rb</filetype>
-      <usage_type>test</usage_type>
-      <checksum>C3BC236A</checksum>
-    </file>
-    <file>
-      <filename>test_water_heater.rb</filename>
-      <filetype>rb</filetype>
-      <usage_type>test</usage_type>
-      <checksum>2B6B4C0A</checksum>
-    </file>
-    <file>
-      <filename>waterheater.rb</filename>
-      <filetype>rb</filetype>
-      <usage_type>resource</usage_type>
-      <checksum>DD4E96F0</checksum>
->>>>>>> 139c4b2f
     </file>
     <file>
       <filename>test_hotwater_appliance.rb</filename>
       <filetype>rb</filetype>
       <usage_type>test</usage_type>
-<<<<<<< HEAD
       <checksum>53558AA4</checksum>
     </file>
     <file>
@@ -555,63 +484,41 @@
       <filetype>rb</filetype>
       <usage_type>test</usage_type>
       <checksum>E7DD137C</checksum>
-=======
-      <checksum>4E349979</checksum>
-    </file>
-    <file>
-      <filename>energyplus.rb</filename>
-      <filetype>rb</filetype>
-      <usage_type>resource</usage_type>
-      <checksum>0C1B7A80</checksum>
-    </file>
-    <file>
-      <filename>weather.rb</filename>
-      <filetype>rb</filetype>
-      <usage_type>resource</usage_type>
-      <checksum>AB31F8EF</checksum>
->>>>>>> 139c4b2f
+    </file>
+    <file>
+      <filename>misc_loads.rb</filename>
+      <filetype>rb</filetype>
+      <usage_type>resource</usage_type>
+      <checksum>ECAC1EA4</checksum>
+    </file>
+    <file>
+      <filename>hvac.rb</filename>
+      <filetype>rb</filetype>
+      <usage_type>resource</usage_type>
+      <checksum>838B8150</checksum>
+    </file>
+    <file>
+      <filename>EPvalidator.rb</filename>
+      <filetype>rb</filetype>
+      <usage_type>resource</usage_type>
+      <checksum>DCD0D027</checksum>
+    </file>
+    <file>
+      <filename>constructions.rb</filename>
+      <filetype>rb</filetype>
+      <usage_type>resource</usage_type>
+      <checksum>380072DB</checksum>
+    </file>
+    <file>
+      <filename>test_defaults.rb</filename>
+      <filetype>rb</filetype>
+      <usage_type>test</usage_type>
+      <checksum>5E0D22F4</checksum>
     </file>
     <file>
       <filename>BaseElements.xsd</filename>
       <filetype>xsd</filetype>
       <usage_type>resource</usage_type>
-      <checksum>1268C4BC</checksum>
-    </file>
-    <file>
-      <filename>constructions.rb</filename>
-      <filetype>rb</filetype>
-      <usage_type>resource</usage_type>
-      <checksum>ECAC1EA4</checksum>
-    </file>
-    <file>
-      <filename>hvac.rb</filename>
-      <filetype>rb</filetype>
-      <usage_type>resource</usage_type>
-      <checksum>838B8150</checksum>
-    </file>
-    <file>
-<<<<<<< HEAD
-      <filename>EPvalidator.rb</filename>
-      <filetype>rb</filetype>
-      <usage_type>resource</usage_type>
-      <checksum>DCD0D027</checksum>
-    </file>
-    <file>
-      <filename>constructions.rb</filename>
-      <filetype>rb</filetype>
-      <usage_type>resource</usage_type>
-      <checksum>380072DB</checksum>
-    </file>
-    <file>
-      <filename>test_defaults.rb</filename>
-      <filetype>rb</filetype>
-      <usage_type>test</usage_type>
-      <checksum>5E0D22F4</checksum>
-    </file>
-    <file>
-      <filename>BaseElements.xsd</filename>
-      <filetype>xsd</filetype>
-      <usage_type>resource</usage_type>
       <checksum>6B0842BB</checksum>
     </file>
     <file>
@@ -619,48 +526,11 @@
       <filetype>rb</filetype>
       <usage_type>resource</usage_type>
       <checksum>BB599699</checksum>
-=======
-      <filename>meta_measure.rb</filename>
-      <filetype>rb</filetype>
-      <usage_type>resource</usage_type>
-      <checksum>E6D3B53C</checksum>
-    </file>
-    <file>
-      <filename>test_airflow.rb</filename>
-      <filetype>rb</filetype>
-      <usage_type>test</usage_type>
-      <checksum>3F3CC21D</checksum>
-    </file>
-    <file>
-      <filename>hvac_sizing.rb</filename>
-      <filetype>rb</filetype>
-      <usage_type>resource</usage_type>
-      <checksum>3C26F9BE</checksum>
-    </file>
-    <file>
-      <filename>airflow.rb</filename>
-      <filetype>rb</filetype>
-      <usage_type>resource</usage_type>
-      <checksum>C5A11E45</checksum>
-    </file>
-    <file>
-      <filename>constants.rb</filename>
-      <filetype>rb</filetype>
-      <usage_type>resource</usage_type>
-      <checksum>EAB395EA</checksum>
-    </file>
-    <file>
-      <filename>EPvalidator.rb</filename>
-      <filetype>rb</filetype>
-      <usage_type>resource</usage_type>
-      <checksum>95963F1F</checksum>
->>>>>>> 139c4b2f
     </file>
     <file>
       <filename>util.rb</filename>
       <filetype>rb</filetype>
       <usage_type>resource</usage_type>
-<<<<<<< HEAD
       <checksum>B31D4F58</checksum>
     </file>
     <file>
@@ -680,38 +550,6 @@
       <filetype>rb</filetype>
       <usage_type>resource</usage_type>
       <checksum>20FFB3EC</checksum>
-=======
-      <checksum>6106779E</checksum>
-    </file>
-    <file>
-      <filename>hpxml_defaults.rb</filename>
-      <filetype>rb</filetype>
-      <usage_type>resource</usage_type>
-      <checksum>3A6F5BC6</checksum>
-    </file>
-    <file>
-      <filename>test_defaults.rb</filename>
-      <filetype>rb</filetype>
-      <usage_type>test</usage_type>
-      <checksum>290CD5E5</checksum>
-    </file>
-    <file>
-      <version>
-        <software_program>OpenStudio</software_program>
-        <identifier>3.0.0</identifier>
-        <min_compatible>3.0.0</min_compatible>
-      </version>
-      <filename>measure.rb</filename>
-      <filetype>rb</filetype>
-      <usage_type>script</usage_type>
-      <checksum>2513A23D</checksum>
-    </file>
-    <file>
-      <filename>version.rb</filename>
-      <filetype>rb</filetype>
-      <usage_type>resource</usage_type>
-      <checksum>9BC2008E</checksum>
->>>>>>> 139c4b2f
     </file>
   </files>
 </measure>