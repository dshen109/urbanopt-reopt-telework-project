# frozen_string_literal: true

class Airflow
  def self.apply(model, runner, weather, spaces, air_infils, vent_fans,
                 duct_systems, infil_volume, infil_height, open_window_area,
                 nv_clg_ssn_sensor, min_neighbor_distance, vented_attic, vented_crawl,
                 site_type, shelter_coef, has_flue_chimney, hvac_map, eri_version,
                 apply_ashrae140_assumptions)

    # Global variables

    @runner = runner
    @spaces = spaces
    @building_height = Geometry.get_max_z_of_spaces(model.getSpaces)
    @infil_volume = infil_volume
    @infil_height = infil_height
    @living_space = spaces[HPXML::LocationLivingSpace]
    @living_zone = @living_space.thermalZone.get
    @eri_version = eri_version
    @apply_ashrae140_assumptions = apply_ashrae140_assumptions
    @cfa = UnitConversions.convert(@living_space.floorArea, 'm^2', 'ft^2')

    # Global sensors

    @pbar_sensor = OpenStudio::Model::EnergyManagementSystemSensor.new(model, 'Site Outdoor Air Barometric Pressure')
    @pbar_sensor.setName('out pb s')

    @wout_sensor = OpenStudio::Model::EnergyManagementSystemSensor.new(model, 'Site Outdoor Air Humidity Ratio')
    @wout_sensor.setName('out wt s')

    @win_sensor = OpenStudio::Model::EnergyManagementSystemSensor.new(model, 'Zone Air Humidity Ratio')
    @win_sensor.setName("#{Constants.ObjectNameAirflow} win s")
    @win_sensor.setKeyName(@living_zone.name.to_s)

    @vwind_sensor = OpenStudio::Model::EnergyManagementSystemSensor.new(model, 'Site Wind Speed')
    @vwind_sensor.setName('site vw s')

    @tin_sensor = OpenStudio::Model::EnergyManagementSystemSensor.new(model, 'Zone Mean Air Temperature')
    @tin_sensor.setName("#{Constants.ObjectNameAirflow} tin s")
    @tin_sensor.setKeyName(@living_zone.name.to_s)

    @tout_sensor = OpenStudio::Model::EnergyManagementSystemSensor.new(model, 'Zone Outdoor Air Drybulb Temperature')
    @tout_sensor.setName("#{Constants.ObjectNameAirflow} tt s")
    @tout_sensor.setKeyName(@living_zone.name.to_s)

    # Adiabatic construction for duct plenum

    adiabatic_mat = OpenStudio::Model::MasslessOpaqueMaterial.new(model, 'Rough', 176.1)
    adiabatic_mat.setName('Adiabatic')
    @adiabatic_const = OpenStudio::Model::Construction.new(model)
    @adiabatic_const.setName('AdiabaticConst')
    @adiabatic_const.insertLayer(0, adiabatic_mat)

    # Ventilation fans
    vent_fans_mech = []
    vent_fans_kitchen = []
    vent_fans_bath = []
    vent_fans_whf = []
    vent_fans.each do |vent_fan|
      if vent_fan.used_for_whole_building_ventilation
        vent_fans_mech << vent_fan
      elsif vent_fan.used_for_seasonal_cooling_load_reduction
        vent_fans_whf << vent_fan
      elsif vent_fan.used_for_local_ventilation && vent_fan.fan_location == HPXML::LocationKitchen
        vent_fans_kitchen << vent_fan
      elsif vent_fan.used_for_local_ventilation && vent_fan.fan_location == HPXML::LocationBath
        vent_fans_bath << vent_fan
      else
        @runner.registerWarning("Unexpected ventilation fan '#{vent_fan.id}'. The fan will not be modeled.")
      end
    end

    # Initialization
    initialize_cfis(model, vent_fans_mech, hvac_map)
    model.getAirLoopHVACs.each do |air_loop|
      initialize_air_loop_objects(model, air_loop)
    end

    # Apply ducts

    duct_systems.each do |ducts, air_loop|
      apply_ducts(model, ducts, air_loop)
    end

    # Apply infiltration/ventilation

    @wind_speed = set_wind_speed_correction(model, site_type, shelter_coef, min_neighbor_distance)
    apply_natural_ventilation_and_whole_house_fan(model, weather, vent_fans_whf, open_window_area, nv_clg_ssn_sensor)
    apply_infiltration_and_ventilation_fans(model, weather, vent_fans_mech, vent_fans_kitchen, vent_fans_bath, has_flue_chimney, air_infils, vented_attic, vented_crawl)
  end

  def self.get_default_shelter_coefficient()
    return 0.5 # Table 4.2.2(1)(g)
  end

  def self.get_default_fraction_of_windows_operable()
    # Combining the value below with the assumption that 50% of
    # the area of an operable window can be open produces the
    # Building America assumption that "Thirty-three percent of
    # the window area ... can be opened for natural ventilation"
    return 0.67 # 67%
  end

  def self.get_default_vented_attic_sla()
    return 1.0 / 300.0 # Table 4.2.2(1) - Attics
  end

  def self.get_default_vented_crawl_sla()
    return 1.0 / 150.0 # Table 4.2.2(1) - Crawlspaces
  end

  def self.get_default_mech_vent_fan_power(fan_type)
    # 301-2019: Table 4.2.2(1b)
    # Returns fan power in W/cfm
    if (fan_type == HPXML::MechVentTypeSupply) || (fan_type == HPXML::MechVentTypeExhaust)
      return 0.35
    elsif fan_type == HPXML::MechVentTypeBalanced
      return 0.70
    elsif (fan_type == HPXML::MechVentTypeERV) || (fan_type == HPXML::MechVentTypeHRV)
      return 1.00
    elsif fan_type == HPXML::MechVentTypeCFIS
      return 0.50
    else
      fail "Unexpected fan_type: '#{fan_type}'."
    end
  end

  private

  def self.set_wind_speed_correction(model, site_type, shelter_coef, min_neighbor_distance)
    site_map = { HPXML::SiteTypeRural => 'Country',    # Flat, open country
                 HPXML::SiteTypeSuburban => 'Suburbs', # Rough, wooded country, suburbs
                 HPXML::SiteTypeUrban => 'City' }      # Towns, city outskirts, center of large cities
    model.getSite.setTerrain(site_map[site_type])

    wind_speed = WindSpeed.new
    wind_speed.height = 32.8 # ft (Standard weather station height)

    # Open, Unrestricted at Weather Station
    wind_speed.terrain_multiplier = 1.0
    wind_speed.terrain_exponent = 0.15
    wind_speed.ashrae_terrain_thickness = 270
    wind_speed.ashrae_terrain_exponent = 0.14

    if site_type == HPXML::SiteTypeRural
      wind_speed.site_terrain_multiplier = 0.85
      wind_speed.site_terrain_exponent = 0.20
      wind_speed.ashrae_site_terrain_thickness = 270 # Flat, open country
      wind_speed.ashrae_site_terrain_exponent = 0.14 # Flat, open country
    elsif site_type == HPXML::SiteTypeSuburban
      wind_speed.site_terrain_multiplier = 0.67
      wind_speed.site_terrain_exponent = 0.25
      wind_speed.ashrae_site_terrain_thickness = 370 # Rough, wooded country, suburbs
      wind_speed.ashrae_site_terrain_exponent = 0.22 # Rough, wooded country, suburbs
    elsif site_type == HPXML::SiteTypeUrban
      wind_speed.site_terrain_multiplier = 0.47
      wind_speed.site_terrain_exponent = 0.35
      wind_speed.ashrae_site_terrain_thickness = 460 # Towns, city outskirts, center of large cities
      wind_speed.ashrae_site_terrain_exponent = 0.33 # Towns, city outskirts, center of large cities
    end

    # Local Shielding
    if shelter_coef.nil?
      # FIXME: Move into HPXML defaults
      if min_neighbor_distance.nil?
        # Typical shelter for isolated rural house
        wind_speed.S_wo = 0.90
      elsif min_neighbor_distance > @building_height
        # Typical shelter caused by other building across the street
        wind_speed.S_wo = 0.70
      else
        # Typical shelter for urban buildings where sheltering obstacles
        # are less than one building height away.
        wind_speed.S_wo = 0.50
      end
    else
      wind_speed.S_wo = Float(shelter_coef)
    end

    # S-G Shielding Coefficients are roughly 1/3 of AIM2 Shelter Coefficients
    wind_speed.shielding_coef = wind_speed.S_wo / 3.0

    return wind_speed
  end

  def self.apply_infiltration_to_unconditioned_space(model, space, ach = nil, ela = nil, c_w_SG = nil, c_s_SG = nil)
    if ach.to_f > 0
      # Model ACH as constant infiltration/ventilation
      # This is typically used for below-grade spaces where wind is zero
      flow_rate = OpenStudio::Model::SpaceInfiltrationDesignFlowRate.new(model)
      flow_rate.setName("#{Constants.ObjectNameInfiltration}|#{space.name}")
      flow_rate.setSchedule(model.alwaysOnDiscreteSchedule)
      flow_rate.setAirChangesperHour(ach)
      flow_rate.setSpace(space)
      flow_rate.setConstantTermCoefficient(1)
      flow_rate.setTemperatureTermCoefficient(0)
      flow_rate.setVelocityTermCoefficient(0)
      flow_rate.setVelocitySquaredTermCoefficient(0)
    elsif ela.to_f > 0
      # Model ELA with stack/wind coefficients
      leakage_area = OpenStudio::Model::SpaceInfiltrationEffectiveLeakageArea.new(model)
      leakage_area.setName("#{Constants.ObjectNameInfiltration}|#{space.name}")
      leakage_area.setSchedule(model.alwaysOnDiscreteSchedule)
      leakage_area.setEffectiveAirLeakageArea(UnitConversions.convert(ela, 'ft^2', 'cm^2'))
      leakage_area.setStackCoefficient(UnitConversions.convert(c_s_SG, 'ft^2/(s^2*R)', 'L^2/(s^2*cm^4*K)'))
      leakage_area.setWindCoefficient(c_w_SG * 0.01)
      leakage_area.setSpace(space)
    end
  end

  def self.apply_natural_ventilation_and_whole_house_fan(model, weather, vent_fans_whf, open_window_area, nv_clg_ssn_sensor)
    if @living_zone.thermostatSetpointDualSetpoint.is_initialized
      thermostat = @living_zone.thermostatSetpointDualSetpoint.get
      htg_sch = thermostat.heatingSetpointTemperatureSchedule.get
      clg_sch = thermostat.coolingSetpointTemperatureSchedule.get
    end

    # NV Availability Schedule
    nv_num_days_per_week = 7 # FUTURE: Expose via HPXML?
    nv_avail_sch = create_nv_and_whf_avail_sch(model, Constants.ObjectNameNaturalVentilation, nv_num_days_per_week)

    nv_avail_sensor = OpenStudio::Model::EnergyManagementSystemSensor.new(model, 'Schedule Value')
    nv_avail_sensor.setName("#{Constants.ObjectNameNaturalVentilation} avail s")
    nv_avail_sensor.setKeyName(nv_avail_sch.name.to_s)

    # Availability Schedules paired with vent fan class
    # If whf_num_days_per_week is exposed, can handle multiple fans with different days of operation
    whf_avail_sensors = {}
    vent_fans_whf.each_with_index do |vent_whf, index|
      whf_num_days_per_week = 7 # FUTURE: Expose via HPXML?
      obj_name = "#{Constants.ObjectNameWholeHouseFan} #{index}"
      whf_avail_sch = create_nv_and_whf_avail_sch(model, obj_name, whf_num_days_per_week)

      whf_avail_sensor = OpenStudio::Model::EnergyManagementSystemSensor.new(model, 'Schedule Value')
      whf_avail_sensor.setName("#{obj_name} avail s")
      whf_avail_sensor.setKeyName(whf_avail_sch.name.to_s)
      whf_avail_sensors[vent_whf.id] = whf_avail_sensor
    end

    # Sensors
    if not htg_sch.nil?
      htg_sp_sensor = OpenStudio::Model::EnergyManagementSystemSensor.new(model, 'Schedule Value')
      htg_sp_sensor.setName('htg sp s')
      htg_sp_sensor.setKeyName(htg_sch.name.to_s)
    end

    if not clg_sch.nil?
      clg_sp_sensor = OpenStudio::Model::EnergyManagementSystemSensor.new(model, 'Schedule Value')
      clg_sp_sensor.setName('clg sp s')
      clg_sp_sensor.setKeyName(clg_sch.name.to_s)
    end

    # Actuators
    nv_flow = OpenStudio::Model::SpaceInfiltrationDesignFlowRate.new(model)
    nv_flow.setName(Constants.ObjectNameNaturalVentilation + ' flow')
    nv_flow.setSchedule(model.alwaysOnDiscreteSchedule)
    nv_flow.setSpace(@living_space)
    nv_flow_actuator = OpenStudio::Model::EnergyManagementSystemActuator.new(nv_flow, 'Zone Infiltration', 'Air Exchange Flow Rate')
    nv_flow_actuator.setName("#{nv_flow.name} act")

    whf_flow = OpenStudio::Model::SpaceInfiltrationDesignFlowRate.new(model)
    whf_flow.setName(Constants.ObjectNameWholeHouseFan + ' flow')
    whf_flow.setSchedule(model.alwaysOnDiscreteSchedule)
    whf_flow.setSpace(@living_space)
    whf_flow_actuator = OpenStudio::Model::EnergyManagementSystemActuator.new(whf_flow, 'Zone Infiltration', 'Air Exchange Flow Rate')
    whf_flow_actuator.setName("#{whf_flow.name} act")

    # Electric Equipment (for whole house fan electricity consumption)
    whf_equip_def = OpenStudio::Model::ElectricEquipmentDefinition.new(model)
    whf_equip_def.setName(Constants.ObjectNameWholeHouseFan)
    whf_equip = OpenStudio::Model::ElectricEquipment.new(whf_equip_def)
    whf_equip.setName(Constants.ObjectNameWholeHouseFan)
    whf_equip.setSpace(@living_space)
    whf_equip_def.setFractionRadiant(0)
    whf_equip_def.setFractionLatent(0)
    whf_equip_def.setFractionLost(1)
    whf_equip.setSchedule(model.alwaysOnDiscreteSchedule)
    whf_equip.setEndUseSubcategory(Constants.ObjectNameWholeHouseFan)
    whf_elec_actuator = OpenStudio::Model::EnergyManagementSystemActuator.new(whf_equip, 'ElectricEquipment', 'Electric Power Level')
    whf_elec_actuator.setName("#{whf_equip.name} act")

    # Assume located in attic floor if attic zone exists; otherwise assume it's through roof/wall.
    whf_zone = nil
    if not @spaces[HPXML::LocationAtticVented].nil?
      whf_zone = @spaces[HPXML::LocationAtticVented].thermalZone.get
    elsif not @spaces[HPXML::LocationAtticUnvented].nil?
      whf_zone = @spaces[HPXML::LocationAtticUnvented].thermalZone.get
    end
    if not whf_zone.nil?
      # Air from living to WHF zone (attic)
      zone_mixing = OpenStudio::Model::ZoneMixing.new(whf_zone)
      zone_mixing.setName("#{Constants.ObjectNameWholeHouseFan} mix")
      zone_mixing.setSourceZone(@living_zone)
      liv_to_zone_flow_rate_actuator = OpenStudio::Model::EnergyManagementSystemActuator.new(zone_mixing, 'ZoneMixing', 'Air Exchange Flow Rate')
      liv_to_zone_flow_rate_actuator.setName("#{zone_mixing.name} act")
    end

    area = 0.6 * open_window_area # ft^2, for Sherman-Grimsrud
    max_rate = 20.0 # Air Changes per hour
    max_flow_rate = max_rate * @infil_volume / UnitConversions.convert(1.0, 'hr', 'min')
    neutral_level = 0.5
    hor_lk_frac = 0.0
    c_w, c_s = calc_wind_stack_coeffs(hor_lk_frac, neutral_level, @living_space, @infil_height)
    max_oa_hr = 0.0115 # From BA HSP
    max_oa_rh = 0.7 # From BA HSP

    # Program
    vent_program = OpenStudio::Model::EnergyManagementSystemProgram.new(model)
    vent_program.setName(Constants.ObjectNameNaturalVentilation + ' program')
    vent_program.addLine("Set Tin = #{@tin_sensor.name}")
    vent_program.addLine("Set Tout = #{@tout_sensor.name}")
    vent_program.addLine("Set Wout = #{@wout_sensor.name}")
    vent_program.addLine("Set Pbar = #{@pbar_sensor.name}")
    vent_program.addLine('Set Phiout = (@RhFnTdbWPb Tout Wout Pbar)')
    vent_program.addLine("Set MaxHR = #{max_oa_hr}")
    vent_program.addLine("Set MaxRH = #{max_oa_rh}")
    if (not htg_sp_sensor.nil?) && (not clg_sp_sensor.nil?)
      vent_program.addLine("Set Tnvsp = (#{htg_sp_sensor.name} + #{clg_sp_sensor.name}) / 2") # Average of heating/cooling setpoints to minimize incurring additional heating energy
    else
      vent_program.addLine("Set Tnvsp = #{UnitConversions.convert(73.0, 'F', 'C')}") # Assumption when no HVAC system
    end
    vent_program.addLine("Set NVavail = #{nv_avail_sensor.name}")
    vent_program.addLine("Set ClgSsnAvail = #{nv_clg_ssn_sensor.name}")
    vent_program.addLine('If (Wout < MaxHR) && (Phiout < MaxRH) && (Tin > Tout) && (Tin > Tnvsp) && (ClgSsnAvail > 0)')
    vent_program.addLine('  Set WHF_Flow = 0')
    vent_fans_whf.each do |vent_whf|
      vent_program.addLine("  Set WHF_Flow = WHF_Flow + #{UnitConversions.convert(vent_whf.rated_flow_rate, 'cfm', 'm^3/s')} * #{whf_avail_sensors[vent_whf.id].name}")
    end
    vent_program.addLine('  Set Adj = (Tin-Tnvsp)/(Tin-Tout)')
    vent_program.addLine('  Set Adj = (@Min Adj 1)')
    vent_program.addLine('  Set Adj = (@Max Adj 0)')
    vent_program.addLine('  If (WHF_Flow > 0)') # If available, prioritize whole house fan
    vent_program.addLine("    Set #{nv_flow_actuator.name} = 0")
    vent_program.addLine("    Set #{whf_flow_actuator.name} = WHF_Flow*Adj")
    vent_program.addLine("    Set #{liv_to_zone_flow_rate_actuator.name} = WHF_Flow*Adj") unless whf_zone.nil?
    vent_program.addLine('    Set WHF_W = 0')
    vent_fans_whf.each do |vent_whf|
      vent_program.addLine("    Set WHF_W = WHF_W + #{vent_whf.fan_power} * #{whf_avail_sensors[vent_whf.id].name}")
    end
    vent_program.addLine("    Set #{whf_elec_actuator.name} = WHF_W*Adj")
    vent_program.addLine('  ElseIf (NVavail > 0)') # Natural ventilation
    vent_program.addLine("    Set NVArea = #{UnitConversions.convert(area, 'ft^2', 'cm^2')}")
    vent_program.addLine("    Set Cs = #{UnitConversions.convert(c_s, 'ft^2/(s^2*R)', 'L^2/(s^2*cm^4*K)')}")
    vent_program.addLine("    Set Cw = #{c_w * 0.01}")
    vent_program.addLine('    Set Tdiff = Tin-Tout')
    vent_program.addLine('    Set dT = (@Abs Tdiff)')
    vent_program.addLine("    Set Vwind = #{@vwind_sensor.name}")
    vent_program.addLine('    Set SGNV = NVArea*Adj*((((Cs*dT)+(Cw*(Vwind^2)))^0.5)/1000)')
    vent_program.addLine("    Set MaxNV = #{UnitConversions.convert(max_flow_rate, 'cfm', 'm^3/s')}")
    vent_program.addLine("    Set #{nv_flow_actuator.name} = (@Min SGNV MaxNV)")
    vent_program.addLine("    Set #{whf_flow_actuator.name} = 0")
    vent_program.addLine("    Set #{liv_to_zone_flow_rate_actuator.name} = 0") unless whf_zone.nil?
    vent_program.addLine("    Set #{whf_elec_actuator.name} = 0")
    vent_program.addLine('  EndIf')
    vent_program.addLine('Else')
    vent_program.addLine("  Set #{nv_flow_actuator.name} = 0")
    vent_program.addLine("  Set #{whf_flow_actuator.name} = 0")
    vent_program.addLine("  Set #{liv_to_zone_flow_rate_actuator.name} = 0") unless whf_zone.nil?
    vent_program.addLine("  Set #{whf_elec_actuator.name} = 0")
    vent_program.addLine('EndIf')

    manager = OpenStudio::Model::EnergyManagementSystemProgramCallingManager.new(model)
    manager.setName("#{vent_program.name} calling manager")
    manager.setCallingPoint('BeginTimestepBeforePredictor')
    manager.addProgram(vent_program)
  end

  def self.create_nv_and_whf_avail_sch(model, obj_name, num_days_per_week)
    avail_sch = OpenStudio::Model::ScheduleRuleset.new(model)
    avail_sch.setName("#{obj_name} avail schedule")
    Schedule.set_schedule_type_limits(model, avail_sch, Constants.ScheduleTypeLimitsOnOff)
    on_rule = OpenStudio::Model::ScheduleRule.new(avail_sch)
    on_rule.setName("#{obj_name} avail schedule rule")
    on_rule_day = on_rule.daySchedule
    on_rule_day.setName("#{obj_name} avail schedule day")
    on_rule_day.addValue(OpenStudio::Time.new(0, 24, 0, 0), 1)
    method_array = ['setApplyMonday', 'setApplyWednesday', 'setApplyFriday', 'setApplySaturday', 'setApplyTuesday', 'setApplyThursday', 'setApplySunday']
    for i in 1..7 do
      if num_days_per_week >= i
        on_rule.public_send(method_array[i - 1], true)
      end
    end
    on_rule.setStartDate(OpenStudio::Date::fromDayOfYear(1))
    on_rule.setEndDate(OpenStudio::Date::fromDayOfYear(365))
    return avail_sch
  end

  def self.create_return_air_duct_zone(model, air_loop_name)
    # Create the return air plenum zone, space
    ra_duct_zone = OpenStudio::Model::ThermalZone.new(model)
    ra_duct_zone.setName(air_loop_name + ' ret air zone')
    ra_duct_zone.setVolume(1.0)

    ra_duct_polygon = OpenStudio::Point3dVector.new
    ra_duct_polygon << OpenStudio::Point3d.new(0, 0, 0)
    ra_duct_polygon << OpenStudio::Point3d.new(0, 1.0, 0)
    ra_duct_polygon << OpenStudio::Point3d.new(1.0, 1.0, 0)
    ra_duct_polygon << OpenStudio::Point3d.new(1.0, 0, 0)

    ra_space = OpenStudio::Model::Space::fromFloorPrint(ra_duct_polygon, 1, model)
    ra_space = ra_space.get
    ra_space.setName(air_loop_name + ' ret air space')
    ra_space.setThermalZone(ra_duct_zone)

    ra_space.surfaces.each do |surface|
      surface.setConstruction(@adiabatic_const)
      surface.setOutsideBoundaryCondition('Adiabatic')
      surface.setSunExposure('NoSun')
      surface.setWindExposure('NoWind')
      surface_property_convection_coefficients = OpenStudio::Model::SurfacePropertyConvectionCoefficients.new(surface)
      surface_property_convection_coefficients.setConvectionCoefficient1Location('Inside')
      surface_property_convection_coefficients.setConvectionCoefficient1Type('Value')
      surface_property_convection_coefficients.setConvectionCoefficient1(30)
    end

    return ra_duct_zone
  end

  def self.create_sens_lat_load_actuator_and_equipment(model, name, space, frac_lat, frac_lost)
    other_equip_def = OpenStudio::Model::OtherEquipmentDefinition.new(model)
    other_equip_def.setName("#{name} equip")
    other_equip = OpenStudio::Model::OtherEquipment.new(other_equip_def)
    other_equip.setName(other_equip_def.name.to_s)
    other_equip.setFuelType('None')
    other_equip.setSchedule(model.alwaysOnDiscreteSchedule)
    other_equip.setSpace(space)
    other_equip_def.setFractionLost(frac_lost)
    other_equip_def.setFractionLatent(frac_lat)
    other_equip_def.setFractionRadiant(0.0)
    actuator = OpenStudio::Model::EnergyManagementSystemActuator.new(other_equip, 'OtherEquipment', 'Power Level')
    actuator.setName("#{other_equip.name} act")
    return actuator
  end

  def self.initialize_cfis(model, vent_fans_mech, hvac_map)
    # Get AirLoop associated with CFIS
    @cfis_airloop = {}
    @cfis_t_sum_open_var = {}
    @cfis_f_damper_extra_open_var = {}
    return if vent_fans_mech.empty?
    index = 0

    vent_fans_mech.each do |vent_mech|
      next unless (vent_mech.fan_type == HPXML::MechVentTypeCFIS)

      cfis_sys_ids = vent_mech.distribution_system.hvac_systems.map { |system| system.id }
      # Get AirLoopHVACs associated with these HVAC systems
      hvac_map.each do |sys_id, hvacs|
        next unless cfis_sys_ids.include? sys_id

        hvacs.each do |loop|
          next unless loop.is_a? OpenStudio::Model::AirLoopHVAC
          next if (not @cfis_airloop[vent_mech.id].nil?) && (@cfis_airloop[vent_mech.id] == loop) # already assigned

          fail 'Two airloops found for CFIS.' unless @cfis_airloop[vent_mech.id].nil?

          @cfis_airloop[vent_mech.id] = loop
        end
      end

      @cfis_t_sum_open_var[vent_mech.id] = OpenStudio::Model::EnergyManagementSystemGlobalVariable.new(model, "#{Constants.ObjectNameMechanicalVentilation.gsub(' ', '_')}_cfis_t_sum_open_#{index}") # Sums the time during an hour the CFIS damper has been open
      @cfis_f_damper_extra_open_var[vent_mech.id] = OpenStudio::Model::EnergyManagementSystemGlobalVariable.new(model, "#{Constants.ObjectNameMechanicalVentilation.gsub(' ', '_')}_cfis_f_extra_damper_open_#{index}") # Fraction of timestep the CFIS blower is running while hvac is not operating. Used by infiltration and duct leakage programs

      # CFIS Initialization Program
      cfis_program = OpenStudio::Model::EnergyManagementSystemProgram.new(model)
      cfis_program.setName(Constants.ObjectNameMechanicalVentilation + " cfis init program #{index}")
      cfis_program.addLine("Set #{@cfis_t_sum_open_var[vent_mech.id].name} = 0")
      cfis_program.addLine("Set #{@cfis_f_damper_extra_open_var[vent_mech.id].name} = 0")

      manager = OpenStudio::Model::EnergyManagementSystemProgramCallingManager.new(model)
      manager.setName("#{cfis_program.name} calling manager")
      manager.setCallingPoint('BeginNewEnvironment')
      manager.addProgram(cfis_program)

      manager = OpenStudio::Model::EnergyManagementSystemProgramCallingManager.new(model)
      manager.setName("#{cfis_program.name} calling manager2")
      manager.setCallingPoint('AfterNewEnvironmentWarmUpIsComplete')
      manager.addProgram(cfis_program)

      index += 1
    end
  end

  def self.initialize_air_loop_objects(model, air_loop)
    @supply_fans = {} if @supply_fans.nil?
    @fan_rtf_var = {} if @fan_rtf_var.nil?
    @fan_mfr_max_var = {} if @fan_mfr_max_var.nil?
    @fan_rtf_sensor = {} if @fan_rtf_sensor.nil?
    @fan_mfr_sensor = {} if @fan_mfr_sensor.nil?

    # Get the supply fan
    system = HVAC.get_unitary_system_from_air_loop_hvac(air_loop)
    if system.nil? # Evaporative cooler supply fan directly on air loop
      @supply_fans[air_loop] = air_loop.supplyFan.get
    else
      @supply_fans[air_loop] = system.supplyFan.get
    end

    @fan_rtf_var[air_loop] = OpenStudio::Model::EnergyManagementSystemGlobalVariable.new(model, "#{air_loop.name} Fan RTF".gsub(' ', '_'))

    # Supply fan maximum mass flow rate
    @fan_mfr_max_var[air_loop] = OpenStudio::Model::EnergyManagementSystemInternalVariable.new(model, 'Fan Maximum Mass Flow Rate')
    @fan_mfr_max_var[air_loop].setName("#{air_loop.name} max sup fan mfr")
    @fan_mfr_max_var[air_loop].setInternalDataIndexKeyName(@supply_fans[air_loop].name.to_s)

    if @supply_fans[air_loop].to_FanOnOff.is_initialized
      @fan_rtf_sensor[air_loop] = OpenStudio::Model::EnergyManagementSystemSensor.new(model, 'Fan Runtime Fraction')
      @fan_rtf_sensor[air_loop].setName("#{@fan_rtf_var[air_loop].name} s")
      @fan_rtf_sensor[air_loop].setKeyName(@supply_fans[air_loop].name.to_s)
    elsif @supply_fans[air_loop].to_FanVariableVolume.is_initialized # Evaporative cooler
      @fan_mfr_sensor[air_loop] = OpenStudio::Model::EnergyManagementSystemSensor.new(model, 'Fan Air Mass Flow Rate')
      @fan_mfr_sensor[air_loop].setName("#{@supply_fans[air_loop].name} air MFR")
      @fan_mfr_sensor[air_loop].setKeyName("#{@supply_fans[air_loop].name}")
      @fan_rtf_sensor[air_loop] = OpenStudio::Model::EnergyManagementSystemGlobalVariable.new(model, "#{@fan_rtf_var[air_loop].name}_s")
    else
      fail "Unexpected fan: #{@supply_fans[air_loop].name}"
    end
  end

  def self.apply_ducts(model, ducts, air_loop)
    ducts.each do |duct|
      if duct.leakage_frac.nil? == duct.leakage_cfm25.nil?
        fail 'Ducts: Must provide either leakage fraction or cfm25, but not both.'
      end
      if (not duct.leakage_frac.nil?) && ((duct.leakage_frac < 0) || (duct.leakage_frac > 1))
        fail 'Ducts: Leakage Fraction must be greater than or equal to 0 and less than or equal to 1.'
      end
      if (not duct.leakage_cfm25.nil?) && (duct.leakage_cfm25 < 0)
        fail 'Ducts: Leakage CFM25 must be greater than or equal to 0.'
      end
      if duct.rvalue < 0
        fail 'Ducts: Insulation Nominal R-Value must be greater than or equal to 0.'
      end
      if duct.area < 0
        fail 'Ducts: Surface Area must be greater than or equal to 0.'
      end
    end

    ducts.each do |duct|
      duct.rvalue = get_duct_insulation_rvalue(duct.rvalue, duct.side) # Convert from nominal to actual R-value
      if not duct.loc_schedule.nil?
        # Pass MF space temperature schedule name
        duct.location = duct.loc_schedule.name.to_s
      elsif not duct.loc_space.nil?
        duct.location = duct.loc_space.name.to_s
        duct.zone = duct.loc_space.thermalZone.get
      else # Outside/RoofDeck
        duct.location = HPXML::LocationOutside
        duct.zone = nil
      end
    end

    if ducts.size > 0
      # Store info for HVAC Sizing measure
      air_loop.additionalProperties.setFeature(Constants.SizingInfoDuctExist, true)
      air_loop.additionalProperties.setFeature(Constants.SizingInfoDuctSides, ducts.map { |duct| duct.side }.join(','))
      air_loop.additionalProperties.setFeature(Constants.SizingInfoDuctLocations, ducts.map { |duct| duct.location.to_s }.join(','))
      air_loop.additionalProperties.setFeature(Constants.SizingInfoDuctLeakageFracs, ducts.map { |duct| duct.leakage_frac.to_f }.join(','))
      air_loop.additionalProperties.setFeature(Constants.SizingInfoDuctLeakageCFM25s, ducts.map { |duct| duct.leakage_cfm25.to_f }.join(','))
      air_loop.additionalProperties.setFeature(Constants.SizingInfoDuctAreas, ducts.map { |duct| duct.area.to_f }.join(','))
      air_loop.additionalProperties.setFeature(Constants.SizingInfoDuctRvalues, ducts.map { |duct| duct.rvalue.to_f }.join(','))
    end

    return if ducts.size == 0 # No ducts

    # get duct located zone or ambient temperature schedule objects
    duct_locations = ducts.map { |duct| if duct.zone.nil? then duct.loc_schedule else duct.zone end }.uniq

    # All duct zones are in living space?
    all_ducts_conditioned = true
    duct_locations.each do |duct_zone|
      if duct_locations.is_a? OpenStudio::Model::ThermalZone
        next if Geometry.is_living(duct_zone)
      end

      all_ducts_conditioned = false
    end
    return if all_ducts_conditioned

    # Set the return plenum
    ra_duct_zone = create_return_air_duct_zone(model, air_loop.name.to_s)
    ra_duct_space = ra_duct_zone.spaces[0]
    @living_zone.setReturnPlenum(ra_duct_zone, air_loop)

    # -- Sensors --

    # Air handler mass flow rate
    ah_mfr_var = OpenStudio::Model::EnergyManagementSystemGlobalVariable.new(model, "#{air_loop.name} AH MFR".gsub(' ', '_'))
    ah_mfr_sensor = OpenStudio::Model::EnergyManagementSystemSensor.new(model, 'System Node Mass Flow Rate')
    ah_mfr_sensor.setName("#{ah_mfr_var.name} s")
    ah_mfr_sensor.setKeyName(air_loop.demandInletNode.name.to_s)

    # Air handler volume flow rate
    ah_vfr_var = OpenStudio::Model::EnergyManagementSystemGlobalVariable.new(model, "#{air_loop.name} AH VFR".gsub(' ', '_'))
    ah_vfr_sensor = OpenStudio::Model::EnergyManagementSystemSensor.new(model, 'System Node Current Density Volume Flow Rate')
    ah_vfr_sensor.setName("#{ah_vfr_var.name} s")
    ah_vfr_sensor.setKeyName(air_loop.demandInletNode.name.to_s)

    # Air handler outlet temperature
    ah_tout_var = OpenStudio::Model::EnergyManagementSystemGlobalVariable.new(model, "#{air_loop.name} AH Tout".gsub(' ', '_'))
    ah_tout_sensor = OpenStudio::Model::EnergyManagementSystemSensor.new(model, 'System Node Temperature')
    ah_tout_sensor.setName("#{ah_tout_var.name} s")
    ah_tout_sensor.setKeyName(air_loop.demandInletNode.name.to_s)

    # Air handler outlet humidity ratio
    ah_wout_var = OpenStudio::Model::EnergyManagementSystemGlobalVariable.new(model, "#{air_loop.name} AH Wout".gsub(' ', '_'))
    ah_wout_sensor = OpenStudio::Model::EnergyManagementSystemSensor.new(model, 'System Node Humidity Ratio')
    ah_wout_sensor.setName("#{ah_wout_var.name} s")
    ah_wout_sensor.setKeyName(air_loop.demandInletNode.name.to_s)

    living_zone_return_air_node = nil
    @living_zone.returnAirModelObjects.each do |return_air_model_obj|
      next if return_air_model_obj.to_Node.get.airLoopHVAC.get != air_loop

      living_zone_return_air_node = return_air_model_obj
    end

    # Return air temperature
    ra_t_var = OpenStudio::Model::EnergyManagementSystemGlobalVariable.new(model, "#{air_loop.name} RA T".gsub(' ', '_'))
    if not living_zone_return_air_node.nil?
      ra_t_sensor = OpenStudio::Model::EnergyManagementSystemSensor.new(model, 'System Node Temperature')
      ra_t_sensor.setName("#{ra_t_var.name} s")
      ra_t_sensor.setKeyName(living_zone_return_air_node.name.to_s)
    else
      ra_t_sensor = @tin_sensor
    end

    # Return air humidity ratio
    ra_w_var = OpenStudio::Model::EnergyManagementSystemGlobalVariable.new(model, "#{air_loop.name} Ra W".gsub(' ', '_'))
    if not living_zone_return_air_node.nil?
      ra_w_sensor = OpenStudio::Model::EnergyManagementSystemSensor.new(model, 'System Node Humidity Ratio')
      ra_w_sensor.setName("#{ra_w_var.name} s")
      ra_w_sensor.setKeyName(living_zone_return_air_node.name.to_s)
    else
      ra_w_sensor = OpenStudio::Model::EnergyManagementSystemSensor.new(model, 'Zone Mean Air Humidity Ratio')
      ra_w_sensor.setName("#{ra_w_var.name} s")
      ra_w_sensor.setKeyName(@living_zone.name.to_s)
    end

    # Create one duct program for each duct location zone
    duct_locations.each_with_index do |duct_location, i|
      next if (not duct_location.nil?) && (duct_location.name.to_s == @living_zone.name.to_s)

      air_loop_name_idx = "#{air_loop.name}_#{i}"

      # -- Sensors --

      # Duct zone temperature
      dz_t_var = OpenStudio::Model::EnergyManagementSystemGlobalVariable.new(model, "#{air_loop_name_idx} DZ T".gsub(' ', '_'))
      if duct_location.is_a? OpenStudio::Model::ThermalZone
        dz_t_sensor = OpenStudio::Model::EnergyManagementSystemSensor.new(model, 'Zone Air Temperature')
        dz_t_sensor.setKeyName(duct_location.name.to_s)
      elsif duct_location.is_a? OpenStudio::Model::ScheduleConstant
        dz_t_sensor = OpenStudio::Model::EnergyManagementSystemSensor.new(model, 'Schedule Value')
        dz_t_sensor.setKeyName(duct_location.name.to_s)
      elsif duct_location.nil? # Outside
        dz_t_sensor = OpenStudio::Model::EnergyManagementSystemSensor.new(model, 'Site Outdoor Air Drybulb Temperature')
        dz_t_sensor.setKeyName('Environment')
      else # shouldn't get here, should only have schedule/thermal zone/nil assigned
        fail 'Unexpected duct zone type passed'
      end
      dz_t_sensor.setName("#{dz_t_var.name} s")

      # Duct zone humidity ratio
      dz_w_var = OpenStudio::Model::EnergyManagementSystemGlobalVariable.new(model, "#{air_loop_name_idx} DZ W".gsub(' ', '_'))
      if duct_location.is_a? OpenStudio::Model::ThermalZone
        dz_w_sensor = OpenStudio::Model::EnergyManagementSystemSensor.new(model, 'Zone Mean Air Humidity Ratio')
        dz_w_sensor.setKeyName(duct_location.name.to_s)
        dz_w_sensor.setName("#{dz_w_var.name} s")
        dz_w = "#{dz_w_sensor.name}"
      elsif duct_location.is_a? OpenStudio::Model::ScheduleConstant # Outside or scheduled temperature
        if duct_location.name.to_s == HPXML::LocationOtherNonFreezingSpace
          dz_w_sensor = OpenStudio::Model::EnergyManagementSystemSensor.new(model, 'Site Outdoor Air Humidity Ratio')
          dz_w_sensor.setName("#{dz_w_var.name} s")
          dz_w = "#{dz_w_sensor.name}"
        elsif duct_location.name.to_s == HPXML::LocationOtherHousingUnit
          dz_w_sensor = OpenStudio::Model::EnergyManagementSystemSensor.new(model, 'Zone Mean Air Humidity Ratio')
          dz_w_sensor.setKeyName(@living_zone.name.to_s)
          dz_w_sensor.setName("#{dz_w_var.name} s")
          dz_w = "#{dz_w_sensor.name}"
        else
          dz_w_sensor1 = OpenStudio::Model::EnergyManagementSystemSensor.new(model, 'Site Outdoor Air Humidity Ratio')
          dz_w_sensor1.setName("#{dz_w_var.name} s 1")
          dz_w_sensor2 = OpenStudio::Model::EnergyManagementSystemSensor.new(model, 'Zone Mean Air Humidity Ratio')
          dz_w_sensor2.setName("#{dz_w_var.name} s 2")
          dz_w_sensor2.setKeyName(@living_zone.name.to_s)
          dz_w = "(#{dz_w_sensor1.name} + #{dz_w_sensor2.name}) / 2"
        end
      else
        dz_w_sensor = OpenStudio::Model::EnergyManagementSystemSensor.new(model, 'Site Outdoor Air Humidity Ratio')
        dz_w_sensor.setName("#{dz_w_var.name} s")
        dz_w = "#{dz_w_sensor.name}"
      end

      # -- Actuators --

      # List of: [Var name, object name, space, frac load latent, frac load outside]
      equip_act_infos = []

      if duct_location.is_a? OpenStudio::Model::ScheduleConstant
        space_values = Geometry.get_temperature_scheduled_space_values(duct_location.name.to_s)
        f_regain = space_values[:f_regain]
      else
        f_regain = 0.0
      end

      # Other equipment objects to cancel out the supply air leakage directly into the return plenum
      equip_act_infos << ['supply_sens_lk_to_liv', 'SupSensLkToLv', @living_space, 0.0, f_regain]
      equip_act_infos << ['supply_lat_lk_to_liv', 'SupLatLkToLv', @living_space, 1.0 - f_regain, f_regain]

      # Supply duct conduction load added to the living space
      equip_act_infos << ['supply_cond_to_liv', 'SupCondToLv', @living_space, 0.0, f_regain]

      # Return duct conduction load added to the return plenum zone
      equip_act_infos << ['return_cond_to_rp', 'RetCondToRP', ra_duct_space, 0.0, f_regain]

      # Return duct sensible leakage impact on the return plenum
      equip_act_infos << ['return_sens_lk_to_rp', 'RetSensLkToRP', ra_duct_space, 0.0, f_regain]

      # Return duct latent leakage impact on the return plenum
      equip_act_infos << ['return_lat_lk_to_rp', 'RetLatLkToRP', ra_duct_space, 1.0 - f_regain, f_regain]

      # Supply duct conduction impact on the duct zone
      if not duct_location.is_a? OpenStudio::Model::ThermalZone # Outside or scheduled temperature
        equip_act_infos << ['supply_cond_to_dz', 'SupCondToDZ', @living_space, 0.0, 1.0] # Arbitrary space, all heat lost
      else
        equip_act_infos << ['supply_cond_to_dz', 'SupCondToDZ', duct_location.spaces[0], 0.0, 0.0]
      end

      # Return duct conduction impact on the duct zone
      if not duct_location.is_a? OpenStudio::Model::ThermalZone # Outside or scheduled temperature
        equip_act_infos << ['return_cond_to_dz', 'RetCondToDZ', @living_space, 0.0, 1.0] # Arbitrary space, all heat lost
      else
        equip_act_infos << ['return_cond_to_dz', 'RetCondToDZ', duct_location.spaces[0], 0.0, 0.0]
      end

      # Supply duct sensible leakage impact on the duct zone
      if not duct_location.is_a? OpenStudio::Model::ThermalZone # Outside or scheduled temperature
        equip_act_infos << ['supply_sens_lk_to_dz', 'SupSensLkToDZ', @living_space, 0.0, 1.0] # Arbitrary space, all heat lost
      else
        equip_act_infos << ['supply_sens_lk_to_dz', 'SupSensLkToDZ', duct_location.spaces[0], 0.0, 0.0]
      end

      # Supply duct latent leakage impact on the duct zone
      if not duct_location.is_a? OpenStudio::Model::ThermalZone # Outside or scheduled temperature
        equip_act_infos << ['supply_lat_lk_to_dz', 'SupLatLkToDZ', @living_space, 0.0, 1.0] # Arbitrary space, all heat lost
      else
        equip_act_infos << ['supply_lat_lk_to_dz', 'SupLatLkToDZ', duct_location.spaces[0], 1.0, 0.0]
      end

      duct_vars = {}
      duct_actuators = {}
      [false, true].each do |is_cfis|
        if is_cfis
          next unless @cfis_airloop.values.include? air_loop

          prefix = 'cfis_'
        else
          prefix = ''
        end
        equip_act_infos.each do |act_info|
          var_name = "#{prefix}#{act_info[0]}"
          object_name = "#{air_loop_name_idx} #{prefix}#{act_info[1]}".gsub(' ', '_')
          space = act_info[2]
          if is_cfis && (space == ra_duct_space)
            # Move all CFIS return duct losses to the conditioned space so as to avoid extreme plenum temperatures
            # due to mismatch between return plenum duct loads and airloop airflow rate (which does not actually
            # increase due to the presence of CFIS).
            space = @living_space
          end
          frac_lat = act_info[3]
          frac_lost = act_info[4]
          if not is_cfis
            duct_vars[var_name] = OpenStudio::Model::EnergyManagementSystemGlobalVariable.new(model, object_name)
          end
          duct_actuators[var_name] = create_sens_lat_load_actuator_and_equipment(model, object_name, space, frac_lat, frac_lost)
        end
      end

      # Two objects are required to model the air exchange between the duct zone and the living space since
      # ZoneMixing objects can not account for direction of air flow (both are controlled by EMS)

      # List of: [Var name, object name, space, frac load latent, frac load outside]
      mix_act_infos = []

      if duct_location.is_a? OpenStudio::Model::ThermalZone
        # Accounts for leaks from the duct zone to the living zone
        mix_act_infos << ['dz_to_liv_flow_rate', 'ZoneMixDZToLv', @living_zone, duct_location]
        # Accounts for leaks from the living zone to the duct zone
        mix_act_infos << ['liv_to_dz_flow_rate', 'ZoneMixLvToDZ', duct_location, @living_zone]
      end

      [false, true].each do |is_cfis|
        if is_cfis
          next unless @cfis_airloop.values.include? air_loop

          prefix = 'cfis_'
        else
          prefix = ''
        end
        mix_act_infos.each do |act_info|
          var_name = "#{prefix}#{act_info[0]}"
          object_name = "#{air_loop_name_idx} #{prefix}#{act_info[1]}".gsub(' ', '_')
          dest_zone = act_info[2]
          source_zone = act_info[3]

          if not is_cfis
            duct_vars[var_name] = OpenStudio::Model::EnergyManagementSystemGlobalVariable.new(model, object_name)
          end
          zone_mixing = OpenStudio::Model::ZoneMixing.new(dest_zone)
          zone_mixing.setName("#{object_name} mix")
          zone_mixing.setSourceZone(source_zone)
          duct_actuators[var_name] = OpenStudio::Model::EnergyManagementSystemActuator.new(zone_mixing, 'ZoneMixing', 'Air Exchange Flow Rate')
          duct_actuators[var_name].setName("#{zone_mixing.name} act")
        end
      end

      # -- Global Variables --

      # Obtain aggregate values for all ducts in the current duct location
      leakage_fracs = { HPXML::DuctTypeSupply => nil, HPXML::DuctTypeReturn => nil }
      leakage_cfm25s = { HPXML::DuctTypeSupply => nil, HPXML::DuctTypeReturn => nil }
      ua_values = { HPXML::DuctTypeSupply => 0, HPXML::DuctTypeReturn => 0 }
      ducts.each do |duct|
        next unless (duct_location.nil? && duct.zone.nil?) ||
                    (!duct_location.nil? && !duct.zone.nil? && (duct.zone.name.to_s == duct_location.name.to_s)) ||
                    (!duct_location.nil? && !duct.loc_schedule.nil? && (duct.loc_schedule.name.to_s == duct_location.name.to_s))

        if not duct.leakage_frac.nil?
          leakage_fracs[duct.side] = 0 if leakage_fracs[duct.side].nil?
          leakage_fracs[duct.side] += duct.leakage_frac
        elsif not duct.leakage_cfm25.nil?
          leakage_cfm25s[duct.side] = 0 if leakage_cfm25s[duct.side].nil?
          leakage_cfm25s[duct.side] += duct.leakage_cfm25
        end
        ua_values[duct.side] += duct.area / duct.rvalue
      end

      # Calculate fraction of outside air specific to this duct location
      f_oa = 1.0
      if duct_location.is_a? OpenStudio::Model::ThermalZone # in a space
        if (not @spaces[HPXML::LocationBasementUnconditioned].nil?) && (@spaces[HPXML::LocationBasementUnconditioned].thermalZone.get.name.to_s == duct_location.name.to_s)
          f_oa = 0.0
        elsif (not @spaces[HPXML::LocationCrawlspaceUnvented].nil?) && (@spaces[HPXML::LocationCrawlspaceUnvented].thermalZone.get.name.to_s == duct_location.name.to_s)
          f_oa = 0.0
        elsif (not @spaces[HPXML::LocationAtticUnvented].nil?) && (@spaces[HPXML::LocationAtticUnvented].thermalZone.get.name.to_s == duct_location.name.to_s)
          f_oa = 0.0
        end
      end

      # Duct Subroutine

      duct_subroutine = OpenStudio::Model::EnergyManagementSystemSubroutine.new(model)
      duct_subroutine.setName("#{air_loop_name_idx} duct subroutine")
      duct_subroutine.addLine("Set AH_MFR = #{ah_mfr_var.name}")
      duct_subroutine.addLine('If AH_MFR>0')
      duct_subroutine.addLine("  Set AH_Tout = #{ah_tout_var.name}")
      duct_subroutine.addLine("  Set AH_Wout = #{ah_wout_var.name}")
      duct_subroutine.addLine("  Set RA_T = #{ra_t_var.name}")
      duct_subroutine.addLine("  Set RA_W = #{ra_w_var.name}")
      duct_subroutine.addLine("  Set Fan_RTF = #{@fan_rtf_var[air_loop].name}")
      duct_subroutine.addLine("  Set DZ_T = #{dz_t_var.name}")
      duct_subroutine.addLine("  Set DZ_W = #{dz_w_var.name}")
      duct_subroutine.addLine("  Set AH_VFR = #{ah_vfr_var.name}")
      duct_subroutine.addLine('  Set h_SA = (@HFnTdbW AH_Tout AH_Wout)') # J/kg
      duct_subroutine.addLine('  Set h_RA = (@HFnTdbW RA_T RA_W)') # J/kg
      duct_subroutine.addLine('  Set h_fg = (@HfgAirFnWTdb AH_Wout AH_Tout)') # J/kg
      duct_subroutine.addLine('  Set h_DZ = (@HFnTdbW DZ_T DZ_W)') # J/kg
      duct_subroutine.addLine('  Set air_cp = 1006.0') # J/kg-C

      if not leakage_fracs[HPXML::DuctTypeSupply].nil?
        duct_subroutine.addLine("  Set f_sup = #{leakage_fracs[HPXML::DuctTypeSupply]}") # frac
      elsif not leakage_cfm25s[HPXML::DuctTypeSupply].nil?
        duct_subroutine.addLine("  Set f_sup = #{UnitConversions.convert(leakage_cfm25s[HPXML::DuctTypeSupply], 'cfm', 'm^3/s').round(6)} / (#{@fan_mfr_max_var[air_loop].name} * 1.0135)") # frac
      else
        duct_subroutine.addLine('  Set f_sup = 0.0') # frac
      end
      if not leakage_fracs[HPXML::DuctTypeReturn].nil?
        duct_subroutine.addLine("  Set f_ret = #{leakage_fracs[HPXML::DuctTypeReturn]}") # frac
      elsif not leakage_cfm25s[HPXML::DuctTypeReturn].nil?
        duct_subroutine.addLine("  Set f_ret = #{UnitConversions.convert(leakage_cfm25s[HPXML::DuctTypeReturn], 'cfm', 'm^3/s').round(6)} / (#{@fan_mfr_max_var[air_loop].name} * 1.0135)") # frac
      else
        duct_subroutine.addLine('  Set f_ret = 0.0') # frac
      end
      duct_subroutine.addLine('  Set sup_lk_mfr = f_sup * AH_MFR') # kg/s
      duct_subroutine.addLine('  Set ret_lk_mfr = f_ret * AH_MFR') # kg/s

      # Supply leakage to living
      duct_subroutine.addLine('  Set SupTotLkToLiv = sup_lk_mfr*(h_RA - h_SA)') # W
      duct_subroutine.addLine('  Set SupLatLkToLv = sup_lk_mfr*h_fg*(RA_W-AH_Wout)') # W
      duct_subroutine.addLine('  Set SupSensLkToLv = SupTotLkToLiv-SupLatLkToLv') # W

      # Supply conduction
      duct_subroutine.addLine("  Set supply_ua = #{UnitConversions.convert(ua_values[HPXML::DuctTypeSupply], 'Btu/(hr*F)', 'W/K').round(3)}")
      duct_subroutine.addLine('  Set eTm = 0-((Fan_RTF/(AH_MFR*air_cp))*supply_ua)')
      duct_subroutine.addLine('  Set t_sup = DZ_T+((AH_Tout-DZ_T)*(@Exp eTm))') # deg-C
      duct_subroutine.addLine('  Set SupCondToLv = AH_MFR*air_cp*(t_sup-AH_Tout)') # W
      duct_subroutine.addLine('  Set SupCondToDZ = 0-SupCondToLv') # W

      # Return conduction
      duct_subroutine.addLine("  Set return_ua = #{UnitConversions.convert(ua_values[HPXML::DuctTypeReturn], 'Btu/(hr*F)', 'W/K').round(3)}")
      duct_subroutine.addLine('  Set eTm = 0-((Fan_RTF/(AH_MFR*air_cp))*return_ua)')
      duct_subroutine.addLine('  Set t_ret = DZ_T+((RA_T-DZ_T)*(@Exp eTm))') # deg-C
      duct_subroutine.addLine('  Set RetCondToRP = AH_MFR*air_cp*(t_ret-RA_T)') # W
      duct_subroutine.addLine('  Set RetCondToDZ = 0-RetCondToRP') # W

      # Return leakage to return plenum
      duct_subroutine.addLine('  Set RetLatLkToRP = 0') # W
      duct_subroutine.addLine('  Set RetSensLkToRP = ret_lk_mfr*air_cp*(DZ_T-RA_T)') # W

      # Supply leakage to duct zone
      # The below terms are not the same as SupLatLkToLv and SupSensLkToLv.
      # To understand why, suppose the AHzone temperature equals the supply air temperature. In this case, the terms below
      # should be zero while SupLatLkToLv and SupSensLkToLv should still be non-zero.
      duct_subroutine.addLine('  Set SupTotLkToDZ = sup_lk_mfr*(h_SA-h_DZ)') # W
      duct_subroutine.addLine('  Set SupLatLkToDZ = sup_lk_mfr*h_fg*(AH_Wout-DZ_W)') # W
      duct_subroutine.addLine('  Set SupSensLkToDZ = SupTotLkToDZ-SupLatLkToDZ') # W

      duct_subroutine.addLine('  Set f_imbalance = f_sup-f_ret') # frac
      duct_subroutine.addLine("  Set oa_vfr = #{f_oa} * f_imbalance * AH_VFR") # m3/s
      duct_subroutine.addLine('  Set sup_lk_vfr = f_sup * AH_VFR') # m3/s
      duct_subroutine.addLine('  Set ret_lk_vfr = f_ret * AH_VFR') # m3/s
      duct_subroutine.addLine('  If f_sup > f_ret') # Living zone is depressurized relative to duct zone
      duct_subroutine.addLine('    Set ZoneMixLvToDZ = 0') # m3/s
      duct_subroutine.addLine('    Set ZoneMixDZToLv = (sup_lk_vfr-ret_lk_vfr)-oa_vfr') # m3/s
      duct_subroutine.addLine('  Else') # Living zone is pressurized relative to duct zone
      duct_subroutine.addLine('    Set ZoneMixLvToDZ = (ret_lk_vfr-sup_lk_vfr)+oa_vfr') # m3/s
      duct_subroutine.addLine('    Set ZoneMixDZToLv = 0') # m3/s
      duct_subroutine.addLine('  EndIf')
      duct_subroutine.addLine('Else') # No air handler flow rate
      duct_subroutine.addLine('  Set SupLatLkToLv = 0')
      duct_subroutine.addLine('  Set SupSensLkToLv = 0')
      duct_subroutine.addLine('  Set SupCondToLv = 0')
      duct_subroutine.addLine('  Set RetCondToRP = 0')
      duct_subroutine.addLine('  Set RetLatLkToRP = 0')
      duct_subroutine.addLine('  Set RetSensLkToRP = 0')
      duct_subroutine.addLine('  Set RetCondToDZ = 0')
      duct_subroutine.addLine('  Set SupCondToDZ = 0')
      duct_subroutine.addLine('  Set SupLatLkToDZ = 0')
      duct_subroutine.addLine('  Set SupSensLkToDZ = 0')
      duct_subroutine.addLine('  Set ZoneMixLvToDZ = 0') # m3/s
      duct_subroutine.addLine('  Set ZoneMixDZToLv = 0') # m3/s
      duct_subroutine.addLine('EndIf')
      duct_subroutine.addLine("Set #{duct_vars['supply_lat_lk_to_liv'].name} = SupLatLkToLv")
      duct_subroutine.addLine("Set #{duct_vars['supply_sens_lk_to_liv'].name} = SupSensLkToLv")
      duct_subroutine.addLine("Set #{duct_vars['supply_cond_to_liv'].name} = SupCondToLv")
      duct_subroutine.addLine("Set #{duct_vars['return_cond_to_rp'].name} = RetCondToRP")
      duct_subroutine.addLine("Set #{duct_vars['return_lat_lk_to_rp'].name} = RetLatLkToRP")
      duct_subroutine.addLine("Set #{duct_vars['return_sens_lk_to_rp'].name} = RetSensLkToRP")
      duct_subroutine.addLine("Set #{duct_vars['return_cond_to_dz'].name} = RetCondToDZ")
      duct_subroutine.addLine("Set #{duct_vars['supply_cond_to_dz'].name} = SupCondToDZ")
      duct_subroutine.addLine("Set #{duct_vars['supply_lat_lk_to_dz'].name} = SupLatLkToDZ")
      duct_subroutine.addLine("Set #{duct_vars['supply_sens_lk_to_dz'].name} = SupSensLkToDZ")
      if not duct_actuators['liv_to_dz_flow_rate'].nil?
        duct_subroutine.addLine("Set #{duct_vars['liv_to_dz_flow_rate'].name} = ZoneMixLvToDZ")
      end
      if not duct_actuators['dz_to_liv_flow_rate'].nil?
        duct_subroutine.addLine("Set #{duct_vars['dz_to_liv_flow_rate'].name} = ZoneMixDZToLv")
      end

      # Duct Program

      duct_program = OpenStudio::Model::EnergyManagementSystemProgram.new(model)
      duct_program.setName(air_loop_name_idx + ' duct program')
      duct_program.addLine("Set #{ah_mfr_var.name} = #{ah_mfr_sensor.name}")
      if @fan_rtf_sensor[air_loop].is_a? OpenStudio::Model::EnergyManagementSystemGlobalVariable
        duct_program.addLine("Set #{@fan_rtf_sensor[air_loop].name} = #{@fan_mfr_sensor[air_loop].name} / #{@fan_mfr_max_var[air_loop].name}")
      end
      duct_program.addLine("Set #{@fan_rtf_var[air_loop].name} = #{@fan_rtf_sensor[air_loop].name}")
      duct_program.addLine("Set #{ah_vfr_var.name} = #{ah_vfr_sensor.name}")
      duct_program.addLine("Set #{ah_tout_var.name} = #{ah_tout_sensor.name}")
      duct_program.addLine("Set #{ah_wout_var.name} = #{ah_wout_sensor.name}")
      duct_program.addLine("Set #{ra_t_var.name} = #{ra_t_sensor.name}")
      duct_program.addLine("Set #{ra_w_var.name} = #{ra_w_sensor.name}")
      duct_program.addLine("Set #{dz_t_var.name} = #{dz_t_sensor.name}")
      duct_program.addLine("Set #{dz_w_var.name} = #{dz_w}")
      duct_program.addLine("Run #{duct_subroutine.name}")
      duct_program.addLine("Set #{duct_actuators['supply_sens_lk_to_liv'].name} = #{duct_vars['supply_sens_lk_to_liv'].name}")
      duct_program.addLine("Set #{duct_actuators['supply_lat_lk_to_liv'].name} = #{duct_vars['supply_lat_lk_to_liv'].name}")
      duct_program.addLine("Set #{duct_actuators['supply_cond_to_liv'].name} = #{duct_vars['supply_cond_to_liv'].name}")
      duct_program.addLine("Set #{duct_actuators['return_sens_lk_to_rp'].name} = #{duct_vars['return_sens_lk_to_rp'].name}")
      duct_program.addLine("Set #{duct_actuators['return_lat_lk_to_rp'].name} = #{duct_vars['return_lat_lk_to_rp'].name}")
      duct_program.addLine("Set #{duct_actuators['return_cond_to_rp'].name} = #{duct_vars['return_cond_to_rp'].name}")
      duct_program.addLine("Set #{duct_actuators['return_cond_to_dz'].name} = #{duct_vars['return_cond_to_dz'].name}")
      duct_program.addLine("Set #{duct_actuators['supply_cond_to_dz'].name} = #{duct_vars['supply_cond_to_dz'].name}")
      duct_program.addLine("Set #{duct_actuators['supply_sens_lk_to_dz'].name} = #{duct_vars['supply_sens_lk_to_dz'].name}")
      duct_program.addLine("Set #{duct_actuators['supply_lat_lk_to_dz'].name} = #{duct_vars['supply_lat_lk_to_dz'].name}")
      if not duct_actuators['dz_to_liv_flow_rate'].nil?
        duct_program.addLine("Set #{duct_actuators['dz_to_liv_flow_rate'].name} = #{duct_vars['dz_to_liv_flow_rate'].name}")
      end
      if not duct_actuators['liv_to_dz_flow_rate'].nil?
        duct_program.addLine("Set #{duct_actuators['liv_to_dz_flow_rate'].name} = #{duct_vars['liv_to_dz_flow_rate'].name}")
      end

      if @cfis_airloop.values.include? air_loop

        # Calculate CFIS duct losses
        cfis_id = @cfis_airloop.key(air_loop)
        duct_program.addLine("If #{@cfis_f_damper_extra_open_var[cfis_id].name} > 0")
        duct_program.addLine("  Set cfis_m3s = (#{@fan_mfr_max_var[air_loop].name} / 1.16097654)") # Density of 1.16097654 was back calculated using E+ results
        duct_program.addLine("  Set #{@fan_rtf_var[air_loop].name} = #{@cfis_f_damper_extra_open_var[cfis_id].name}") # Need to use global vars to sync duct_program and infiltration program of different calling points
        duct_program.addLine("  Set #{ah_vfr_var.name} = #{@fan_rtf_var[air_loop].name}*cfis_m3s")
        duct_program.addLine("  Set rho_in = (@RhoAirFnPbTdbW #{@pbar_sensor.name} #{@tin_sensor.name} #{@win_sensor.name})")
        duct_program.addLine("  Set #{ah_mfr_var.name} = #{ah_vfr_var.name} * rho_in")
        duct_program.addLine("  Set #{ah_tout_var.name} = #{ra_t_sensor.name}")
        duct_program.addLine("  Set #{ah_wout_var.name} = #{ra_w_sensor.name}")
        duct_program.addLine("  Set #{ra_t_var.name} = #{ra_t_sensor.name}")
        duct_program.addLine("  Set #{ra_w_var.name} = #{ra_w_sensor.name}")
        duct_program.addLine("  Run #{duct_subroutine.name}")
        duct_program.addLine("  Set #{duct_actuators['cfis_supply_sens_lk_to_liv'].name} = #{duct_vars['supply_sens_lk_to_liv'].name}")
        duct_program.addLine("  Set #{duct_actuators['cfis_supply_lat_lk_to_liv'].name} = #{duct_vars['supply_lat_lk_to_liv'].name}")
        duct_program.addLine("  Set #{duct_actuators['cfis_supply_cond_to_liv'].name} = #{duct_vars['supply_cond_to_liv'].name}")
        duct_program.addLine("  Set #{duct_actuators['cfis_return_sens_lk_to_rp'].name} = #{duct_vars['return_sens_lk_to_rp'].name}")
        duct_program.addLine("  Set #{duct_actuators['cfis_return_lat_lk_to_rp'].name} = #{duct_vars['return_lat_lk_to_rp'].name}")
        duct_program.addLine("  Set #{duct_actuators['cfis_return_cond_to_rp'].name} = #{duct_vars['return_cond_to_rp'].name}")
        duct_program.addLine("  Set #{duct_actuators['cfis_return_cond_to_dz'].name} = #{duct_vars['return_cond_to_dz'].name}")
        duct_program.addLine("  Set #{duct_actuators['cfis_supply_cond_to_dz'].name} = #{duct_vars['supply_cond_to_dz'].name}")
        duct_program.addLine("  Set #{duct_actuators['cfis_supply_sens_lk_to_dz'].name} = #{duct_vars['supply_sens_lk_to_dz'].name}")
        duct_program.addLine("  Set #{duct_actuators['cfis_supply_lat_lk_to_dz'].name} = #{duct_vars['supply_lat_lk_to_dz'].name}")
        if not duct_actuators['dz_to_liv_flow_rate'].nil?
          duct_program.addLine("  Set #{duct_actuators['cfis_dz_to_liv_flow_rate'].name} = #{duct_vars['dz_to_liv_flow_rate'].name}")
        end
        if not duct_actuators['liv_to_dz_flow_rate'].nil?
          duct_program.addLine("  Set #{duct_actuators['cfis_liv_to_dz_flow_rate'].name} = #{duct_vars['liv_to_dz_flow_rate'].name}")
        end
        duct_program.addLine('Else')
        duct_program.addLine("  Set #{duct_actuators['cfis_supply_sens_lk_to_liv'].name} = 0")
        duct_program.addLine("  Set #{duct_actuators['cfis_supply_lat_lk_to_liv'].name} = 0")
        duct_program.addLine("  Set #{duct_actuators['cfis_supply_cond_to_liv'].name} = 0")
        duct_program.addLine("  Set #{duct_actuators['cfis_return_sens_lk_to_rp'].name} = 0")
        duct_program.addLine("  Set #{duct_actuators['cfis_return_lat_lk_to_rp'].name} = 0")
        duct_program.addLine("  Set #{duct_actuators['cfis_return_cond_to_rp'].name} = 0")
        duct_program.addLine("  Set #{duct_actuators['cfis_return_cond_to_dz'].name} = 0")
        duct_program.addLine("  Set #{duct_actuators['cfis_supply_cond_to_dz'].name} = 0")
        duct_program.addLine("  Set #{duct_actuators['cfis_supply_sens_lk_to_dz'].name} = 0")
        duct_program.addLine("  Set #{duct_actuators['cfis_supply_lat_lk_to_dz'].name} = 0")
        if not duct_actuators['dz_to_liv_flow_rate'].nil?
          duct_program.addLine("  Set #{duct_actuators['cfis_dz_to_liv_flow_rate'].name} = 0")
        end
        if not duct_actuators['liv_to_dz_flow_rate'].nil?
          duct_program.addLine("  Set #{duct_actuators['cfis_liv_to_dz_flow_rate'].name} = 0")
        end
        duct_program.addLine('EndIf')

      end

      manager = OpenStudio::Model::EnergyManagementSystemProgramCallingManager.new(model)
      manager.setName("#{duct_program.name} calling manager")
      manager.setCallingPoint('EndOfSystemTimestepAfterHVACReporting')
      manager.addProgram(duct_program)
    end
  end

  def self.apply_infiltration_to_garage(model, weather, ach50)
    return if @spaces[HPXML::LocationGarage].nil?

    space = @spaces[HPXML::LocationGarage]
    area = UnitConversions.convert(space.floorArea, 'm^2', 'ft^2')
    volume = UnitConversions.convert(space.volume, 'm^3', 'ft^3')
    hor_lk_frac = 0.4
    neutral_level = 0.5
    sla = get_infiltration_SLA_from_ACH50(ach50, 0.65, area, volume)
    ela = sla * area
    ach = get_infiltration_ACH_from_SLA(sla, 8.202, weather)
    cfm = ach / UnitConversions.convert(1.0, 'hr', 'min') * volume
    c_w_SG, c_s_SG = calc_wind_stack_coeffs(hor_lk_frac, neutral_level, space)
    apply_infiltration_to_unconditioned_space(model, space, nil, ela, c_w_SG, c_s_SG)
  end

  def self.apply_infiltration_to_unconditioned_basement(model, weather)
    return if @spaces[HPXML::LocationBasementUnconditioned].nil?

    space = @spaces[HPXML::LocationBasementUnconditioned]
    volume = UnitConversions.convert(space.volume, 'm^3', 'ft^3')
    ach = 0.1 # Assumption
    cfm = ach / UnitConversions.convert(1.0, 'hr', 'min') * volume
    apply_infiltration_to_unconditioned_space(model, space, ach, nil, nil, nil)

    # Store info for HVAC Sizing measure
    space.thermalZone.get.additionalProperties.setFeature(Constants.SizingInfoZoneInfiltrationCFM, cfm.to_f)
  end

  def self.apply_infiltration_to_vented_crawlspace(model, weather, vented_crawl)
    return if @spaces[HPXML::LocationCrawlspaceVented].nil?

    space = @spaces[HPXML::LocationCrawlspaceVented]
    volume = UnitConversions.convert(space.volume, 'm^3', 'ft^3')
    sla = vented_crawl.vented_crawlspace_sla
    ach = get_infiltration_ACH_from_SLA(sla, 8.202, weather)
    cfm = ach / UnitConversions.convert(1.0, 'hr', 'min') * volume
    apply_infiltration_to_unconditioned_space(model, space, ach, nil, nil, nil)

    # Store info for HVAC Sizing measure
    space.thermalZone.get.additionalProperties.setFeature(Constants.SizingInfoZoneInfiltrationCFM, cfm.to_f)
  end

  def self.apply_infiltration_to_unvented_crawlspace(model, weather)
    return if @spaces[HPXML::LocationCrawlspaceUnvented].nil?

    space = @spaces[HPXML::LocationCrawlspaceUnvented]
    volume = UnitConversions.convert(space.volume, 'm^3', 'ft^3')
    sla = 0 # Assumption
    ach = get_infiltration_ACH_from_SLA(sla, 8.202, weather)
    cfm = ach / UnitConversions.convert(1.0, 'hr', 'min') * volume
    apply_infiltration_to_unconditioned_space(model, space, ach, nil, nil, nil)

    # Store info for HVAC Sizing measure
    space.thermalZone.get.additionalProperties.setFeature(Constants.SizingInfoZoneInfiltrationCFM, cfm.to_f)
  end

  def self.apply_infiltration_to_vented_attic(model, weather, vented_attic)
    return if @spaces[HPXML::LocationAtticVented].nil?

    if not vented_attic.vented_attic_sla.nil?
      vented_attic_sla = vented_attic.vented_attic_sla
    elsif not vented_attic.vented_attic_ach.nil?
      if @apply_ashrae140_assumptions
        vented_attic_const_ach = vented_attic.vented_attic_ach
      else
        vented_attic_sla = get_infiltration_SLA_from_ACH(vented_attic.vented_attic_ach, 8.202, weather)
      end
    end

    space = @spaces[HPXML::LocationAtticVented]
    volume = UnitConversions.convert(space.volume, 'm^3', 'ft^3')
    if not vented_attic_sla.nil?
      vented_attic_area = UnitConversions.convert(space.floorArea, 'm^2', 'ft^2')
      hor_lk_frac = 0.75
      neutral_level = 0.5
      sla = vented_attic_sla
      ach = get_infiltration_ACH_from_SLA(sla, 8.202, weather)
      ela = sla * vented_attic_area
      cfm = ach / UnitConversions.convert(1.0, 'hr', 'min') * volume
      c_w_SG, c_s_SG = calc_wind_stack_coeffs(hor_lk_frac, neutral_level, space)
      apply_infiltration_to_unconditioned_space(model, space, nil, ela, c_w_SG, c_s_SG)
    elsif not vented_attic_const_ach.nil?
      ach = vented_attic_const_ach
      cfm = ach / UnitConversions.convert(1.0, 'hr', 'min') * volume
      apply_infiltration_to_unconditioned_space(model, space, ach, nil, nil, nil)
    end

    # Store info for HVAC Sizing measure
    space.thermalZone.get.additionalProperties.setFeature(Constants.SizingInfoZoneInfiltrationCFM, cfm.to_f)
  end

  def self.apply_infiltration_to_unvented_attic(model, weather)
    return if @spaces[HPXML::LocationAtticUnvented].nil?

    space = @spaces[HPXML::LocationAtticUnvented]
    area = UnitConversions.convert(space.floorArea, 'm^2', 'ft^2')
    volume = UnitConversions.convert(space.volume, 'm^3', 'ft^3')
    hor_lk_frac = 0.75
    neutral_level = 0.5
    sla = 0 # Assumption
    ach = get_infiltration_ACH_from_SLA(sla, 8.202, weather)
    ela = sla * area
    cfm = ach / UnitConversions.convert(1.0, 'hr', 'min') * volume
    c_w_SG, c_s_SG = calc_wind_stack_coeffs(hor_lk_frac, neutral_level, space)
    apply_infiltration_to_unconditioned_space(model, space, nil, ela, c_w_SG, c_s_SG)

    # Store info for HVAC Sizing measure
    space.thermalZone.get.additionalProperties.setFeature(Constants.SizingInfoZoneInfiltrationCFM, cfm.to_f)
  end

  def self.apply_local_ventilation(model, vent_object_array, obj_type_name)
    obj_sch_sensors = {}
    vent_object_array.each_with_index do |vent_object, index|
      daily_sch = [0.0] * 24
      obj_name = "#{obj_type_name} #{index}"
      remaining_hrs = vent_object.hours_in_operation
      for hr in 1..(vent_object.hours_in_operation.ceil)
        if remaining_hrs >= 1
          daily_sch[(vent_object.start_hour + hr - 1) % 24] = 1.0
        else
          daily_sch[(vent_object.start_hour + hr - 1) % 24] = remaining_hrs
        end
        remaining_hrs -= 1
      end
      obj_sch = HourlyByMonthSchedule.new(model, "#{obj_name} schedule", [daily_sch] * 12, [daily_sch] * 12, false, true, Constants.ScheduleTypeLimitsOnOff)
      obj_sch_sensor = OpenStudio::Model::EnergyManagementSystemSensor.new(model, 'Schedule Value')
      obj_sch_sensor.setName("#{obj_name} sch s")
      obj_sch_sensor.setKeyName(obj_sch.schedule.name.to_s)
      obj_sch_sensors[vent_object.id] = obj_sch_sensor

      equip_def = OpenStudio::Model::ElectricEquipmentDefinition.new(model)
      equip_def.setName(obj_name)
      equip = OpenStudio::Model::ElectricEquipment.new(equip_def)
      equip.setName(obj_name)
      equip.setSpace(@living_space)
      equip_def.setDesignLevel(vent_object.fan_power * vent_object.quantity)
      equip_def.setFractionRadiant(0)
      equip_def.setFractionLatent(0)
      equip_def.setFractionLost(1)
      equip.setSchedule(obj_sch.schedule)
      equip.setEndUseSubcategory(Constants.ObjectNameMechanicalVentilation)
    end
<<<<<<< HEAD
    obj_sch = HourlyByMonthSchedule.new(model, "#{obj_name} schedule", [daily_sch] * 12, [daily_sch] * 12, false, true, Constants.ScheduleTypeLimitsFraction)
    obj_sch_sensor = OpenStudio::Model::EnergyManagementSystemSensor.new(model, 'Schedule Value')
    obj_sch_sensor.setName("#{obj_name} sch s")
    obj_sch_sensor.setKeyName(obj_sch.schedule.name.to_s)
=======
>>>>>>> 6a64feff

    return obj_sch_sensors
  end

  def self.calc_hrv_erv_effectiveness(vent_mech)
    vent_mech_cfm = vent_mech.average_flow_rate
    if (vent_mech_cfm > 0)
      # Must assume an operating condition (HVI seems to use CSA 439)
      t_sup_in = 0.0
      w_sup_in = 0.0028
      t_exh_in = 22.0
      w_exh_in = 0.0065
      cp_a = 1006.0
      p_fan = vent_mech.average_fan_power # Watts

      m_fan = UnitConversions.convert(vent_mech_cfm, 'cfm', 'm^3/s') * 16.02 * Psychrometrics.rhoD_fT_w_P(UnitConversions.convert(t_sup_in, 'C', 'F'), w_sup_in, 14.7) # kg/s

      if not vent_mech.sensible_recovery_efficiency.nil?
        # The following is derived from CSA 439, Clause 9.3.3.1, Eq. 12:
        #    E_SHR = (m_sup,fan * Cp * (Tsup,out - Tsup,in) - P_sup,fan) / (m_exh,fan * Cp * (Texh,in - Tsup,in) + P_exh,fan)
        t_sup_out = t_sup_in + (vent_mech.sensible_recovery_efficiency * (m_fan * cp_a * (t_exh_in - t_sup_in) + p_fan) + p_fan) / (m_fan * cp_a)

        # Calculate the apparent sensible effectiveness
        vent_mech_apparent_sens_eff = (t_sup_out - t_sup_in) / (t_exh_in - t_sup_in)

      else
        # The following is derived from (taken from CSA 439, Clause 9.2.1, Eq. 7):
        t_sup_out = t_sup_in + (vent_mech.sensible_recovery_efficiency_adjusted * (t_exh_in - t_sup_in))

        vent_mech_apparent_sens_eff = vent_mech.sensible_recovery_efficiency_adjusted

      end

      # Calculate the supply temperature before the fan
      t_sup_out_gross = t_sup_out - p_fan / (m_fan * cp_a)

      # Sensible effectiveness of the HX only
      vent_mech_sens_eff = (t_sup_out_gross - t_sup_in) / (t_exh_in - t_sup_in)

      if (vent_mech_sens_eff < 0.0) || (vent_mech_sens_eff > 1.0)
        fail "The calculated ERV/HRV sensible effectiveness is #{vent_mech_sens_eff} but should be between 0 and 1. Please revise ERV/HRV efficiency values."
      end

      # Use summer test condition to determine the latent effectiveness since TRE is generally specified under the summer condition
      if (not vent_mech.total_recovery_efficiency.nil?) || (not vent_mech.total_recovery_efficiency_adjusted.nil?)

        t_sup_in = 35.0
        w_sup_in = 0.0178
        t_exh_in = 24.0
        w_exh_in = 0.0092

        m_fan = UnitConversions.convert(vent_mech_cfm, 'cfm', 'm^3/s') * UnitConversions.convert(Psychrometrics.rhoD_fT_w_P(UnitConversions.convert(t_sup_in, 'C', 'F'), w_sup_in, 14.7), 'lbm/ft^3', 'kg/m^3') # kg/s

        t_sup_out_gross = t_sup_in - vent_mech_sens_eff * (t_sup_in - t_exh_in)
        t_sup_out = t_sup_out_gross + p_fan / (m_fan * cp_a)

        h_sup_in = Psychrometrics.h_fT_w_SI(t_sup_in, w_sup_in)
        h_exh_in = Psychrometrics.h_fT_w_SI(t_exh_in, w_exh_in)

        if not vent_mech.total_recovery_efficiency.nil?
          # The following is derived from CSA 439, Clause 9.3.3.2, Eq. 13:
          #    E_THR = (m_sup,fan * Cp * (h_sup,out - h_sup,in) - P_sup,fan) / (m_exh,fan * Cp * (h_exh,in - h_sup,in) + P_exh,fan)
          h_sup_out = h_sup_in - (vent_mech.total_recovery_efficiency * (m_fan * (h_sup_in - h_exh_in) + p_fan) + p_fan) / m_fan
        else
          # The following is derived from (taken from CSA 439, Clause 9.2.1, Eq. 7):
          h_sup_out = h_sup_in - (vent_mech.total_recovery_efficiency_adjusted * (h_sup_in - h_exh_in))
        end

        w_sup_out = Psychrometrics.w_fT_h_SI(t_sup_out, h_sup_out)
        vent_mech_lat_eff = [0.0, (w_sup_out - w_sup_in) / (w_exh_in - w_sup_in)].max

        if (vent_mech_lat_eff < 0.0) || (vent_mech_lat_eff > 1.0)
          fail "The calculated ERV/HRV latent effectiveness is #{vent_mech_lat_eff} but should be between 0 and 1. Please revise ERV/HRV efficiency values."
        end

      else
        vent_mech_lat_eff = 0.0
      end
    else
      vent_mech_apparent_sens_eff = 0.0
      vent_mech_sens_eff = 0.0
      vent_mech_lat_eff = 0.0
    end

    return vent_mech_sens_eff, vent_mech_lat_eff, vent_mech_apparent_sens_eff
  end

  def self.apply_cfis_to_infil_program(infil_program, vent_mech, cfis_fan_actuator)
    infil_program.addLine("Set fan_rtf_hvac = #{@fan_rtf_sensor[@cfis_airloop[vent_mech.id]].name}")
    infil_program.addLine("Set CFIS_fan_w = #{vent_mech.fan_power}") # W

    infil_program.addLine('If @ABS(Minute - ZoneTimeStep*60) < 0.1')
    infil_program.addLine("  Set #{@cfis_t_sum_open_var[vent_mech.id].name} = 0") # New hour, time on summation re-initializes to 0
    infil_program.addLine('EndIf')

    cfis_open_time = [vent_mech.hours_in_operation / 24.0 * 60.0, 59.999].min # Minimum open time in minutes
    infil_program.addLine("Set CFIS_t_min_hr_open = #{cfis_open_time}") # minutes per hour the CFIS damper is open
    infil_program.addLine("Set CFIS_Q_duct = #{UnitConversions.convert(vent_mech.flow_rate, 'cfm', 'm^3/s')}")
    infil_program.addLine('Set cfis_f_damper_open = 0') # fraction of the timestep the CFIS damper is open
    infil_program.addLine("Set #{@cfis_f_damper_extra_open_var[vent_mech.id].name} = 0") # additional runtime fraction to meet min/hr

    infil_program.addLine("If #{@cfis_t_sum_open_var[vent_mech.id].name} < CFIS_t_min_hr_open")
    infil_program.addLine("  Set CFIS_t_fan_on = 60 - (CFIS_t_min_hr_open - #{@cfis_t_sum_open_var[vent_mech.id].name})") # minute at which the blower needs to turn on to meet the ventilation requirements
    # Evaluate condition of whether supply fan has to run to achieve target minutes per hour of operation
    infil_program.addLine('  If (Minute+0.00001) >= CFIS_t_fan_on')
    # Consider fan rtf read in current calling point (results of previous time step) + CFIS_t_fan_on based on min/hr requirement and previous EMS results.
    infil_program.addLine('    Set cfis_fan_runtime = @Max (@ABS(Minute - CFIS_t_fan_on)) (fan_rtf_hvac * ZoneTimeStep * 60)')
    # If fan_rtf_hvac, make sure it's not exceeding ventilation requirements
    infil_program.addLine("    Set cfis_fan_runtime = @Min cfis_fan_runtime (CFIS_t_min_hr_open - #{@cfis_t_sum_open_var[vent_mech.id].name})")
    infil_program.addLine('    Set cfis_f_damper_open = cfis_fan_runtime/(60.0*ZoneTimeStep)') # calculates the portion of the current timestep the CFIS damper needs to be open
    infil_program.addLine('    Set QWHV_cfis = QWHV_cfis + cfis_f_damper_open*CFIS_Q_duct')
    infil_program.addLine("    Set #{@cfis_t_sum_open_var[vent_mech.id].name} = #{@cfis_t_sum_open_var[vent_mech.id].name}+cfis_fan_runtime")
    infil_program.addLine("    Set #{@cfis_f_damper_extra_open_var[vent_mech.id].name} = @Max (cfis_f_damper_open-fan_rtf_hvac) 0.0")
    infil_program.addLine("    Set #{cfis_fan_actuator.name} = #{cfis_fan_actuator.name} + CFIS_fan_w*#{@cfis_f_damper_extra_open_var[vent_mech.id].name}")
    infil_program.addLine('  Else')
    # No need to turn on blower for extra ventilation
    infil_program.addLine('    Set cfis_fan_runtime = fan_rtf_hvac*ZoneTimeStep*60')
    infil_program.addLine("    If (#{@cfis_t_sum_open_var[vent_mech.id].name}+cfis_fan_runtime) > CFIS_t_min_hr_open")
    # Damper is only open for a portion of this time step to achieve target minutes per hour
    infil_program.addLine("      Set cfis_fan_runtime = CFIS_t_min_hr_open-#{@cfis_t_sum_open_var[vent_mech.id].name}")
    infil_program.addLine('      Set cfis_f_damper_open = cfis_fan_runtime/(ZoneTimeStep*60)')
    infil_program.addLine('      Set QWHV_cfis = QWHV_cfis + cfis_f_damper_open*CFIS_Q_duct')
    infil_program.addLine("      Set #{@cfis_t_sum_open_var[vent_mech.id].name} = CFIS_t_min_hr_open")
    infil_program.addLine('    Else')
    # Damper is open and using call for heat/cool to supply fresh air
    infil_program.addLine('      Set cfis_fan_runtime = fan_rtf_hvac*ZoneTimeStep*60')
    infil_program.addLine('      Set cfis_f_damper_open = fan_rtf_hvac')
    infil_program.addLine('      Set QWHV_cfis = QWHV_cfis + cfis_f_damper_open * CFIS_Q_duct')
    infil_program.addLine("      Set #{@cfis_t_sum_open_var[vent_mech.id].name} = #{@cfis_t_sum_open_var[vent_mech.id].name}+cfis_fan_runtime")
    infil_program.addLine('    EndIf')
    # Fan power is metered under fan cooling and heating meters
    infil_program.addLine('  EndIf')
    infil_program.addLine('EndIf')

    return infil_program
  end

  def self.add_ee_for_vent_fan_power(model, obj_name, frac_lost, is_cfis, pow = 0.0)
    equip_def = OpenStudio::Model::ElectricEquipmentDefinition.new(model)
    equip_def.setName(obj_name)
    equip = OpenStudio::Model::ElectricEquipment.new(equip_def)
    equip.setName(obj_name)
    equip.setSpace(@living_space)
    equip_def.setFractionRadiant(0)
    equip_def.setFractionLatent(0)
    equip.setSchedule(model.alwaysOnDiscreteSchedule)
    equip.setEndUseSubcategory(Constants.ObjectNameMechanicalVentilation)
    equip_def.setFractionLost(frac_lost)
    vent_mech_fan_actuator = nil
    if is_cfis # actuate its power level in EMS
      equip_def.setFractionLost(0.0) # Fan heat does enter space
      vent_mech_fan_actuator = OpenStudio::Model::EnergyManagementSystemActuator.new(equip, 'ElectricEquipment', 'Electric Power Level')
      vent_mech_fan_actuator.setName("#{equip.name} act")
    else
      equip_def.setDesignLevel(pow)
    end

    return vent_mech_fan_actuator
  end

  def self.apply_erv_hrv_load_to_infil_program(model, infil_program, vent_mech_cfm, vent_mech_sens_eff, vent_mech_lat_eff, erv_sens_load_actuator, erv_lat_load_actuator)
    # Calculate mass flow rate based on outdoor air density
    infil_program.addLine("Set balanced_flow_rate = #{UnitConversions.convert(vent_mech_cfm, 'cfm', 'm^3/s')}")
    infil_program.addLine('Set ERV_MFR = balanced_flow_rate * ERVSupRho')

    # Heat exchanger calculation
    infil_program.addLine('Set ERVCpMin = (@Min ERVSupCp ERVSecCp)')
    infil_program.addLine("Set ERVSupOutTemp = ERVSupInTemp + ERVCpMin/ERVSupCp * #{vent_mech_sens_eff} * (ERVSecInTemp - ERVSupInTemp)")
    infil_program.addLine("Set ERVSupOutW = ERVSupInW + ERVCpMin/ERVSupCp * #{vent_mech_lat_eff} * (ERVSecInW - ERVSupInW)")
    infil_program.addLine('Set ERVSupOutEnth = (@HFnTdbW ERVSupOutTemp ERVSupOutW)')
    infil_program.addLine('Set ERVSensHeatTrans = ERV_MFR * ERVSupCp * (ERVSupOutTemp - ERVSupInTemp)')
    infil_program.addLine('Set ERVTotalHeatTrans = ERV_MFR * (ERVSupOutEnth - ERVSupInEnth)')
    infil_program.addLine('Set ERVLatHeatTrans = ERVTotalHeatTrans - ERVSensHeatTrans')

    # Load calculation
    infil_program.addLine('Set ERVTotalToLv = ERV_MFR * (ERVSupOutEnth - ERVSecInEnth)')
    infil_program.addLine('Set ERVSensToLv = ERV_MFR * ERVSecCp * (ERVSupOutTemp - ERVSecInTemp)')
    infil_program.addLine('Set ERVLatToLv = ERVTotalToLv - ERVSensToLv')

    # Actuator
    infil_program.addLine("Set #{erv_sens_load_actuator.name} = #{erv_sens_load_actuator.name} + ERVSensToLv")
    infil_program.addLine("Set #{erv_lat_load_actuator.name} = #{erv_lat_load_actuator.name} + ERVLatToLv")
    infil_program.addLine("Set QWHV_ervhrv = QWHV_ervhrv + #{UnitConversions.convert(vent_mech_cfm, 'cfm', 'm^3/s')}")

    return infil_program
  end

  def self.apply_infiltration_and_ventilation_fans(model, weather, vent_fans_mech, vent_fans_kitchen, vent_fans_bath, has_flue_chimney, air_infils, vented_attic, vented_crawl)
    # Get living space infiltration
    living_ach50 = nil
    living_const_ach = nil
    air_infils.each do |air_infil|
      if (air_infil.unit_of_measure == HPXML::UnitsACH) && (air_infil.house_pressure == 50)
        living_ach50 = air_infil.air_leakage
      elsif (air_infil.unit_of_measure == HPXML::UnitsCFM) && (air_infil.house_pressure == 50)
        living_ach50 = air_infil.air_leakage * 60.0 / @infil_volume # Convert CFM50 to ACH50
      elsif air_infil.unit_of_measure == HPXML::UnitsACHNatural
        if @apply_ashrae140_assumptions
          living_const_ach = air_infil.air_leakage
        else
          sla = get_infiltration_SLA_from_ACH(air_infil.air_leakage, @infil_height, weather)
          living_ach50 = get_infiltration_ACH50_from_SLA(sla, 0.65, @cfa, @infil_volume)
        end
      end
    end

    # Infiltration for unconditioned spaces
    apply_infiltration_to_garage(model, weather, living_ach50)
    apply_infiltration_to_unconditioned_basement(model, weather)
    apply_infiltration_to_vented_crawlspace(model, weather, vented_crawl)
    apply_infiltration_to_unvented_crawlspace(model, weather)
    apply_infiltration_to_vented_attic(model, weather, vented_attic)
    apply_infiltration_to_unvented_attic(model, weather)

    # Local ventilation
    range_sch_sensors_map = apply_local_ventilation(model, vent_fans_kitchen, Constants.ObjectNameMechanicalVentilationRangeFan)
    bath_sch_sensors_map = apply_local_ventilation(model, vent_fans_bath, Constants.ObjectNameMechanicalVentilationBathFan)

    # Get mechanical ventilation
    vent_mech_sup = vent_fans_mech.select { |vent_mech| vent_mech.fan_type == HPXML::MechVentTypeSupply }
    vent_mech_exh = vent_fans_mech.select { |vent_mech| vent_mech.fan_type == HPXML::MechVentTypeExhaust }
    vent_mech_cfis = vent_fans_mech.select { |vent_mech| vent_mech.fan_type == HPXML::MechVentTypeCFIS }
    vent_mech_bal = vent_fans_mech.select { |vent_mech| vent_mech.fan_type == HPXML::MechVentTypeBalanced }
    vent_mech_erv_hrv = vent_fans_mech.select { |vent_mech| [HPXML::MechVentTypeERV, HPXML::MechVentTypeHRV].include? vent_mech.fan_type }

    sup_vent_mech_fan_w = vent_mech_sup.map { |vent_mech| vent_mech.average_fan_power }.sum(0.0)
    exh_vent_mech_fan_w = vent_mech_exh.map { |vent_mech| vent_mech.average_fan_power }.sum(0.0)
    # ERV/HRV and balanced system fan power combined altogether
    bal_vent_mech_fan_w = (vent_mech_bal + vent_mech_erv_hrv).map { |vent_mech| vent_mech.average_fan_power }.sum(0.0)
    total_sup_exh_bal_w = sup_vent_mech_fan_w + exh_vent_mech_fan_w + bal_vent_mech_fan_w
    # 1.0: Fan heat does not enter space, 0.0: Fan heat does enter space, 0.5: Supply fan heat enters space
    if total_sup_exh_bal_w > 0.0
      fan_heat_lost_fraction = (1.0 * exh_vent_mech_fan_w + 0.0 * sup_vent_mech_fan_w + 0.5 * bal_vent_mech_fan_w) / total_sup_exh_bal_w
    else
      fan_heat_lost_fraction = 1.0
    end
    add_ee_for_vent_fan_power(model, Constants.ObjectNameMechanicalVentilationHouseFan, fan_heat_lost_fraction, false, total_sup_exh_bal_w)

    # get cfms
    sup_cfm = vent_mech_sup.map { |vent_mech| vent_mech.average_flow_rate }.sum(0.0)
    exh_cfm = vent_mech_exh.map { |vent_mech| vent_mech.average_flow_rate }.sum(0.0)
    bal_cfm = vent_mech_bal.map { |vent_mech| vent_mech.average_flow_rate }.sum(0.0)
    erv_hrv_cfm = vent_mech_erv_hrv.map { |vent_mech| vent_mech.average_flow_rate }.sum(0.0)
    cfis_cfm = vent_mech_cfis.map { |vent_mech| vent_mech.average_flow_rate }.sum(0.0)

    # Balanced and unbalanced airflow calculated for hvac sizing
    tot_sup_cfm = sup_cfm + bal_cfm + erv_hrv_cfm + cfis_cfm
    tot_exh_cfm = exh_cfm + bal_cfm + erv_hrv_cfm
    tot_bal_cfm = [tot_sup_cfm, tot_exh_cfm].min
    tot_unbal_cfm = (tot_sup_cfm - tot_exh_cfm).abs

    # Store info for HVAC Sizing measure
    model.getBuilding.additionalProperties.setFeature(Constants.SizingInfoMechVentWholeHouseRateBalanced, tot_bal_cfm)
    model.getBuilding.additionalProperties.setFeature(Constants.SizingInfoMechVentWholeHouseRateUnbalanced, tot_unbal_cfm)
    model.getBuilding.additionalProperties.setFeature(Constants.SizingInfoMechVentExist, (not vent_fans_mech.empty?))

    # Fan Actuators
    cfis_fan_actuator = add_ee_for_vent_fan_power(model, Constants.ObjectNameMechanicalVentilationHouseFanCFIS, 0.0, true)

    infil_flow = OpenStudio::Model::SpaceInfiltrationDesignFlowRate.new(model)
    infil_flow.setName(Constants.ObjectNameInfiltration + ' flow')
    infil_flow.setSchedule(model.alwaysOnDiscreteSchedule)
    infil_flow.setSpace(@living_space)
    infil_flow_actuator = OpenStudio::Model::EnergyManagementSystemActuator.new(infil_flow, 'Zone Infiltration', 'Air Exchange Flow Rate')
    infil_flow_actuator.setName("#{infil_flow.name} act")

    mechvent_flow = OpenStudio::Model::SpaceInfiltrationDesignFlowRate.new(model)
    mechvent_flow.setName(Constants.ObjectNameMechanicalVentilation + ' flow')
    mechvent_flow.setSchedule(model.alwaysOnDiscreteSchedule)
    mechvent_flow.setSpace(@living_space)
    mechvent_flow_actuator = OpenStudio::Model::EnergyManagementSystemActuator.new(mechvent_flow, 'Zone Infiltration', 'Air Exchange Flow Rate')
    mechvent_flow_actuator.setName("#{mechvent_flow.name} act")

    # Living Space Infiltration Calculation/Program
    infil_program = OpenStudio::Model::EnergyManagementSystemProgram.new(model)
    infil_program.setName(Constants.ObjectNameInfiltration + ' program')

    infil_program = apply_infiltration_to_living(living_ach50, living_const_ach, infil_program, weather, has_flue_chimney)

    infil_program.addLine('Set QWHV_ervhrv = 0.0')
    if not vent_mech_erv_hrv.empty?
      # Actuators for ERV/HRV
      sens_name = "#{Constants.ObjectNameERVHRV} sensible load"
      erv_sens_load_var = OpenStudio::Model::EnergyManagementSystemGlobalVariable.new(model, sens_name.gsub(' ', '_'))
      erv_sens_load_actuator = create_sens_lat_load_actuator_and_equipment(model, sens_name, @living_space, 0.0, 0.0)
      lat_name = "#{Constants.ObjectNameERVHRV} latent load"
      erv_lat_load_var = OpenStudio::Model::EnergyManagementSystemGlobalVariable.new(model, lat_name.gsub(' ', '_'))
      erv_lat_load_actuator = create_sens_lat_load_actuator_and_equipment(model, lat_name, @living_space, 1.0, 0.0)

      infil_program.addLine("Set #{erv_sens_load_actuator.name} = 0.0")
      infil_program.addLine("Set #{erv_lat_load_actuator.name} = 0.0")

      # ERV/HRV EMS load model
      # E+ ERV model is using standard density for MFR calculation, caused discrepancy with other system types.
      # Therefore ERV is modeled within EMS infiltration program

      # Air property at inlet nodes in two sides of ERV
      # Common part across multiple erv/hrv programs, create only once
      infil_program.addLine("Set ERVSupInPb = #{@pbar_sensor.name}") # oa barometric pressure
      infil_program.addLine("Set ERVSupInTemp = #{@tout_sensor.name}") # oa db temperature
      infil_program.addLine("Set ERVSupInW = #{@wout_sensor.name}")   # oa humidity ratio
      infil_program.addLine('Set ERVSupRho = (@RhoAirFnPbTdbW ERVSupInPb ERVSupInTemp ERVSupInW)')
      infil_program.addLine('Set ERVSupCp = (@CpAirFnW ERVSupInW)')
      infil_program.addLine('Set ERVSupInEnth = (@HFnTdbW ERVSupInTemp ERVSupInW)')

      infil_program.addLine("Set ERVSecInTemp = #{@tin_sensor.name}") # zone air temperature
      infil_program.addLine("Set ERVSecInW = #{@win_sensor.name}") # zone air humidity ratio
      infil_program.addLine('Set ERVSecCp = (@CpAirFnW ERVSecInW)')
      infil_program.addLine('Set ERVSecInEnth = (@HFnTdbW ERVSecInTemp ERVSecInW)')
    end

    # Calculate cfm weighted average effectiveness for hvac sizing
    # Please review this, and its integration with hvac_sizing
    weighted_vent_mech_lat_eff = 0.0
    weighted_vent_mech_apparent_sens_eff = 0.0

    # Apply ERV/HRV mechanical ventilation
    vent_mech_erv_hrv.each do |vent_mech|
      vent_mech_sens_eff, vent_mech_lat_eff, vent_mech_apparent_sens_eff = calc_hrv_erv_effectiveness(vent_mech)
      # No need to add balanced system here to average because their effectivenesses are all 0.0
      weighted_vent_mech_lat_eff += vent_mech.average_flow_rate / tot_bal_cfm * vent_mech_lat_eff
      weighted_vent_mech_apparent_sens_eff += vent_mech.average_flow_rate / tot_bal_cfm * vent_mech_apparent_sens_eff

      infil_program = apply_erv_hrv_load_to_infil_program(model, infil_program, vent_mech.average_flow_rate, vent_mech_sens_eff, vent_mech_lat_eff, erv_sens_load_actuator, erv_lat_load_actuator)
    end

    model.getBuilding.additionalProperties.setFeature(Constants.SizingInfoMechVentLatentEffectiveness, weighted_vent_mech_lat_eff)
    model.getBuilding.additionalProperties.setFeature(Constants.SizingInfoMechVentApparentSensibleEffectiveness, weighted_vent_mech_apparent_sens_eff)

    # Apply CFIS
    infil_program.addLine('Set QWHV_cfis = 0.0')
    infil_program.addLine("Set #{cfis_fan_actuator.name} = 0.0")

    vent_mech_cfis.each do |vent_mech|
      infil_program = apply_cfis_to_infil_program(infil_program, vent_mech, cfis_fan_actuator)
    end

    infil_program.addLine('Set Qrange = 0')
    vent_fans_kitchen.each do |vent_kitchen|
      infil_program.addLine("Set Qrange = Qrange + #{UnitConversions.convert(vent_kitchen.rated_flow_rate * vent_kitchen.quantity, 'cfm', 'm^3/s').round(4)} * #{range_sch_sensors_map[vent_kitchen.id].name}")
    end

    infil_program.addLine('Set Qbath = 0')
    vent_fans_bath.each do |vent_bath|
      infil_program.addLine("Set Qbath = Qbath + #{UnitConversions.convert(vent_bath.rated_flow_rate * vent_bath.quantity, 'cfm', 'm^3/s').round(4)} * #{bath_sch_sensors_map[vent_bath.id].name}")
    end

    infil_program.addLine('Set Qexhaust = Qrange+Qbath')
    infil_program.addLine('Set Qsupply = 0')
    infil_program.addLine("Set QWHV_sup = #{UnitConversions.convert(sup_cfm, 'cfm', 'm^3/s').round(4)}")
    infil_program.addLine("Set QWHV_exh = #{UnitConversions.convert(exh_cfm, 'cfm', 'm^3/s').round(4)}")
    infil_program.addLine("Set QWHV_bal = #{UnitConversions.convert(bal_cfm, 'cfm', 'm^3/s').round(4)}")

    infil_program.addLine('Set Qexhaust = Qexhaust + QWHV_exh + QWHV_bal + QWHV_ervhrv')
    infil_program.addLine('Set Qsupply = Qsupply + QWHV_sup + QWHV_bal + QWHV_cfis + QWHV_ervhrv')

    # Calculate adjusted infiltration based on mechanical ventilation system
    infil_program.addLine('Set Qfan = (@Max Qexhaust Qsupply)')
    if Constants.ERIVersions.index(@eri_version) >= Constants.ERIVersions.index('2019')
      # Follow ASHRAE 62.2-2016, Normative Appendix C equations for time-varying total airflow
      infil_program.addLine('If Qfan > 0')
      # Balanced system if the total supply airflow and total exhaust airflow are within 10% of their average.
      infil_program.addLine('  Set Qavg = ((Qexhaust + Qsupply) / 2.0)')
      infil_program.addLine('  If ((@Abs (Qexhaust - Qavg)) / Qavg) <= 0.1') # Only need to check Qexhaust, Qsupply will give same result
      infil_program.addLine('    Set phi = 1')
      infil_program.addLine('  Else')
      infil_program.addLine('    Set phi = (Qinf / (Qinf + Qfan))')
      infil_program.addLine('  EndIf')
      infil_program.addLine('  Set Qinf_adj = phi * Qinf')
      infil_program.addLine('Else')
      infil_program.addLine('  Set Qinf_adj = Qinf')
      infil_program.addLine('EndIf')
    else
      infil_program.addLine('Set Qu = (@Abs (Qexhaust - Qsupply))') # Unbalanced flow
      infil_program.addLine('Set Qb = Qfan - Qu') # Balanced flow
      infil_program.addLine('Set Qtot = (((Qu^2) + (Qinf^2)) ^ 0.5) + Qb')
      infil_program.addLine('Set Qinf_adj = Qtot - Qu - Qb')
    end
    infil_program.addLine("Set #{mechvent_flow_actuator.name} = Qfan - QWHV_ervhrv") # QWHV load captured by ERV/HRV program
    infil_program.addLine("Set #{infil_flow_actuator.name} = Qinf_adj")

    program_calling_manager = OpenStudio::Model::EnergyManagementSystemProgramCallingManager.new(model)
    program_calling_manager.setName("#{infil_program.name} calling manager")
    program_calling_manager.setCallingPoint('BeginTimestepBeforePredictor')
    program_calling_manager.addProgram(infil_program)
  end

  def self.apply_infiltration_to_living(living_ach50, living_const_ach, infil_program, weather, has_flue_chimney)
    if living_ach50.to_f > 0
      # Based on "Field Validation of Algebraic Equations for Stack and
      # Wind Driven Air Infiltration Calculations" by Walker and Wilson (1998)

      outside_air_density = UnitConversions.convert(weather.header.LocalPressure, 'atm', 'Btu/ft^3') / (Gas.Air.r * (weather.data.AnnualAvgDrybulb + 460.0))

      n_i = 0.65 # Pressure Exponent
      living_sla = get_infiltration_SLA_from_ACH50(living_ach50, n_i, @cfa, @infil_volume) # Calculate SLA
      a_o = living_sla * @cfa # Effective Leakage Area (ft^2)

      # Flow Coefficient (cfm/inH2O^n) (based on ASHRAE HoF)
      inf_conv_factor = 776.25 # [ft/min]/[inH2O^(1/2)*ft^(3/2)/lbm^(1/2)]
      delta_pref = 0.016 # inH2O
      c_i = a_o * (2.0 / outside_air_density)**0.5 * delta_pref**(0.5 - n_i) * inf_conv_factor

      if has_flue_chimney
        y_i = 0.2 # Fraction of leakage through the flue; 0.2 is a "typical" value according to THE ALBERTA AIR INFIL1RATION MODEL, Walker and Wilson, 1990
        flue_height = @building_height + 2.0 # ft
        s_wflue = 1.0 # Flue Shelter Coefficient
      else
        y_i = 0.0 # Fraction of leakage through the flu
        flue_height = 0.0 # ft
        s_wflue = 0.0 # Flue Shelter Coefficient
      end

      # Leakage distributions per Iain Walker (LBL) recommendations
      if not @spaces[HPXML::LocationCrawlspaceVented].nil?
        # 15% ceiling, 35% walls, 50% floor leakage distribution for vented crawl
        leakage_ceiling = 0.15
        leakage_walls = 0.35
        leakage_floor = 0.50
      else
        # 25% ceiling, 50% walls, 25% floor leakage distribution for slab/basement/unvented crawl
        leakage_ceiling = 0.25
        leakage_walls = 0.50
        leakage_floor = 0.25
      end

      r_i = (leakage_ceiling + leakage_floor)
      x_i = (leakage_ceiling - leakage_floor)
      r_i *= (1 - y_i)
      x_i *= (1 - y_i)
      z_f = flue_height / (@infil_height + Geometry.get_z_origin_for_zone(@living_zone))

      # Calculate Stack Coefficient
      m_o = (x_i + (2.0 * n_i + 1.0) * y_i)**2.0 / (2 - r_i)
      if m_o <=  1.0
        m_i = m_o # eq. 10
      else
        m_i = 1.0 # eq. 11
      end
      if has_flue_chimney
        x_c = r_i + (2.0 * (1.0 - r_i - y_i)) / (n_i + 1.0) - 2.0 * y_i * (z_f - 1.0)**n_i # Eq. 13
        f_i = n_i * y_i * (z_f - 1.0)**((3.0 * n_i - 1.0) / 3.0) * (1.0 - (3.0 * (x_c - x_i)**2.0 * r_i**(1 - n_i)) / (2.0 * (z_f + 1.0))) # Additive flue function, Eq. 12
      else
        x_c = r_i + (2.0 * (1.0 - r_i - y_i)) / (n_i + 1.0) # Critical value of ceiling-floor leakage difference where the neutral level is located at the ceiling (eq. 13)
        f_i = 0.0 # Additive flue function (eq. 12)
      end
      f_s = ((1.0 + n_i * r_i) / (n_i + 1.0)) * (0.5 - 0.5 * m_i**1.2)**(n_i + 1.0) + f_i
      stack_coef = f_s * (UnitConversions.convert(outside_air_density * Constants.g * @infil_height, 'lbm/(ft*s^2)', 'inH2O') / (Constants.AssumedInsideTemp + 460.0))**n_i # inH2O^n/R^n

      # Calculate wind coefficient
      if not @spaces[HPXML::LocationCrawlspaceVented].nil?
        if x_i > 1.0 - 2.0 * y_i
          # Critical floor to ceiling difference above which f_w does not change (eq. 25)
          x_i = 1.0 - 2.0 * y_i
        end
        r_x = 1.0 - r_i * (n_i / 2.0 + 0.2) # Redefined R for wind calculations for houses with crawlspaces (eq. 21)
        y_x = 1.0 - y_i / 4.0 # Redefined Y for wind calculations for houses with crawlspaces (eq. 22)
        x_s = (1.0 - r_i) / 5.0 - 1.5 * y_i # Used to calculate X_x (eq.24)
        x_x = 1.0 - (((x_i - x_s) / (2.0 - r_i))**2.0)**0.75 # Redefined X for wind calculations for houses with crawlspaces (eq. 23)
        f_w = 0.19 * (2.0 - n_i) * x_x * r_x * y_x # Wind factor (eq. 20)
      else
        j_i = (x_i + r_i + 2.0 * y_i) / 2.0
        f_w = 0.19 * (2.0 - n_i) * (1.0 - ((x_i + r_i) / 2.0)**(1.5 - y_i)) - y_i / 4.0 * (j_i - 2.0 * y_i * j_i**4.0)
      end
      wind_coef = f_w * UnitConversions.convert(outside_air_density / 2.0, 'lbm/ft^3', 'inH2O/mph^2')**n_i # inH2O^n/mph^2n

      living_ach = get_infiltration_ACH_from_SLA(living_sla, @infil_height, weather)
      living_cfm = living_ach / UnitConversions.convert(1.0, 'hr', 'min') * @infil_volume

      infil_program.addLine("Set p_m = #{@wind_speed.ashrae_terrain_exponent}")
      infil_program.addLine("Set p_s = #{@wind_speed.ashrae_site_terrain_exponent}")
      infil_program.addLine("Set s_m = #{@wind_speed.ashrae_terrain_thickness}")
      infil_program.addLine("Set s_s = #{@wind_speed.ashrae_site_terrain_thickness}")
      infil_program.addLine("Set z_m = #{UnitConversions.convert(@wind_speed.height, 'ft', 'm')}")
      infil_program.addLine("Set z_s = #{UnitConversions.convert(@infil_height, 'ft', 'm')}")
      infil_program.addLine('Set f_t = (((s_m/z_m)^p_m)*((z_s/s_s)^p_s))')
      infil_program.addLine("Set Tdiff = #{@tin_sensor.name}-#{@tout_sensor.name}")
      infil_program.addLine('Set dT = @Abs Tdiff')
      infil_program.addLine("Set c = #{((UnitConversions.convert(c_i, 'cfm', 'm^3/s') / (UnitConversions.convert(1.0, 'inH2O', 'Pa')**n_i))).round(4)}")
      infil_program.addLine("Set Cs = #{(stack_coef * (UnitConversions.convert(1.0, 'inH2O/R', 'Pa/K')**n_i)).round(4)}")
      infil_program.addLine("Set Cw = #{(wind_coef * (UnitConversions.convert(1.0, 'inH2O/mph^2', 'Pa*s^2/m^2')**n_i)).round(4)}")
      infil_program.addLine("Set n = #{n_i}")
      infil_program.addLine("Set sft = (f_t*#{(((@wind_speed.S_wo * (1.0 - y_i)) + (s_wflue * (1.5 * y_i))))})")
      infil_program.addLine("Set temp1 = ((c*Cw)*((sft*#{@vwind_sensor.name})^(2*n)))^2")
      infil_program.addLine('Set Qinf = (((c*Cs*(dT^n))^2)+temp1)^0.5')
      infil_program.addLine('Set Qinf = (@Max Qinf 0)')

    elsif living_const_ach.to_f > 0

      living_ach = living_const_ach
      living_cfm = living_ach / UnitConversions.convert(1.0, 'hr', 'min') * @infil_volume

      infil_program.addLine("Set Qinf = #{living_ach * UnitConversions.convert(@infil_volume, 'ft^3', 'm^3') / UnitConversions.convert(1.0, 'hr', 's')}")
    else
      infil_program.addLine('Set Qinf = 0')
    end

    # Store info for HVAC Sizing measure
    @living_zone.additionalProperties.setFeature(Constants.SizingInfoZoneInfiltrationCFM, living_cfm.to_f)
    @living_zone.additionalProperties.setFeature(Constants.SizingInfoZoneInfiltrationACH, living_ach.to_f)

    return infil_program
  end

  def self.calc_wind_stack_coeffs(hor_lk_frac, neutral_level, space, space_height = nil)
    if space_height.nil?
      space_height = Geometry.get_height_of_spaces([space])
    end
    coord_z = Geometry.get_z_origin_for_zone(space.thermalZone.get)
    f_t_SG = @wind_speed.site_terrain_multiplier * ((space_height + coord_z) / 32.8)**@wind_speed.site_terrain_exponent / (@wind_speed.terrain_multiplier * (@wind_speed.height / 32.8)**@wind_speed.terrain_exponent)
    f_s_SG = 2.0 / 3.0 * (1 + hor_lk_frac / 2.0) * (2.0 * neutral_level * (1.0 - neutral_level))**0.5 / (neutral_level**0.5 + (1.0 - neutral_level)**0.5)
    f_w_SG = @wind_speed.shielding_coef * (1.0 - hor_lk_frac)**(1.0 / 3.0) * f_t_SG
    c_s_SG = f_s_SG**2.0 * Constants.g * space_height / (Constants.AssumedInsideTemp + 460.0)
    c_w_SG = f_w_SG**2.0
    return c_w_SG, c_s_SG
  end

  def self.get_infiltration_NL_from_SLA(sla, infil_height)
    # Returns infiltration normalized leakage given SLA.
    return 1000.0 * sla * (infil_height / 8.202)**0.4
  end

  def self.get_infiltration_ACH_from_SLA(sla, infil_height, weather)
    # Returns the infiltration annual average ACH given a SLA.
    # Equation from RESNET 380-2016 Equation 9
    norm_leakage = get_infiltration_NL_from_SLA(sla, infil_height)

    # Equation from ASHRAE 136-1993
    return norm_leakage * weather.data.WSF
  end

  def self.get_infiltration_SLA_from_ACH(ach, infil_height, weather)
    # Returns the infiltration SLA given an annual average ACH.
    return ach / (weather.data.WSF * 1000 * (infil_height / 8.202)**0.4)
  end

  def self.get_infiltration_SLA_from_ACH50(ach50, n_i, conditionedFloorArea, conditionedVolume, pressure_difference_Pa = 50)
    # Returns the infiltration SLA given a ACH50.
    return ((ach50 * 0.283316478 * 4.0**n_i * conditionedVolume) / (conditionedFloorArea * UnitConversions.convert(1.0, 'ft^2', 'in^2') * pressure_difference_Pa**n_i * 60.0))
  end

  def self.get_infiltration_ACH50_from_SLA(sla, n_i, conditionedFloorArea, conditionedVolume, pressure_difference_Pa = 50)
    # Returns the infiltration ACH50 given a SLA.
    return ((sla * conditionedFloorArea * UnitConversions.convert(1.0, 'ft^2', 'in^2') * pressure_difference_Pa**n_i * 60.0) / (0.283316478 * 4.0**n_i * conditionedVolume))
  end

  def self.calc_duct_leakage_at_diff_pressure(q_old, p_old, p_new)
    return q_old * (p_new / p_old)**0.6 # Derived from Equation C-1 (Annex C), p34, ASHRAE Standard 152-2004.
  end

  def self.get_duct_insulation_rvalue(nominal_rvalue, side)
    # Insulated duct values based on "True R-Values of Round Residential Ductwork"
    # by Palmiter & Kruse 2006. Linear extrapolation from SEEM's "DuctTrueRValues"
    # worksheet in, e.g., ExistingResidentialSingleFamily_SEEMRuns_v05.xlsm.
    #
    # Nominal | 4.2 | 6.0 | 8.0 | 11.0
    # --------|-----|-----|-----|----
    # Supply  | 4.5 | 5.7 | 6.8 | 8.4
    # Return  | 4.9 | 6.3 | 7.8 | 9.7
    #
    # Uninsulated ducts are set to R-1.7 based on ASHRAE HOF and the above paper.
    if nominal_rvalue <= 0
      return 1.7
    end
    if side == HPXML::DuctTypeSupply
      return 2.2438 + 0.5619 * nominal_rvalue
    elsif side == HPXML::DuctTypeReturn
      return 2.0388 + 0.7053 * nominal_rvalue
    end
  end

  def self.get_mech_vent_whole_house_cfm(frac622, num_beds, cfa, std)
    # Returns the ASHRAE 62.2 whole house mechanical ventilation rate, excluding any infiltration credit.
    if std == '2013'
      return frac622 * ((num_beds + 1.0) * 7.5 + 0.03 * cfa)
    end

    return frac622 * ((num_beds + 1.0) * 7.5 + 0.01 * cfa)
  end
end

class Duct
  def initialize(side, loc_space, loc_schedule, leakage_frac, leakage_cfm25, area, rvalue)
    @side = side
    @loc_space = loc_space
    @loc_schedule = loc_schedule
    @leakage_frac = leakage_frac
    @leakage_cfm25 = leakage_cfm25
    @area = area
    @rvalue = rvalue
  end
  attr_accessor(:side, :loc_space, :loc_schedule, :leakage_frac, :leakage_cfm25, :area, :rvalue, :zone, :location)
end

class WindSpeed
  def initialize
  end
  attr_accessor(:height, :terrain_multiplier, :terrain_exponent, :ashrae_terrain_thickness, :ashrae_terrain_exponent, :site_terrain_multiplier, :site_terrain_exponent, :ashrae_site_terrain_thickness, :ashrae_site_terrain_exponent, :S_wo, :shielding_coef)
end<|MERGE_RESOLUTION|>--- conflicted
+++ resolved
@@ -1176,7 +1176,7 @@
         end
         remaining_hrs -= 1
       end
-      obj_sch = HourlyByMonthSchedule.new(model, "#{obj_name} schedule", [daily_sch] * 12, [daily_sch] * 12, false, true, Constants.ScheduleTypeLimitsOnOff)
+      obj_sch = HourlyByMonthSchedule.new(model, "#{obj_name} schedule", [daily_sch] * 12, [daily_sch] * 12, false, true, Constants.ScheduleTypeLimitsFraction)
       obj_sch_sensor = OpenStudio::Model::EnergyManagementSystemSensor.new(model, 'Schedule Value')
       obj_sch_sensor.setName("#{obj_name} sch s")
       obj_sch_sensor.setKeyName(obj_sch.schedule.name.to_s)
@@ -1194,13 +1194,6 @@
       equip.setSchedule(obj_sch.schedule)
       equip.setEndUseSubcategory(Constants.ObjectNameMechanicalVentilation)
     end
-<<<<<<< HEAD
-    obj_sch = HourlyByMonthSchedule.new(model, "#{obj_name} schedule", [daily_sch] * 12, [daily_sch] * 12, false, true, Constants.ScheduleTypeLimitsFraction)
-    obj_sch_sensor = OpenStudio::Model::EnergyManagementSystemSensor.new(model, 'Schedule Value')
-    obj_sch_sensor.setName("#{obj_name} sch s")
-    obj_sch_sensor.setKeyName(obj_sch.schedule.name.to_s)
-=======
->>>>>>> 6a64feff
 
     return obj_sch_sensors
   end
