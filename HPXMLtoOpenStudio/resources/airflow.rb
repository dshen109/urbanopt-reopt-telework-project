--- conflicted
+++ resolved
@@ -93,13 +93,8 @@
 
     @wind_speed = set_wind_speed_correction(model, site_type, shelter_coef, min_neighbor_distance)
     apply_natural_ventilation_and_whole_house_fan(model, weather, vent_fans_whf, open_window_area, nv_clg_ssn_sensor)
-<<<<<<< HEAD
-    apply_infiltration_and_ventilation_fans(model, weather, vent_fans_mech, vent_fans_kitchen, vent_fans_bath, clothes_dryers,
+    apply_infiltration_and_ventilation_fans(model, weather, vent_fans_mech, vent_fans_kitchen, vent_fans_bath, vented_dryers,
                                             has_flue_chimney, air_infils, vented_attic, vented_crawl, hvac_map, schedules_file)
-=======
-    apply_infiltration_and_ventilation_fans(model, weather, vent_fans_mech, vent_fans_kitchen, vent_fans_bath, vented_dryers,
-                                            has_flue_chimney, air_infils, vented_attic, vented_crawl, hvac_map)
->>>>>>> 1b7f7db7
   end
 
   def self.get_default_shelter_coefficient()
@@ -1262,11 +1257,7 @@
     return obj_sch_sensors
   end
 
-<<<<<<< HEAD
-  def self.apply_dryer_exhaust(model, dryer_object_array, schedules_file)
-=======
-  def self.apply_dryer_exhaust(model, vented_dryers)
->>>>>>> 1b7f7db7
+  def self.apply_dryer_exhaust(model, vented_dryers, schedules_file)
     obj_sch_sensors = {}
     obj_type_name = Constants.ObjectNameClothesDryerExhaust
     vented_dryers.each_with_index do |vented_dryer, index|
@@ -1285,13 +1276,8 @@
       Schedule.set_schedule_type_limits(model, obj_sch, Constants.ScheduleTypeLimitsFraction)
       obj_sch_sensor = OpenStudio::Model::EnergyManagementSystemSensor.new(model, 'Schedule Value')
       obj_sch_sensor.setName("#{obj_name} sch s")
-<<<<<<< HEAD
       obj_sch_sensor.setKeyName(obj_sch_name)
-      obj_sch_sensors[dryer_object.id] = obj_sch_sensor
-=======
-      obj_sch_sensor.setKeyName(obj_sch.schedule.name.to_s)
       obj_sch_sensors[vented_dryer.id] = obj_sch_sensor
->>>>>>> 1b7f7db7
     end
 
     return obj_sch_sensors
@@ -1733,13 +1719,8 @@
     program_calling_manager.addProgram(infil_program)
   end
 
-<<<<<<< HEAD
-  def self.apply_infiltration_and_ventilation_fans(model, weather, vent_fans_mech, vent_fans_kitchen, vent_fans_bath, clothes_dryers,
+  def self.apply_infiltration_and_ventilation_fans(model, weather, vent_fans_mech, vent_fans_kitchen, vent_fans_bath, vented_dryers,
                                                    has_flue_chimney, air_infils, vented_attic, vented_crawl, hvac_map, schedules_file)
-=======
-  def self.apply_infiltration_and_ventilation_fans(model, weather, vent_fans_mech, vent_fans_kitchen, vent_fans_bath, vented_dryers,
-                                                   has_flue_chimney, air_infils, vented_attic, vented_crawl, hvac_map)
->>>>>>> 1b7f7db7
     # Get living space infiltration
     living_ach50 = nil
     living_const_ach = nil
@@ -1773,11 +1754,7 @@
     bath_sch_sensors_map = apply_local_ventilation(model, vent_fans_bath, Constants.ObjectNameMechanicalVentilationBathFan)
 
     # Clothes dryer exhaust
-<<<<<<< HEAD
-    dryer_exhaust_sch_sensors_map = apply_dryer_exhaust(model, clothes_dryers, schedules_file)
-=======
-    dryer_exhaust_sch_sensors_map = apply_dryer_exhaust(model, vented_dryers)
->>>>>>> 1b7f7db7
+    dryer_exhaust_sch_sensors_map = apply_dryer_exhaust(model, vented_dryers, schedules_file)
 
     # Get mechanical ventilation
     apply_mechanical_ventilation(model, vent_fans_mech, living_ach50, living_const_ach, weather, vent_fans_kitchen, vent_fans_bath, vented_dryers,
