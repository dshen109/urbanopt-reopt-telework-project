--- conflicted
+++ resolved
@@ -1357,16 +1357,7 @@
 
       cfis_open_time = [vent_mech.hours_in_operation / 24.0 * 60.0, 59.999].min # Minimum open time in minutes
       infil_program.addLine("Set CFIS_t_min_hr_open = #{cfis_open_time}") # minutes per hour the CFIS damper is open
-<<<<<<< HEAD
       infil_program.addLine("Set CFIS_Q_duct_oa = #{UnitConversions.convert(vent_mech.oa_unit_flow_rate, 'cfm', 'm^3/s')}")
-      if vent_mech.is_shared_system
-        infil_program.addLine("Set CFIS_Q_duct_tot = #{UnitConversions.convert(vent_mech.in_unit_flow_rate, 'cfm', 'm^3/s')}")
-      else
-        infil_program.addLine('Set CFIS_Q_duct_tot = CFIS_Q_duct_oa')
-      end
-=======
-      infil_program.addLine("Set CFIS_Q_duct_oa = #{UnitConversions.convert(vent_mech.oa_flow_rate, 'cfm', 'm^3/s')}")
->>>>>>> 1e053d65
       infil_program.addLine('Set cfis_f_damper_open = 0') # fraction of the timestep the CFIS damper is open
       infil_program.addLine("Set #{@cfis_f_damper_extra_open_var[vent_mech.id].name} = 0") # additional runtime fraction to meet min/hr
 
@@ -1540,10 +1531,7 @@
     vent_mech_preheat.each_with_index do |f_preheat, i|
       infil_program.addLine('If OASupInTemp < ZoneTemp')
       htg_energy_actuator = create_other_equipment_object_and_actuator(model: model, name: "shared mech vent preheating energy #{i}", space: @living_space, frac_lat: 0.0, frac_lost: 1.0, hpxml_fuel_type: f_preheat.preheating_fuel, end_use: Constants.ObjectNameMechanicalVentilationPreconditioning)
-<<<<<<< HEAD
       hvac_map["#{f_preheat.id}_preheat"] = [htg_energy_actuator.actuatedComponent.get]
-=======
->>>>>>> 1e053d65
       infil_program.addLine("  Set Qpreheat = #{UnitConversions.convert(f_preheat.average_oa_unit_flow_rate, 'cfm', 'm^3/s').round(4)}")
       if [HPXML::MechVentTypeERV, HPXML::MechVentTypeHRV].include? f_preheat.fan_type
         vent_mech_erv_hrv_tot = [f_preheat]
@@ -1560,10 +1548,7 @@
     vent_mech_precool.each_with_index do |f_precool, i|
       infil_program.addLine('If OASupInTemp > ZoneTemp')
       clg_energy_actuator = create_other_equipment_object_and_actuator(model: model, name: "shared mech vent precooling energy #{i}", space: @living_space, frac_lat: 0.0, frac_lost: 1.0, hpxml_fuel_type: f_precool.precooling_fuel, end_use: Constants.ObjectNameMechanicalVentilationPreconditioning)
-<<<<<<< HEAD
       hvac_map["#{f_precool.id}_precool"] = [clg_energy_actuator.actuatedComponent.get]
-=======
->>>>>>> 1e053d65
       infil_program.addLine("  Set Qprecool = #{UnitConversions.convert(f_precool.average_oa_unit_flow_rate, 'cfm', 'm^3/s').round(4)}")
       if [HPXML::MechVentTypeERV, HPXML::MechVentTypeHRV].include? f_precool.fan_type
         vent_mech_erv_hrv_tot = [f_precool]
