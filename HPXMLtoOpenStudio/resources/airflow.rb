--- conflicted
+++ resolved
@@ -1536,12 +1536,7 @@
     vent_mech_preheat.each_with_index do |f_preheat, i|
       infil_program.addLine('If OASupInTemp < ZoneTemp')
       htg_energy_actuator = create_other_equipment_object_and_actuator(model: model, name: "shared mech vent preheating energy #{i}", space: @living_space, frac_lat: 0.0, frac_lost: 1.0, hpxml_fuel_type: f_preheat.preheating_fuel, end_use: Constants.ObjectNameMechanicalVentilationPreconditioning)
-<<<<<<< HEAD
-      infil_program.addLine("  Set #{htg_energy_actuator.name} = 0.0")
       infil_program.addLine("  Set Qpreheat = #{UnitConversions.convert(f_preheat.average_oa_unit_flow_rate, 'cfm', 'm^3/s').round(4)}")
-=======
-      infil_program.addLine("  Set Qpreheat = #{UnitConversions.convert(f_preheat.average_oa_flow_rate, 'cfm', 'm^3/s').round(4)}")
->>>>>>> cfff4b4b
       if [HPXML::MechVentTypeERV, HPXML::MechVentTypeHRV].include? f_preheat.fan_type
         vent_mech_erv_hrv_tot = [f_preheat]
       else
@@ -1557,12 +1552,7 @@
     vent_mech_precool.each_with_index do |f_precool, i|
       infil_program.addLine('If OASupInTemp > ZoneTemp')
       clg_energy_actuator = create_other_equipment_object_and_actuator(model: model, name: "shared mech vent precooling energy #{i}", space: @living_space, frac_lat: 0.0, frac_lost: 1.0, hpxml_fuel_type: f_precool.precooling_fuel, end_use: Constants.ObjectNameMechanicalVentilationPreconditioning)
-<<<<<<< HEAD
-      infil_program.addLine("  Set #{clg_energy_actuator.name} = 0.0")
       infil_program.addLine("  Set Qprecool = #{UnitConversions.convert(f_precool.average_oa_unit_flow_rate, 'cfm', 'm^3/s').round(4)}")
-=======
-      infil_program.addLine("  Set Qprecool = #{UnitConversions.convert(f_precool.average_oa_flow_rate, 'cfm', 'm^3/s').round(4)}")
->>>>>>> cfff4b4b
       if [HPXML::MechVentTypeERV, HPXML::MechVentTypeHRV].include? f_precool.fan_type
         vent_mech_erv_hrv_tot = [f_precool]
       else
