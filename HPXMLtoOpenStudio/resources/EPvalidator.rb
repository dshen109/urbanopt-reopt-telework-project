class EnergyPlusValidator
  def self.run_validator(hpxml_doc)
    # A hash of hashes that defines the XML elements used by the EnergyPlus HPXML Use Case.
    #
    # Example:
    #
    # use_case = {
    #     nil => {
    #         'floor_area' => one,            # 1 element required always
    #         'garage_area' => zero_or_one,   # 0 or 1 elements required always
    #         'walls' => one_or_more,         # 1 or more elements required always
    #     },
    #     '/walls' => {
    #         'rvalue' => one,                # 1 element required if /walls element exists (conditional)
    #         'windows' => zero_or_one,       # 0 or 1 elements required if /walls element exists (conditional)
    #         'layers' => one_or_more,        # 1 or more elements required if /walls element exists (conditional)
    #     }
    # }
    #

    zero = [0]
    one = [1]
    zero_or_one = [0, 1]
    zero_or_more = nil
    one_or_more = []
    zero_or_six = [0, 6]

    requirements = {

      # Root
      nil => {
        '/HPXML/XMLTransactionHeaderInformation/XMLType' => one, # Required by HPXML schema
        '/HPXML/XMLTransactionHeaderInformation/XMLGeneratedBy' => one, # Required by HPXML schema
        '/HPXML/XMLTransactionHeaderInformation/CreatedDateAndTime' => one, # Required by HPXML schema
        '/HPXML/XMLTransactionHeaderInformation/Transaction' => one, # Required by HPXML schema
        '/HPXML/SoftwareInfo/extension/SimulationControl' => zero_or_one, # See [SimulationControl]

        '/HPXML/Building' => one,
        '/HPXML/Building/BuildingID' => one, # Required by HPXML schema
        '/HPXML/Building/ProjectStatus/EventType' => one, # Required by HPXML schema

        '/HPXML/Building/BuildingDetails/BuildingSummary/Site/extension/ShelterCoefficient' => zero_or_one, # Uses ERI assumption if not provided
        '/HPXML/Building/BuildingDetails/BuildingSummary/BuildingOccupancy/NumberofResidents' => zero_or_one, # Uses ERI assumption if not provided
        '/HPXML/Building/BuildingDetails/BuildingSummary/BuildingConstruction/NumberofConditionedFloors' => one,
        '/HPXML/Building/BuildingDetails/BuildingSummary/BuildingConstruction/NumberofConditionedFloorsAboveGrade' => one,
        '/HPXML/Building/BuildingDetails/BuildingSummary/BuildingConstruction/NumberofBedrooms' => one,
        '/HPXML/Building/BuildingDetails/BuildingSummary/BuildingConstruction/ConditionedFloorArea' => one,
        '/HPXML/Building/BuildingDetails/BuildingSummary/BuildingConstruction/ConditionedBuildingVolume' => one,
        '/HPXML/Building/BuildingDetails/BuildingSummary/Site/extension/Neighbors' => zero_or_one, # See [Neighbors]

        '/HPXML/Building/BuildingDetails/ClimateandRiskZones/WeatherStation' => one, # See [WeatherStation]

        '/HPXML/Building/BuildingDetails/Enclosure/AirInfiltration/AirInfiltrationMeasurement[HousePressure=50]/BuildingAirLeakage[UnitofMeasure="ACH" or UnitofMeasure="CFM"]/AirLeakage | /HPXML/Building/BuildingDetails/Enclosure/AirInfiltration/AirInfiltrationMeasurement/extension/ConstantACHnatural' => one, # see [AirInfiltration]

        '/HPXML/Building/BuildingDetails/Enclosure/Roofs/Roof' => zero_or_more, # See [Roof]
        '/HPXML/Building/BuildingDetails/Enclosure/Walls/Wall' => one_or_more, # See [Wall]
        '/HPXML/Building/BuildingDetails/Enclosure/RimJoists/RimJoist' => zero_or_more, # See [RimJoist]
        '/HPXML/Building/BuildingDetails/Enclosure/FoundationWalls/FoundationWall' => zero_or_more, # See [FoundationWall]
        '/HPXML/Building/BuildingDetails/Enclosure/FrameFloors/FrameFloor' => zero_or_more, # See [FrameFloor]
        '/HPXML/Building/BuildingDetails/Enclosure/Slabs/Slab' => zero_or_more, # See [Slab]
        '/HPXML/Building/BuildingDetails/Enclosure/Windows/Window' => zero_or_more, # See [Window]
        '/HPXML/Building/BuildingDetails/Enclosure/Skylights/Skylight' => zero_or_more, # See [Skylight]
        '/HPXML/Building/BuildingDetails/Enclosure/Doors/Door' => zero_or_more, # See [Door]

        '/HPXML/Building/BuildingDetails/Systems/HVAC/HVACPlant/HeatingSystem' => zero_or_more, # See [HeatingSystem]
        '/HPXML/Building/BuildingDetails/Systems/HVAC/HVACPlant/CoolingSystem' => zero_or_more, # See [CoolingSystem]
        '/HPXML/Building/BuildingDetails/Systems/HVAC/HVACPlant/HeatPump' => zero_or_more, # See [HeatPump]
        '/HPXML/Building/BuildingDetails/Systems/HVAC/HVACControl' => zero_or_one, # See [HVACControl]
        '/HPXML/Building/BuildingDetails/Systems/HVAC/HVACDistribution' => zero_or_more, # See [HVACDistribution]

        '/HPXML/Building/BuildingDetails/Systems/MechanicalVentilation/VentilationFans/VentilationFan[UsedForWholeBuildingVentilation="true"]' => zero_or_one, # See [MechanicalVentilation]
        '/HPXML/Building/BuildingDetails/Systems/MechanicalVentilation/VentilationFans/VentilationFan[UsedForSeasonalCoolingLoadReduction="true"]' => zero_or_one, # See [WholeHouseFan]
        '/HPXML/Building/BuildingDetails/Systems/WaterHeating/WaterHeatingSystem' => zero_or_more, # See [WaterHeatingSystem]
        '/HPXML/Building/BuildingDetails/Systems/WaterHeating/HotWaterDistribution' => zero_or_one, # See [HotWaterDistribution]
        '/HPXML/Building/BuildingDetails/Systems/WaterHeating/WaterFixture' => zero_or_more, # See [WaterFixture]
        '/HPXML/Building/BuildingDetails/Systems/SolarThermal/SolarThermalSystem' => zero_or_one, # See [SolarThermalSystem]
        '/HPXML/Building/BuildingDetails/Systems/Photovoltaics/PVSystem' => zero_or_more, # See [PVSystem]

        '/HPXML/Building/BuildingDetails/Appliances/ClothesWasher' => zero_or_one, # See [ClothesWasher]
        '/HPXML/Building/BuildingDetails/Appliances/ClothesDryer' => zero_or_one, # See [ClothesDryer]
        '/HPXML/Building/BuildingDetails/Appliances/Dishwasher' => zero_or_one, # See [Dishwasher]
        '/HPXML/Building/BuildingDetails/Appliances/Refrigerator' => zero_or_one, # See [Refrigerator]
        '/HPXML/Building/BuildingDetails/Appliances/CookingRange' => zero_or_one, # See [CookingRange]

        '/HPXML/Building/BuildingDetails/Lighting' => zero_or_one, # See [Lighting]
        '/HPXML/Building/BuildingDetails/Lighting/CeilingFan' => zero_or_one, # See [CeilingFan]

        '/HPXML/Building/BuildingDetails/MiscLoads/PlugLoad[PlugLoadType="other"]' => zero_or_one, # See [PlugLoads]
        '/HPXML/Building/BuildingDetails/MiscLoads/PlugLoad[PlugLoadType="TV other"]' => zero_or_one, # See [Television]
      },

      # [SimulationControl]
      '/HPXML/SoftwareInfo/extension/SimulationControl' => {
        'Timestep' => zero_or_one, # minutes; must be a divisor of 60
      },

      # [Neighbors]
      '/HPXML/Building/BuildingDetails/BuildingSummary/Site/extension/Neighbors' => {
        'NeighborBuilding' => one_or_more, # See [NeighborBuilding]
      },

      # [NeighborBuilding]
      '/HPXML/Building/BuildingDetails/BuildingSummary/Site/extension/Neighbors/NeighborBuilding' => {
        'Azimuth' => one,
        'Distance' => one, # ft
        'Height' => zero_or_one # ft; if omitted, the neighbor is the same height as the main building
      },

      # [WeatherStation]
      '/HPXML/Building/BuildingDetails/ClimateandRiskZones/WeatherStation' => {
        'SystemIdentifier' => one, # Required by HPXML schema
        'Name' => one, # Required by HPXML schema
        'WMO | extension/EPWFileName' => one, # Reference weather/data.csv for the list of acceptable WMO station numbers
      },

      # [AirInfiltration]
      '/HPXML/Building/BuildingDetails/Enclosure/AirInfiltration/AirInfiltrationMeasurement[(HousePressure=50 and BuildingAirLeakage[UnitofMeasure="ACH" or UnitofMeasure="CFM"]/AirLeakage) | extension/ConstantACHnatural]' => {
        'SystemIdentifier' => one, # Required by HPXML schema
        'InfiltrationVolume' => zero_or_one, # Assumes InfiltrationVolume = ConditionedVolume if not provided
      },

      # [Roof]
      '/HPXML/Building/BuildingDetails/Enclosure/Roofs/Roof' => {
        'SystemIdentifier' => one, # Required by HPXML schema
        '[InteriorAdjacentTo="attic - vented" or InteriorAdjacentTo="attic - unvented" or InteriorAdjacentTo="living space" or InteriorAdjacentTo="garage"]' => one, # See [VentedAttic]
        'Area' => one,
        'Azimuth' => zero_or_one,
        'SolarAbsorptance' => one,
        'Emittance' => one,
        'Pitch' => one,
        'RadiantBarrier' => one,
        'Insulation/SystemIdentifier' => one, # Required by HPXML schema
        'Insulation/AssemblyEffectiveRValue' => one,
      },

      ## [VentedAttic]
      '/HPXML/Building/BuildingDetails/Enclosure/Roofs/Roof[InteriorAdjacentTo="attic - vented"]' => {
        '../../Attics/Attic[AtticType/Attic[Vented="true"]]/VentilationRate[UnitofMeasure="SLA"]/Value | ../../Attics/Attic[AtticType/Attic[Vented="true"]]/extension/ConstantACHnatural' => zero_or_one,
      },

      # [Wall]
      '/HPXML/Building/BuildingDetails/Enclosure/Walls/Wall' => {
        'SystemIdentifier' => one, # Required by HPXML schema
        '[ExteriorAdjacentTo="outside" or ExteriorAdjacentTo="attic - vented" or ExteriorAdjacentTo="attic - unvented" or ExteriorAdjacentTo="basement - conditioned" or ExteriorAdjacentTo="basement - unconditioned" or ExteriorAdjacentTo="crawlspace - vented" or ExteriorAdjacentTo="crawlspace - unvented" or ExteriorAdjacentTo="garage" or ExteriorAdjacentTo="other housing unit"]' => one,
        '[InteriorAdjacentTo="living space" or InteriorAdjacentTo="attic - vented" or InteriorAdjacentTo="attic - unvented" or InteriorAdjacentTo="basement - conditioned" or InteriorAdjacentTo="basement - unconditioned" or InteriorAdjacentTo="crawlspace - vented" or InteriorAdjacentTo="crawlspace - unvented" or InteriorAdjacentTo="garage"]' => one,
        'WallType[WoodStud | DoubleWoodStud | ConcreteMasonryUnit | StructurallyInsulatedPanel | InsulatedConcreteForms | SteelFrame | SolidConcrete | StructuralBrick | StrawBale | Stone | LogWall]' => one,
        'Area' => one,
        'Azimuth' => zero_or_one,
        'SolarAbsorptance' => one,
        'Emittance' => one,
        'Insulation/SystemIdentifier' => one, # Required by HPXML schema
        'Insulation/AssemblyEffectiveRValue' => one,
      },

      # [RimJoist]
      '/HPXML/Building/BuildingDetails/Enclosure/RimJoists/RimJoist' => {
        'SystemIdentifier' => one, # Required by HPXML schema
        '[ExteriorAdjacentTo="outside" or ExteriorAdjacentTo="attic - vented" or ExteriorAdjacentTo="attic - unvented" or ExteriorAdjacentTo="basement - conditioned" or ExteriorAdjacentTo="basement - unconditioned" or ExteriorAdjacentTo="crawlspace - vented" or ExteriorAdjacentTo="crawlspace - unvented" or ExteriorAdjacentTo="garage" or ExteriorAdjacentTo="other housing unit"]' => one,
        '[InteriorAdjacentTo="living space" or InteriorAdjacentTo="attic - vented" or InteriorAdjacentTo="attic - unvented" or InteriorAdjacentTo="basement - conditioned" or InteriorAdjacentTo="basement - unconditioned" or InteriorAdjacentTo="crawlspace - vented" or InteriorAdjacentTo="crawlspace - unvented" or InteriorAdjacentTo="garage"]' => one,
        'Area' => one,
        'Azimuth' => zero_or_one,
        'SolarAbsorptance' => one,
        'Emittance' => one,
        'Insulation/SystemIdentifier' => one, # Required by HPXML schema
        'Insulation/AssemblyEffectiveRValue' => one,
      },

      # [FoundationWall]
      '/HPXML/Building/BuildingDetails/Enclosure/FoundationWalls/FoundationWall' => {
        'SystemIdentifier' => one, # Required by HPXML schema
        '[ExteriorAdjacentTo="ground" or ExteriorAdjacentTo="basement - conditioned" or ExteriorAdjacentTo="basement - unconditioned" or ExteriorAdjacentTo="crawlspace - vented" or ExteriorAdjacentTo="crawlspace - unvented" or ExteriorAdjacentTo="garage" or ExteriorAdjacentTo="other housing unit"]' => one,
        '[InteriorAdjacentTo="basement - conditioned" or InteriorAdjacentTo="basement - unconditioned" or InteriorAdjacentTo="crawlspace - vented" or InteriorAdjacentTo="crawlspace - unvented" or InteriorAdjacentTo="garage"]' => one, # See [VentedCrawlspace]
        'Height' => one,
        'Area' => one,
        'Azimuth' => zero_or_one,
        'Thickness' => one,
        'DepthBelowGrade' => one,
        'Insulation/SystemIdentifier' => one, # Required by HPXML schema
        # Insulation: either specify interior and exterior layers OR assembly R-value:
        'Insulation/Layer[InstallationType="continuous - interior"] | Insulation/AssemblyEffectiveRValue' => one, # See [FoundationWallInsLayer]
        'Insulation/Layer[InstallationType="continuous - exterior"] | Insulation/AssemblyEffectiveRValue' => one, # See [FoundationWallInsLayer]
      },

      ## [VentedCrawlspace]
      '/HPXML/Building/BuildingDetails/Enclosure/FoundationWalls/FoundationWall[InteriorAdjacentTo="crawlspace - vented"]' => {
        '../../Foundations/Foundation[FoundationType/Crawlspace[Vented="true"]]/VentilationRate[UnitofMeasure="SLA"]/Value' => zero_or_one,
      },

      ## [FoundationWallInsLayer]
      '/HPXML/Building/BuildingDetails/Enclosure/FoundationWalls/FoundationWall/Insulation/Layer[InstallationType="continuous - exterior" or InstallationType="continuous - interior"]' => {
        'NominalRValue' => one,
        'extension/DistanceToTopOfInsulation' => one, # ft
        'extension/DistanceToBottomOfInsulation' => one, # ft
      },

      # [FrameFloor]
      '/HPXML/Building/BuildingDetails/Enclosure/FrameFloors/FrameFloor' => {
        'SystemIdentifier' => one, # Required by HPXML schema
        '[ExteriorAdjacentTo="outside" or ExteriorAdjacentTo="attic - vented" or ExteriorAdjacentTo="attic - unvented" or ExteriorAdjacentTo="basement - conditioned" or ExteriorAdjacentTo="basement - unconditioned" or ExteriorAdjacentTo="crawlspace - vented" or ExteriorAdjacentTo="crawlspace - unvented" or ExteriorAdjacentTo="garage" or ExteriorAdjacentTo="other housing unit above" or ExteriorAdjacentTo="other housing unit below"]' => one,
        '[InteriorAdjacentTo="living space" or InteriorAdjacentTo="attic - vented" or InteriorAdjacentTo="attic - unvented" or InteriorAdjacentTo="basement - conditioned" or InteriorAdjacentTo="basement - unconditioned" or InteriorAdjacentTo="crawlspace - vented" or InteriorAdjacentTo="crawlspace - unvented" or InteriorAdjacentTo="garage"]' => one,
        'Area' => one,
        'Insulation/SystemIdentifier' => one, # Required by HPXML schema
        'Insulation/AssemblyEffectiveRValue' => one,
      },

      # [Slab]
      '/HPXML/Building/BuildingDetails/Enclosure/Slabs/Slab' => {
        'SystemIdentifier' => one, # Required by HPXML schema
        '[InteriorAdjacentTo="living space" or InteriorAdjacentTo="basement - conditioned" or InteriorAdjacentTo="basement - unconditioned" or InteriorAdjacentTo="crawlspace - vented" or InteriorAdjacentTo="crawlspace - unvented" or InteriorAdjacentTo="garage"]' => one,
        'Area' => one,
        'Thickness' => one, # Use zero for dirt floor
        'ExposedPerimeter' => one,
        'PerimeterInsulationDepth' => one,
        'UnderSlabInsulationWidth | [UnderSlabInsulationSpansEntireSlab="true"]' => one,
        'DepthBelowGrade | [InteriorAdjacentTo!="living space" and InteriorAdjacentTo!="garage"]' => one_or_more, # DepthBelowGrade only required when InteriorAdjacentTo is 'living space' or 'garage'
        'PerimeterInsulation/SystemIdentifier' => one, # Required by HPXML schema
        'PerimeterInsulation/Layer[InstallationType="continuous"]/NominalRValue' => one,
        'UnderSlabInsulation/SystemIdentifier' => one, # Required by HPXML schema
        'UnderSlabInsulation/Layer[InstallationType="continuous"]/NominalRValue' => one,
        'extension/CarpetFraction' => one, # 0 - 1
        'extension/CarpetRValue' => one,
      },

      # [Window]
      '/HPXML/Building/BuildingDetails/Enclosure/Windows/Window' => {
        'SystemIdentifier' => one, # Required by HPXML schema
        'Area' => one,
        'Azimuth' => one,
        'UFactor' => one,
        'SHGC' => one,
        'InteriorShading/SummerShadingCoefficient' => zero_or_one, # Uses ERI assumption if not provided
        'InteriorShading/WinterShadingCoefficient' => zero_or_one, # Uses ERI assumption if not provided
        'Overhangs' => zero_or_one, # See [WindowOverhang]
        'Operable' => zero_or_one,
        'AttachedToWall' => one,
      },

      ## [WindowOverhang]
      '/HPXML/Building/BuildingDetails/Enclosure/Windows/Window/Overhangs' => {
        'Depth' => one,
        'DistanceToTopOfWindow' => one,
        'DistanceToBottomOfWindow' => one,
      },

      # [Skylight]
      '/HPXML/Building/BuildingDetails/Enclosure/Skylights/Skylight' => {
        'SystemIdentifier' => one, # Required by HPXML schema
        'Area' => one,
        'Azimuth' => one,
        'UFactor' => one,
        'SHGC' => one,
        'AttachedToRoof' => one,
      },

      # [Door]
      '/HPXML/Building/BuildingDetails/Enclosure/Doors/Door' => {
        'SystemIdentifier' => one, # Required by HPXML schema
        'AttachedToWall' => one,
        'Area' => one,
        'Azimuth' => one,
        'RValue' => one,
      },

      # [HeatingSystem]
      '/HPXML/Building/BuildingDetails/Systems/HVAC/HVACPlant/HeatingSystem' => {
        'SystemIdentifier' => one, # Required by HPXML schema
        '../../HVACControl' => one, # See [HVACControl]
        'HeatingSystemType[ElectricResistance | Furnace | WallFurnace | Boiler | Stove | PortableHeater]' => one, # See [HeatingType=Resistance] or [HeatingType=Furnace] or [HeatingType=WallFurnace] or [HeatingType=Boiler] or [HeatingType=Stove] or [HeatingType=PortableHeater]
        'HeatingCapacity' => one, # Use -1 for autosizing
        'FractionHeatLoadServed' => one, # Must sum to <= 1 across all HeatingSystems and HeatPumps
        'ElectricAuxiliaryEnergy' => zero_or_one, # If not provided, uses 301 defaults for fuel furnace/boiler and zero otherwise
      },

      ## [HeatingType=Resistance]
      '/HPXML/Building/BuildingDetails/Systems/HVAC/HVACPlant/HeatingSystem[HeatingSystemType/ElectricResistance]' => {
        'DistributionSystem' => zero,
        '[HeatingSystemFuel="electricity"]' => one,
        'AnnualHeatingEfficiency[Units="Percent"]/Value' => one,
      },

      ## [HeatingType=Furnace]
      '/HPXML/Building/BuildingDetails/Systems/HVAC/HVACPlant/HeatingSystem[HeatingSystemType/Furnace]' => {
        '../../HVACDistribution[DistributionSystemType/AirDistribution | DistributionSystemType[Other="DSE"]]' => one_or_more, # See [HVACDistribution]
        'DistributionSystem' => one,
        '[HeatingSystemFuel="natural gas" or HeatingSystemFuel="fuel oil" or HeatingSystemFuel="propane" or HeatingSystemFuel="electricity" or HeatingSystemFuel="wood"]' => one, # See [HeatingType=FuelEquipment] if not electricity
        'AnnualHeatingEfficiency[Units="AFUE"]/Value' => one,
      },

      ## [HeatingType=WallFurnace]
      '/HPXML/Building/BuildingDetails/Systems/HVAC/HVACPlant/HeatingSystem[HeatingSystemType/WallFurnace]' => {
        'DistributionSystem' => zero,
        '[HeatingSystemFuel="natural gas" or HeatingSystemFuel="fuel oil" or HeatingSystemFuel="propane" or HeatingSystemFuel="electricity" or HeatingSystemFuel="wood"]' => one, # See [HeatingType=FuelEquipment] if not electricity
        'AnnualHeatingEfficiency[Units="AFUE"]/Value' => one,
      },

      ## [HeatingType=Boiler]
      '/HPXML/Building/BuildingDetails/Systems/HVAC/HVACPlant/HeatingSystem[HeatingSystemType/Boiler]' => {
        '../../HVACDistribution[DistributionSystemType/HydronicDistribution | DistributionSystemType[Other="DSE"]]' => one_or_more, # See [HVACDistribution]
        'DistributionSystem' => one,
        '[HeatingSystemFuel="natural gas" or HeatingSystemFuel="fuel oil" or HeatingSystemFuel="propane" or HeatingSystemFuel="electricity" or HeatingSystemFuel="wood"]' => one, # See [HeatingType=FuelEquipment] if not electricity
        'AnnualHeatingEfficiency[Units="AFUE"]/Value' => one,
      },

      ## [HeatingType=Stove]
      '/HPXML/Building/BuildingDetails/Systems/HVAC/HVACPlant/HeatingSystem[HeatingSystemType/Stove]' => {
        'DistributionSystem' => zero,
        '[HeatingSystemFuel="natural gas" or HeatingSystemFuel="fuel oil" or HeatingSystemFuel="propane" or HeatingSystemFuel="electricity" or HeatingSystemFuel="wood" or HeatingSystemFuel="wood pellets"]' => one, # See [HeatingType=FuelEquipment] if not electricity
        'AnnualHeatingEfficiency[Units="Percent"]/Value' => one,
      },

      ## [HeatingType=PortableHeater]
      '/HPXML/Building/BuildingDetails/Systems/HVAC/HVACPlant/HeatingSystem[HeatingSystemType/PortableHeater]' => {
        'DistributionSystem' => zero,
        '[HeatingSystemFuel="natural gas" or HeatingSystemFuel="fuel oil" or HeatingSystemFuel="propane" or HeatingSystemFuel="electricity" or HeatingSystemFuel="wood" or HeatingSystemFuel="wood pellets"]' => one, # See [HeatingType=FuelEquipment] if not electricity
        'AnnualHeatingEfficiency[Units="Percent"]/Value' => one,
      },

      # [CoolingSystem]
      '/HPXML/Building/BuildingDetails/Systems/HVAC/HVACPlant/CoolingSystem' => {
        'SystemIdentifier' => one, # Required by HPXML schema
        '../../HVACControl' => one, # See [HVACControl]
        '[CoolingSystemType="central air conditioner" or CoolingSystemType="room air conditioner" or CoolingSystemType="evaporative cooler"]' => one, # See [CoolingType=CentralAC] or [CoolingType=RoomAC] or [CoolingType=EvapCooler]
        '[CoolingSystemFuel="electricity"]' => one,
        'FractionCoolLoadServed' => one, # Must sum to <= 1 across all CoolingSystems and HeatPumps
        'SensibleHeatFraction' => zero_or_one,
      },

      ## [CoolingType=CentralAC]
      '/HPXML/Building/BuildingDetails/Systems/HVAC/HVACPlant/CoolingSystem[CoolingSystemType="central air conditioner"]' => {
        '../../HVACDistribution[DistributionSystemType/AirDistribution | DistributionSystemType[Other="DSE"]]' => one_or_more, # See [HVACDistribution]
        'DistributionSystem' => one,
        'CoolingCapacity' => one, # Use -1 for autosizing
        '[CompressorType="single stage" or CompressorType="two stage" or CompressorType="variable speed"]' => zero_or_one,
        'AnnualCoolingEfficiency[Units="SEER"]/Value' => one,
      },

      ## [CoolingType=RoomAC]
      '/HPXML/Building/BuildingDetails/Systems/HVAC/HVACPlant/CoolingSystem[CoolingSystemType="room air conditioner"]' => {
        'DistributionSystem' => zero,
        'CoolingCapacity' => one, # Use -1 for autosizing
        'AnnualCoolingEfficiency[Units="EER"]/Value' => one,
      },

      ## [CoolingType=EvapCooler]
      '/HPXML/Building/BuildingDetails/Systems/HVAC/HVACPlant/CoolingSystem[CoolingSystemType="evaporative cooler"]' => {
        '../../HVACDistribution[DistributionSystemType/AirDistribution | DistributionSystemType[Other="DSE"]]' => zero_or_more, # See [HVACDistribution]
        'DistributionSystem' => zero_or_one,
        'CoolingCapacity' => zero,
      },

      # [HeatPump]
      '/HPXML/Building/BuildingDetails/Systems/HVAC/HVACPlant/HeatPump' => {
        'SystemIdentifier' => one, # Required by HPXML schema
        '../../HVACControl' => one, # See [HVACControl]
        '[HeatPumpType="air-to-air" or HeatPumpType="mini-split" or HeatPumpType="ground-to-air"]' => one, # See [HeatPumpType=ASHP] or [HeatPumpType=MSHP] or [HeatPumpType=GSHP]
        '[HeatPumpFuel="electricity"]' => one,
        'HeatingCapacity' => one, # Use -1 for autosizing
        'CoolingCapacity' => one, # Use -1 for autosizing
        'CoolingSensibleHeatFraction' => zero_or_one,
        '[BackupSystemFuel="electricity" or BackupSystemFuel="natural gas" or BackupSystemFuel="fuel oil" or BackupSystemFuel="propane"]' => zero_or_one, # See [HeatPumpBackup]
        'FractionHeatLoadServed' => one, # Must sum to <= 1 across all HeatPumps and HeatingSystems
        'FractionCoolLoadServed' => one, # Must sum to <= 1 across all HeatPumps and CoolingSystems
      },

      ## [HeatPumpType=ASHP]
      '/HPXML/Building/BuildingDetails/Systems/HVAC/HVACPlant/HeatPump[HeatPumpType="air-to-air"]' => {
        '../../HVACDistribution[DistributionSystemType/AirDistribution | DistributionSystemType[Other="DSE"]]' => one_or_more, # See [HVACDistribution]
        'DistributionSystem' => one,
        '[CompressorType="single stage" or CompressorType="two stage" or CompressorType="variable speed"]' => zero_or_one,
        'AnnualCoolingEfficiency[Units="SEER"]/Value' => one,
        'AnnualHeatingEfficiency[Units="HSPF"]/Value' => one,
        'HeatingCapacity17F' => zero_or_one
      },

      ## [HeatPumpType=MSHP]
      '/HPXML/Building/BuildingDetails/Systems/HVAC/HVACPlant/HeatPump[HeatPumpType="mini-split"]' => {
        '../../HVACDistribution[DistributionSystemType/AirDistribution | DistributionSystemType[Other="DSE"]]' => zero_or_more, # See [HVACDistribution]
        'DistributionSystem' => zero_or_one,
        'AnnualCoolingEfficiency[Units="SEER"]/Value' => one,
        'AnnualHeatingEfficiency[Units="HSPF"]/Value' => one,
        'HeatingCapacity17F' => zero_or_one
      },

      ## [HeatPumpType=GSHP]
      '/HPXML/Building/BuildingDetails/Systems/HVAC/HVACPlant/HeatPump[HeatPumpType="ground-to-air"]' => {
        '../../HVACDistribution[DistributionSystemType/AirDistribution | DistributionSystemType[Other="DSE"]]' => one_or_more, # See [HVACDistribution]
        'DistributionSystem' => one,
        'BackupHeatingSwitchoverTemperature' => zero,
        'AnnualCoolingEfficiency[Units="EER"]/Value' => one,
        'AnnualHeatingEfficiency[Units="COP"]/Value' => one,
      },

      ## [HeatPumpBackup]
      '/HPXML/Building/BuildingDetails/Systems/HVAC/HVACPlant/HeatPump[BackupSystemFuel]' => {
        'BackupAnnualHeatingEfficiency[Units="Percent" or Units="AFUE"]/Value' => one,
        'BackupHeatingCapacity' => one, # Use -1 for autosizing
        'BackupHeatingSwitchoverTemperature' => zero_or_one, # Use if dual-fuel heat pump
      },

      # [HVACControl]
      '/HPXML/Building/BuildingDetails/Systems/HVAC/HVACControl' => {
        'SystemIdentifier' => one, # Required by HPXML schema
        'SetpointTempHeatingSeason' => one,
        'SetbackTempHeatingSeason' => zero_or_one, # See [HVACControlType=HeatingSetback]
        'SetupTempCoolingSeason' => zero_or_one, # See [HVACControlType=CoolingSetup]
        'SetpointTempCoolingSeason' => one,
        'extension/CeilingFanSetpointTempCoolingSeasonOffset' => zero_or_one, # deg-F
      },

      ## [HVACControlType=HeatingSetback]
      '/HPXML/Building/BuildingDetails/Systems/HVAC/HVACControl[SetbackTempHeatingSeason]' => {
        'TotalSetbackHoursperWeekHeating' => one,
        'extension/SetbackStartHourHeating' => one, # 0 = midnight. 12 = noon
      },

      ## [HVACControlType=CoolingSetup]
      '/HPXML/Building/BuildingDetails/Systems/HVAC/HVACControl[SetupTempCoolingSeason]' => {
        'TotalSetupHoursperWeekCooling' => one,
        'extension/SetupStartHourCooling' => one, # 0 = midnight, 12 = noon
      },

      # [HVACDistribution]
      '/HPXML/Building/BuildingDetails/Systems/HVAC/HVACDistribution' => {
        'SystemIdentifier' => one, # Required by HPXML schema
        'DistributionSystemType/AirDistribution | DistributionSystemType/HydronicDistribution | DistributionSystemType[Other="DSE"]' => one, # See [HVACDistType=Air] or [HVACDistType=DSE]
      },

      ## [HVACDistType=Air]
      '/HPXML/Building/BuildingDetails/Systems/HVAC/HVACDistribution/DistributionSystemType/AirDistribution' => {
        'DuctLeakageMeasurement[DuctType="supply"]/DuctLeakage[Units="CFM25" or Units="Percent"][TotalOrToOutside="to outside"]/Value' => one,
        'DuctLeakageMeasurement[DuctType="return"]/DuctLeakage[Units="CFM25" or Units="Percent"][TotalOrToOutside="to outside"]/Value' => zero_or_one,
        'Ducts[DuctType="supply"]' => zero_or_more, # See [HVACDuct]
        'Ducts[DuctType="return"]' => zero_or_more, # See [HVACDuct]
      },

      ## [HVACDistType=DSE]
      ## WARNING: These inputs are unused and EnergyPlus output will NOT reflect the specified DSE. To account for DSE, apply the value to the EnergyPlus output.
      '/HPXML/Building/BuildingDetails/Systems/HVAC/HVACDistribution[DistributionSystemType[Other="DSE"]]' => {
        'AnnualHeatingDistributionSystemEfficiency | AnnualCoolingDistributionSystemEfficiency' => one_or_more,
      },

      ## [HVACDuct]
      '/HPXML/Building/BuildingDetails/Systems/HVAC/HVACDistribution/DistributionSystemType/AirDistribution/Ducts[DuctType="supply" or DuctType="return"]' => {
        'DuctInsulationRValue' => one,
        '[DuctLocation="living space" or DuctLocation="basement - conditioned" or DuctLocation="basement - unconditioned" or DuctLocation="crawlspace - vented" or DuctLocation="crawlspace - unvented" or DuctLocation="attic - vented" or DuctLocation="attic - unvented" or DuctLocation="garage" or DuctLocation="outside"]' => one,
        'DuctSurfaceArea' => one,
      },

      # [MechanicalVentilation]
      '/HPXML/Building/BuildingDetails/Systems/MechanicalVentilation/VentilationFans/VentilationFan[UsedForWholeBuildingVentilation="true"]' => {
        'SystemIdentifier' => one, # Required by HPXML schema
        '[FanType="energy recovery ventilator" or FanType="heat recovery ventilator" or FanType="exhaust only" or FanType="supply only" or FanType="balanced" or FanType="central fan integrated supply"]' => one, # See [MechVentType=HRV] or [MechVentType=ERV] or [MechVentType=CFIS]
        'TestedFlowRate | RatedFlowRate' => one_or_more,
        'HoursInOperation' => one,
        'FanPower' => one,
      },

      ## [MechVentType=HRV]
      '/HPXML/Building/BuildingDetails/Systems/MechanicalVentilation/VentilationFans/VentilationFan[UsedForWholeBuildingVentilation="true"][FanType="heat recovery ventilator"]' => {
        'SensibleRecoveryEfficiency | AdjustedSensibleRecoveryEfficiency' => one,
      },

      ## [MechVentType=ERV]
      '/HPXML/Building/BuildingDetails/Systems/MechanicalVentilation/VentilationFans/VentilationFan[UsedForWholeBuildingVentilation="true"][FanType="energy recovery ventilator"]' => {
        'TotalRecoveryEfficiency | AdjustedTotalRecoveryEfficiency' => one,
        'SensibleRecoveryEfficiency | AdjustedSensibleRecoveryEfficiency' => one,
      },

      ## [MechVentType=CFIS]
      '/HPXML/Building/BuildingDetails/Systems/MechanicalVentilation/VentilationFans/VentilationFan[UsedForWholeBuildingVentilation="true"][FanType="central fan integrated supply"]' => {
        'AttachedToHVACDistributionSystem' => one,
      },

      # [WholeHouseFan]
      '/HPXML/Building/BuildingDetails/Systems/MechanicalVentilation/VentilationFans/VentilationFan[UsedForSeasonalCoolingLoadReduction="true"]' => {
        'SystemIdentifier' => one, # Required by HPXML schema
        'RatedFlowRate' => one,
        'FanPower' => one,
      },

      # [WaterHeatingSystem]
      '/HPXML/Building/BuildingDetails/Systems/WaterHeating/WaterHeatingSystem' => {
        '../HotWaterDistribution' => one, # See [HotWaterDistribution]
        '../WaterFixture' => one_or_more, # See [WaterFixture]
        'SystemIdentifier' => one, # Required by HPXML schema
        '[WaterHeaterType="storage water heater" or WaterHeaterType="instantaneous water heater" or WaterHeaterType="heat pump water heater" or WaterHeaterType="space-heating boiler with storage tank" or WaterHeaterType="space-heating boiler with tankless coil"]' => one, # See [WHType=Tank] or [WHType=Tankless] or [WHType=HeatPump] or [WHType=Indirect] or [WHType=CombiTankless]
        '[Location="living space" or Location="basement - unconditioned" or Location="basement - conditioned" or Location="attic - unvented" or Location="attic - vented" or Location="garage" or Location="crawlspace - unvented" or Location="crawlspace - vented" or Location="other exterior"]' => one,
        'FractionDHWLoadServed' => one,
        'HotWaterTemperature' => zero_or_one,
        'UsesDesuperheater' => zero_or_one, # See [Desuperheater]
      },

      ## [WHType=Tank]
      '/HPXML/Building/BuildingDetails/Systems/WaterHeating/WaterHeatingSystem[WaterHeaterType="storage water heater"]' => {
        '[FuelType="natural gas" or FuelType="fuel oil" or FuelType="propane" or FuelType="electricity" or FuelType="wood"]' => one, # If not electricity, see [WHType=FuelTank]
        'TankVolume' => one,
        'HeatingCapacity' => one,
        'EnergyFactor | UniformEnergyFactor' => one,
        'WaterHeaterInsulation/Jacket/JacketRValue' => zero_or_one, # Capable to model tank wrap insulation
      },

      ## [WHType=FuelTank]
      '/HPXML/Building/BuildingDetails/Systems/WaterHeating/WaterHeatingSystem[WaterHeaterType="storage water heater" and FuelType!="electricity"]' => {
        'RecoveryEfficiency' => one,
      },

      ## [WHType=Tankless]
      '/HPXML/Building/BuildingDetails/Systems/WaterHeating/WaterHeatingSystem[WaterHeaterType="instantaneous water heater"]' => {
        '[FuelType="natural gas" or FuelType="fuel oil" or FuelType="propane" or FuelType="electricity" or FuelType="wood"]' => one,
        'PerformanceAdjustment' => zero_or_one, # Uses ERI assumption for tankless cycling derate if not provided
        'EnergyFactor | UniformEnergyFactor' => one,
      },

      ## [WHType=HeatPump]
      '/HPXML/Building/BuildingDetails/Systems/WaterHeating/WaterHeatingSystem[WaterHeaterType="heat pump water heater"]' => {
        '[FuelType="electricity"]' => one,
        'TankVolume' => one,
        'EnergyFactor | UniformEnergyFactor' => one,
        'WaterHeaterInsulation/Jacket/JacketRValue' => zero_or_one, # Capable to model tank wrap insulation
      },

      ## [WHType=Indirect]
      '/HPXML/Building/BuildingDetails/Systems/WaterHeating/WaterHeatingSystem[WaterHeaterType="space-heating boiler with storage tank"]' => {
        'RelatedHVACSystem' => one, # HeatingSystem (boiler)
        'TankVolume' => one,
        'WaterHeaterInsulation/Jacket/JacketRValue' => zero_or_one, # Capable to model tank wrap insulation
        'StandbyLoss' => zero_or_one, # Refer to https://www.ahridirectory.org/NewSearch?programId=28&searchTypeId=3
      },

      ## [WHType=CombiTankless]
      '/HPXML/Building/BuildingDetails/Systems/WaterHeating/WaterHeatingSystem[WaterHeaterType="space-heating boiler with tankless coil"]' => {
        'RelatedHVACSystem' => one, # HeatingSystem (boiler)
      },

      ## [Desuperheater]
      '/HPXML/Building/BuildingDetails/Systems/WaterHeating/WaterHeatingSystem[UsesDesuperheater="true"]' => {
        '[WaterHeaterType="storage water heater" or WaterHeaterType="instantaneous water heater"]' => one, # Desuperheater is only supported with storage/tankless water heater
        'RelatedHVACSystem' => one, # HeatPump or CoolingSystem
      },

      # [HotWaterDistribution]
      '/HPXML/Building/BuildingDetails/Systems/WaterHeating/HotWaterDistribution' => {
        'SystemIdentifier' => one, # Required by HPXML schema
        'SystemType/Standard | SystemType/Recirculation' => one, # See [HWDistType=Standard] or [HWDistType=Recirculation]
        'PipeInsulation/PipeRValue' => one,
        'DrainWaterHeatRecovery' => zero_or_one, # See [DrainWaterHeatRecovery]
      },

      ## [HWDistType=Standard]
      '/HPXML/Building/BuildingDetails/Systems/WaterHeating/HotWaterDistribution/SystemType/Standard' => {
        'PipingLength' => one,
      },

      ## [HWDistType=Recirculation]
      '/HPXML/Building/BuildingDetails/Systems/WaterHeating/HotWaterDistribution/SystemType/Recirculation' => {
        'ControlType' => one,
        'RecirculationPipingLoopLength' => one,
        'BranchPipingLoopLength' => one,
        'PumpPower' => one,
      },

      ## [DrainWaterHeatRecovery]
      '/HPXML/Building/BuildingDetails/Systems/WaterHeating/HotWaterDistribution/DrainWaterHeatRecovery' => {
        'FacilitiesConnected' => one,
        'EqualFlow' => one,
        'Efficiency' => one,
      },

      # [WaterFixture]
      '/HPXML/Building/BuildingDetails/Systems/WaterHeating/WaterFixture' => {
        'SystemIdentifier' => one, # Required by HPXML schema
        '[WaterFixtureType="shower head" or WaterFixtureType="faucet"]' => one, # Required by HPXML schema
        'LowFlow' => one,
      },

      # [SolarThermalSystem]
      '/HPXML/Building/BuildingDetails/Systems/SolarThermal/SolarThermalSystem' => {
        'SystemIdentifier' => one, # Required by HPXML schema
        '[SystemType="hot water"]' => one,
        'CollectorArea | SolarFraction' => one, # See [SolarThermal=Detailed] if CollectorArea provided
        'ConnectedTo' => one, # WaterHeatingSystem (any type but space-heating boiler)
      },

      ## [SolarThermal=Detailed]
      '/HPXML/Building/BuildingDetails/Systems/SolarThermal/SolarThermalSystem[CollectorArea]' => {
        '[CollectorLoopType="liquid indirect" or CollectorLoopType="liquid direct" or CollectorLoopType="passive thermosyphon"]' => one,
        '[CollectorType="single glazing black" or CollectorType="double glazing black" or CollectorType="evacuated tube" or CollectorType="integrated collector storage"]' => one,
        'CollectorAzimuth' => one,
        'CollectorTilt' => one,
        'CollectorRatedOpticalEfficiency' => one,
        'CollectorRatedThermalLosses' => one,
        'StorageVolume' => one,
      },

      # [PVSystem]
      '/HPXML/Building/BuildingDetails/Systems/Photovoltaics/PVSystem' => {
        'SystemIdentifier' => one, # Required by HPXML schema
        '[Location="ground" or Location="roof"]' => one,
        '[ModuleType="standard" or ModuleType="premium" or ModuleType="thin film"]' => one,
        '[Tracking="fixed" or Tracking="1-axis" or Tracking="1-axis backtracked" or Tracking="2-axis"]' => one,
        'ArrayAzimuth' => one,
        'ArrayTilt' => one,
        'MaxPowerOutput' => one,
        'InverterEfficiency' => one, # PVWatts default is 0.96
        'SystemLossesFraction' => one, # PVWatts default is 0.14
      },

      # [ClothesWasher]
      '/HPXML/Building/BuildingDetails/Appliances/ClothesWasher' => {
        'SystemIdentifier' => one, # Required by HPXML schema
        '[Location="living space" or Location="basement - conditioned" or Location="basement - unconditioned" or Location="garage"]' => one,
        'ModifiedEnergyFactor | IntegratedModifiedEnergyFactor' => one,
        'RatedAnnualkWh' => one,
        'LabelElectricRate' => one,
        'LabelGasRate' => one,
        'LabelAnnualGasCost' => one,
        'Capacity' => one,
      },

      # [ClothesDryer]
      '/HPXML/Building/BuildingDetails/Appliances/ClothesDryer' => {
        'SystemIdentifier' => one, # Required by HPXML schema
        '[Location="living space" or Location="basement - conditioned" or Location="basement - unconditioned" or Location="garage"]' => one,
        '[FuelType="natural gas" or FuelType="fuel oil" or FuelType="propane" or FuelType="electricity" or FuelType="wood"]' => one,
        'EnergyFactor | CombinedEnergyFactor' => one,
        '[ControlType="timer" or ControlType="moisture"]' => one,
      },

      # [Dishwasher]
      '/HPXML/Building/BuildingDetails/Appliances/Dishwasher' => {
        'SystemIdentifier' => one, # Required by HPXML schema
        'EnergyFactor | RatedAnnualkWh' => one,
        'PlaceSettingCapacity' => one,
      },

      # [Refrigerator]
      '/HPXML/Building/BuildingDetails/Appliances/Refrigerator' => {
        'SystemIdentifier' => one, # Required by HPXML schema
        '[Location="living space" or Location="basement - conditioned" or Location="basement - unconditioned" or Location="garage"]' => one,
        'RatedAnnualkWh | extension/AdjustedAnnualkWh' => one_or_more,
      },

      # [CookingRange]
      '/HPXML/Building/BuildingDetails/Appliances/CookingRange' => {
        'SystemIdentifier' => one, # Required by HPXML schema
        '[FuelType="natural gas" or FuelType="fuel oil" or FuelType="propane" or FuelType="electricity" or FuelType="wood"]' => one,
        'IsInduction' => one,
        '../Oven/IsConvection' => one,
      },

      # [Lighting]
      '/HPXML/Building/BuildingDetails/Lighting' => {
        'LightingGroup[(ThirdPartyCertification="ERI Tier I" or ThirdPartyCertification="ERI Tier II") and (Location="interior" or Location="exterior" or Location="garage")]' => zero_or_six, # See [LightingGroup]
      },

      ## [LightingGroup]
      '/HPXML/Building/BuildingDetails/Lighting/LightingGroup[(ThirdPartyCertification="ERI Tier I" or ThirdPartyCertification="ERI Tier II") and (Location="interior" or Location="exterior" or Location="garage")]' => {
        'SystemIdentifier' => one, # Required by HPXML schema
        'FractionofUnitsInLocation' => one,
      },

      # [CeilingFan]
      '/HPXML/Building/BuildingDetails/Lighting/CeilingFan' => {
        'SystemIdentifier' => one, # Required by HPXML schema
        'Airflow[FanSpeed="medium"]/Efficiency' => zero_or_one, # Uses Reference Home if not provided
        'Quantity' => zero_or_one, # Uses Reference Home if not provided
      },

      # [PlugLoads]
      '/HPXML/Building/BuildingDetails/MiscLoads/PlugLoad[PlugLoadType="other"]' => {
        'SystemIdentifier' => one, # Required by HPXML schema
        'Load[Units="kWh/year"]/Value' => zero_or_one, # Uses ERI Reference Home if not provided
        'extension/FracSensible' => zero_or_one, # Uses ERI Reference Home if not provided
        'extension/FracLatent' => zero_or_one, # Uses ERI Reference Home if not provided
        '../extension/WeekdayScheduleFractions' => zero_or_one, # Uses ERI Reference Home if not provided
        '../extension/WeekendScheduleFractions' => zero_or_one, # Uses ERI Reference Home if not provided
        '../extension/MonthlyScheduleMultipliers' => zero_or_one, # Uses ERI Reference Home if not provided
      },

      # [Television]
      '/HPXML/Building/BuildingDetails/MiscLoads/PlugLoad[PlugLoadType="TV other"]' => {
        'SystemIdentifier' => one, # Required by HPXML schema
        'Load[Units="kWh/year"]/Value' => zero_or_one, # Uses ERI Reference Home if not provided
        '../extension/WeekdayScheduleFractions' => zero_or_one, # Uses ERI Reference Home if not provided
        '../extension/WeekendScheduleFractions' => zero_or_one, # Uses ERI Reference Home if not provided
        '../extension/MonthlyScheduleMultipliers' => zero_or_one, # Uses ERI Reference Home if not provided
      },

    }

    errors = []
    requirements.each do |parent, requirement|
      if parent.nil? # Unconditional
        requirement.each do |child, expected_sizes|
          next if expected_sizes.nil?

          xpath = combine_into_xpath(parent, child)
          actual_size = REXML::XPath.first(hpxml_doc, "count(#{xpath})")
          check_number_of_elements(actual_size, expected_sizes, xpath, errors)
        end
      else # Conditional based on parent element existence
        next if hpxml_doc.elements[parent].nil? # Skip if parent element doesn't exist

        hpxml_doc.elements.each(parent) do |parent_element|
          requirement.each do |child, expected_sizes|
            next if expected_sizes.nil?

            xpath = combine_into_xpath(parent, child)
            actual_size = REXML::XPath.first(parent_element, "count(#{child})")
            check_number_of_elements(actual_size, expected_sizes, xpath, errors)
          end
        end
      end
    end

<<<<<<< HEAD
    # TODO: Move these checks into HPXML class

    # Check sum of FractionCoolLoadServeds <= 1
    frac_cool_load = hpxml_doc.elements['sum(/HPXML/Building/BuildingDetails/Systems/HVAC/HVACPlant/CoolingSystem/FractionCoolLoadServed/text())']
    frac_cool_load += hpxml_doc.elements['sum(/HPXML/Building/BuildingDetails/Systems/HVAC/HVACPlant/HeatPump/FractionCoolLoadServed/text())']
    if frac_cool_load > 1.01 # Use 1.01 in case of rounding
      errors << "Expected FractionCoolLoadServed to sum to <= 1, but calculated sum is #{frac_cool_load.round(2)}."
    end

    # Check sum of FractionHeatLoadServeds <= 1
    frac_heat_load = hpxml_doc.elements['sum(/HPXML/Building/BuildingDetails/Systems/HVAC/HVACPlant/HeatingSystem/FractionHeatLoadServed/text())']
    frac_heat_load += hpxml_doc.elements['sum(/HPXML/Building/BuildingDetails/Systems/HVAC/HVACPlant/HeatPump/FractionHeatLoadServed/text())']
    if frac_heat_load > 1.01 # Use 1.01 in case of rounding
      errors << "Expected FractionHeatLoadServed to sum to <= 1, but calculated sum is #{frac_heat_load.round(2)}."
    end

    # Check sum of FractionDHWLoadServed == 1
    frac_dhw_load = hpxml_doc.elements['sum(/HPXML/Building/BuildingDetails/Systems/WaterHeating/WaterHeatingSystem/FractionDHWLoadServed/text())']
    if (frac_dhw_load > 0) && ((frac_dhw_load < 0.99) || (frac_dhw_load > 1.01)) # Use 0.99/1.01 in case of rounding
      errors << "Expected FractionDHWLoadServed to sum to 1, but calculated sum is #{frac_dhw_load.round(2)}."
    end

    # Check for unique SystemIdentifier IDs
    sys_ids = {}
    REXML::XPath.each(hpxml_doc, '//SystemIdentifier/@id') do |sys_id|
      sys_ids[sys_id.value] = 0 if sys_ids[sys_id.value].nil?
      sys_ids[sys_id.value] += 1
    end
    sys_ids.each do |sys_id, cnt|
      errors << "Duplicate SystemIdentifier IDs detected for '#{sys_id}'." if cnt > 1
    end

=======
>>>>>>> 424439e3
    return errors
  end

  def self.check_number_of_elements(actual_size, expected_sizes, xpath, errors)
    if expected_sizes.size > 0
      return if expected_sizes.include?(actual_size)

      errors << "Expected #{expected_sizes} element(s) but found #{actual_size} element(s) for xpath: #{xpath}"
    else
      return if actual_size > 0

      errors << "Expected 1 or more element(s) but found 0 elements for xpath: #{xpath}"
    end
  end

  def self.combine_into_xpath(parent, child)
    if parent.nil?
      return child
    elsif child.start_with?('[')
      return [parent, child].join('')
    end

    return [parent, child].join('/')
  end
end<|MERGE_RESOLUTION|>--- conflicted
+++ resolved
@@ -713,41 +713,6 @@
       end
     end
 
-<<<<<<< HEAD
-    # TODO: Move these checks into HPXML class
-
-    # Check sum of FractionCoolLoadServeds <= 1
-    frac_cool_load = hpxml_doc.elements['sum(/HPXML/Building/BuildingDetails/Systems/HVAC/HVACPlant/CoolingSystem/FractionCoolLoadServed/text())']
-    frac_cool_load += hpxml_doc.elements['sum(/HPXML/Building/BuildingDetails/Systems/HVAC/HVACPlant/HeatPump/FractionCoolLoadServed/text())']
-    if frac_cool_load > 1.01 # Use 1.01 in case of rounding
-      errors << "Expected FractionCoolLoadServed to sum to <= 1, but calculated sum is #{frac_cool_load.round(2)}."
-    end
-
-    # Check sum of FractionHeatLoadServeds <= 1
-    frac_heat_load = hpxml_doc.elements['sum(/HPXML/Building/BuildingDetails/Systems/HVAC/HVACPlant/HeatingSystem/FractionHeatLoadServed/text())']
-    frac_heat_load += hpxml_doc.elements['sum(/HPXML/Building/BuildingDetails/Systems/HVAC/HVACPlant/HeatPump/FractionHeatLoadServed/text())']
-    if frac_heat_load > 1.01 # Use 1.01 in case of rounding
-      errors << "Expected FractionHeatLoadServed to sum to <= 1, but calculated sum is #{frac_heat_load.round(2)}."
-    end
-
-    # Check sum of FractionDHWLoadServed == 1
-    frac_dhw_load = hpxml_doc.elements['sum(/HPXML/Building/BuildingDetails/Systems/WaterHeating/WaterHeatingSystem/FractionDHWLoadServed/text())']
-    if (frac_dhw_load > 0) && ((frac_dhw_load < 0.99) || (frac_dhw_load > 1.01)) # Use 0.99/1.01 in case of rounding
-      errors << "Expected FractionDHWLoadServed to sum to 1, but calculated sum is #{frac_dhw_load.round(2)}."
-    end
-
-    # Check for unique SystemIdentifier IDs
-    sys_ids = {}
-    REXML::XPath.each(hpxml_doc, '//SystemIdentifier/@id') do |sys_id|
-      sys_ids[sys_id.value] = 0 if sys_ids[sys_id.value].nil?
-      sys_ids[sys_id.value] += 1
-    end
-    sys_ids.each do |sys_id, cnt|
-      errors << "Duplicate SystemIdentifier IDs detected for '#{sys_id}'." if cnt > 1
-    end
-
-=======
->>>>>>> 424439e3
     return errors
   end
 
