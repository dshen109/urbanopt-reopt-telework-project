class EnergyPlusValidator
  def self.run_validator(hpxml_doc)
    # A hash of hashes that defines the XML elements used by the EnergyPlus HPXML Use Case.
    #
    # Example:
    #
    # use_case = {
    #     nil => {
    #         'floor_area' => one,            # 1 element required always
    #         'garage_area' => zero_or_one,   # 0 or 1 elements required always
    #         'walls' => one_or_more,         # 1 or more elements required always
    #     },
    #     '/walls' => {
    #         'rvalue' => one,                # 1 element required if /walls element exists (conditional)
    #         'windows' => zero_or_one,       # 0 or 1 elements required if /walls element exists (conditional)
    #         'layers' => one_or_more,        # 1 or more elements required if /walls element exists (conditional)
    #     }
    # }
    #

    zero = [0]
    one = [1]
    zero_or_one = [0, 1]
    zero_or_two = [0, 2]
    zero_or_more = nil
    one_or_more = []
    zero_or_two = [0, 2]
    zero_or_six = [0, 6]

    requirements = {

      # Root
      nil => {
        '/HPXML/XMLTransactionHeaderInformation/XMLType' => one, # Required by HPXML schema
        '/HPXML/XMLTransactionHeaderInformation/XMLGeneratedBy' => one, # Required by HPXML schema
        '/HPXML/XMLTransactionHeaderInformation/CreatedDateAndTime' => one, # Required by HPXML schema
        '/HPXML/XMLTransactionHeaderInformation/Transaction' => one, # Required by HPXML schema
        '/HPXML/SoftwareInfo/extension/SimulationControl' => zero_or_one, # See [SimulationControl]

        '/HPXML/Building' => one,
        '/HPXML/Building/BuildingID' => one, # Required by HPXML schema
        '/HPXML/Building/ProjectStatus/EventType' => one, # Required by HPXML schema

        '/HPXML/Building/BuildingDetails/BuildingSummary/Site/extension/ShelterCoefficient' => zero_or_one, # Uses ERI assumption if not provided
        '/HPXML/Building/BuildingDetails/BuildingSummary/BuildingOccupancy/NumberofResidents' => zero_or_one, # Uses ERI assumption if not provided
        '/HPXML/Building/BuildingDetails/BuildingSummary/BuildingConstruction' => one, # See [BuildingConstruction]
        '/HPXML/Building/BuildingDetails/BuildingSummary/Site/extension/Neighbors' => zero_or_one, # See [Neighbors]

        '/HPXML/Building/BuildingDetails/ClimateandRiskZones/WeatherStation' => one, # See [WeatherStation]

        '/HPXML/Building/BuildingDetails/Enclosure/AirInfiltration/AirInfiltrationMeasurement[HousePressure=50]/BuildingAirLeakage[UnitofMeasure="ACH" or UnitofMeasure="CFM"]/AirLeakage | /HPXML/Building/BuildingDetails/Enclosure/AirInfiltration/AirInfiltrationMeasurement/extension/ConstantACHnatural' => one, # see [AirInfiltration]

        '/HPXML/Building/BuildingDetails/Enclosure/Roofs/Roof' => zero_or_more, # See [Roof]
        '/HPXML/Building/BuildingDetails/Enclosure/Walls/Wall' => one_or_more, # See [Wall]
        '/HPXML/Building/BuildingDetails/Enclosure/RimJoists/RimJoist' => zero_or_more, # See [RimJoist]
        '/HPXML/Building/BuildingDetails/Enclosure/FoundationWalls/FoundationWall' => zero_or_more, # See [FoundationWall]
        '/HPXML/Building/BuildingDetails/Enclosure/FrameFloors/FrameFloor' => zero_or_more, # See [FrameFloor]
        '/HPXML/Building/BuildingDetails/Enclosure/Slabs/Slab' => zero_or_more, # See [Slab]
        '/HPXML/Building/BuildingDetails/Enclosure/Windows/Window' => zero_or_more, # See [Window]
        '/HPXML/Building/BuildingDetails/Enclosure/Skylights/Skylight' => zero_or_more, # See [Skylight]
        '/HPXML/Building/BuildingDetails/Enclosure/Doors/Door' => zero_or_more, # See [Door]

        '/HPXML/Building/BuildingDetails/Systems/HVAC/HVACPlant/HeatingSystem' => zero_or_more, # See [HeatingSystem]
        '/HPXML/Building/BuildingDetails/Systems/HVAC/HVACPlant/CoolingSystem' => zero_or_more, # See [CoolingSystem]
        '/HPXML/Building/BuildingDetails/Systems/HVAC/HVACPlant/HeatPump' => zero_or_more, # See [HeatPump]
        '/HPXML/Building/BuildingDetails/Systems/HVAC/HVACControl' => zero_or_one, # See [HVACControl]
        '/HPXML/Building/BuildingDetails/Systems/HVAC/HVACDistribution' => zero_or_more, # See [HVACDistribution]

        '/HPXML/Building/BuildingDetails/Systems/MechanicalVentilation/VentilationFans/VentilationFan[UsedForWholeBuildingVentilation="true"]' => zero_or_one, # See [MechanicalVentilation]
        '/HPXML/Building/BuildingDetails/Systems/MechanicalVentilation/VentilationFans/VentilationFan[UsedForSeasonalCoolingLoadReduction="true"]' => zero_or_one, # See [WholeHouseFan]
        '/HPXML/Building/BuildingDetails/Systems/WaterHeating/WaterHeatingSystem' => zero_or_more, # See [WaterHeatingSystem]
        '/HPXML/Building/BuildingDetails/Systems/WaterHeating/HotWaterDistribution' => zero_or_one, # See [HotWaterDistribution]
        '/HPXML/Building/BuildingDetails/Systems/WaterHeating/WaterFixture' => zero_or_more, # See [WaterFixture]
        '/HPXML/Building/BuildingDetails/Systems/SolarThermal/SolarThermalSystem' => zero_or_one, # See [SolarThermalSystem]
        '/HPXML/Building/BuildingDetails/Systems/Photovoltaics/PVSystem' => zero_or_more, # See [PVSystem]

        '/HPXML/Building/BuildingDetails/Appliances/ClothesWasher' => zero_or_one, # See [ClothesWasher]
        '/HPXML/Building/BuildingDetails/Appliances/ClothesDryer' => zero_or_one, # See [ClothesDryer]
        '/HPXML/Building/BuildingDetails/Appliances/Dishwasher' => zero_or_one, # See [Dishwasher]
        '/HPXML/Building/BuildingDetails/Appliances/Refrigerator' => zero_or_one, # See [Refrigerator]
        '/HPXML/Building/BuildingDetails/Appliances/CookingRange' => zero_or_one, # See [CookingRange]

        '/HPXML/Building/BuildingDetails/Lighting' => zero_or_one, # See [Lighting]
        '/HPXML/Building/BuildingDetails/Lighting/CeilingFan' => zero_or_one, # See [CeilingFan]

        '/HPXML/Building/BuildingDetails/MiscLoads/PlugLoad[PlugLoadType="other"]' => zero_or_one, # See [PlugLoads]
        '/HPXML/Building/BuildingDetails/MiscLoads/PlugLoad[PlugLoadType="TV other"]' => zero_or_one, # See [Television]
      },

      # [SimulationControl]
      '/HPXML/SoftwareInfo/extension/SimulationControl' => {
        'Timestep' => zero_or_one, # minutes; must be a divisor of 60
        'BeginMonth | BeginDayOfMonth' => zero_or_two, # integer
        'EndMonth | EndDayOfMonth' => zero_or_two, # integer
      },

      # [BuildingConstruction]
      '/HPXML/Building/BuildingDetails/BuildingSummary/BuildingConstruction' => {
        'NumberofConditionedFloors' => one,
        'NumberofConditionedFloorsAboveGrade' => one,
        'NumberofBedrooms' => one,
        'ConditionedFloorArea' => one,
        'ConditionedBuildingVolume | AverageCeilingHeight' => one_or_more,
      },

      # [Neighbors]
      '/HPXML/Building/BuildingDetails/BuildingSummary/Site/extension/Neighbors' => {
        'NeighborBuilding' => one_or_more, # See [NeighborBuilding]
      },

      # [NeighborBuilding]
      '/HPXML/Building/BuildingDetails/BuildingSummary/Site/extension/Neighbors/NeighborBuilding' => {
        'Azimuth' => one,
        'Distance' => one, # ft
        'Height' => zero_or_one # ft; if omitted, the neighbor is the same height as the main building
      },

      # [WeatherStation]
      '/HPXML/Building/BuildingDetails/ClimateandRiskZones/WeatherStation' => {
        'SystemIdentifier' => one, # Required by HPXML schema
        'Name' => one, # Required by HPXML schema
        'WMO | extension/EPWFileName' => one, # Reference weather/data.csv for the list of acceptable WMO station numbers
      },

      # [AirInfiltration]
      '/HPXML/Building/BuildingDetails/Enclosure/AirInfiltration/AirInfiltrationMeasurement[(HousePressure=50 and BuildingAirLeakage[UnitofMeasure="ACH" or UnitofMeasure="CFM"]/AirLeakage) | extension/ConstantACHnatural]' => {
        'SystemIdentifier' => one, # Required by HPXML schema
        'InfiltrationVolume' => zero_or_one, # Assumes InfiltrationVolume = ConditionedVolume if not provided
      },

      # [Roof]
      '/HPXML/Building/BuildingDetails/Enclosure/Roofs/Roof' => {
        'SystemIdentifier' => one, # Required by HPXML schema
        '[InteriorAdjacentTo="attic - vented" or InteriorAdjacentTo="attic - unvented" or InteriorAdjacentTo="living space" or InteriorAdjacentTo="garage"]' => one, # See [VentedAttic]
        'Area' => one,
        'Azimuth' => zero_or_one,
        'SolarAbsorptance' => one,
        'Emittance' => one,
        'Pitch' => one,
        'RadiantBarrier' => one,
        'Insulation/SystemIdentifier' => one, # Required by HPXML schema
        'Insulation/AssemblyEffectiveRValue' => one,
      },

      ## [VentedAttic]
      '/HPXML/Building/BuildingDetails/Enclosure/Roofs/Roof[InteriorAdjacentTo="attic - vented"]' => {
        '../../Attics/Attic[AtticType/Attic[Vented="true"]]/VentilationRate[UnitofMeasure="SLA"]/Value | ../../Attics/Attic[AtticType/Attic[Vented="true"]]/extension/ConstantACHnatural' => zero_or_one,
      },

      # [Wall]
      '/HPXML/Building/BuildingDetails/Enclosure/Walls/Wall' => {
        'SystemIdentifier' => one, # Required by HPXML schema
        '[ExteriorAdjacentTo="outside" or ExteriorAdjacentTo="attic - vented" or ExteriorAdjacentTo="attic - unvented" or ExteriorAdjacentTo="basement - conditioned" or ExteriorAdjacentTo="basement - unconditioned" or ExteriorAdjacentTo="crawlspace - vented" or ExteriorAdjacentTo="crawlspace - unvented" or ExteriorAdjacentTo="garage" or ExteriorAdjacentTo="other housing unit" or ExteriorAdjacentTo="other heated space" or ExteriorAdjacentTo="other multifamily buffer space" or ExteriorAdjacentTo="other non-freezing space"]' => one,
        '[InteriorAdjacentTo="living space" or InteriorAdjacentTo="attic - vented" or InteriorAdjacentTo="attic - unvented" or InteriorAdjacentTo="basement - conditioned" or InteriorAdjacentTo="basement - unconditioned" or InteriorAdjacentTo="crawlspace - vented" or InteriorAdjacentTo="crawlspace - unvented" or InteriorAdjacentTo="garage"]' => one,
        'WallType[WoodStud | DoubleWoodStud | ConcreteMasonryUnit | StructurallyInsulatedPanel | InsulatedConcreteForms | SteelFrame | SolidConcrete | StructuralBrick | StrawBale | Stone | LogWall]' => one,
        'Area' => one,
        'Azimuth' => zero_or_one,
        'SolarAbsorptance' => one,
        'Emittance' => one,
        'Insulation/SystemIdentifier' => one, # Required by HPXML schema
        'Insulation/AssemblyEffectiveRValue' => one,
      },

      # [RimJoist]
      '/HPXML/Building/BuildingDetails/Enclosure/RimJoists/RimJoist' => {
        'SystemIdentifier' => one, # Required by HPXML schema
        '[ExteriorAdjacentTo="outside" or ExteriorAdjacentTo="attic - vented" or ExteriorAdjacentTo="attic - unvented" or ExteriorAdjacentTo="basement - conditioned" or ExteriorAdjacentTo="basement - unconditioned" or ExteriorAdjacentTo="crawlspace - vented" or ExteriorAdjacentTo="crawlspace - unvented" or ExteriorAdjacentTo="garage" or ExteriorAdjacentTo="other housing unit" or ExteriorAdjacentTo="other heated space" or ExteriorAdjacentTo="other multifamily buffer space" or ExteriorAdjacentTo="other non-freezing space"]' => one,
        '[InteriorAdjacentTo="living space" or InteriorAdjacentTo="attic - vented" or InteriorAdjacentTo="attic - unvented" or InteriorAdjacentTo="basement - conditioned" or InteriorAdjacentTo="basement - unconditioned" or InteriorAdjacentTo="crawlspace - vented" or InteriorAdjacentTo="crawlspace - unvented" or InteriorAdjacentTo="garage"]' => one,
        'Area' => one,
        'Azimuth' => zero_or_one,
        'SolarAbsorptance' => one,
        'Emittance' => one,
        'Insulation/SystemIdentifier' => one, # Required by HPXML schema
        'Insulation/AssemblyEffectiveRValue' => one,
      },

      # [FoundationWall]
      '/HPXML/Building/BuildingDetails/Enclosure/FoundationWalls/FoundationWall' => {
        'SystemIdentifier' => one, # Required by HPXML schema
        '[ExteriorAdjacentTo="ground" or ExteriorAdjacentTo="basement - conditioned" or ExteriorAdjacentTo="basement - unconditioned" or ExteriorAdjacentTo="crawlspace - vented" or ExteriorAdjacentTo="crawlspace - unvented" or ExteriorAdjacentTo="garage" or ExteriorAdjacentTo="other housing unit" or ExteriorAdjacentTo="other heated space" or ExteriorAdjacentTo="other multifamily buffer space" or ExteriorAdjacentTo="other non-freezing space"]' => one,
        '[InteriorAdjacentTo="basement - conditioned" or InteriorAdjacentTo="basement - unconditioned" or InteriorAdjacentTo="crawlspace - vented" or InteriorAdjacentTo="crawlspace - unvented" or InteriorAdjacentTo="garage"]' => one, # See [VentedCrawlspace]
        'Height' => one,
        'Area' => one,
        'Azimuth' => zero_or_one,
        'Thickness' => one,
        'DepthBelowGrade' => one,
        'Insulation/SystemIdentifier' => one, # Required by HPXML schema
        # Insulation: either specify interior and exterior layers OR assembly R-value:
        'Insulation/Layer[InstallationType="continuous - interior"] | Insulation/AssemblyEffectiveRValue' => one, # See [FoundationWallInsLayer]
        'Insulation/Layer[InstallationType="continuous - exterior"] | Insulation/AssemblyEffectiveRValue' => one, # See [FoundationWallInsLayer]
      },

      ## [VentedCrawlspace]
      '/HPXML/Building/BuildingDetails/Enclosure/FoundationWalls/FoundationWall[InteriorAdjacentTo="crawlspace - vented"]' => {
        '../../Foundations/Foundation[FoundationType/Crawlspace[Vented="true"]]/VentilationRate[UnitofMeasure="SLA"]/Value' => zero_or_one,
      },

      ## [FoundationWallInsLayer]
      '/HPXML/Building/BuildingDetails/Enclosure/FoundationWalls/FoundationWall/Insulation/Layer[InstallationType="continuous - exterior" or InstallationType="continuous - interior"]' => {
        'NominalRValue' => one,
        'extension/DistanceToTopOfInsulation' => one, # ft
        'extension/DistanceToBottomOfInsulation' => one, # ft
      },

      # [FrameFloor]
      '/HPXML/Building/BuildingDetails/Enclosure/FrameFloors/FrameFloor' => {
        'SystemIdentifier' => one, # Required by HPXML schema
        '[ExteriorAdjacentTo="outside" or ExteriorAdjacentTo="attic - vented" or ExteriorAdjacentTo="attic - unvented" or ExteriorAdjacentTo="basement - conditioned" or ExteriorAdjacentTo="basement - unconditioned" or ExteriorAdjacentTo="crawlspace - vented" or ExteriorAdjacentTo="crawlspace - unvented" or ExteriorAdjacentTo="garage" or ExteriorAdjacentTo="other housing unit above" or ExteriorAdjacentTo="other housing unit below" or ExteriorAdjacentTo="other heated space" or ExteriorAdjacentTo="other multifamily buffer space" or ExteriorAdjacentTo="other non-freezing space"]' => one,
        '[InteriorAdjacentTo="living space" or InteriorAdjacentTo="attic - vented" or InteriorAdjacentTo="attic - unvented" or InteriorAdjacentTo="basement - conditioned" or InteriorAdjacentTo="basement - unconditioned" or InteriorAdjacentTo="crawlspace - vented" or InteriorAdjacentTo="crawlspace - unvented" or InteriorAdjacentTo="garage"]' => one,
        'Area' => one,
        'Insulation/SystemIdentifier' => one, # Required by HPXML schema
        'Insulation/AssemblyEffectiveRValue' => one,
      },

      # [Slab]
      '/HPXML/Building/BuildingDetails/Enclosure/Slabs/Slab' => {
        'SystemIdentifier' => one, # Required by HPXML schema
        '[InteriorAdjacentTo="living space" or InteriorAdjacentTo="basement - conditioned" or InteriorAdjacentTo="basement - unconditioned" or InteriorAdjacentTo="crawlspace - vented" or InteriorAdjacentTo="crawlspace - unvented" or InteriorAdjacentTo="garage"]' => one,
        'Area' => one,
        'Thickness' => one, # Use zero for dirt floor
        'ExposedPerimeter' => one,
        'PerimeterInsulationDepth' => one,
        'UnderSlabInsulationWidth | [UnderSlabInsulationSpansEntireSlab="true"]' => one,
        'DepthBelowGrade | [InteriorAdjacentTo!="living space" and InteriorAdjacentTo!="garage"]' => one_or_more, # DepthBelowGrade only required when InteriorAdjacentTo is 'living space' or 'garage'
        'PerimeterInsulation/SystemIdentifier' => one, # Required by HPXML schema
        'PerimeterInsulation/Layer[InstallationType="continuous"]/NominalRValue' => one,
        'UnderSlabInsulation/SystemIdentifier' => one, # Required by HPXML schema
        'UnderSlabInsulation/Layer[InstallationType="continuous"]/NominalRValue' => one,
        'extension/CarpetFraction' => one, # 0 - 1
        'extension/CarpetRValue' => one,
      },

      # [Window]
      '/HPXML/Building/BuildingDetails/Enclosure/Windows/Window' => {
        'SystemIdentifier' => one, # Required by HPXML schema
        'Area' => one,
        'Azimuth' => one,
        'UFactor' => one,
        'SHGC' => one,
        'InteriorShading/SummerShadingCoefficient' => zero_or_one, # Uses ERI assumption if not provided
        'InteriorShading/WinterShadingCoefficient' => zero_or_one, # Uses ERI assumption if not provided
        'Overhangs' => zero_or_one, # See [WindowOverhang]
        'FractionOperable' => zero_or_one,
        'AttachedToWall' => one,
      },

      ## [WindowOverhang]
      '/HPXML/Building/BuildingDetails/Enclosure/Windows/Window/Overhangs' => {
        'Depth' => one,
        'DistanceToTopOfWindow' => one,
        'DistanceToBottomOfWindow' => one,
      },

      # [Skylight]
      '/HPXML/Building/BuildingDetails/Enclosure/Skylights/Skylight' => {
        'SystemIdentifier' => one, # Required by HPXML schema
        'Area' => one,
        'Azimuth' => one,
        'UFactor' => one,
        'SHGC' => one,
        'AttachedToRoof' => one,
      },

      # [Door]
      '/HPXML/Building/BuildingDetails/Enclosure/Doors/Door' => {
        'SystemIdentifier' => one, # Required by HPXML schema
        'AttachedToWall' => one,
        'Area' => one,
        'Azimuth' => one,
        'RValue' => one,
      },

      # [HeatingSystem]
      '/HPXML/Building/BuildingDetails/Systems/HVAC/HVACPlant/HeatingSystem' => {
        'SystemIdentifier' => one, # Required by HPXML schema
        '../../HVACControl' => one, # See [HVACControl]
        'HeatingSystemType[ElectricResistance | Furnace | WallFurnace | Boiler | Stove | PortableHeater]' => one, # See [HeatingType=Resistance] or [HeatingType=Furnace] or [HeatingType=WallFurnace] or [HeatingType=Boiler] or [HeatingType=Stove] or [HeatingType=PortableHeater]
        'HeatingCapacity' => one, # Use -1 for autosizing
        'FractionHeatLoadServed' => one, # Must sum to <= 1 across all HeatingSystems and HeatPumps
        'ElectricAuxiliaryEnergy' => zero_or_one, # If not provided, uses 301 defaults for fuel furnace/boiler and zero otherwise
      },

      ## [HeatingType=Resistance]
      '/HPXML/Building/BuildingDetails/Systems/HVAC/HVACPlant/HeatingSystem[HeatingSystemType/ElectricResistance]' => {
        'DistributionSystem' => zero,
        '[HeatingSystemFuel="electricity"]' => one,
        'AnnualHeatingEfficiency[Units="Percent"]/Value' => one,
      },

      ## [HeatingType=Furnace]
      '/HPXML/Building/BuildingDetails/Systems/HVAC/HVACPlant/HeatingSystem[HeatingSystemType/Furnace]' => {
        '../../HVACDistribution[DistributionSystemType/AirDistribution | DistributionSystemType[Other="DSE"]]' => one_or_more, # See [HVACDistribution]
        'DistributionSystem' => one,
        '[HeatingSystemFuel="natural gas" or HeatingSystemFuel="fuel oil" or HeatingSystemFuel="propane" or HeatingSystemFuel="electricity" or HeatingSystemFuel="wood"]' => one, # See [HeatingType=FuelEquipment] if not electricity
        'AnnualHeatingEfficiency[Units="AFUE"]/Value' => one,
      },

      ## [HeatingType=WallFurnace]
      '/HPXML/Building/BuildingDetails/Systems/HVAC/HVACPlant/HeatingSystem[HeatingSystemType/WallFurnace]' => {
        'DistributionSystem' => zero,
        '[HeatingSystemFuel="natural gas" or HeatingSystemFuel="fuel oil" or HeatingSystemFuel="propane" or HeatingSystemFuel="electricity" or HeatingSystemFuel="wood"]' => one, # See [HeatingType=FuelEquipment] if not electricity
        'AnnualHeatingEfficiency[Units="AFUE"]/Value' => one,
      },

      ## [HeatingType=Boiler]
      '/HPXML/Building/BuildingDetails/Systems/HVAC/HVACPlant/HeatingSystem[HeatingSystemType/Boiler]' => {
        '../../HVACDistribution[DistributionSystemType/HydronicDistribution | DistributionSystemType[Other="DSE"]]' => one_or_more, # See [HVACDistribution]
        'DistributionSystem' => one,
        '[HeatingSystemFuel="natural gas" or HeatingSystemFuel="fuel oil" or HeatingSystemFuel="propane" or HeatingSystemFuel="electricity" or HeatingSystemFuel="wood"]' => one, # See [HeatingType=FuelEquipment] if not electricity
        'AnnualHeatingEfficiency[Units="AFUE"]/Value' => one,
      },

      ## [HeatingType=Stove]
      '/HPXML/Building/BuildingDetails/Systems/HVAC/HVACPlant/HeatingSystem[HeatingSystemType/Stove]' => {
        'DistributionSystem' => zero,
        '[HeatingSystemFuel="natural gas" or HeatingSystemFuel="fuel oil" or HeatingSystemFuel="propane" or HeatingSystemFuel="electricity" or HeatingSystemFuel="wood" or HeatingSystemFuel="wood pellets"]' => one, # See [HeatingType=FuelEquipment] if not electricity
        'AnnualHeatingEfficiency[Units="Percent"]/Value' => one,
      },

      ## [HeatingType=PortableHeater]
      '/HPXML/Building/BuildingDetails/Systems/HVAC/HVACPlant/HeatingSystem[HeatingSystemType/PortableHeater]' => {
        'DistributionSystem' => zero,
        '[HeatingSystemFuel="natural gas" or HeatingSystemFuel="fuel oil" or HeatingSystemFuel="propane" or HeatingSystemFuel="electricity" or HeatingSystemFuel="wood" or HeatingSystemFuel="wood pellets"]' => one, # See [HeatingType=FuelEquipment] if not electricity
        'AnnualHeatingEfficiency[Units="Percent"]/Value' => one,
      },

      # [CoolingSystem]
      '/HPXML/Building/BuildingDetails/Systems/HVAC/HVACPlant/CoolingSystem' => {
        'SystemIdentifier' => one, # Required by HPXML schema
        '../../HVACControl' => one, # See [HVACControl]
        '[CoolingSystemType="central air conditioner" or CoolingSystemType="room air conditioner" or CoolingSystemType="evaporative cooler"]' => one, # See [CoolingType=CentralAC] or [CoolingType=RoomAC] or [CoolingType=EvapCooler]
        '[CoolingSystemFuel="electricity"]' => one,
        'FractionCoolLoadServed' => one, # Must sum to <= 1 across all CoolingSystems and HeatPumps
      },

      ## [CoolingType=CentralAC]
      '/HPXML/Building/BuildingDetails/Systems/HVAC/HVACPlant/CoolingSystem[CoolingSystemType="central air conditioner"]' => {
        '../../HVACDistribution[DistributionSystemType/AirDistribution | DistributionSystemType[Other="DSE"]]' => one_or_more, # See [HVACDistribution]
        'DistributionSystem' => one,
        'CoolingCapacity' => one, # Use -1 for autosizing
        '[not(CompressorType) or CompressorType="single stage" or CompressorType="two stage" or CompressorType="variable speed"]' => one,
        'AnnualCoolingEfficiency[Units="SEER"]/Value' => one,
        'SensibleHeatFraction' => zero_or_one,
      },

      ## [CoolingType=RoomAC]
      '/HPXML/Building/BuildingDetails/Systems/HVAC/HVACPlant/CoolingSystem[CoolingSystemType="room air conditioner"]' => {
        'DistributionSystem' => zero,
        'CoolingCapacity' => one, # Use -1 for autosizing
        'AnnualCoolingEfficiency[Units="EER"]/Value' => one,
        'SensibleHeatFraction' => zero_or_one,
      },

      ## [CoolingType=EvapCooler]
      '/HPXML/Building/BuildingDetails/Systems/HVAC/HVACPlant/CoolingSystem[CoolingSystemType="evaporative cooler"]' => {
        '../../HVACDistribution[DistributionSystemType/AirDistribution | DistributionSystemType[Other="DSE"]]' => zero_or_more, # See [HVACDistribution]
        'DistributionSystem' => zero_or_one,
        'CoolingCapacity' => zero,
      },

      # [HeatPump]
      '/HPXML/Building/BuildingDetails/Systems/HVAC/HVACPlant/HeatPump' => {
        'SystemIdentifier' => one, # Required by HPXML schema
        '../../HVACControl' => one, # See [HVACControl]
        '[HeatPumpType="air-to-air" or HeatPumpType="mini-split" or HeatPumpType="ground-to-air"]' => one, # See [HeatPumpType=ASHP] or [HeatPumpType=MSHP] or [HeatPumpType=GSHP]
        '[HeatPumpFuel="electricity"]' => one,
        'HeatingCapacity' => one, # Use -1 for autosizing
        'CoolingCapacity' => one, # Use -1 for autosizing
        'CoolingSensibleHeatFraction' => zero_or_one,
        '[not(BackupSystemFuel) or BackupSystemFuel="electricity" or BackupSystemFuel="natural gas" or BackupSystemFuel="fuel oil" or BackupSystemFuel="propane"]' => one, # See [HeatPumpBackup]
        'FractionHeatLoadServed' => one, # Must sum to <= 1 across all HeatPumps and HeatingSystems
        'FractionCoolLoadServed' => one, # Must sum to <= 1 across all HeatPumps and CoolingSystems
      },

      ## [HeatPumpType=ASHP]
      '/HPXML/Building/BuildingDetails/Systems/HVAC/HVACPlant/HeatPump[HeatPumpType="air-to-air"]' => {
        '../../HVACDistribution[DistributionSystemType/AirDistribution | DistributionSystemType[Other="DSE"]]' => one_or_more, # See [HVACDistribution]
        'DistributionSystem' => one,
        '[not(CompressorType) or CompressorType="single stage" or CompressorType="two stage" or CompressorType="variable speed"]' => one,
        'AnnualCoolingEfficiency[Units="SEER"]/Value' => one,
        'AnnualHeatingEfficiency[Units="HSPF"]/Value' => one,
        'HeatingCapacity17F' => zero_or_one
      },

      ## [HeatPumpType=MSHP]
      '/HPXML/Building/BuildingDetails/Systems/HVAC/HVACPlant/HeatPump[HeatPumpType="mini-split"]' => {
        '../../HVACDistribution[DistributionSystemType/AirDistribution | DistributionSystemType[Other="DSE"]]' => zero_or_more, # See [HVACDistribution]
        'DistributionSystem' => zero_or_one,
        'AnnualCoolingEfficiency[Units="SEER"]/Value' => one,
        'AnnualHeatingEfficiency[Units="HSPF"]/Value' => one,
        'HeatingCapacity17F' => zero_or_one
      },

      ## [HeatPumpType=GSHP]
      '/HPXML/Building/BuildingDetails/Systems/HVAC/HVACPlant/HeatPump[HeatPumpType="ground-to-air"]' => {
        '../../HVACDistribution[DistributionSystemType/AirDistribution | DistributionSystemType[Other="DSE"]]' => one_or_more, # See [HVACDistribution]
        'DistributionSystem' => one,
        'BackupHeatingSwitchoverTemperature' => zero,
        'AnnualCoolingEfficiency[Units="EER"]/Value' => one,
        'AnnualHeatingEfficiency[Units="COP"]/Value' => one,
      },

      ## [HeatPumpBackup]
      '/HPXML/Building/BuildingDetails/Systems/HVAC/HVACPlant/HeatPump[BackupSystemFuel]' => {
        'BackupAnnualHeatingEfficiency[Units="Percent" or Units="AFUE"]/Value' => one,
        'BackupHeatingCapacity' => one, # Use -1 for autosizing
        'BackupHeatingSwitchoverTemperature' => zero_or_one, # Use if dual-fuel heat pump
      },

      # [HVACControl]
      '/HPXML/Building/BuildingDetails/Systems/HVAC/HVACControl' => {
        'SystemIdentifier' => one, # Required by HPXML schema
        'SetpointTempHeatingSeason' => one,
        'SetbackTempHeatingSeason' => zero_or_one, # See [HVACControlType=HeatingSetback]
        'SetupTempCoolingSeason' => zero_or_one, # See [HVACControlType=CoolingSetup]
        'SetpointTempCoolingSeason' => one,
        'extension/CeilingFanSetpointTempCoolingSeasonOffset' => zero_or_one, # deg-F
      },

      ## [HVACControlType=HeatingSetback]
      '/HPXML/Building/BuildingDetails/Systems/HVAC/HVACControl[SetbackTempHeatingSeason]' => {
        'TotalSetbackHoursperWeekHeating' => one,
        'extension/SetbackStartHourHeating' => one, # 0 = midnight. 12 = noon
      },

      ## [HVACControlType=CoolingSetup]
      '/HPXML/Building/BuildingDetails/Systems/HVAC/HVACControl[SetupTempCoolingSeason]' => {
        'TotalSetupHoursperWeekCooling' => one,
        'extension/SetupStartHourCooling' => one, # 0 = midnight, 12 = noon
      },

      # [HVACDistribution]
      '/HPXML/Building/BuildingDetails/Systems/HVAC/HVACDistribution' => {
        'SystemIdentifier' => one, # Required by HPXML schema
        'DistributionSystemType/AirDistribution | DistributionSystemType/HydronicDistribution | DistributionSystemType[Other="DSE"]' => one, # See [HVACDistType=Air] or [HVACDistType=DSE]
      },

      ## [HVACDistType=Air]
      '/HPXML/Building/BuildingDetails/Systems/HVAC/HVACDistribution/DistributionSystemType/AirDistribution' => {
        'DuctLeakageMeasurement[DuctType="supply"]/DuctLeakage[Units="CFM25" or Units="Percent"][TotalOrToOutside="to outside"]/Value' => one,
        'DuctLeakageMeasurement[DuctType="return"]/DuctLeakage[Units="CFM25" or Units="Percent"][TotalOrToOutside="to outside"]/Value' => zero_or_one,
        'Ducts[DuctType="supply"]' => zero_or_more, # See [HVACDuct]
        'Ducts[DuctType="return"]' => zero_or_more, # See [HVACDuct]
      },

      ## [HVACDistType=DSE]
      ## WARNING: These inputs are unused and EnergyPlus output will NOT reflect the specified DSE. To account for DSE, apply the value to the EnergyPlus output.
      '/HPXML/Building/BuildingDetails/Systems/HVAC/HVACDistribution[DistributionSystemType[Other="DSE"]]' => {
        'AnnualHeatingDistributionSystemEfficiency | AnnualCoolingDistributionSystemEfficiency' => one_or_more,
      },

      ## [HVACDuct]
      '/HPXML/Building/BuildingDetails/Systems/HVAC/HVACDistribution/DistributionSystemType/AirDistribution/Ducts[DuctType="supply" or DuctType="return"]' => {
        'DuctInsulationRValue' => one,
        '[DuctLocation="living space" or DuctLocation="basement - conditioned" or DuctLocation="basement - unconditioned" or DuctLocation="crawlspace - vented" or DuctLocation="crawlspace - unvented" or DuctLocation="attic - vented" or DuctLocation="attic - unvented" or DuctLocation="garage" or DuctLocation="outside" or DuctLocation="other housing unit" or DuctLocation="other heated space" or DuctLocation="other multifamily buffer space" or DuctLocation="other non-freezing space"]' => one,
        'DuctSurfaceArea' => one,
      },

      # [MechanicalVentilation]
      '/HPXML/Building/BuildingDetails/Systems/MechanicalVentilation/VentilationFans/VentilationFan[UsedForWholeBuildingVentilation="true"]' => {
        'SystemIdentifier' => one, # Required by HPXML schema
        '[FanType="energy recovery ventilator" or FanType="heat recovery ventilator" or FanType="exhaust only" or FanType="supply only" or FanType="balanced" or FanType="central fan integrated supply"]' => one, # See [MechVentType=HRV] or [MechVentType=ERV] or [MechVentType=CFIS]
        'TestedFlowRate | RatedFlowRate' => one_or_more,
        'HoursInOperation' => one,
        'FanPower' => one,
      },

      ## [MechVentType=HRV]
      '/HPXML/Building/BuildingDetails/Systems/MechanicalVentilation/VentilationFans/VentilationFan[UsedForWholeBuildingVentilation="true"][FanType="heat recovery ventilator"]' => {
        'SensibleRecoveryEfficiency | AdjustedSensibleRecoveryEfficiency' => one,
      },

      ## [MechVentType=ERV]
      '/HPXML/Building/BuildingDetails/Systems/MechanicalVentilation/VentilationFans/VentilationFan[UsedForWholeBuildingVentilation="true"][FanType="energy recovery ventilator"]' => {
        'TotalRecoveryEfficiency | AdjustedTotalRecoveryEfficiency' => one,
        'SensibleRecoveryEfficiency | AdjustedSensibleRecoveryEfficiency' => one,
      },

      ## [MechVentType=CFIS]
      '/HPXML/Building/BuildingDetails/Systems/MechanicalVentilation/VentilationFans/VentilationFan[UsedForWholeBuildingVentilation="true"][FanType="central fan integrated supply"]' => {
        'AttachedToHVACDistributionSystem' => one,
      },

      # [WholeHouseFan]
      '/HPXML/Building/BuildingDetails/Systems/MechanicalVentilation/VentilationFans/VentilationFan[UsedForSeasonalCoolingLoadReduction="true"]' => {
        'SystemIdentifier' => one, # Required by HPXML schema
        'RatedFlowRate' => one,
        'FanPower' => one,
      },

      # [WaterHeatingSystem]
      '/HPXML/Building/BuildingDetails/Systems/WaterHeating/WaterHeatingSystem' => {
        '../HotWaterDistribution' => one, # See [HotWaterDistribution]
        '../WaterFixture' => one_or_more, # See [WaterFixture]
        'SystemIdentifier' => one, # Required by HPXML schema
        '[WaterHeaterType="storage water heater" or WaterHeaterType="instantaneous water heater" or WaterHeaterType="heat pump water heater" or WaterHeaterType="space-heating boiler with storage tank" or WaterHeaterType="space-heating boiler with tankless coil"]' => one, # See [WHType=Tank] or [WHType=Tankless] or [WHType=HeatPump] or [WHType=Indirect] or [WHType=CombiTankless]
<<<<<<< HEAD
        '[Location="living space" or Location="basement - unconditioned" or Location="basement - conditioned" or Location="attic - unvented" or Location="attic - vented" or Location="garage" or Location="crawlspace - unvented" or Location="crawlspace - vented" or Location="other exterior" or Location="other housing unit" or Location="other heated space" or Location="other multifamily buffer space" or Location="other non-freezing space"]' => one,
=======
        '[not(Location) or Location="living space" or Location="basement - unconditioned" or Location="basement - conditioned" or Location="attic - unvented" or Location="attic - vented" or Location="garage" or Location="crawlspace - unvented" or Location="crawlspace - vented" or Location="other exterior"]' => one,
>>>>>>> 50f08783
        'FractionDHWLoadServed' => one,
        'HotWaterTemperature' => zero_or_one,
        'UsesDesuperheater' => zero_or_one, # See [Desuperheater]
      },

      ## [WHType=Tank]
      '/HPXML/Building/BuildingDetails/Systems/WaterHeating/WaterHeatingSystem[WaterHeaterType="storage water heater"]' => {
        '[FuelType="natural gas" or FuelType="fuel oil" or FuelType="propane" or FuelType="electricity" or FuelType="wood"]' => one, # If not electricity, see [WHType=FuelTank]
        'TankVolume' => one,
        'HeatingCapacity' => one,
        'EnergyFactor | UniformEnergyFactor' => one,
        'WaterHeaterInsulation/Jacket/JacketRValue' => zero_or_one, # Capable to model tank wrap insulation
      },

      ## [WHType=FuelTank]
      '/HPXML/Building/BuildingDetails/Systems/WaterHeating/WaterHeatingSystem[WaterHeaterType="storage water heater" and FuelType!="electricity"]' => {
        'RecoveryEfficiency' => one,
      },

      ## [WHType=Tankless]
      '/HPXML/Building/BuildingDetails/Systems/WaterHeating/WaterHeatingSystem[WaterHeaterType="instantaneous water heater"]' => {
        '[FuelType="natural gas" or FuelType="fuel oil" or FuelType="propane" or FuelType="electricity" or FuelType="wood"]' => one,
        'PerformanceAdjustment' => zero_or_one, # Uses ERI assumption for tankless cycling derate if not provided
        'EnergyFactor | UniformEnergyFactor' => one,
      },

      ## [WHType=HeatPump]
      '/HPXML/Building/BuildingDetails/Systems/WaterHeating/WaterHeatingSystem[WaterHeaterType="heat pump water heater"]' => {
        '[FuelType="electricity"]' => one,
        'TankVolume' => one,
        'EnergyFactor | UniformEnergyFactor' => one,
        'WaterHeaterInsulation/Jacket/JacketRValue' => zero_or_one, # Capable to model tank wrap insulation
      },

      ## [WHType=Indirect]
      '/HPXML/Building/BuildingDetails/Systems/WaterHeating/WaterHeatingSystem[WaterHeaterType="space-heating boiler with storage tank"]' => {
        'RelatedHVACSystem' => one, # HeatingSystem (boiler)
        'TankVolume' => one,
        'WaterHeaterInsulation/Jacket/JacketRValue' => zero_or_one, # Capable to model tank wrap insulation
        'StandbyLoss' => zero_or_one, # Refer to https://www.ahridirectory.org/NewSearch?programId=28&searchTypeId=3
      },

      ## [WHType=CombiTankless]
      '/HPXML/Building/BuildingDetails/Systems/WaterHeating/WaterHeatingSystem[WaterHeaterType="space-heating boiler with tankless coil"]' => {
        'RelatedHVACSystem' => one, # HeatingSystem (boiler)
      },

      ## [Desuperheater]
      '/HPXML/Building/BuildingDetails/Systems/WaterHeating/WaterHeatingSystem[UsesDesuperheater="true"]' => {
        '[WaterHeaterType="storage water heater" or WaterHeaterType="instantaneous water heater"]' => one, # Desuperheater is only supported with storage/tankless water heater
        'RelatedHVACSystem' => one, # HeatPump or CoolingSystem
      },

      # [HotWaterDistribution]
      '/HPXML/Building/BuildingDetails/Systems/WaterHeating/HotWaterDistribution' => {
        'SystemIdentifier' => one, # Required by HPXML schema
        'SystemType/Standard | SystemType/Recirculation' => one, # See [HWDistType=Standard] or [HWDistType=Recirculation]
        'PipeInsulation/PipeRValue' => one,
        'DrainWaterHeatRecovery' => zero_or_one, # See [DrainWaterHeatRecovery]
      },

      ## [HWDistType=Standard]
      '/HPXML/Building/BuildingDetails/Systems/WaterHeating/HotWaterDistribution/SystemType/Standard' => {
        'PipingLength' => zero_or_one,
      },

      ## [HWDistType=Recirculation]
      '/HPXML/Building/BuildingDetails/Systems/WaterHeating/HotWaterDistribution/SystemType/Recirculation' => {
        '[ControlType="manual demand control" or ControlType="presence sensor demand control" or ControlType="temperature" or ControlType="timer" or ControlType="no control"]' => one,
        'RecirculationPipingLoopLength' => one,
        'BranchPipingLoopLength' => one,
        'PumpPower' => one,
      },

      ## [DrainWaterHeatRecovery]
      '/HPXML/Building/BuildingDetails/Systems/WaterHeating/HotWaterDistribution/DrainWaterHeatRecovery' => {
        'FacilitiesConnected' => one,
        'EqualFlow' => one,
        'Efficiency' => one,
      },

      # [WaterFixture]
      '/HPXML/Building/BuildingDetails/Systems/WaterHeating/WaterFixture' => {
        'SystemIdentifier' => one, # Required by HPXML schema
        '[WaterFixtureType="shower head" or WaterFixtureType="faucet"]' => one, # Required by HPXML schema
        'LowFlow' => one,
      },

      # [SolarThermalSystem]
      '/HPXML/Building/BuildingDetails/Systems/SolarThermal/SolarThermalSystem' => {
        'SystemIdentifier' => one, # Required by HPXML schema
        '[SystemType="hot water"]' => one,
        'CollectorArea | SolarFraction' => one, # See [SolarThermal=Detailed] if CollectorArea provided
        'ConnectedTo' => one, # WaterHeatingSystem (any type but space-heating boiler)
      },

      ## [SolarThermal=Detailed]
      '/HPXML/Building/BuildingDetails/Systems/SolarThermal/SolarThermalSystem[CollectorArea]' => {
        '[CollectorLoopType="liquid indirect" or CollectorLoopType="liquid direct" or CollectorLoopType="passive thermosyphon"]' => one,
        '[CollectorType="single glazing black" or CollectorType="double glazing black" or CollectorType="evacuated tube" or CollectorType="integrated collector storage"]' => one,
        'CollectorAzimuth' => one,
        'CollectorTilt' => one,
        'CollectorRatedOpticalEfficiency' => one,
        'CollectorRatedThermalLosses' => one,
        'StorageVolume' => one,
      },

      # [PVSystem]
      '/HPXML/Building/BuildingDetails/Systems/Photovoltaics/PVSystem' => {
        'SystemIdentifier' => one, # Required by HPXML schema
        '[Location="ground" or Location="roof"]' => one,
        '[ModuleType="standard" or ModuleType="premium" or ModuleType="thin film"]' => one,
        '[Tracking="fixed" or Tracking="1-axis" or Tracking="1-axis backtracked" or Tracking="2-axis"]' => one,
        'ArrayAzimuth' => one,
        'ArrayTilt' => one,
        'MaxPowerOutput' => one,
        'InverterEfficiency' => zero_or_one,
        'SystemLossesFraction | YearModulesManufactured' => zero_or_more,
      },

      # [ClothesWasher]
      '/HPXML/Building/BuildingDetails/Appliances/ClothesWasher' => {
        'SystemIdentifier' => one, # Required by HPXML schema
<<<<<<< HEAD
        '[Location="living space" or Location="basement - conditioned" or Location="basement - unconditioned" or Location="garage" or Location="other"]' => one, # Use "other" for space type of multifamily buffer space, non-freezing space, other housing unit, and other heated space
        'ModifiedEnergyFactor | IntegratedModifiedEnergyFactor' => one,
        'RatedAnnualkWh' => one,
        'LabelElectricRate' => one,
        'LabelGasRate' => one,
        'LabelAnnualGasCost' => one,
        'Capacity' => one,
=======
        '[not(Location) or Location="living space" or Location="basement - conditioned" or Location="basement - unconditioned" or Location="garage"]' => one,
        '[ModifiedEnergyFactor | IntegratedModifiedEnergyFactor] | RatedAnnualkWh | LabelElectricRate | LabelGasRate | LabelAnnualGasCost | Capacity' => zero_or_six,
>>>>>>> 50f08783
      },

      # [ClothesDryer]
      '/HPXML/Building/BuildingDetails/Appliances/ClothesDryer' => {
        'SystemIdentifier' => one, # Required by HPXML schema
<<<<<<< HEAD
        '[Location="living space" or Location="basement - conditioned" or Location="basement - unconditioned" or Location="garage" or Location="other"]' => one, # Use "other" for space type of multifamily buffer space, non-freezing space, other housing unit, and other heated space
=======
        '[not(Location) or Location="living space" or Location="basement - conditioned" or Location="basement - unconditioned" or Location="garage"]' => one,
>>>>>>> 50f08783
        '[FuelType="natural gas" or FuelType="fuel oil" or FuelType="propane" or FuelType="electricity" or FuelType="wood"]' => one,
        '[EnergyFactor | CombinedEnergyFactor] | ControlType' => zero_or_two,
      },

      # [Dishwasher]
      '/HPXML/Building/BuildingDetails/Appliances/Dishwasher' => {
        'SystemIdentifier' => one, # Required by HPXML schema
<<<<<<< HEAD
        '[Location="living space" or Location="basement - conditioned" or Location="basement - unconditioned" or Location="garage" or Location="other"]' => one, # Use "other" for space type of multifamily buffer space, non-freezing space, other housing unit, and other heated space
        'EnergyFactor | RatedAnnualkWh' => one,
        'PlaceSettingCapacity' => one,
=======
        '[EnergyFactor | RatedAnnualkWh] | PlaceSettingCapacity' => zero_or_two,
>>>>>>> 50f08783
      },

      # [Refrigerator]
      '/HPXML/Building/BuildingDetails/Appliances/Refrigerator' => {
        'SystemIdentifier' => one, # Required by HPXML schema
<<<<<<< HEAD
        '[Location="living space" or Location="basement - conditioned" or Location="basement - unconditioned" or Location="garage" or Location="other"]' => one, # Use "other" for space type of multifamily buffer space, non-freezing space, other housing unit, and other heated space
        'RatedAnnualkWh | extension/AdjustedAnnualkWh' => one_or_more,
=======
        '[not(Location) or Location="living space" or Location="basement - conditioned" or Location="basement - unconditioned" or Location="garage"]' => one,
        'RatedAnnualkWh | extension/AdjustedAnnualkWh' => zero_or_more,
>>>>>>> 50f08783
      },

      # [CookingRange]
      '/HPXML/Building/BuildingDetails/Appliances/CookingRange' => {
        'SystemIdentifier' => one, # Required by HPXML schema
        '[Location="living space" or Location="basement - conditioned" or Location="basement - unconditioned" or Location="garage" or Location="other"]' => one, # Use "other" for space type of multifamily buffer space, non-freezing space, other housing unit, and other heated space
        '[FuelType="natural gas" or FuelType="fuel oil" or FuelType="propane" or FuelType="electricity" or FuelType="wood"]' => one,
        'IsInduction' => zero_or_one,
        '../Oven/IsConvection' => zero_or_one,
      },

      # [Lighting]
      '/HPXML/Building/BuildingDetails/Lighting' => {
        'LightingGroup[(ThirdPartyCertification="ERI Tier I" or ThirdPartyCertification="ERI Tier II") and (Location="interior" or Location="exterior" or Location="garage")]' => zero_or_six, # See [LightingGroup]
      },

      ## [LightingGroup]
      '/HPXML/Building/BuildingDetails/Lighting/LightingGroup[(ThirdPartyCertification="ERI Tier I" or ThirdPartyCertification="ERI Tier II") and (Location="interior" or Location="exterior" or Location="garage")]' => {
        'SystemIdentifier' => one, # Required by HPXML schema
        'FractionofUnitsInLocation' => one,
      },

      # [CeilingFan]
      '/HPXML/Building/BuildingDetails/Lighting/CeilingFan' => {
        'SystemIdentifier' => one, # Required by HPXML schema
        'Airflow[FanSpeed="medium"]/Efficiency' => zero_or_one, # Uses Reference Home if not provided
        'Quantity' => zero_or_one, # Uses Reference Home if not provided
      },

      # [PlugLoads]
      '/HPXML/Building/BuildingDetails/MiscLoads/PlugLoad[PlugLoadType="other"]' => {
        'SystemIdentifier' => one, # Required by HPXML schema
        'Load[Units="kWh/year"]/Value' => zero_or_one, # Uses ERI Reference Home if not provided
        'extension/FracSensible' => zero_or_one, # Uses ERI Reference Home if not provided
        'extension/FracLatent' => zero_or_one, # Uses ERI Reference Home if not provided
        '../extension/WeekdayScheduleFractions' => zero_or_one, # Uses ERI Reference Home if not provided
        '../extension/WeekendScheduleFractions' => zero_or_one, # Uses ERI Reference Home if not provided
        '../extension/MonthlyScheduleMultipliers' => zero_or_one, # Uses ERI Reference Home if not provided
      },

      # [Television]
      '/HPXML/Building/BuildingDetails/MiscLoads/PlugLoad[PlugLoadType="TV other"]' => {
        'SystemIdentifier' => one, # Required by HPXML schema
        'Load[Units="kWh/year"]/Value' => zero_or_one, # Uses ERI Reference Home if not provided
        '../extension/WeekdayScheduleFractions' => zero_or_one, # Uses ERI Reference Home if not provided
        '../extension/WeekendScheduleFractions' => zero_or_one, # Uses ERI Reference Home if not provided
        '../extension/MonthlyScheduleMultipliers' => zero_or_one, # Uses ERI Reference Home if not provided
      },

    }

    errors = []
    requirements.each do |parent, requirement|
      if parent.nil? # Unconditional
        requirement.each do |child, expected_sizes|
          next if expected_sizes.nil?

          xpath = combine_into_xpath(parent, child)
          actual_size = REXML::XPath.first(hpxml_doc, "count(#{xpath})")
          check_number_of_elements(actual_size, expected_sizes, xpath, errors)
        end
      else # Conditional based on parent element existence
        next if hpxml_doc.elements[parent].nil? # Skip if parent element doesn't exist

        hpxml_doc.elements.each(parent) do |parent_element|
          requirement.each do |child, expected_sizes|
            next if expected_sizes.nil?

            xpath = combine_into_xpath(parent, child)
            actual_size = REXML::XPath.first(parent_element, "count(#{child})")
            check_number_of_elements(actual_size, expected_sizes, xpath, errors)
          end
        end
      end
    end

    return errors
  end

  def self.check_number_of_elements(actual_size, expected_sizes, xpath, errors)
    if expected_sizes.size > 0
      return if expected_sizes.include?(actual_size)

      errors << "Expected #{expected_sizes} element(s) but found #{actual_size} element(s) for xpath: #{xpath}"
    else
      return if actual_size > 0

      errors << "Expected 1 or more element(s) but found 0 elements for xpath: #{xpath}"
    end
  end

  def self.combine_into_xpath(parent, child)
    if parent.nil?
      return child
    elsif child.start_with?('[')
      return [parent, child].join('')
    end

    return [parent, child].join('/')
  end
end<|MERGE_RESOLUTION|>--- conflicted
+++ resolved
@@ -494,11 +494,7 @@
         '../WaterFixture' => one_or_more, # See [WaterFixture]
         'SystemIdentifier' => one, # Required by HPXML schema
         '[WaterHeaterType="storage water heater" or WaterHeaterType="instantaneous water heater" or WaterHeaterType="heat pump water heater" or WaterHeaterType="space-heating boiler with storage tank" or WaterHeaterType="space-heating boiler with tankless coil"]' => one, # See [WHType=Tank] or [WHType=Tankless] or [WHType=HeatPump] or [WHType=Indirect] or [WHType=CombiTankless]
-<<<<<<< HEAD
-        '[Location="living space" or Location="basement - unconditioned" or Location="basement - conditioned" or Location="attic - unvented" or Location="attic - vented" or Location="garage" or Location="crawlspace - unvented" or Location="crawlspace - vented" or Location="other exterior" or Location="other housing unit" or Location="other heated space" or Location="other multifamily buffer space" or Location="other non-freezing space"]' => one,
-=======
-        '[not(Location) or Location="living space" or Location="basement - unconditioned" or Location="basement - conditioned" or Location="attic - unvented" or Location="attic - vented" or Location="garage" or Location="crawlspace - unvented" or Location="crawlspace - vented" or Location="other exterior"]' => one,
->>>>>>> 50f08783
+        '[not(Location) or Location="living space" or Location="basement - unconditioned" or Location="basement - conditioned" or Location="attic - unvented" or Location="attic - vented" or Location="garage" or Location="crawlspace - unvented" or Location="crawlspace - vented" or Location="other exterior" or Location="other housing unit" or Location="other heated space" or Location="other multifamily buffer space" or Location="other non-freezing space"]' => one,
         'FractionDHWLoadServed' => one,
         'HotWaterTemperature' => zero_or_one,
         'UsesDesuperheater' => zero_or_one, # See [Desuperheater]
@@ -622,28 +618,14 @@
       # [ClothesWasher]
       '/HPXML/Building/BuildingDetails/Appliances/ClothesWasher' => {
         'SystemIdentifier' => one, # Required by HPXML schema
-<<<<<<< HEAD
-        '[Location="living space" or Location="basement - conditioned" or Location="basement - unconditioned" or Location="garage" or Location="other"]' => one, # Use "other" for space type of multifamily buffer space, non-freezing space, other housing unit, and other heated space
-        'ModifiedEnergyFactor | IntegratedModifiedEnergyFactor' => one,
-        'RatedAnnualkWh' => one,
-        'LabelElectricRate' => one,
-        'LabelGasRate' => one,
-        'LabelAnnualGasCost' => one,
-        'Capacity' => one,
-=======
-        '[not(Location) or Location="living space" or Location="basement - conditioned" or Location="basement - unconditioned" or Location="garage"]' => one,
+        '[not(Location) or Location="living space" or Location="basement - conditioned" or Location="basement - unconditioned" or Location="garage" or Location="other"]' => one, # Use "other" for space type of multifamily buffer space, non-freezing space, other housing unit, and other heated space
         '[ModifiedEnergyFactor | IntegratedModifiedEnergyFactor] | RatedAnnualkWh | LabelElectricRate | LabelGasRate | LabelAnnualGasCost | Capacity' => zero_or_six,
->>>>>>> 50f08783
       },
 
       # [ClothesDryer]
       '/HPXML/Building/BuildingDetails/Appliances/ClothesDryer' => {
         'SystemIdentifier' => one, # Required by HPXML schema
-<<<<<<< HEAD
-        '[Location="living space" or Location="basement - conditioned" or Location="basement - unconditioned" or Location="garage" or Location="other"]' => one, # Use "other" for space type of multifamily buffer space, non-freezing space, other housing unit, and other heated space
-=======
-        '[not(Location) or Location="living space" or Location="basement - conditioned" or Location="basement - unconditioned" or Location="garage"]' => one,
->>>>>>> 50f08783
+        '[not(Location) or Location="living space" or Location="basement - conditioned" or Location="basement - unconditioned" or Location="garage" or Location="other"]' => one, # Use "other" for space type of multifamily buffer space, non-freezing space, other housing unit, and other heated space
         '[FuelType="natural gas" or FuelType="fuel oil" or FuelType="propane" or FuelType="electricity" or FuelType="wood"]' => one,
         '[EnergyFactor | CombinedEnergyFactor] | ControlType' => zero_or_two,
       },
@@ -651,25 +633,15 @@
       # [Dishwasher]
       '/HPXML/Building/BuildingDetails/Appliances/Dishwasher' => {
         'SystemIdentifier' => one, # Required by HPXML schema
-<<<<<<< HEAD
         '[Location="living space" or Location="basement - conditioned" or Location="basement - unconditioned" or Location="garage" or Location="other"]' => one, # Use "other" for space type of multifamily buffer space, non-freezing space, other housing unit, and other heated space
-        'EnergyFactor | RatedAnnualkWh' => one,
-        'PlaceSettingCapacity' => one,
-=======
         '[EnergyFactor | RatedAnnualkWh] | PlaceSettingCapacity' => zero_or_two,
->>>>>>> 50f08783
       },
 
       # [Refrigerator]
       '/HPXML/Building/BuildingDetails/Appliances/Refrigerator' => {
         'SystemIdentifier' => one, # Required by HPXML schema
-<<<<<<< HEAD
-        '[Location="living space" or Location="basement - conditioned" or Location="basement - unconditioned" or Location="garage" or Location="other"]' => one, # Use "other" for space type of multifamily buffer space, non-freezing space, other housing unit, and other heated space
-        'RatedAnnualkWh | extension/AdjustedAnnualkWh' => one_or_more,
-=======
-        '[not(Location) or Location="living space" or Location="basement - conditioned" or Location="basement - unconditioned" or Location="garage"]' => one,
+        '[not(Location) or Location="living space" or Location="basement - conditioned" or Location="basement - unconditioned" or Location="garage" or Location="other"]' => one, # Use "other" for space type of multifamily buffer space, non-freezing space, other housing unit, and other heated space
         'RatedAnnualkWh | extension/AdjustedAnnualkWh' => zero_or_more,
->>>>>>> 50f08783
       },
 
       # [CookingRange]
