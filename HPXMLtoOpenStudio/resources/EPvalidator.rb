class EnergyPlusValidator
  def self.run_validator(hpxml_doc)
    # A hash of hashes that defines the XML elements used by the EnergyPlus HPXML Use Case.
    #
    # Example:
    #
    # use_case = {
    #     nil => {
    #         "floor_area" => one,            # 1 element required always
    #         "garage_area" => zero_or_one,   # 0 or 1 elements required always
    #         "walls" => one_or_more,         # 1 or more elements required always
    #     },
    #     "/walls" => {
    #         "rvalue" => one,                # 1 element required if /walls element exists (conditional)
    #         "windows" => zero_or_one,       # 0 or 1 elements required if /walls element exists (conditional)
    #         "layers" => one_or_more,        # 1 or more elements required if /walls element exists (conditional)
    #     }
    # }
    #

    zero = [0]
    one = [1]
    zero_or_one = [0, 1]
    zero_or_more = nil
    one_or_more = []
    zero_or_six = [0, 6]

    requirements = {

      # Root
      nil => {
        '/HPXML/XMLTransactionHeaderInformation/XMLType' => one, # Required by HPXML schema
        '/HPXML/XMLTransactionHeaderInformation/XMLGeneratedBy' => one, # Required by HPXML schema
        '/HPXML/XMLTransactionHeaderInformation/CreatedDateAndTime' => one, # Required by HPXML schema
        '/HPXML/XMLTransactionHeaderInformation/Transaction' => one, # Required by HPXML schema
        '/HPXML/SoftwareInfo/extension/SimulationControl' => zero_or_one, # See [SimulationControl]

        '/HPXML/Building' => one,
        '/HPXML/Building/BuildingID' => one, # Required by HPXML schema
        '/HPXML/Building/ProjectStatus/EventType' => one, # Required by HPXML schema

        '/HPXML/Building/BuildingDetails/BuildingSummary/Site/extension/ShelterCoefficient' => zero_or_one, # Uses ERI assumption if not provided
        '/HPXML/Building/BuildingDetails/BuildingSummary/BuildingOccupancy/NumberofResidents' => zero_or_one, # Uses ERI assumption if not provided
        '/HPXML/Building/BuildingDetails/BuildingSummary/BuildingConstruction/NumberofConditionedFloors' => one,
        '/HPXML/Building/BuildingDetails/BuildingSummary/BuildingConstruction/NumberofConditionedFloorsAboveGrade' => one,
        '/HPXML/Building/BuildingDetails/BuildingSummary/BuildingConstruction/NumberofBedrooms' => one,
        '/HPXML/Building/BuildingDetails/BuildingSummary/BuildingConstruction/ConditionedFloorArea' => one,
        '/HPXML/Building/BuildingDetails/BuildingSummary/BuildingConstruction/ConditionedBuildingVolume' => one,
        '/HPXML/Building/BuildingDetails/BuildingSummary/BuildingConstruction/extension/FractionofOperableWindowArea' => zero_or_one,
        '/HPXML/Building/BuildingDetails/BuildingSummary/Site/extension/Neighbors' => zero_or_one, # See [Neighbors]

        '/HPXML/Building/BuildingDetails/ClimateandRiskZones/WeatherStation' => one, # See [WeatherStation]

        "/HPXML/Building/BuildingDetails/Enclosure/AirInfiltration/AirInfiltrationMeasurement[HousePressure=50]/BuildingAirLeakage[UnitofMeasure='ACH' or UnitofMeasure='CFM']/AirLeakage | /HPXML/Building/BuildingDetails/Enclosure/AirInfiltration/AirInfiltrationMeasurement/extension/ConstantACHnatural" => one, # see [AirInfiltration]

        '/HPXML/Building/BuildingDetails/Enclosure/Roofs/Roof' => zero_or_more, # See [Roof]
        '/HPXML/Building/BuildingDetails/Enclosure/Walls/Wall' => one_or_more, # See [Wall]
        '/HPXML/Building/BuildingDetails/Enclosure/RimJoists/RimJoist' => zero_or_more, # See [RimJoist]
        '/HPXML/Building/BuildingDetails/Enclosure/FoundationWalls/FoundationWall' => zero_or_more, # See [FoundationWall]
        '/HPXML/Building/BuildingDetails/Enclosure/FrameFloors/FrameFloor' => zero_or_more, # See [FrameFloor]
        '/HPXML/Building/BuildingDetails/Enclosure/Slabs/Slab' => zero_or_more, # See [Slab]
        '/HPXML/Building/BuildingDetails/Enclosure/Windows/Window' => zero_or_more, # See [Window]
        '/HPXML/Building/BuildingDetails/Enclosure/Skylights/Skylight' => zero_or_more, # See [Skylight]
        '/HPXML/Building/BuildingDetails/Enclosure/Doors/Door' => zero_or_more, # See [Door]

        '/HPXML/Building/BuildingDetails/Systems/HVAC/HVACPlant/HeatingSystem' => zero_or_more, # See [HeatingSystem]
        '/HPXML/Building/BuildingDetails/Systems/HVAC/HVACPlant/CoolingSystem' => zero_or_more, # See [CoolingSystem]
        '/HPXML/Building/BuildingDetails/Systems/HVAC/HVACPlant/HeatPump' => zero_or_more, # See [HeatPump]
        '/HPXML/Building/BuildingDetails/Systems/HVAC/HVACControl' => zero_or_one, # See [HVACControl]
        '/HPXML/Building/BuildingDetails/Systems/HVAC/HVACDistribution' => zero_or_more, # See [HVACDistribution]

        "/HPXML/Building/BuildingDetails/Systems/MechanicalVentilation/VentilationFans/VentilationFan[UsedForWholeBuildingVentilation='true']" => zero_or_one, # See [MechanicalVentilation]
        "/HPXML/Building/BuildingDetails/Systems/MechanicalVentilation/VentilationFans/VentilationFan[UsedForSeasonalCoolingLoadReduction='true']" => zero_or_one, # See [WholeHouseFan]
        '/HPXML/Building/BuildingDetails/Systems/WaterHeating/WaterHeatingSystem' => zero_or_more, # See [WaterHeatingSystem]
        '/HPXML/Building/BuildingDetails/Systems/WaterHeating/HotWaterDistribution' => zero_or_one, # See [HotWaterDistribution]
        '/HPXML/Building/BuildingDetails/Systems/WaterHeating/WaterFixture' => zero_or_more, # See [WaterFixture]
        '/HPXML/Building/BuildingDetails/Systems/SolarThermal/SolarThermalSystem' => zero_or_one, # See [SolarThermalSystem]
        '/HPXML/Building/BuildingDetails/Systems/Photovoltaics/PVSystem' => zero_or_more, # See [PVSystem]

<<<<<<< HEAD
        "/HPXML/Building/BuildingDetails/Appliances/ClothesWasher" => zero_or_one, # See [ClothesWasher]
        "/HPXML/Building/BuildingDetails/Appliances/ClothesDryer" => zero_or_one, # See [ClothesDryer]
        "/HPXML/Building/BuildingDetails/Appliances/Dishwasher" => zero_or_one, # See [Dishwasher]
        "/HPXML/Building/BuildingDetails/Appliances/Refrigerator" => zero_or_one, # See [Refrigerator]
        "/HPXML/Building/BuildingDetails/Appliances/Dehumidifier" => zero_or_one, # See [Dehumidifier]
        "/HPXML/Building/BuildingDetails/Appliances/CookingRange" => zero_or_one, # See [CookingRange]
=======
        '/HPXML/Building/BuildingDetails/Appliances/ClothesWasher' => zero_or_one, # See [ClothesWasher]
        '/HPXML/Building/BuildingDetails/Appliances/ClothesDryer' => zero_or_one, # See [ClothesDryer]
        '/HPXML/Building/BuildingDetails/Appliances/Dishwasher' => zero_or_one, # See [Dishwasher]
        '/HPXML/Building/BuildingDetails/Appliances/Refrigerator' => zero_or_one, # See [Refrigerator]
        '/HPXML/Building/BuildingDetails/Appliances/CookingRange' => zero_or_one, # See [CookingRange]
>>>>>>> c904bba0

        '/HPXML/Building/BuildingDetails/Lighting' => zero_or_one, # See [Lighting]
        '/HPXML/Building/BuildingDetails/Lighting/CeilingFan' => zero_or_one, # See [CeilingFan]

        "/HPXML/Building/BuildingDetails/MiscLoads/PlugLoad[PlugLoadType='other']" => zero_or_one, # See [PlugLoads]
        "/HPXML/Building/BuildingDetails/MiscLoads/PlugLoad[PlugLoadType='TV other']" => zero_or_one, # See [Television]
      },

      # [SimulationControl]
      '/HPXML/SoftwareInfo/extension/SimulationControl' => {
        'Timestep' => zero_or_one, # minutes; must be a divisor of 60
      },

      # [Neighbors]
      '/HPXML/Building/BuildingDetails/BuildingSummary/Site/extension/Neighbors' => {
        'NeighborBuilding' => one_or_more, # See [NeighborBuilding]
      },

      # [NeighborBuilding]
      '/HPXML/Building/BuildingDetails/BuildingSummary/Site/extension/Neighbors/NeighborBuilding' => {
        'Azimuth' => one,
        'Distance' => one, # ft
        'Height' => zero_or_one # ft; if omitted, the neighbor is the same height as the main building
      },

      # [WeatherStation]
      '/HPXML/Building/BuildingDetails/ClimateandRiskZones/WeatherStation' => {
        'SystemIdentifier' => one, # Required by HPXML schema
        'Name' => one, # Required by HPXML schema
        'WMO | extension/EPWFileName' => one, # Reference weather/data.csv for the list of acceptable WMO station numbers
      },

      # [AirInfiltration]
      "/HPXML/Building/BuildingDetails/Enclosure/AirInfiltration/AirInfiltrationMeasurement[(HousePressure=50 and BuildingAirLeakage[UnitofMeasure='ACH' or UnitofMeasure='CFM']/AirLeakage) | extension/ConstantACHnatural]" => {
        'SystemIdentifier' => one, # Required by HPXML schema
        'InfiltrationVolume' => zero_or_one, # Assumes InfiltrationVolume = ConditionedVolume if not provided
      },

      # [Roof]
      '/HPXML/Building/BuildingDetails/Enclosure/Roofs/Roof' => {
        'SystemIdentifier' => one, # Required by HPXML schema
        "[InteriorAdjacentTo='attic - vented' or InteriorAdjacentTo='attic - unvented' or InteriorAdjacentTo='living space' or InteriorAdjacentTo='garage']" => one, # See [VentedAttic]
        'Area' => one,
        'Azimuth' => zero_or_one,
        'SolarAbsorptance' => one,
        'Emittance' => one,
        'Pitch' => one,
        'RadiantBarrier' => one,
        'Insulation/SystemIdentifier' => one, # Required by HPXML schema
        'Insulation/AssemblyEffectiveRValue' => one,
      },

      ## [VentedAttic]
      "/HPXML/Building/BuildingDetails/Enclosure/Roofs/Roof[InteriorAdjacentTo='attic - vented']" => {
        "../../Attics/Attic[AtticType/Attic[Vented='true']]/VentilationRate[UnitofMeasure='SLA']/Value | ../../Attics/Attic[AtticType/Attic[Vented='true']]/extension/ConstantACHnatural" => zero_or_one,
      },

      # [Wall]
      '/HPXML/Building/BuildingDetails/Enclosure/Walls/Wall' => {
        'SystemIdentifier' => one, # Required by HPXML schema
        "[ExteriorAdjacentTo='outside' or ExteriorAdjacentTo='attic - vented' or ExteriorAdjacentTo='attic - unvented' or ExteriorAdjacentTo='basement - conditioned' or ExteriorAdjacentTo='basement - unconditioned' or ExteriorAdjacentTo='crawlspace - vented' or ExteriorAdjacentTo='crawlspace - unvented' or ExteriorAdjacentTo='garage' or ExteriorAdjacentTo='other housing unit']" => one,
        "[InteriorAdjacentTo='living space' or InteriorAdjacentTo='attic - vented' or InteriorAdjacentTo='attic - unvented' or InteriorAdjacentTo='basement - conditioned' or InteriorAdjacentTo='basement - unconditioned' or InteriorAdjacentTo='crawlspace - vented' or InteriorAdjacentTo='crawlspace - unvented' or InteriorAdjacentTo='garage']" => one,
        'WallType[WoodStud | DoubleWoodStud | ConcreteMasonryUnit | StructurallyInsulatedPanel | InsulatedConcreteForms | SteelFrame | SolidConcrete | StructuralBrick | StrawBale | Stone | LogWall]' => one,
        'Area' => one,
        'Azimuth' => zero_or_one,
        'SolarAbsorptance' => one,
        'Emittance' => one,
        'Insulation/SystemIdentifier' => one, # Required by HPXML schema
        'Insulation/AssemblyEffectiveRValue' => one,
      },

      # [RimJoist]
      '/HPXML/Building/BuildingDetails/Enclosure/RimJoists/RimJoist' => {
        'SystemIdentifier' => one, # Required by HPXML schema
        "[ExteriorAdjacentTo='outside' or ExteriorAdjacentTo='attic - vented' or ExteriorAdjacentTo='attic - unvented' or ExteriorAdjacentTo='basement - conditioned' or ExteriorAdjacentTo='basement - unconditioned' or ExteriorAdjacentTo='crawlspace - vented' or ExteriorAdjacentTo='crawlspace - unvented' or ExteriorAdjacentTo='garage' or ExteriorAdjacentTo='other housing unit']" => one,
        "[InteriorAdjacentTo='living space' or InteriorAdjacentTo='attic - vented' or InteriorAdjacentTo='attic - unvented' or InteriorAdjacentTo='basement - conditioned' or InteriorAdjacentTo='basement - unconditioned' or InteriorAdjacentTo='crawlspace - vented' or InteriorAdjacentTo='crawlspace - unvented' or InteriorAdjacentTo='garage']" => one,
        'Area' => one,
        'Azimuth' => zero_or_one,
        'SolarAbsorptance' => one,
        'Emittance' => one,
        'Insulation/SystemIdentifier' => one, # Required by HPXML schema
        'Insulation/AssemblyEffectiveRValue' => one,
      },

      # [FoundationWall]
      '/HPXML/Building/BuildingDetails/Enclosure/FoundationWalls/FoundationWall' => {
        'SystemIdentifier' => one, # Required by HPXML schema
        "[ExteriorAdjacentTo='ground' or ExteriorAdjacentTo='basement - conditioned' or ExteriorAdjacentTo='basement - unconditioned' or ExteriorAdjacentTo='crawlspace - vented' or ExteriorAdjacentTo='crawlspace - unvented' or ExteriorAdjacentTo='garage' or ExteriorAdjacentTo='other housing unit']" => one,
        "[InteriorAdjacentTo='basement - conditioned' or InteriorAdjacentTo='basement - unconditioned' or InteriorAdjacentTo='crawlspace - vented' or InteriorAdjacentTo='crawlspace - unvented' or InteriorAdjacentTo='garage']" => one, # See [VentedCrawlspace]
        'Height' => one,
        'Area' => one,
        'Azimuth' => zero_or_one,
        'Thickness' => one,
        'DepthBelowGrade' => one,
        'Insulation/SystemIdentifier' => one, # Required by HPXML schema
        # Insulation: either specify interior and exterior layers OR assembly R-value:
        "Insulation/Layer[InstallationType='continuous - interior'] | Insulation/AssemblyEffectiveRValue" => one, # See [FoundationWallInsLayer]
        "Insulation/Layer[InstallationType='continuous - exterior'] | Insulation/AssemblyEffectiveRValue" => one, # See [FoundationWallInsLayer]
      },

      ## [VentedCrawlspace]
      "/HPXML/Building/BuildingDetails/Enclosure/FoundationWalls/FoundationWall[InteriorAdjacentTo='crawlspace - vented']" => {
        "../../Foundations/Foundation[FoundationType/Crawlspace[Vented='true']]/VentilationRate[UnitofMeasure='SLA']/Value" => zero_or_one,
      },

      ## [FoundationWallInsLayer]
      "/HPXML/Building/BuildingDetails/Enclosure/FoundationWalls/FoundationWall/Insulation/Layer[InstallationType='continuous - exterior' or InstallationType='continuous - interior']" => {
        'NominalRValue' => one,
        'extension/DistanceToTopOfInsulation' => one, # ft
        'extension/DistanceToBottomOfInsulation' => one, # ft
      },

      # [FrameFloor]
      '/HPXML/Building/BuildingDetails/Enclosure/FrameFloors/FrameFloor' => {
        'SystemIdentifier' => one, # Required by HPXML schema
        "[ExteriorAdjacentTo='outside' or ExteriorAdjacentTo='attic - vented' or ExteriorAdjacentTo='attic - unvented' or ExteriorAdjacentTo='basement - conditioned' or ExteriorAdjacentTo='basement - unconditioned' or ExteriorAdjacentTo='crawlspace - vented' or ExteriorAdjacentTo='crawlspace - unvented' or ExteriorAdjacentTo='garage' or ExteriorAdjacentTo='other housing unit above' or ExteriorAdjacentTo='other housing unit below']" => one,
        "[InteriorAdjacentTo='living space' or InteriorAdjacentTo='attic - vented' or InteriorAdjacentTo='attic - unvented' or InteriorAdjacentTo='basement - conditioned' or InteriorAdjacentTo='basement - unconditioned' or InteriorAdjacentTo='crawlspace - vented' or InteriorAdjacentTo='crawlspace - unvented' or InteriorAdjacentTo='garage']" => one,
        'Area' => one,
        'Insulation/SystemIdentifier' => one, # Required by HPXML schema
        'Insulation/AssemblyEffectiveRValue' => one,
      },

      # [Slab]
      '/HPXML/Building/BuildingDetails/Enclosure/Slabs/Slab' => {
        'SystemIdentifier' => one, # Required by HPXML schema
        "[InteriorAdjacentTo='living space' or InteriorAdjacentTo='basement - conditioned' or InteriorAdjacentTo='basement - unconditioned' or InteriorAdjacentTo='crawlspace - vented' or InteriorAdjacentTo='crawlspace - unvented' or InteriorAdjacentTo='garage']" => one,
        'Area' => one,
        'Thickness' => one, # Use zero for dirt floor
        'ExposedPerimeter' => one,
        'PerimeterInsulationDepth' => one,
        "UnderSlabInsulationWidth | [UnderSlabInsulationSpansEntireSlab='true']" => one,
        "DepthBelowGrade | [InteriorAdjacentTo!='living space' and InteriorAdjacentTo!='garage']" => one_or_more, # DepthBelowGrade only required when InteriorAdjacentTo is 'living space' or 'garage'
        'PerimeterInsulation/SystemIdentifier' => one, # Required by HPXML schema
        "PerimeterInsulation/Layer[InstallationType='continuous']/NominalRValue" => one,
        'UnderSlabInsulation/SystemIdentifier' => one, # Required by HPXML schema
        "UnderSlabInsulation/Layer[InstallationType='continuous']/NominalRValue" => one,
        'extension/CarpetFraction' => one, # 0 - 1
        'extension/CarpetRValue' => one,
      },

      # [Window]
      '/HPXML/Building/BuildingDetails/Enclosure/Windows/Window' => {
        'SystemIdentifier' => one, # Required by HPXML schema
        'Area' => one,
        'Azimuth' => one,
        'UFactor' => one,
        'SHGC' => one,
        'InteriorShading/SummerShadingCoefficient' => zero_or_one, # Uses ERI assumption if not provided
        'InteriorShading/WinterShadingCoefficient' => zero_or_one, # Uses ERI assumption if not provided
        'Overhangs' => zero_or_one, # See [WindowOverhang]
        'AttachedToWall' => one,
      },

      ## [WindowOverhang]
      '/HPXML/Building/BuildingDetails/Enclosure/Windows/Window/Overhangs' => {
        'Depth' => one,
        'DistanceToTopOfWindow' => one,
        'DistanceToBottomOfWindow' => one,
      },

      # [Skylight]
      '/HPXML/Building/BuildingDetails/Enclosure/Skylights/Skylight' => {
        'SystemIdentifier' => one, # Required by HPXML schema
        'Area' => one,
        'Azimuth' => one,
        'UFactor' => one,
        'SHGC' => one,
        'AttachedToRoof' => one,
      },

      # [Door]
      '/HPXML/Building/BuildingDetails/Enclosure/Doors/Door' => {
        'SystemIdentifier' => one, # Required by HPXML schema
        'AttachedToWall' => one,
        'Area' => one,
        'Azimuth' => one,
        'RValue' => one,
      },

      # [HeatingSystem]
      '/HPXML/Building/BuildingDetails/Systems/HVAC/HVACPlant/HeatingSystem' => {
        'SystemIdentifier' => one, # Required by HPXML schema
        '../../HVACControl' => one, # See [HVACControl]
        'HeatingSystemType[ElectricResistance | Furnace | WallFurnace | Boiler | Stove | PortableHeater]' => one, # See [HeatingType=Resistance] or [HeatingType=Furnace] or [HeatingType=WallFurnace] or [HeatingType=Boiler] or [HeatingType=Stove] or [HeatingType=PortableHeater]
        'HeatingCapacity' => one, # Use -1 for autosizing
        'FractionHeatLoadServed' => one, # Must sum to <= 1 across all HeatingSystems and HeatPumps
        'ElectricAuxiliaryEnergy' => zero_or_one, # If not provided, uses 301 defaults for fuel furnace/boiler and zero otherwise
      },

      ## [HeatingType=Resistance]
      '/HPXML/Building/BuildingDetails/Systems/HVAC/HVACPlant/HeatingSystem[HeatingSystemType/ElectricResistance]' => {
        'DistributionSystem' => zero,
        "[HeatingSystemFuel='electricity']" => one,
        "AnnualHeatingEfficiency[Units='Percent']/Value" => one,
      },

      ## [HeatingType=Furnace]
      '/HPXML/Building/BuildingDetails/Systems/HVAC/HVACPlant/HeatingSystem[HeatingSystemType/Furnace]' => {
        "../../HVACDistribution[DistributionSystemType/AirDistribution | DistributionSystemType[Other='DSE']]" => one_or_more, # See [HVACDistribution]
        'DistributionSystem' => one,
        "[HeatingSystemFuel='natural gas' or HeatingSystemFuel='fuel oil' or HeatingSystemFuel='propane' or HeatingSystemFuel='electricity' or HeatingSystemFuel='wood']" => one, # See [HeatingType=FuelEquipment] if not electricity
        "AnnualHeatingEfficiency[Units='AFUE']/Value" => one,
      },

      ## [HeatingType=WallFurnace]
      '/HPXML/Building/BuildingDetails/Systems/HVAC/HVACPlant/HeatingSystem[HeatingSystemType/WallFurnace]' => {
        'DistributionSystem' => zero,
        "[HeatingSystemFuel='natural gas' or HeatingSystemFuel='fuel oil' or HeatingSystemFuel='propane' or HeatingSystemFuel='electricity' or HeatingSystemFuel='wood']" => one, # See [HeatingType=FuelEquipment] if not electricity
        "AnnualHeatingEfficiency[Units='AFUE']/Value" => one,
      },

      ## [HeatingType=Boiler]
      '/HPXML/Building/BuildingDetails/Systems/HVAC/HVACPlant/HeatingSystem[HeatingSystemType/Boiler]' => {
        "../../HVACDistribution[DistributionSystemType/HydronicDistribution | DistributionSystemType[Other='DSE']]" => one_or_more, # See [HVACDistribution]
        'DistributionSystem' => one,
        "[HeatingSystemFuel='natural gas' or HeatingSystemFuel='fuel oil' or HeatingSystemFuel='propane' or HeatingSystemFuel='electricity' or HeatingSystemFuel='wood']" => one, # See [HeatingType=FuelEquipment] if not electricity
        "AnnualHeatingEfficiency[Units='AFUE']/Value" => one,
      },

      ## [HeatingType=Stove]
      '/HPXML/Building/BuildingDetails/Systems/HVAC/HVACPlant/HeatingSystem[HeatingSystemType/Stove]' => {
        'DistributionSystem' => zero,
        "[HeatingSystemFuel='natural gas' or HeatingSystemFuel='fuel oil' or HeatingSystemFuel='propane' or HeatingSystemFuel='electricity' or HeatingSystemFuel='wood' or HeatingSystemFuel='wood pellets']" => one, # See [HeatingType=FuelEquipment] if not electricity
        "AnnualHeatingEfficiency[Units='Percent']/Value" => one,
      },

      ## [HeatingType=PortableHeater]
      '/HPXML/Building/BuildingDetails/Systems/HVAC/HVACPlant/HeatingSystem[HeatingSystemType/PortableHeater]' => {
        'DistributionSystem' => zero,
        "[HeatingSystemFuel='natural gas' or HeatingSystemFuel='fuel oil' or HeatingSystemFuel='propane' or HeatingSystemFuel='electricity' or HeatingSystemFuel='wood' or HeatingSystemFuel='wood pellets']" => one, # See [HeatingType=FuelEquipment] if not electricity
        "AnnualHeatingEfficiency[Units='Percent']/Value" => one,
      },

      # [CoolingSystem]
      '/HPXML/Building/BuildingDetails/Systems/HVAC/HVACPlant/CoolingSystem' => {
        'SystemIdentifier' => one, # Required by HPXML schema
        '../../HVACControl' => one, # See [HVACControl]
        "[CoolingSystemType='central air conditioner' or CoolingSystemType='room air conditioner' or CoolingSystemType='evaporative cooler']" => one, # See [CoolingType=CentralAC] or [CoolingType=RoomAC] or [CoolingType=EvapCooler]
        "[CoolingSystemFuel='electricity']" => one,
        'FractionCoolLoadServed' => one, # Must sum to <= 1 across all CoolingSystems and HeatPumps
        'SensibleHeatFraction' => zero_or_one,
      },

      ## [CoolingType=CentralAC]
      "/HPXML/Building/BuildingDetails/Systems/HVAC/HVACPlant/CoolingSystem[CoolingSystemType='central air conditioner']" => {
        "../../HVACDistribution[DistributionSystemType/AirDistribution | DistributionSystemType[Other='DSE']]" => one_or_more, # See [HVACDistribution]
        'DistributionSystem' => one,
        'CoolingCapacity' => one, # Use -1 for autosizing
        "[CompressorType='single stage' or CompressorType='two stage' or CompressorType='variable speed']" => zero_or_one,
        "AnnualCoolingEfficiency[Units='SEER']/Value" => one,
      },

      ## [CoolingType=RoomAC]
      "/HPXML/Building/BuildingDetails/Systems/HVAC/HVACPlant/CoolingSystem[CoolingSystemType='room air conditioner']" => {
        'DistributionSystem' => zero,
        'CoolingCapacity' => one, # Use -1 for autosizing
        "AnnualCoolingEfficiency[Units='EER']/Value" => one,
      },

      ## [CoolingType=EvapCooler]
      "/HPXML/Building/BuildingDetails/Systems/HVAC/HVACPlant/CoolingSystem[CoolingSystemType='evaporative cooler']" => {
        "../../HVACDistribution[DistributionSystemType/AirDistribution | DistributionSystemType[Other='DSE']]" => zero_or_more, # See [HVACDistribution]
        'DistributionSystem' => zero_or_one,
        'CoolingCapacity' => zero,
      },

      # [HeatPump]
      '/HPXML/Building/BuildingDetails/Systems/HVAC/HVACPlant/HeatPump' => {
        'SystemIdentifier' => one, # Required by HPXML schema
        '../../HVACControl' => one, # See [HVACControl]
        "[HeatPumpType='air-to-air' or HeatPumpType='mini-split' or HeatPumpType='ground-to-air']" => one, # See [HeatPumpType=ASHP] or [HeatPumpType=MSHP] or [HeatPumpType=GSHP]
        "[HeatPumpFuel='electricity']" => one,
        'HeatingCapacity' => one, # Use -1 for autosizing
        'CoolingCapacity' => one, # Use -1 for autosizing
        'CoolingSensibleHeatFraction' => zero_or_one,
        "[BackupSystemFuel='electricity' or BackupSystemFuel='natural gas' or BackupSystemFuel='fuel oil' or BackupSystemFuel='propane']" => zero_or_one, # See [HeatPumpBackup]
        'FractionHeatLoadServed' => one, # Must sum to <= 1 across all HeatPumps and HeatingSystems
        'FractionCoolLoadServed' => one, # Must sum to <= 1 across all HeatPumps and CoolingSystems
      },

      ## [HeatPumpType=ASHP]
      "/HPXML/Building/BuildingDetails/Systems/HVAC/HVACPlant/HeatPump[HeatPumpType='air-to-air']" => {
        "../../HVACDistribution[DistributionSystemType/AirDistribution | DistributionSystemType[Other='DSE']]" => one_or_more, # See [HVACDistribution]
        'DistributionSystem' => one,
        "[CompressorType='single stage' or CompressorType='two stage' or CompressorType='variable speed']" => zero_or_one,
        "AnnualCoolingEfficiency[Units='SEER']/Value" => one,
        "AnnualHeatingEfficiency[Units='HSPF']/Value" => one,
        'HeatingCapacity17F' => zero_or_one
      },

      ## [HeatPumpType=MSHP]
      "/HPXML/Building/BuildingDetails/Systems/HVAC/HVACPlant/HeatPump[HeatPumpType='mini-split']" => {
        "../../HVACDistribution[DistributionSystemType/AirDistribution | DistributionSystemType[Other='DSE']]" => zero_or_more, # See [HVACDistribution]
        'DistributionSystem' => zero_or_one,
        "AnnualCoolingEfficiency[Units='SEER']/Value" => one,
        "AnnualHeatingEfficiency[Units='HSPF']/Value" => one,
        'HeatingCapacity17F' => zero_or_one
      },

      ## [HeatPumpType=GSHP]
      "/HPXML/Building/BuildingDetails/Systems/HVAC/HVACPlant/HeatPump[HeatPumpType='ground-to-air']" => {
        "../../HVACDistribution[DistributionSystemType/AirDistribution | DistributionSystemType[Other='DSE']]" => one_or_more, # See [HVACDistribution]
        'DistributionSystem' => one,
        'BackupHeatingSwitchoverTemperature' => zero,
        "AnnualCoolingEfficiency[Units='EER']/Value" => one,
        "AnnualHeatingEfficiency[Units='COP']/Value" => one,
      },

      ## [HeatPumpBackup]
      '/HPXML/Building/BuildingDetails/Systems/HVAC/HVACPlant/HeatPump[BackupSystemFuel]' => {
        "BackupAnnualHeatingEfficiency[Units='Percent' or Units='AFUE']/Value" => one,
        'BackupHeatingCapacity' => one, # Use -1 for autosizing
        'BackupHeatingSwitchoverTemperature' => zero_or_one, # Use if dual-fuel heat pump
      },

      # [HVACControl]
      '/HPXML/Building/BuildingDetails/Systems/HVAC/HVACControl' => {
        'SystemIdentifier' => one, # Required by HPXML schema
        'SetpointTempHeatingSeason' => one,
        'SetbackTempHeatingSeason' => zero_or_one, # See [HVACControlType=HeatingSetback]
        'SetupTempCoolingSeason' => zero_or_one, # See [HVACControlType=CoolingSetup]
        'SetpointTempCoolingSeason' => one,
        'extension/CeilingFanSetpointTempCoolingSeasonOffset' => zero_or_one, # deg-F
      },

      ## [HVACControlType=HeatingSetback]
      '/HPXML/Building/BuildingDetails/Systems/HVAC/HVACControl[SetbackTempHeatingSeason]' => {
        'TotalSetbackHoursperWeekHeating' => one,
        'extension/SetbackStartHourHeating' => one, # 0 = midnight. 12 = noon
      },

      ## [HVACControlType=CoolingSetup]
      '/HPXML/Building/BuildingDetails/Systems/HVAC/HVACControl[SetupTempCoolingSeason]' => {
        'TotalSetupHoursperWeekCooling' => one,
        'extension/SetupStartHourCooling' => one, # 0 = midnight, 12 = noon
      },

      # [HVACDistribution]
      '/HPXML/Building/BuildingDetails/Systems/HVAC/HVACDistribution' => {
        'SystemIdentifier' => one, # Required by HPXML schema
        "DistributionSystemType/AirDistribution | DistributionSystemType/HydronicDistribution | DistributionSystemType[Other='DSE']" => one, # See [HVACDistType=Air] or [HVACDistType=DSE]
      },

      ## [HVACDistType=Air]
      '/HPXML/Building/BuildingDetails/Systems/HVAC/HVACDistribution/DistributionSystemType/AirDistribution' => {
        "DuctLeakageMeasurement[DuctType='supply']/DuctLeakage[Units='CFM25' or Units='Percent'][TotalOrToOutside='to outside']/Value" => one,
        "DuctLeakageMeasurement[DuctType='return']/DuctLeakage[Units='CFM25' or Units='Percent'][TotalOrToOutside='to outside']/Value" => zero_or_one,
        "Ducts[DuctType='supply']" => zero_or_more, # See [HVACDuct]
        "Ducts[DuctType='return']" => zero_or_more, # See [HVACDuct]
      },

      ## [HVACDistType=DSE]
      ## WARNING: These inputs are unused and EnergyPlus output will NOT reflect the specified DSE. To account for DSE, apply the value to the EnergyPlus output.
      "/HPXML/Building/BuildingDetails/Systems/HVAC/HVACDistribution[DistributionSystemType[Other='DSE']]" => {
        'AnnualHeatingDistributionSystemEfficiency | AnnualCoolingDistributionSystemEfficiency' => one_or_more,
      },

      ## [HVACDuct]
      "/HPXML/Building/BuildingDetails/Systems/HVAC/HVACDistribution/DistributionSystemType/AirDistribution/Ducts[DuctType='supply' or DuctType='return']" => {
        'DuctInsulationRValue' => one,
        "[DuctLocation='living space' or DuctLocation='basement - conditioned' or DuctLocation='basement - unconditioned' or DuctLocation='crawlspace - vented' or DuctLocation='crawlspace - unvented' or DuctLocation='attic - vented' or DuctLocation='attic - unvented' or DuctLocation='garage' or DuctLocation='outside']" => one,
        'DuctSurfaceArea' => one,
      },

      # [MechanicalVentilation]
      "/HPXML/Building/BuildingDetails/Systems/MechanicalVentilation/VentilationFans/VentilationFan[UsedForWholeBuildingVentilation='true']" => {
        'SystemIdentifier' => one, # Required by HPXML schema
        "[FanType='energy recovery ventilator' or FanType='heat recovery ventilator' or FanType='exhaust only' or FanType='supply only' or FanType='balanced' or FanType='central fan integrated supply']" => one, # See [MechVentType=HRV] or [MechVentType=ERV] or [MechVentType=CFIS]
        'TestedFlowRate | RatedFlowRate' => one_or_more,
        'HoursInOperation' => one,
        'FanPower' => one,
      },

      ## [MechVentType=HRV]
      "/HPXML/Building/BuildingDetails/Systems/MechanicalVentilation/VentilationFans/VentilationFan[UsedForWholeBuildingVentilation='true'][FanType='heat recovery ventilator']" => {
        'SensibleRecoveryEfficiency | AdjustedSensibleRecoveryEfficiency' => one,
      },

      ## [MechVentType=ERV]
      "/HPXML/Building/BuildingDetails/Systems/MechanicalVentilation/VentilationFans/VentilationFan[UsedForWholeBuildingVentilation='true'][FanType='energy recovery ventilator']" => {
        'TotalRecoveryEfficiency | AdjustedTotalRecoveryEfficiency' => one,
        'SensibleRecoveryEfficiency | AdjustedSensibleRecoveryEfficiency' => one,
      },

      ## [MechVentType=CFIS]
      "/HPXML/Building/BuildingDetails/Systems/MechanicalVentilation/VentilationFans/VentilationFan[UsedForWholeBuildingVentilation='true'][FanType='central fan integrated supply']" => {
        'AttachedToHVACDistributionSystem' => one,
      },

      # [WholeHouseFan]
      "/HPXML/Building/BuildingDetails/Systems/MechanicalVentilation/VentilationFans/VentilationFan[UsedForSeasonalCoolingLoadReduction='true']" => {
        'SystemIdentifier' => one, # Required by HPXML schema
        'RatedFlowRate' => one,
        'FanPower' => one,
      },

      # [WaterHeatingSystem]
      '/HPXML/Building/BuildingDetails/Systems/WaterHeating/WaterHeatingSystem' => {
        '../HotWaterDistribution' => one, # See [HotWaterDistribution]
        '../WaterFixture' => one_or_more, # See [WaterFixture]
        'SystemIdentifier' => one, # Required by HPXML schema
        "[WaterHeaterType='storage water heater' or WaterHeaterType='instantaneous water heater' or WaterHeaterType='heat pump water heater' or WaterHeaterType='space-heating boiler with storage tank' or WaterHeaterType='space-heating boiler with tankless coil']" => one, # See [WHType=Tank] or [WHType=Tankless] or [WHType=HeatPump] or [WHType=Indirect] or [WHType=CombiTankless]
        "[Location='living space' or Location='basement - unconditioned' or Location='basement - conditioned' or Location='attic - unvented' or Location='attic - vented' or Location='garage' or Location='crawlspace - unvented' or Location='crawlspace - vented' or Location='other exterior']" => one,
        'FractionDHWLoadServed' => one,
        'HotWaterTemperature' => zero_or_one,
        'UsesDesuperheater' => zero_or_one, # See [Desuperheater]
      },

      ## [WHType=Tank]
      "/HPXML/Building/BuildingDetails/Systems/WaterHeating/WaterHeatingSystem[WaterHeaterType='storage water heater']" => {
        "[FuelType='natural gas' or FuelType='fuel oil' or FuelType='propane' or FuelType='electricity' or FuelType='wood']" => one, # If not electricity, see [WHType=FuelTank]
        'TankVolume' => one,
        'HeatingCapacity' => one,
        'EnergyFactor | UniformEnergyFactor' => one,
        'WaterHeaterInsulation/Jacket/JacketRValue' => zero_or_one, # Capable to model tank wrap insulation
      },

      ## [WHType=FuelTank]
      "/HPXML/Building/BuildingDetails/Systems/WaterHeating/WaterHeatingSystem[WaterHeaterType='storage water heater' and FuelType!='electricity']" => {
        'RecoveryEfficiency' => one,
      },

      ## [WHType=Tankless]
      "/HPXML/Building/BuildingDetails/Systems/WaterHeating/WaterHeatingSystem[WaterHeaterType='instantaneous water heater']" => {
        "[FuelType='natural gas' or FuelType='fuel oil' or FuelType='propane' or FuelType='electricity' or FuelType='wood']" => one,
        'PerformanceAdjustment' => zero_or_one, # Uses ERI assumption for tankless cycling derate if not provided
        'EnergyFactor | UniformEnergyFactor' => one,
      },

      ## [WHType=HeatPump]
      "/HPXML/Building/BuildingDetails/Systems/WaterHeating/WaterHeatingSystem[WaterHeaterType='heat pump water heater']" => {
        "[FuelType='electricity']" => one,
        'TankVolume' => one,
        'EnergyFactor | UniformEnergyFactor' => one,
        'WaterHeaterInsulation/Jacket/JacketRValue' => zero_or_one, # Capable to model tank wrap insulation
      },

      ## [WHType=Indirect]
      "/HPXML/Building/BuildingDetails/Systems/WaterHeating/WaterHeatingSystem[WaterHeaterType='space-heating boiler with storage tank']" => {
        'RelatedHVACSystem' => one, # HeatingSystem (boiler)
        'TankVolume' => one,
        'WaterHeaterInsulation/Jacket/JacketRValue' => zero_or_one, # Capable to model tank wrap insulation
        'StandbyLoss' => zero_or_one, # Refer to https://www.ahridirectory.org/NewSearch?programId=28&searchTypeId=3
      },

      ## [WHType=CombiTankless]
      "/HPXML/Building/BuildingDetails/Systems/WaterHeating/WaterHeatingSystem[WaterHeaterType='space-heating boiler with tankless coil']" => {
        'RelatedHVACSystem' => one, # HeatingSystem (boiler)
      },

      ## [Desuperheater]
      "/HPXML/Building/BuildingDetails/Systems/WaterHeating/WaterHeatingSystem[UsesDesuperheater='true']" => {
        "[WaterHeaterType='storage water heater' or WaterHeaterType='instantaneous water heater']" => one, # Desuperheater is only supported with storage/tankless water heater
        'RelatedHVACSystem' => one, # HeatPump or CoolingSystem
      },

      # [HotWaterDistribution]
      '/HPXML/Building/BuildingDetails/Systems/WaterHeating/HotWaterDistribution' => {
        'SystemIdentifier' => one, # Required by HPXML schema
        'SystemType/Standard | SystemType/Recirculation' => one, # See [HWDistType=Standard] or [HWDistType=Recirculation]
        'PipeInsulation/PipeRValue' => one,
        'DrainWaterHeatRecovery' => zero_or_one, # See [DrainWaterHeatRecovery]
      },

      ## [HWDistType=Standard]
      '/HPXML/Building/BuildingDetails/Systems/WaterHeating/HotWaterDistribution/SystemType/Standard' => {
        'PipingLength' => one,
      },

      ## [HWDistType=Recirculation]
      '/HPXML/Building/BuildingDetails/Systems/WaterHeating/HotWaterDistribution/SystemType/Recirculation' => {
        'ControlType' => one,
        'RecirculationPipingLoopLength' => one,
        'BranchPipingLoopLength' => one,
        'PumpPower' => one,
      },

      ## [DrainWaterHeatRecovery]
      '/HPXML/Building/BuildingDetails/Systems/WaterHeating/HotWaterDistribution/DrainWaterHeatRecovery' => {
        'FacilitiesConnected' => one,
        'EqualFlow' => one,
        'Efficiency' => one,
      },

      # [WaterFixture]
      '/HPXML/Building/BuildingDetails/Systems/WaterHeating/WaterFixture' => {
        'SystemIdentifier' => one, # Required by HPXML schema
        "[WaterFixtureType='shower head' or WaterFixtureType='faucet']" => one, # Required by HPXML schema
        'LowFlow' => one,
      },

      # [SolarThermalSystem]
      '/HPXML/Building/BuildingDetails/Systems/SolarThermal/SolarThermalSystem' => {
        'SystemIdentifier' => one, # Required by HPXML schema
        "[SystemType='hot water']" => one,
        'CollectorArea | SolarFraction' => one, # See [SolarThermal=Detailed] if CollectorArea provided
        'ConnectedTo' => one, # WaterHeatingSystem (any type but space-heating boiler)
      },

      ## [SolarThermal=Detailed]
      '/HPXML/Building/BuildingDetails/Systems/SolarThermal/SolarThermalSystem[CollectorArea]' => {
        "[CollectorLoopType='liquid indirect' or CollectorLoopType='liquid direct' or CollectorLoopType='passive thermosyphon']" => one,
        "[CollectorType='single glazing black' or CollectorType='double glazing black' or CollectorType='evacuated tube' or CollectorType='integrated collector storage']" => one,
        'CollectorAzimuth' => one,
        'CollectorTilt' => one,
        'CollectorRatedOpticalEfficiency' => one,
        'CollectorRatedThermalLosses' => one,
        'StorageVolume' => one,
      },

      # [PVSystem]
      '/HPXML/Building/BuildingDetails/Systems/Photovoltaics/PVSystem' => {
        'SystemIdentifier' => one, # Required by HPXML schema
        "[Location='ground' or Location='roof']" => one,
        "[ModuleType='standard' or ModuleType='premium' or ModuleType='thin film']" => one,
        "[Tracking='fixed' or Tracking='1-axis' or Tracking='1-axis backtracked' or Tracking='2-axis']" => one,
        'ArrayAzimuth' => one,
        'ArrayTilt' => one,
        'MaxPowerOutput' => one,
        'InverterEfficiency' => one, # PVWatts default is 0.96
        'SystemLossesFraction' => one, # PVWatts default is 0.14
      },

      # [ClothesWasher]
      '/HPXML/Building/BuildingDetails/Appliances/ClothesWasher' => {
        'SystemIdentifier' => one, # Required by HPXML schema
        "[Location='living space' or Location='basement - conditioned' or Location='basement - unconditioned' or Location='garage']" => one,
        'ModifiedEnergyFactor | IntegratedModifiedEnergyFactor' => one,
        'RatedAnnualkWh' => one,
        'LabelElectricRate' => one,
        'LabelGasRate' => one,
        'LabelAnnualGasCost' => one,
        'Capacity' => one,
      },

      # [ClothesDryer]
      '/HPXML/Building/BuildingDetails/Appliances/ClothesDryer' => {
        'SystemIdentifier' => one, # Required by HPXML schema
        "[Location='living space' or Location='basement - conditioned' or Location='basement - unconditioned' or Location='garage']" => one,
        "[FuelType='natural gas' or FuelType='fuel oil' or FuelType='propane' or FuelType='electricity' or FuelType='wood']" => one,
        'EnergyFactor | CombinedEnergyFactor' => one,
        "[ControlType='timer' or ControlType='moisture']" => one,
      },

      # [Dishwasher]
      '/HPXML/Building/BuildingDetails/Appliances/Dishwasher' => {
        'SystemIdentifier' => one, # Required by HPXML schema
        'EnergyFactor | RatedAnnualkWh' => one,
        'PlaceSettingCapacity' => one,
      },

      # [Refrigerator]
      '/HPXML/Building/BuildingDetails/Appliances/Refrigerator' => {
        'SystemIdentifier' => one, # Required by HPXML schema
        "[Location='living space' or Location='basement - conditioned' or Location='basement - unconditioned' or Location='garage']" => one,
        'RatedAnnualkWh | extension/AdjustedAnnualkWh' => one_or_more,
      },

      # [Dehumidifier]
      "/HPXML/Building/BuildingDetails/Appliances/Dehumidifier" => {
        "SystemIdentifier" => one, # Required by HPXML schema
        # TODO: "[Location='living space' or Location='basement']" => one,
        "Capacity" => one, # pints/day
        "EnergyFactor | IntegratedEnergyFactor" => one, # liters/kWh
        "DehumidistatSetpoint" => one, # RH, fraction
      },

      # [CookingRange]
      '/HPXML/Building/BuildingDetails/Appliances/CookingRange' => {
        'SystemIdentifier' => one, # Required by HPXML schema
        "[FuelType='natural gas' or FuelType='fuel oil' or FuelType='propane' or FuelType='electricity' or FuelType='wood']" => one,
        'IsInduction' => one,
        '../Oven/IsConvection' => one,
      },

      # [Lighting]
      '/HPXML/Building/BuildingDetails/Lighting' => {
        "LightingGroup[(ThirdPartyCertification='ERI Tier I' or ThirdPartyCertification='ERI Tier II') and (Location='interior' or Location='exterior' or Location='garage')]" => zero_or_six, # See [LightingGroup]
      },

      ## [LightingGroup]
      "/HPXML/Building/BuildingDetails/Lighting/LightingGroup[(ThirdPartyCertification='ERI Tier I' or ThirdPartyCertification='ERI Tier II') and (Location='interior' or Location='exterior' or Location='garage')]" => {
        'SystemIdentifier' => one, # Required by HPXML schema
        'FractionofUnitsInLocation' => one,
      },

      # [CeilingFan]
      '/HPXML/Building/BuildingDetails/Lighting/CeilingFan' => {
        'SystemIdentifier' => one, # Required by HPXML schema
        "Airflow[FanSpeed='medium']/Efficiency" => zero_or_one, # Uses Reference Home if not provided
        'Quantity' => zero_or_one, # Uses Reference Home if not provided
      },

      # [PlugLoads]
      "/HPXML/Building/BuildingDetails/MiscLoads/PlugLoad[PlugLoadType='other']" => {
        'SystemIdentifier' => one, # Required by HPXML schema
        "Load[Units='kWh/year']/Value" => zero_or_one, # Uses ERI Reference Home if not provided
        'extension/FracSensible' => zero_or_one, # Uses ERI Reference Home if not provided
        'extension/FracLatent' => zero_or_one, # Uses ERI Reference Home if not provided
        '../extension/WeekdayScheduleFractions' => zero_or_one, # Uses ERI Reference Home if not provided
        '../extension/WeekendScheduleFractions' => zero_or_one, # Uses ERI Reference Home if not provided
        '../extension/MonthlyScheduleMultipliers' => zero_or_one, # Uses ERI Reference Home if not provided
      },

      # [Television]
      "/HPXML/Building/BuildingDetails/MiscLoads/PlugLoad[PlugLoadType='TV other']" => {
        'SystemIdentifier' => one, # Required by HPXML schema
        "Load[Units='kWh/year']/Value" => zero_or_one, # Uses ERI Reference Home if not provided
        '../extension/WeekdayScheduleFractions' => zero_or_one, # Uses ERI Reference Home if not provided
        '../extension/WeekendScheduleFractions' => zero_or_one, # Uses ERI Reference Home if not provided
        '../extension/MonthlyScheduleMultipliers' => zero_or_one, # Uses ERI Reference Home if not provided
      },

    }

    errors = []
    requirements.each do |parent, requirement|
      if parent.nil? # Unconditional
        requirement.each do |child, expected_sizes|
          next if expected_sizes.nil?

          xpath = combine_into_xpath(parent, child)
          actual_size = REXML::XPath.first(hpxml_doc, "count(#{xpath})")
          check_number_of_elements(actual_size, expected_sizes, xpath, errors)
        end
      else # Conditional based on parent element existence
        next if hpxml_doc.elements[parent].nil? # Skip if parent element doesn't exist

        hpxml_doc.elements.each(parent) do |parent_element|
          requirement.each do |child, expected_sizes|
            next if expected_sizes.nil?

            xpath = combine_into_xpath(parent, child)
            actual_size = REXML::XPath.first(parent_element, "count(#{child})")
            check_number_of_elements(actual_size, expected_sizes, xpath, errors)
          end
        end
      end
    end

    # Check sum of FractionCoolLoadServeds <= 1
    frac_cool_load = hpxml_doc.elements['sum(/HPXML/Building/BuildingDetails/Systems/HVAC/HVACPlant/CoolingSystem/FractionCoolLoadServed/text())']
    frac_cool_load += hpxml_doc.elements['sum(/HPXML/Building/BuildingDetails/Systems/HVAC/HVACPlant/HeatPump/FractionCoolLoadServed/text())']
    if frac_cool_load > 1.01 # Use 1.01 in case of rounding
      errors << "Expected FractionCoolLoadServed to sum to <= 1, but calculated sum is #{frac_cool_load.round(2)}."
    end

    # Check sum of FractionHeatLoadServeds <= 1
    frac_heat_load = hpxml_doc.elements['sum(/HPXML/Building/BuildingDetails/Systems/HVAC/HVACPlant/HeatingSystem/FractionHeatLoadServed/text())']
    frac_heat_load += hpxml_doc.elements['sum(/HPXML/Building/BuildingDetails/Systems/HVAC/HVACPlant/HeatPump/FractionHeatLoadServed/text())']
    if frac_heat_load > 1.01 # Use 1.01 in case of rounding
      errors << "Expected FractionHeatLoadServed to sum to <= 1, but calculated sum is #{frac_heat_load.round(2)}."
    end

    # Check sum of FractionDHWLoadServed == 1
    frac_dhw_load = hpxml_doc.elements['sum(/HPXML/Building/BuildingDetails/Systems/WaterHeating/WaterHeatingSystem/FractionDHWLoadServed/text())']
    if (frac_dhw_load > 0) && ((frac_dhw_load < 0.99) || (frac_dhw_load > 1.01)) # Use 0.99/1.01 in case of rounding
      errors << "Expected FractionDHWLoadServed to sum to 1, but calculated sum is #{frac_dhw_load.round(2)}."
    end

    # Check for unique SystemIdentifier IDs
    sys_ids = {}
    REXML::XPath.each(hpxml_doc, '//SystemIdentifier/@id') do |sys_id|
      sys_ids[sys_id.value] = 0 if sys_ids[sys_id.value].nil?
      sys_ids[sys_id.value] += 1
    end
    sys_ids.each do |sys_id, cnt|
      errors << "Duplicate SystemIdentifier IDs detected for '#{sys_id}'." if cnt > 1
    end

    return errors
  end

  def self.check_number_of_elements(actual_size, expected_sizes, xpath, errors)
    if expected_sizes.size > 0
      return if expected_sizes.include?(actual_size)

      errors << "Expected #{expected_sizes} element(s) but found #{actual_size} element(s) for xpath: #{xpath}"
    else
      return if actual_size > 0

      errors << "Expected 1 or more element(s) but found 0 elements for xpath: #{xpath}"
    end
  end

  def self.combine_into_xpath(parent, child)
    if parent.nil?
      return child
    elsif child.start_with?('[')
      return [parent, child].join('')
    end

    return [parent, child].join('/')
  end
end<|MERGE_RESOLUTION|>--- conflicted
+++ resolved
@@ -77,20 +77,12 @@
         '/HPXML/Building/BuildingDetails/Systems/SolarThermal/SolarThermalSystem' => zero_or_one, # See [SolarThermalSystem]
         '/HPXML/Building/BuildingDetails/Systems/Photovoltaics/PVSystem' => zero_or_more, # See [PVSystem]
 
-<<<<<<< HEAD
-        "/HPXML/Building/BuildingDetails/Appliances/ClothesWasher" => zero_or_one, # See [ClothesWasher]
-        "/HPXML/Building/BuildingDetails/Appliances/ClothesDryer" => zero_or_one, # See [ClothesDryer]
-        "/HPXML/Building/BuildingDetails/Appliances/Dishwasher" => zero_or_one, # See [Dishwasher]
-        "/HPXML/Building/BuildingDetails/Appliances/Refrigerator" => zero_or_one, # See [Refrigerator]
-        "/HPXML/Building/BuildingDetails/Appliances/Dehumidifier" => zero_or_one, # See [Dehumidifier]
-        "/HPXML/Building/BuildingDetails/Appliances/CookingRange" => zero_or_one, # See [CookingRange]
-=======
         '/HPXML/Building/BuildingDetails/Appliances/ClothesWasher' => zero_or_one, # See [ClothesWasher]
         '/HPXML/Building/BuildingDetails/Appliances/ClothesDryer' => zero_or_one, # See [ClothesDryer]
         '/HPXML/Building/BuildingDetails/Appliances/Dishwasher' => zero_or_one, # See [Dishwasher]
         '/HPXML/Building/BuildingDetails/Appliances/Refrigerator' => zero_or_one, # See [Refrigerator]
+        '/HPXML/Building/BuildingDetails/Appliances/Dehumidifier' => zero_or_one, # See [Dehumidifier]
         '/HPXML/Building/BuildingDetails/Appliances/CookingRange' => zero_or_one, # See [CookingRange]
->>>>>>> c904bba0
 
         '/HPXML/Building/BuildingDetails/Lighting' => zero_or_one, # See [Lighting]
         '/HPXML/Building/BuildingDetails/Lighting/CeilingFan' => zero_or_one, # See [CeilingFan]
@@ -650,12 +642,12 @@
       },
 
       # [Dehumidifier]
-      "/HPXML/Building/BuildingDetails/Appliances/Dehumidifier" => {
-        "SystemIdentifier" => one, # Required by HPXML schema
+      '/HPXML/Building/BuildingDetails/Appliances/Dehumidifier' => {
+        'SystemIdentifier' => one, # Required by HPXML schema
         # TODO: "[Location='living space' or Location='basement']" => one,
-        "Capacity" => one, # pints/day
-        "EnergyFactor | IntegratedEnergyFactor" => one, # liters/kWh
-        "DehumidistatSetpoint" => one, # RH, fraction
+        'Capacity' => one, # pints/day
+        'EnergyFactor | IntegratedEnergyFactor' => one, # liters/kWh
+        'DehumidistatSetpoint' => one, # RH, fraction
       },
 
       # [CookingRange]
