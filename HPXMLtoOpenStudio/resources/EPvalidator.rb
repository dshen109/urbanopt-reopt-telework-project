--- conflicted
+++ resolved
@@ -25,7 +25,11 @@
     zero_or_more = nil
     one_or_more = []
     zero_or_two = [0, 2]
+    zero_or_three = [0, 3]
+    zero_or_four = [0, 4]
+    zero_or_five = [0, 5]
     zero_or_six = [0, 6]
+    zero_or_seven = [0, 7]
 
     requirements = {
 
@@ -618,19 +622,8 @@
       # [ClothesWasher]
       '/HPXML/Building/BuildingDetails/Appliances/ClothesWasher' => {
         'SystemIdentifier' => one, # Required by HPXML schema
-<<<<<<< HEAD
-        '[Location="living space" or Location="basement - conditioned" or Location="basement - unconditioned" or Location="garage"]' => one,
-        'ModifiedEnergyFactor | IntegratedModifiedEnergyFactor' => one,
-        'Usage' => one,
-        'RatedAnnualkWh' => one,
-        'LabelElectricRate' => one,
-        'LabelGasRate' => one,
-        'LabelAnnualGasCost' => one,
-        'Capacity' => one,
-=======
         '[not(Location) or Location="living space" or Location="basement - conditioned" or Location="basement - unconditioned" or Location="garage"]' => one,
-        '[ModifiedEnergyFactor | IntegratedModifiedEnergyFactor] | RatedAnnualkWh | LabelElectricRate | LabelGasRate | LabelAnnualGasCost | Capacity' => zero_or_six,
->>>>>>> 50f08783
+        '[ModifiedEnergyFactor | IntegratedModifiedEnergyFactor] | Usage | RatedAnnualkWh | LabelElectricRate | LabelGasRate | LabelAnnualGasCost | Capacity' => zero_or_seven,
       },
 
       # [ClothesDryer]
@@ -644,15 +637,7 @@
       # [Dishwasher]
       '/HPXML/Building/BuildingDetails/Appliances/Dishwasher' => {
         'SystemIdentifier' => one, # Required by HPXML schema
-<<<<<<< HEAD
-        'RatedAnnualkWh' => one,
-        'LabelElectricRate' => one,
-        'LabelGasRate' => one,
-        'LabelAnnualGasCost' => one,
-        'PlaceSettingCapacity' => one,
-=======
-        '[EnergyFactor | RatedAnnualkWh] | PlaceSettingCapacity' => zero_or_two,
->>>>>>> 50f08783
+        'RatedAnnualkWh | LabelElectricRate | LabelGasRate | LabelAnnualGasCost | PlaceSettingCapacity' => zero_or_five,
       },
 
       # [Refrigerator]
