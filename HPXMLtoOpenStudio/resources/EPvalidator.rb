--- conflicted
+++ resolved
@@ -232,13 +232,8 @@
         'Thickness' => one, # Use zero for dirt floor
         'ExposedPerimeter' => one,
         'PerimeterInsulationDepth' => one,
-<<<<<<< HEAD
-        '[UnderSlabInsulationSpansEntireSlab="true"] | UnderSlabInsulationWidth' => one,
-        '[InteriorAdjacentTo!="living space" and InteriorAdjacentTo!="garage"] | DepthBelowGrade' => one_or_more, # DepthBelowGrade only required when InteriorAdjacentTo is 'living space' or 'garage'
-=======
         'UnderSlabInsulationWidth | UnderSlabInsulationSpansEntireSlab[text()="true"]' => one,
         'DepthBelowGrade | InteriorAdjacentTo[text()!="living space" and text()!="garage"]' => one_or_more, # DepthBelowGrade only required when InteriorAdjacentTo is 'living space' or 'garage'
->>>>>>> 7122510e
         'PerimeterInsulation/SystemIdentifier' => one, # Required by HPXML schema
         'PerimeterInsulation/Layer[InstallationType="continuous"]/NominalRValue' => one,
         'UnderSlabInsulation/SystemIdentifier' => one, # Required by HPXML schema
