--- conflicted
+++ resolved
@@ -474,12 +474,7 @@
       ## [HVACDuct]
       '/HPXML/Building/BuildingDetails/Systems/HVAC/HVACDistribution/DistributionSystemType/AirDistribution/Ducts[DuctType="supply" or DuctType="return"]' => {
         'DuctInsulationRValue' => one,
-<<<<<<< HEAD
-        'DuctSurfaceArea | DuctLocation[text()="living space" or text()="basement - conditioned" or text()="basement - unconditioned" or text()="crawlspace - vented" or text()="crawlspace - unvented" or text()="attic - vented" or text()="attic - unvented" or text()="garage" or text()="outside"]' => zero_or_two,
-=======
-        'DuctLocation[text()="living space" or text()="basement - conditioned" or text()="basement - unconditioned" or text()="crawlspace - vented" or text()="crawlspace - unvented" or text()="attic - vented" or text()="attic - unvented" or text()="garage" or text()="outside" or text()="other housing unit" or text()="other heated space" or text()="other multifamily buffer space" or text()="other non-freezing space"]' => one,
-        'DuctSurfaceArea' => one,
->>>>>>> 58373423
+        'DuctSurfaceArea | DuctLocation[text()="living space" or text()="basement - conditioned" or text()="basement - unconditioned" or text()="crawlspace - vented" or text()="crawlspace - unvented" or text()="attic - vented" or text()="attic - unvented" or text()="garage" or text()="outside" or text()="other housing unit" or text()="other heated space" or text()="other multifamily buffer space" or text()="other non-freezing space"]' => zero_or_two,
       },
 
       # [MechanicalVentilation]
