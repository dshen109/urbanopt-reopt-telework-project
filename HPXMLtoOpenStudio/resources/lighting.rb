# frozen_string_literal: true

class Lighting
<<<<<<< HEAD
  def self.apply(model, weather, spaces, lighting_groups, lighting, eri_version, schedules_file)
=======
  def self.apply(runner, model, weather, spaces, lighting_groups, lighting, eri_version)
>>>>>>> 457cc6da
    fractions = {}
    lighting_groups.each do |lg|
      fractions[[lg.location, lg.lighting_type]] = lg.fraction_of_units_in_location
    end

    if fractions[[HPXML::LocationInterior, HPXML::LightingTypeCFL]].nil? # Not the lighting group(s) we're interested in
      runner.registerWarning('No lighting specified, the model will not include lighting energy use.')
      return
    end

    living_space = spaces[HPXML::LocationLivingSpace]
    garage_space = spaces[HPXML::LocationGarage]

    cfa = UnitConversions.convert(living_space.floorArea, 'm^2', 'ft^2')
    if not garage_space.nil?
      gfa = UnitConversions.convert(garage_space.floorArea, 'm^2', 'ft^2')
    else
      gfa = 0
    end

    int_kwh, ext_kwh, grg_kwh = calc_energy(eri_version, cfa, gfa,
                                            fractions[[HPXML::LocationInterior, HPXML::LightingTypeCFL]],
                                            fractions[[HPXML::LocationExterior, HPXML::LightingTypeCFL]],
                                            fractions[[HPXML::LocationGarage, HPXML::LightingTypeCFL]],
                                            fractions[[HPXML::LocationInterior, HPXML::LightingTypeLFL]],
                                            fractions[[HPXML::LocationExterior, HPXML::LightingTypeLFL]],
                                            fractions[[HPXML::LocationGarage, HPXML::LightingTypeLFL]],
                                            fractions[[HPXML::LocationInterior, HPXML::LightingTypeLED]],
                                            fractions[[HPXML::LocationExterior, HPXML::LightingTypeLED]],
                                            fractions[[HPXML::LocationGarage, HPXML::LightingTypeLED]],
                                            lighting.interior_usage_multiplier,
                                            lighting.garage_usage_multiplier,
                                            lighting.exterior_usage_multiplier)

    # Create schedule
    if not lighting.interior_weekday_fractions.nil?
      interior_sch = MonthWeekdayWeekendSchedule.new(model, Constants.ObjectNameInteriorLighting + ' schedule', lighting.interior_weekday_fractions, lighting.interior_weekend_fractions, lighting.interior_monthly_multipliers, 1.0, 1.0, true, true, Constants.ScheduleTypeLimitsFraction)
    else
      lighting_sch = get_schedule(model, weather)
      # Create schedule
      interior_sch = HourlyByMonthSchedule.new(model, 'lighting schedule', lighting_sch, lighting_sch, true, true, Constants.ScheduleTypeLimitsFraction)
    end
    exterior_sch = MonthWeekdayWeekendSchedule.new(model, Constants.ObjectNameExteriorLighting + ' schedule', lighting.exterior_weekday_fractions, lighting.exterior_weekend_fractions, lighting.exterior_monthly_multipliers, 1.0, 1.0, true, true, Constants.ScheduleTypeLimitsFraction)
    if not garage_space.nil?
      garage_sch = MonthWeekdayWeekendSchedule.new(model, Constants.ObjectNameGarageLighting + ' schedule', lighting.garage_weekday_fractions, lighting.garage_weekend_fractions, lighting.garage_monthly_multipliers, 1.0, 1.0, true, true, Constants.ScheduleTypeLimitsFraction)
    end
    if not lighting.holiday_kwh_per_day.nil?
      exterior_holiday_sch = MonthWeekdayWeekendSchedule.new(model, Constants.ObjectNameLightingExteriorHoliday + ' schedule', lighting.holiday_weekday_fractions, lighting.holiday_weekend_fractions, lighting.exterior_monthly_multipliers, 1.0, 1.0, true, true, Constants.ScheduleTypeLimitsFraction, lighting.holiday_period_begin_month, lighting.holiday_period_begin_day_of_month, lighting.holiday_period_end_month, lighting.holiday_period_end_day_of_month)
    end

    # Add lighting to each conditioned space
    if int_kwh > 0

      if (not schedules_file.nil?)
        design_level = schedules_file.calc_design_level_from_annual_kwh(col_name: 'lighting_interior', annual_kwh: int_kwh)
        interior_sch = schedules_file.create_schedule_file(col_name: 'lighting_interior')
      else
        if lighting.interior_weekday_fractions.nil?
          design_level = interior_sch.calcDesignLevel(interior_sch.maxval * int_kwh)
        else
          design_level = interior_sch.calcDesignLevelFromDailykWh(int_kwh / 365.0)
        end
        interior_sch = interior_sch.schedule
      end

      # Add lighting
      ltg_def = OpenStudio::Model::LightsDefinition.new(model)
      ltg = OpenStudio::Model::Lights.new(ltg_def)
      ltg.setName(Constants.ObjectNameInteriorLighting)
      ltg.setSpace(living_space)
      ltg.setEndUseSubcategory(Constants.ObjectNameInteriorLighting)
      ltg_def.setName(Constants.ObjectNameInteriorLighting)
      ltg_def.setLightingLevel(design_level)
      ltg_def.setFractionRadiant(0.6)
      ltg_def.setFractionVisible(0.2)
      ltg_def.setReturnAirFraction(0.0)
      ltg.setSchedule(interior_sch)
    end

    # Add lighting to each garage space
    if grg_kwh > 0

      if (not schedules_file.nil?)
        design_level = schedules_file.calc_design_level_from_annual_kwh(col_name: 'lighting_garage', annual_kwh: grg_kwh)
        garage_sch = schedules_file.create_schedule_file(col_name: 'lighting_garage')
      else
        design_level = garage_sch.calcDesignLevelFromDailykWh(grg_kwh / 365.0)
        garage_sch = garage_sch.schedule
      end

      # Add lighting
      ltg_def = OpenStudio::Model::LightsDefinition.new(model)
      ltg = OpenStudio::Model::Lights.new(ltg_def)
      ltg.setName(Constants.ObjectNameGarageLighting)
      ltg.setSpace(garage_space)
      ltg.setEndUseSubcategory(Constants.ObjectNameGarageLighting)
      ltg_def.setName(Constants.ObjectNameGarageLighting)
      ltg_def.setLightingLevel(design_level)
      ltg_def.setFractionRadiant(0.6)
      ltg_def.setFractionVisible(0.2)
      ltg_def.setReturnAirFraction(0.0)
      ltg.setSchedule(garage_sch)
    end

    if ext_kwh > 0

      if (not schedules_file.nil?)
        design_level = schedules_file.calc_design_level_from_annual_kwh(col_name: 'lighting_exterior', annual_kwh: ext_kwh)
        exterior_sch = schedules_file.create_schedule_file(col_name: 'lighting_exterior')
      else
        design_level = exterior_sch.calcDesignLevelFromDailykWh(ext_kwh / 365.0)
        exterior_sch = exterior_sch.schedule
      end

      # Add exterior lighting
      ltg_def = OpenStudio::Model::ExteriorLightsDefinition.new(model)
      ltg = OpenStudio::Model::ExteriorLights.new(ltg_def)
      ltg.setName(Constants.ObjectNameExteriorLighting)
      ltg_def.setName(Constants.ObjectNameExteriorLighting)
      ltg_def.setDesignLevel(design_level)
      ltg.setSchedule(exterior_sch)
    end

    if not lighting.holiday_kwh_per_day.nil?

      if (not schedules_file.nil?)
        design_level = schedules_file.calc_design_level_from_daily_kwh(col_name: 'lighting_exterior_holiday', daily_kwh: lighting.holiday_kwh_per_day)
        exterior_holiday_sch = schedules_file.create_schedule_file(col_name: 'lighting_exterior_holiday')
      else
        design_level = exterior_holiday_sch.calcDesignLevelFromDailykWh(lighting.holiday_kwh_per_day)
        exterior_holiday_sch = exterior_holiday_sch.schedule
      end

      # Add exterior holiday lighting
      ltg_def = OpenStudio::Model::ExteriorLightsDefinition.new(model)
      ltg = OpenStudio::Model::ExteriorLights.new(ltg_def)
      ltg.setName(Constants.ObjectNameLightingExteriorHoliday)
      ltg_def.setName(Constants.ObjectNameLightingExteriorHoliday)
      ltg_def.setDesignLevel(design_level)
      ltg.setSchedule(exterior_holiday_sch)
    end
  end

  def self.get_default_fractions()
    ltg_fracs = {}
    [HPXML::LocationInterior, HPXML::LocationExterior, HPXML::LocationGarage].each do |location|
      [HPXML::LightingTypeCFL, HPXML::LightingTypeLFL, HPXML::LightingTypeLED].each do |lighting_type|
        if (location == HPXML::LocationInterior) && (lighting_type == HPXML::LightingTypeCFL)
          ltg_fracs[[location, lighting_type]] = 0.1
        else
          ltg_fracs[[location, lighting_type]] = 0
        end
      end
    end
    return ltg_fracs
  end

  private

  def self.calc_energy(eri_version, cfa, gfa, f_int_cfl, f_ext_cfl, f_grg_cfl, f_int_lfl, f_ext_lfl, f_grg_lfl,
                       f_int_led, f_ext_led, f_grg_led,
                       interior_usage_multiplier = 1.0, garage_usage_multiplier = 1.0, exterior_usage_multiplier = 1.0)

    if Constants.ERIVersions.index(eri_version) >= Constants.ERIVersions.index('2014ADEG')
      # Calculate fluorescent (CFL + LFL) fractions
      f_int_fl = f_int_cfl + f_int_lfl
      f_ext_fl = f_ext_cfl + f_ext_lfl
      f_grg_fl = f_grg_cfl + f_grg_lfl

      # Calculate incandescent fractions
      f_int_inc = 1.0 - f_int_fl - f_int_led
      f_ext_inc = 1.0 - f_ext_fl - f_ext_led
      f_grg_inc = 1.0 - f_grg_fl - f_grg_led

      # Efficacies (lm/W)
      eff_inc = 15.0
      eff_fl = 60.0
      eff_led = 90.0

      # Efficacy ratios
      eff_ratio_inc = eff_inc / eff_inc
      eff_ratio_fl = eff_inc / eff_fl
      eff_ratio_led = eff_inc / eff_led

      # Fractions of lamps that are hardwired vs plug-in
      frac_hw = 0.9
      frac_pl = 1.0 - frac_hw

      # Efficiency lighting adjustments
      int_adj = (f_int_inc * eff_ratio_inc) + (f_int_fl * eff_ratio_fl) + (f_int_led * eff_ratio_led)
      ext_adj = (f_ext_inc * eff_ratio_inc) + (f_ext_fl * eff_ratio_fl) + (f_ext_led * eff_ratio_led)
      grg_adj = (f_grg_inc * eff_ratio_inc) + (f_grg_fl * eff_ratio_fl) + (f_grg_led * eff_ratio_led)

      # Calculate energy use
      int_kwh = (0.9 / 0.925 * (455.0 + 0.8 * cfa) * int_adj) + (0.1 * (455.0 + 0.8 * cfa))
      ext_kwh = (100.0 + 0.05 * cfa) * ext_adj
      grg_kwh = 0.0
      if gfa > 0
        grg_kwh = 100.0 * grg_adj
      end
    else
      # Calculate efficient lighting fractions
      fF_int = f_int_cfl + f_int_lfl + f_int_led
      fF_ext = f_ext_cfl + f_ext_lfl + f_ext_led
      fF_grg = f_grg_cfl + f_grg_lfl + f_grg_led

      # Calculate energy use
      int_kwh = 0.8 * ((4.0 - 3.0 * fF_int) / 3.7) * (455.0 + 0.8 * cfa) + 0.2 * (455.0 + 0.8 * cfa)
      ext_kwh = (100.0 + 0.05 * cfa) * (1.0 - fF_ext) + 0.25 * (100.0 + 0.05 * cfa) * fF_ext
      grg_kwh = 0.0
      if gfa > 0
        grg_kwh = 100.0 * (1.0 - fF_grg) + 25.0 * fF_grg
      end
    end

    int_kwh *= interior_usage_multiplier
    ext_kwh *= exterior_usage_multiplier
    grg_kwh *= garage_usage_multiplier

    return int_kwh, ext_kwh, grg_kwh
  end

  def self.get_schedule(model, weather)
    # Sunrise and sunset hours
    sunrise_hour = []
    sunset_hour = []
    std_long = -weather.header.Timezone * 15
    normalized_hourly_lighting = [[1..24], [1..24], [1..24], [1..24], [1..24], [1..24], [1..24], [1..24], [1..24], [1..24], [1..24], [1..24]]
    for month in 0..11
      if weather.header.Latitude < 51.49
        m_num = month + 1
        jul_day = m_num * 30 - 15
        if not ((m_num < 4) || (m_num > 10))
          offset = 1
        else
          offset = 0
        end
        declination = 23.45 * Math.sin(0.9863 * (284 + jul_day) * 0.01745329)
        deg_rad = Math::PI / 180
        rad_deg = 1 / deg_rad
        b = (jul_day - 1) * 0.9863
        equation_of_time = (0.01667 * (0.01719 + 0.42815 * Math.cos(deg_rad * b) - 7.35205 * Math.sin(deg_rad * b) - 3.34976 * Math.cos(deg_rad * (2 * b)) - 9.37199 * Math.sin(deg_rad * (2 * b))))
        sunset_hour_angle = rad_deg * Math.acos(-1 * Math.tan(deg_rad * weather.header.Latitude) * Math.tan(deg_rad * declination))
        sunrise_hour[month] = offset + (12.0 - 1 * sunset_hour_angle / 15.0) - equation_of_time - (std_long + weather.header.Longitude) / 15
        sunset_hour[month] = offset + (12.0 + 1 * sunset_hour_angle / 15.0) - equation_of_time - (std_long + weather.header.Longitude) / 15
      else
        sunrise_hour = [8.125726064, 7.449258072, 6.388688653, 6.232405257, 5.27722936, 4.84705384, 5.127512162, 5.860163988, 6.684378904, 7.521267411, 7.390441945, 8.080667697]
        sunset_hour = [16.22214058, 17.08642353, 17.98324493, 19.83547864, 20.65149672, 21.20662992, 21.12124777, 20.37458274, 19.25834757, 18.08155615, 16.14359164, 15.75571306]
      end
    end

    dec_kws = [0.075, 0.055, 0.040, 0.035, 0.030, 0.025, 0.025, 0.025, 0.025, 0.025, 0.025, 0.030, 0.045, 0.075, 0.130, 0.160, 0.140, 0.100, 0.075, 0.065, 0.060, 0.050, 0.045, 0.045, 0.045, 0.045, 0.045, 0.045, 0.050, 0.060, 0.080, 0.130, 0.190, 0.230, 0.250, 0.260, 0.260, 0.250, 0.240, 0.225, 0.225, 0.220, 0.210, 0.200, 0.180, 0.155, 0.125, 0.100]
    june_kws = [0.060, 0.040, 0.035, 0.025, 0.020, 0.020, 0.020, 0.020, 0.020, 0.020, 0.020, 0.020, 0.020, 0.025, 0.030, 0.030, 0.025, 0.020, 0.015, 0.015, 0.015, 0.015, 0.015, 0.015, 0.015, 0.015, 0.015, 0.015, 0.015, 0.015, 0.015, 0.015, 0.020, 0.020, 0.020, 0.025, 0.025, 0.030, 0.030, 0.035, 0.045, 0.060, 0.085, 0.125, 0.145, 0.130, 0.105, 0.080]
    lighting_seasonal_multiplier =   [1.075, 1.064951905, 1.0375, 1.0, 0.9625, 0.935048095, 0.925, 0.935048095, 0.9625, 1.0, 1.0375, 1.064951905]
    amplConst1 = 0.929707907917098
    sunsetLag1 = 2.45016230615269
    stdDevCons1 = 1.58679810983444
    amplConst2 = 1.1372291802273
    sunsetLag2 = 20.1501965859073
    stdDevCons2 = 2.36567663279954

    monthly_kwh_per_day = []
    days_m = Constants.MonthNumDays
    wtd_avg_monthly_kwh_per_day = 0
    for monthNum in 1..12
      month = monthNum - 1
      monthHalfHourKWHs = [0]
      for hourNum in 0..9
        monthHalfHourKWHs[hourNum] = june_kws[hourNum]
      end
      for hourNum in 9..17
        hour = (hourNum + 1.0) * 0.5
        monthHalfHourKWHs[hourNum] = (monthHalfHourKWHs[8] - (0.15 / (2 * Math::PI)) * Math.sin((2 * Math::PI) * (hour - 4.5) / 3.5) + (0.15 / 3.5) * (hour - 4.5)) * lighting_seasonal_multiplier[month]
      end
      for hourNum in 17..29
        hour = (hourNum + 1.0) * 0.5
        monthHalfHourKWHs[hourNum] = (monthHalfHourKWHs[16] - (-0.02 / (2 * Math::PI)) * Math.sin((2 * Math::PI) * (hour - 8.5) / 5.5) + (-0.02 / 5.5) * (hour - 8.5)) * lighting_seasonal_multiplier[month]
      end
      for hourNum in 29..45
        hour = (hourNum + 1.0) * 0.5
        monthHalfHourKWHs[hourNum] = (monthHalfHourKWHs[28] + amplConst1 * Math.exp((-1.0 * (hour - (sunset_hour[month] + sunsetLag1))**2) / (2.0 * ((25.5 / ((6.5 - monthNum).abs + 20.0)) * stdDevCons1)**2)) / ((25.5 / ((6.5 - monthNum).abs + 20.0)) * stdDevCons1 * (2.0 * Math::PI)**0.5))
      end
      for hourNum in 45..46
        hour = (hourNum + 1.0) * 0.5
        temp1 = (monthHalfHourKWHs[44] + amplConst1 * Math.exp((-1.0 * (hour - (sunset_hour[month] + sunsetLag1))**2) / (2.0 * ((25.5 / ((6.5 - monthNum).abs + 20.0)) * stdDevCons1)**2)) / ((25.5 / ((6.5 - monthNum).abs + 20.0)) * stdDevCons1 * (2.0 * Math::PI)**0.5))
        temp2 = (0.04 + amplConst2 * Math.exp((-1.0 * (hour - sunsetLag2)**2) / (2.0 * stdDevCons2**2)) / (stdDevCons2 * (2.0 * Math::PI)**0.5))
        if sunsetLag2 < sunset_hour[month] + sunsetLag1
          monthHalfHourKWHs[hourNum] = [temp1, temp2].min
        else
          monthHalfHourKWHs[hourNum] = [temp1, temp2].max
        end
      end
      for hourNum in 46..47
        hour = (hourNum + 1) * 0.5
        monthHalfHourKWHs[hourNum] = (0.04 + amplConst2 * Math.exp((-1.0 * (hour - sunsetLag2)**2) / (2.0 * stdDevCons2**2)) / (stdDevCons2 * (2.0 * Math::PI)**0.5))
      end

      sum_kWh = 0.0
      for timenum in 0..47
        sum_kWh += monthHalfHourKWHs[timenum]
      end
      for hour in 0..23
        ltg_hour = (monthHalfHourKWHs[hour * 2] + monthHalfHourKWHs[hour * 2 + 1]).to_f
        normalized_hourly_lighting[month][hour] = ltg_hour / sum_kWh
        monthly_kwh_per_day[month] = sum_kWh / 2.0
      end
      wtd_avg_monthly_kwh_per_day += monthly_kwh_per_day[month] * days_m[month] / 365.0
    end

    # Calculate normalized monthly lighting fractions
    seasonal_multiplier = []
    sumproduct_seasonal_multiplier = 0
    normalized_monthly_lighting = seasonal_multiplier
    for month in 0..11
      seasonal_multiplier[month] = (monthly_kwh_per_day[month] / wtd_avg_monthly_kwh_per_day)
      sumproduct_seasonal_multiplier += seasonal_multiplier[month] * days_m[month]
    end

    for month in 0..11
      normalized_monthly_lighting[month] = seasonal_multiplier[month] * days_m[month] / sumproduct_seasonal_multiplier
    end

    # Calculate schedule values
    lighting_sch = [[], [], [], [], [], [], [], [], [], [], [], []]
    for month in 0..11
      for hour in 0..23
        lighting_sch[month][hour] = normalized_monthly_lighting[month] * normalized_hourly_lighting[month][hour] / days_m[month]
      end
    end

    return lighting_sch
  end
end<|MERGE_RESOLUTION|>--- conflicted
+++ resolved
@@ -1,11 +1,7 @@
 # frozen_string_literal: true
 
 class Lighting
-<<<<<<< HEAD
-  def self.apply(model, weather, spaces, lighting_groups, lighting, eri_version, schedules_file)
-=======
-  def self.apply(runner, model, weather, spaces, lighting_groups, lighting, eri_version)
->>>>>>> 457cc6da
+  def self.apply(runner, model, weather, spaces, lighting_groups, lighting, eri_version, schedules_file)
     fractions = {}
     lighting_groups.each do |lg|
       fractions[[lg.location, lg.lighting_type]] = lg.fraction_of_units_in_location
