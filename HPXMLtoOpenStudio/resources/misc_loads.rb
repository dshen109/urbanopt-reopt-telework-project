--- conflicted
+++ resolved
@@ -3,9 +3,9 @@
 class MiscLoads
   def self.apply_plug(model, plug_load, obj_name, living_space, schedules_file)
     kwh = 0
+
     if not plug_load.nil?
       kwh = plug_load.kWh_per_year * plug_load.usage_multiplier
-<<<<<<< HEAD
       if not schedules_file.nil?
         if plug_load.plug_load_type == HPXML::PlugLoadTypeOther
           col_name = 'plug_loads_other'
@@ -19,13 +19,10 @@
         space_design_level = schedules_file.calc_design_level_from_annual_kwh(col_name: col_name, annual_kwh: kwh)
         sch = schedules_file.create_schedule_file(col_name: col_name)
       else
-        sch = MonthWeekdayWeekendSchedule.new(model, obj_name + ' schedule', plug_load.weekday_fractions, plug_load.weekend_fractions, plug_load.monthly_multipliers, 1.0, 1.0, true, true, Constants.ScheduleTypeLimitsFraction)
+        sch = MonthWeekdayWeekendSchedule.new(model, obj_name + ' schedule', plug_load.weekday_fractions, plug_load.weekend_fractions, plug_load.monthly_multipliers, Constants.ScheduleTypeLimitsFraction)
         space_design_level = sch.calcDesignLevelFromDailykWh(kwh / 365.0)
         sch = sch.schedule
       end
-=======
-      sch = MonthWeekdayWeekendSchedule.new(model, obj_name + ' schedule', plug_load.weekday_fractions, plug_load.weekend_fractions, plug_load.monthly_multipliers, Constants.ScheduleTypeLimitsFraction)
->>>>>>> 2be059d9
     end
 
     return if kwh <= 0
@@ -66,9 +63,9 @@
 
   def self.apply_fuel(model, fuel_load, obj_name, living_space, schedules_file)
     therm = 0
+
     if not fuel_load.nil?
       therm = fuel_load.therm_per_year * fuel_load.usage_multiplier
-<<<<<<< HEAD
       if not schedules_file.nil?
         if fuel_load.fuel_load_type == HPXML::FuelLoadTypeGrill
           col_name = 'fuel_loads_grill'
@@ -80,13 +77,10 @@
         space_design_level = schedules_file.calc_design_level_from_annual_therm(col_name: col_name, annual_therm: therm)
         sch = schedules_file.create_schedule_file(col_name: col_name)
       else
-        sch = MonthWeekdayWeekendSchedule.new(model, obj_name + ' schedule', fuel_load.weekday_fractions, fuel_load.weekend_fractions, fuel_load.monthly_multipliers, 1.0, 1.0, true, true, Constants.ScheduleTypeLimitsFraction)
+        sch = MonthWeekdayWeekendSchedule.new(model, obj_name + ' schedule', fuel_load.weekday_fractions, fuel_load.weekend_fractions, fuel_load.monthly_multipliers, Constants.ScheduleTypeLimitsFraction)
         space_design_level = sch.calcDesignLevelFromDailyTherm(therm / 365.0)
         sch = sch.schedule
       end
-=======
-      sch = MonthWeekdayWeekendSchedule.new(model, obj_name + ' schedule', fuel_load.weekday_fractions, fuel_load.weekend_fractions, fuel_load.monthly_multipliers, Constants.ScheduleTypeLimitsFraction)
->>>>>>> 2be059d9
     end
 
     return if therm <= 0
@@ -129,7 +123,7 @@
   def self.apply_pool_or_hot_tub_heater(model, pool_or_hot_tub, obj_name, living_space, schedules_file)
     heater_kwh = 0
     heater_therm = 0
-<<<<<<< HEAD
+
     if not schedules_file.nil?
       if obj_name.include?('pool')
         col_name = 'pool_heater'
@@ -138,11 +132,9 @@
       end
       heater_sch = schedules_file.create_schedule_file(col_name: col_name)
     else
-      heater_sch = MonthWeekdayWeekendSchedule.new(model, obj_name + ' schedule', pool_or_hot_tub.heater_weekday_fractions, pool_or_hot_tub.heater_weekend_fractions, pool_or_hot_tub.heater_monthly_multipliers, 1.0, 1.0, true, true, Constants.ScheduleTypeLimitsFraction)
-    end
-=======
-    heater_sch = MonthWeekdayWeekendSchedule.new(model, obj_name + ' schedule', pool_or_hot_tub.heater_weekday_fractions, pool_or_hot_tub.heater_weekend_fractions, pool_or_hot_tub.heater_monthly_multipliers, Constants.ScheduleTypeLimitsFraction)
->>>>>>> 2be059d9
+      heater_sch = MonthWeekdayWeekendSchedule.new(model, obj_name + ' schedule', pool_or_hot_tub.heater_weekday_fractions, pool_or_hot_tub.heater_weekend_fractions, pool_or_hot_tub.heater_monthly_multipliers, Constants.ScheduleTypeLimitsFraction)
+    end
+
     if pool_or_hot_tub.heater_load_units == HPXML::UnitsKwhPerYear
       heater_kwh = pool_or_hot_tub.heater_load_value * pool_or_hot_tub.heater_usage_multiplier
     elsif pool_or_hot_tub.heater_load_units == HPXML::UnitsThermPerYear
@@ -194,7 +186,7 @@
 
   def self.apply_pool_or_hot_tub_pump(model, pool_or_hot_tub, obj_name, living_space, schedules_file)
     pump_kwh = 0
-<<<<<<< HEAD
+
     if not schedules_file.nil?
       if obj_name.include?('pool')
         col_name = 'pool_pump'
@@ -203,11 +195,9 @@
       end
       pump_sch = schedules_file.create_schedule_file(col_name: col_name)
     else
-      pump_sch = MonthWeekdayWeekendSchedule.new(model, obj_name + ' schedule', pool_or_hot_tub.pump_weekday_fractions, pool_or_hot_tub.pump_weekend_fractions, pool_or_hot_tub.pump_monthly_multipliers, 1.0, 1.0, true, true, Constants.ScheduleTypeLimitsFraction)
-    end
-=======
-    pump_sch = MonthWeekdayWeekendSchedule.new(model, obj_name + ' schedule', pool_or_hot_tub.pump_weekday_fractions, pool_or_hot_tub.pump_weekend_fractions, pool_or_hot_tub.pump_monthly_multipliers, Constants.ScheduleTypeLimitsFraction)
->>>>>>> 2be059d9
+      pump_sch = MonthWeekdayWeekendSchedule.new(model, obj_name + ' schedule', pool_or_hot_tub.pump_weekday_fractions, pool_or_hot_tub.pump_weekend_fractions, pool_or_hot_tub.pump_monthly_multipliers, Constants.ScheduleTypeLimitsFraction)
+    end
+
     if not pool_or_hot_tub.pump_kwh_per_year.nil?
       pump_kwh = pool_or_hot_tub.pump_kwh_per_year * pool_or_hot_tub.pump_usage_multiplier
     end
