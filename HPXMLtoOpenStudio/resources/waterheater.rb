--- conflicted
+++ resolved
@@ -834,17 +834,11 @@
     program_calling_manager.addProgram(swh_program)
   end
 
-<<<<<<< HEAD
   def self.apply_combi(model, runner, space, vol, t_set, ec_adj,
-                       boiler, boiler_plant_loop, boiler_fuel_type,
-                       boiler_afue, dhw_map, sys_id, wh_type, jacket_r, standby_loss)
-=======
-  def self.apply_combi(model, runner, space, vol, t_set, ec_adj, nbeds,
                        boiler, boiler_plant_loop, boiler_fuel_type, boiler_afue,
                        dhw_map, sys_id, wh_type, jacket_r, standby_loss, solar_fraction)
     dhw_map[sys_id] << boiler
 
->>>>>>> 4efddd1e
     obj_name_combi = Constants.ObjectNameWaterHeater
     convlim = model.getConvergenceLimits
     convlim.setMinimumPlantIterations(3) # add one more minimum plant iteration to achieve better energy balance across plant loops.
