require_relative 'constants'
require_relative 'util'
require_relative 'geometry'
require_relative 'schedules'
require_relative 'unit_conversions'
require_relative 'psychrometrics'
require_relative 'hotwater_appliances'

class Waterheater
  def self.apply_tank(model, space, fuel_type, cap, vol,
                      ef, re, t_set, ec_adj, nbeds, dhw_map,
                      sys_id, desuperheater_clg_coil, jacket_r, solar_fraction)

    if fuel_type == HPXML::FuelTypeElectricity
      re = 0.98 # recovery efficiency set by fiat
    end

    loop = create_new_loop(model, Constants.PlantLoopDomesticWater, t_set, HPXML::WaterHeaterTypeStorage)
    dhw_map[sys_id] << loop

    new_pump = create_new_pump(model)
    new_pump.addToNode(loop.supplyInletNode)

    new_manager = create_new_schedule_manager(t_set, model, HPXML::WaterHeaterTypeStorage)
    new_manager.addToNode(loop.supplyOutletNode)

    act_vol = calc_storage_tank_actual_vol(vol, fuel_type)
    u, ua, eta_c = calc_tank_UA(act_vol, fuel_type, ef, re, cap, HPXML::WaterHeaterTypeStorage, 0, jacket_r, solar_fraction)
    new_heater = create_new_heater(Constants.ObjectNameWaterHeater, cap, fuel_type, act_vol, ef, t_set, space, 0.0, 0.0, HPXML::WaterHeaterTypeStorage, nbeds, model, ua, eta_c)
    dhw_map[sys_id] << new_heater

    loop.addSupplyBranchForComponent(new_heater)

    add_ec_adj(model, new_heater, ec_adj, space, fuel_type, HPXML::WaterHeaterTypeStorage).each do |obj|
      dhw_map[sys_id] << obj unless obj.nil?
    end

    if not desuperheater_clg_coil.nil?
      add_desuperheater(model, t_set, new_heater, desuperheater_clg_coil, HPXML::WaterHeaterTypeStorage, fuel_type, space, loop, ec_adj).each { |e| dhw_map[sys_id] << e }
    end
  end

  def self.apply_tankless(model, space, fuel_type, ef, cd,
                          t_set, ec_adj, nbeds, dhw_map, sys_id,
                          desuperheater_clg_coil, solar_fraction)

    cap = 100000000.0

    if cd.nil?
      cd = Waterheater.get_tankless_cycling_derate()
    end

    loop = Waterheater.create_new_loop(model, Constants.PlantLoopDomesticWater, t_set, HPXML::WaterHeaterTypeTankless)
    dhw_map[sys_id] << loop

    new_pump = create_new_pump(model)
    new_pump.addToNode(loop.supplyInletNode)

    new_manager = create_new_schedule_manager(t_set, model, HPXML::WaterHeaterTypeTankless)
    new_manager.addToNode(loop.supplyOutletNode)

    act_vol = 1.0
    u, ua, eta_c = calc_tank_UA(act_vol, fuel_type, ef, nil, cap, HPXML::WaterHeaterTypeTankless, cd, nil, solar_fraction)
    new_heater = create_new_heater(Constants.ObjectNameWaterHeater, cap, fuel_type, act_vol, ef, t_set, space, 0.0, 0.0, HPXML::WaterHeaterTypeTankless, nbeds, model, ua, eta_c)
    dhw_map[sys_id] << new_heater

    loop.addSupplyBranchForComponent(new_heater)

    add_ec_adj(model, new_heater, ec_adj, space, fuel_type, HPXML::WaterHeaterTypeTankless).each do |obj|
      dhw_map[sys_id] << obj unless obj.nil?
    end

    if not desuperheater_clg_coil.nil?
      add_desuperheater(model, t_set, new_heater, desuperheater_clg_coil, HPXML::WaterHeaterTypeStorage, fuel_type, space, loop, ec_adj).each { |e| dhw_map[sys_id] << e }
    end
  end

  def self.apply_heatpump(model, runner, space, weather, t_set, vol, ef,
                          ec_adj, nbeds, dhw_map, sys_id, jacket_r, solar_fraction)

    # Hard coded values for things that wouldn't be captured by hpxml
    int_factor = 1.0 # unitless
    temp_depress = 0.0 # F
    ducting = 'none'

    # Based on Ecotope lab testing of most recent AO Smith HPWHs (series HPTU)
    if vol <= 58.0
      tank_ua = 3.6 # Btu/h-R
    elsif vol <= 73.0
      tank_ua = 4.0 # Btu/h-R
    else
      tank_ua = 4.7 # Btu/h-R
    end

    e_cap = 4.5 # kW
    min_temp = 42.0 # F
    max_temp = 120.0 # F
    cap = 0.5 # kW
    shr = 0.88 # unitless
    airflow_rate = 181.0 # cfm
    fan_power = 0.0462 # W/cfm, Based on 1st gen AO Smith HPWH, could be updated but pretty minor impact
    parasitics = 3.0 # W

    # Calculate the COP based on EF
    uef = (0.60522 + ef) / 1.2101
    cop = 1.174536058 * uef # Based on simulation of the UEF test procedure at varying COPs

    obj_name_hpwh = Constants.ObjectNameWaterHeater

    alt = weather.header.Altitude
    if space.nil? # Located outside
      water_heater_tz = nil
    elsif space.is_a? OpenStudio::Model::ScheduleConstant
      water_heater_tz = space
    else
      water_heater_tz = space.thermalZone.get
    end

    loop = create_new_loop(model, Constants.PlantLoopDomesticWater, t_set, HPXML::WaterHeaterTypeHeatPump)
    dhw_map[sys_id] << loop

    new_pump = create_new_pump(model)
    new_pump.addToNode(loop.supplyInletNode)

    new_manager = create_new_schedule_manager(t_set, model, HPXML::WaterHeaterTypeHeatPump)
    new_manager.addToNode(loop.supplyOutletNode)

    # Calculate some geometry parameters for UA, the location of sensors and heat sources in the tank

    h_tank = 0.0188 * vol + 0.0935 # Linear relationship that gets GE height at 50 gal and AO Smith height at 80 gal
    v_actual = 0.9 * vol
    pi = Math::PI
    r_tank = (UnitConversions.convert(v_actual, 'gal', 'm^3') / (pi * h_tank))**0.5
    a_tank = 2.0 * pi * r_tank * (r_tank + h_tank)

    a_side = 2 * pi * UnitConversions.convert(r_tank, 'm', 'ft') * UnitConversions.convert(h_tank, 'm', 'ft') # sqft
    tank_ua = apply_tank_jacket(jacket_r, ef, HPXML::FuelTypeElectricity, tank_ua, a_side)
    u_tank = ((5.678 * tank_ua) / UnitConversions.convert(a_tank, 'm^2', 'ft^2')) * (1.0 - solar_fraction)

    h_UE = (1.0 - (3.5 / 12.0)) * h_tank # in the 3rd node of the tank (counting from top)
    h_LE = (1.0 - (9.5 / 12.0)) * h_tank # in the 10th node of the tank (counting from top)
    h_condtop = (1.0 - (5.5 / 12.0)) * h_tank # in the 6th node of the tank (counting from top)
    h_condbot = 0.01 # bottom node
    h_hpctrl_up = (1.0 - (2.5 / 12.0)) * h_tank # in the 3rd node of the tank
    h_hpctrl_low = (1.0 - (8.5 / 12.0)) * h_tank # in the 9th node of the tank

    # Calculate an altitude adjusted rated evaporator wetbulb temperature
    rated_ewb_F = 56.4
    rated_edb_F = 67.5
    rated_ewb = UnitConversions.convert(rated_ewb_F, 'F', 'C')
    rated_edb = UnitConversions.convert(rated_edb_F, 'F', 'C')
    w_rated = Psychrometrics.w_fT_Twb_P(rated_edb_F, rated_ewb_F, 14.7)
    dp_rated = Psychrometrics.Tdp_fP_w(14.7, w_rated)
    p_atm = Psychrometrics.Pstd_fZ(alt)
    w_adj = Psychrometrics.w_fT_Twb_P(dp_rated, dp_rated, p_atm)
    twb_adj = Psychrometrics.Twb_fT_w_P(rated_edb_F, w_adj, p_atm)

    # Add in schedules for Tamb, RHamb, and the compressor
    hpwh_tamb = OpenStudio::Model::ScheduleConstant.new(model)
    hpwh_tamb.setName("#{obj_name_hpwh} Tamb act")
    hpwh_tamb.setValue(23)

    hpwh_rhamb = OpenStudio::Model::ScheduleConstant.new(model)
    hpwh_rhamb.setName("#{obj_name_hpwh} RHamb act")
    hpwh_rhamb.setValue(0.5)

    if (ducting == 'supply only') || (ducting == 'balanced')
      hpwh_tamb2 = OpenStudio::Model::ScheduleConstant.new(model)
      hpwh_tamb2.setName("#{obj_name_hpwh} Tamb act2")
      hpwh_tamb2.setValue(23)
    end

    tset_C = UnitConversions.convert(t_set, 'F', 'C').to_f.round(2)
    hp_setpoint = OpenStudio::Model::ScheduleConstant.new(model)
    hp_setpoint.setName("#{obj_name_hpwh} WaterHeaterHPSchedule")
    hp_setpoint.setValue(tset_C)

    hpwh_bottom_element_sp = OpenStudio::Model::ScheduleConstant.new(model)
    hpwh_bottom_element_sp.setName("#{obj_name_hpwh} BottomElementSetpoint")

    hpwh_top_element_sp = OpenStudio::Model::ScheduleConstant.new(model)
    hpwh_top_element_sp.setName("#{obj_name_hpwh} TopElementSetpoint")

    hpwh_bottom_element_sp.setValue(-60)
    sp = (tset_C - 9.0001).round(4)
    hpwh_top_element_sp.setValue(sp)

    # WaterHeater:HeatPump:WrappedCondenser
    hpwh = OpenStudio::Model::WaterHeaterHeatPumpWrappedCondenser.new(model)
    hpwh.setName("#{obj_name_hpwh} hpwh")
    hpwh.setCompressorSetpointTemperatureSchedule(hp_setpoint)
    hpwh.setDeadBandTemperatureDifference(3.89)
    hpwh.setCondenserBottomLocation(h_condbot)
    hpwh.setCondenserTopLocation(h_condtop)
    hpwh.setEvaporatorAirFlowRate(UnitConversions.convert(airflow_rate, 'ft^3/min', 'm^3/s'))
    hpwh.setInletAirConfiguration('Schedule')
    hpwh.setInletAirTemperatureSchedule(hpwh_tamb)
    hpwh.setInletAirHumiditySchedule(hpwh_rhamb)
    hpwh.setMinimumInletAirTemperatureforCompressorOperation(UnitConversions.convert(min_temp, 'F', 'C'))
    hpwh.setMaximumInletAirTemperatureforCompressorOperation(UnitConversions.convert(max_temp, 'F', 'C'))
    hpwh.setCompressorLocation('Schedule')
    hpwh.setCompressorAmbientTemperatureSchedule(hpwh_tamb)
    hpwh.setFanPlacement('DrawThrough')
    hpwh.setOnCycleParasiticElectricLoad(0)
    hpwh.setOffCycleParasiticElectricLoad(0)
    hpwh.setParasiticHeatRejectionLocation('Outdoors')
    hpwh.setTankElementControlLogic('MutuallyExclusive')
    hpwh.setControlSensor1HeightInStratifiedTank(h_hpctrl_up)
    hpwh.setControlSensor1Weight(0.75)
    hpwh.setControlSensor2HeightInStratifiedTank(h_hpctrl_low)
    dhw_map[sys_id] << hpwh

    # Curves
    hpwh_cap = OpenStudio::Model::CurveBiquadratic.new(model)
    hpwh_cap.setName('HPWH-Cap-fT')
    hpwh_cap.setCoefficient1Constant(0.563)
    hpwh_cap.setCoefficient2x(0.0437)
    hpwh_cap.setCoefficient3xPOW2(0.000039)
    hpwh_cap.setCoefficient4y(0.0055)
    hpwh_cap.setCoefficient5yPOW2(-0.000148)
    hpwh_cap.setCoefficient6xTIMESY(-0.000145)
    hpwh_cap.setMinimumValueofx(0)
    hpwh_cap.setMaximumValueofx(100)
    hpwh_cap.setMinimumValueofy(0)
    hpwh_cap.setMaximumValueofy(100)

    hpwh_cop = OpenStudio::Model::CurveBiquadratic.new(model)
    hpwh_cop.setName('HPWH-COP-fT')
    hpwh_cop.setCoefficient1Constant(1.1332)
    hpwh_cop.setCoefficient2x(0.063)
    hpwh_cop.setCoefficient3xPOW2(-0.0000979)
    hpwh_cop.setCoefficient4y(-0.00972)
    hpwh_cop.setCoefficient5yPOW2(-0.0000214)
    hpwh_cop.setCoefficient6xTIMESY(-0.000686)
    hpwh_cop.setMinimumValueofx(0)
    hpwh_cop.setMaximumValueofx(100)
    hpwh_cop.setMinimumValueofy(0)
    hpwh_cop.setMaximumValueofy(100)

    # Coil:WaterHeating:AirToWaterHeatPump:Wrapped
    coil = hpwh.dXCoil.to_CoilWaterHeatingAirToWaterHeatPumpWrapped.get
    coil.setName("#{obj_name_hpwh} coil")
    coil.setRatedHeatingCapacity(UnitConversions.convert(cap, 'kW', 'W') * cop)
    coil.setRatedCOP(cop)
    coil.setRatedSensibleHeatRatio(shr)
    coil.setRatedEvaporatorInletAirDryBulbTemperature(rated_edb)
    coil.setRatedEvaporatorInletAirWetBulbTemperature(UnitConversions.convert(twb_adj, 'F', 'C'))
    coil.setRatedCondenserWaterTemperature(48.89)
    coil.setRatedEvaporatorAirFlowRate(UnitConversions.convert(airflow_rate, 'ft^3/min', 'm^3/s'))
    coil.setEvaporatorFanPowerIncludedinRatedCOP(true)
    coil.setEvaporatorAirTemperatureTypeforCurveObjects('WetBulbTemperature')
    coil.setHeatingCapacityFunctionofTemperatureCurve(hpwh_cap)
    coil.setHeatingCOPFunctionofTemperatureCurve(hpwh_cop)
    coil.setMaximumAmbientTemperatureforCrankcaseHeaterOperation(0)
    dhw_map[sys_id] << coil

    # WaterHeater:Stratified
    tank = hpwh.tank.to_WaterHeaterStratified.get
    tank.setName("#{obj_name_hpwh} tank")
    tank.setEndUseSubcategory('Domestic Hot Water')
    tank.setTankVolume(UnitConversions.convert(v_actual, 'gal', 'm^3'))
    tank.setTankHeight(h_tank)
    tank.setMaximumTemperatureLimit(90)
    tank.setHeaterPriorityControl('MasterSlave')
    tank.setHeater1SetpointTemperatureSchedule(hpwh_top_element_sp) # Overwritten later by EMS
    tank.setHeater1Capacity(UnitConversions.convert(e_cap, 'kW', 'W'))
    tank.setHeater1Height(h_UE)
    tank.setHeater1DeadbandTemperatureDifference(18.5)
    tank.setHeater2SetpointTemperatureSchedule(hpwh_bottom_element_sp)
    tank.setHeater2Capacity(UnitConversions.convert(e_cap, 'kW', 'W'))
    tank.setHeater2Height(h_LE)
    tank.setHeater2DeadbandTemperatureDifference(3.89)
    tank.setHeaterFuelType('electricity')
    tank.setHeaterThermalEfficiency(1)
    tank.setOffCycleParasiticFuelConsumptionRate(parasitics)
    tank.setOffCycleParasiticFuelType('electricity')
    tank.setOnCycleParasiticFuelConsumptionRate(parasitics)
    tank.setOnCycleParasiticFuelType('electricity')
    tank.setAmbientTemperatureIndicator('Schedule')
    tank.setUniformSkinLossCoefficientperUnitAreatoAmbientTemperature(u_tank)
    if (ducting == 'supply only') || (ducting == 'balanced')
      tank.setAmbientTemperatureSchedule(hpwh_tamb2)
    else
      tank.setAmbientTemperatureSchedule(hpwh_tamb)
    end
    tank.setNumberofNodes(6)
    tank.setAdditionalDestratificationConductivity(0)
    tank.setNode1AdditionalLossCoefficient(0)
    tank.setNode2AdditionalLossCoefficient(0)
    tank.setNode3AdditionalLossCoefficient(0)
    tank.setNode4AdditionalLossCoefficient(0)
    tank.setNode5AdditionalLossCoefficient(0)
    tank.setNode6AdditionalLossCoefficient(0)
    tank.setUseSideDesignFlowRate(UnitConversions.convert(v_actual, 'gal', 'm^3') / 60.1) # Sized to ensure that E+ never autosizes the design flow rate to be larger than the tank volume getting drawn out in a hour (60 minutes)
    tank.setSourceSideDesignFlowRate(0)
    tank.setSourceSideFlowControlMode('')
    tank.setSourceSideInletHeight(0)
    tank.setSourceSideOutletHeight(0)
    dhw_map[sys_id] << tank

    # Fan:OnOff
    fan = hpwh.fan.to_FanOnOff.get
    fan.setName("#{obj_name_hpwh} fan")
    fan.setFanEfficiency(65.0 / fan_power * UnitConversions.convert(1.0, 'ft^3/min', 'm^3/s'))
    fan.setPressureRise(65.0)
    fan.setMaximumFlowRate(UnitConversions.convert(airflow_rate, 'ft^3/min', 'm^3/s'))
    fan.setMotorEfficiency(1.0)
    fan.setMotorInAirstreamFraction(1.0)
    fan.setEndUseSubcategory('Domestic Hot Water')

    # Add in EMS program for HPWH interaction with the living space & ambient air temperature depression
    if (int_factor != 1) && (ducting != 'none')
      runner.registerWarning('Interaction factor must be 1 when ducting a HPWH. The input interaction factor value will be ignored and a value of 1 will be used instead.')
      int_factor = 1
    end

    if not space.nil? # If not located outside
      # Add in other equipment objects for sensible/latent gains
      hpwh_sens_def = OpenStudio::Model::OtherEquipmentDefinition.new(model)
      hpwh_sens_def.setName("#{obj_name_hpwh} sens")
      hpwh_sens = OpenStudio::Model::OtherEquipment.new(hpwh_sens_def)
      hpwh_sens.setName(hpwh_sens_def.name.to_s)
      hpwh_sens.setSpace(space)
      hpwh_sens_def.setDesignLevel(0)
      hpwh_sens_def.setFractionRadiant(0)
      hpwh_sens_def.setFractionLatent(0)
      hpwh_sens_def.setFractionLost(0)
      hpwh_sens.setSchedule(model.alwaysOnDiscreteSchedule)

      hpwh_lat_def = OpenStudio::Model::OtherEquipmentDefinition.new(model)
      hpwh_lat_def.setName("#{obj_name_hpwh} lat")
      hpwh_lat = OpenStudio::Model::OtherEquipment.new(hpwh_lat_def)
      hpwh_lat.setName(hpwh_lat_def.name.to_s)
      hpwh_lat.setSpace(space)
      hpwh_lat_def.setDesignLevel(0)
      hpwh_lat_def.setFractionRadiant(0)
      hpwh_lat_def.setFractionLatent(1)
      hpwh_lat_def.setFractionLost(0)
      hpwh_lat.setSchedule(model.alwaysOnDiscreteSchedule)
    end

    # If ducted to outside, get outdoor air T & RH and add a separate actuator for the space temperature for tank losses
    if (ducting == 'supply only') || (ducting == 'balanced')

      tout_sensor = OpenStudio::Model::EnergyManagementSystemSensor.new(model, 'Zone Outdoor Air Drybulb Temperature')
      tout_sensor.setName("#{obj_name_hpwh} Tout")
      tout_sensor.setKeyName(living_zone.name.to_s)

      sensor = OpenStudio::Model::EnergyManagementSystemSensor.new(model, 'Zone Outdoor Air Relative Humidity')
      sensor.setName("#{obj_name_hpwh} RHout")
      sensor.setKeyName(living_zone.name.to_s)

      hpwh_tamb2 = OpenStudio::Model::ScheduleConstant.new(model)
      hpwh_tamb2.setName("#{obj_name_hpwh} Tamb act2")
      hpwh_tamb2.setValue(23)

      tamb_act2_actuator = OpenStudio::Model::EnergyManagementSystemActuator.new(hpwh_tamb2, 'Schedule:Constant', 'Schedule Value')
      tamb_act2_actuator.setName("#{obj_name_hpwh} Tamb act2")

    end

    # EMS Sensors: Space Temperature & RH, HP sens and latent loads, tank losses, fan power
    if water_heater_tz.nil? # Located outside
      amb_temp_sensor = OpenStudio::Model::EnergyManagementSystemSensor.new(model, 'Site Outdoor Air Drybulb Temperature')
      amb_temp_sensor.setName("#{obj_name_hpwh} amb temp")
      amb_temp_sensor.setKeyName('Environment')

      amb_rh_sensor = OpenStudio::Model::EnergyManagementSystemSensor.new(model, 'Site Outdoor Air Relative Humidity')
      amb_rh_sensor.setName("#{obj_name_hpwh} amb rh")
<<<<<<< HEAD
      amb_rh_sensor.setKeyName("Environment")
    elsif water_heater_tz.is_a? OpenStudio::Model::ScheduleConstant
      amb_temp_sensor = OpenStudio::Model::EnergyManagementSystemSensor.new(model, "Schedule Value")
      amb_temp_sensor.setName("#{obj_name_hpwh} amb temp")
      amb_temp_sensor.setKeyName(water_heater_tz.name.to_s)

      # FIXME: Outdoor air humidity? Indoor air humidity? Average?
      amb_rh_sensor = OpenStudio::Model::EnergyManagementSystemSensor.new(model, "Site Outdoor Air Relative Humidity")
      amb_rh_sensor.setName("#{obj_name_hpwh} amb rh")
      amb_rh_sensor.setKeyName("Environment")
=======
      amb_rh_sensor.setKeyName('Environment')
>>>>>>> 392eefc3
    else
      amb_temp_sensor = OpenStudio::Model::EnergyManagementSystemSensor.new(model, 'Zone Mean Air Temperature')
      amb_temp_sensor.setName("#{obj_name_hpwh} amb temp")
      amb_temp_sensor.setKeyName(water_heater_tz.name.to_s)

      amb_rh_sensor = OpenStudio::Model::EnergyManagementSystemSensor.new(model, 'Zone Air Relative Humidity')
      amb_rh_sensor.setName("#{obj_name_hpwh} amb rh")
      amb_rh_sensor.setKeyName(water_heater_tz.name.to_s)
    end

    tl_sensor = OpenStudio::Model::EnergyManagementSystemSensor.new(model, 'Water Heater Heat Loss Rate')
    tl_sensor.setName("#{obj_name_hpwh} tl")
    tl_sensor.setKeyName("#{obj_name_hpwh} tank")

    sens_cool_sensor = OpenStudio::Model::EnergyManagementSystemSensor.new(model, 'Cooling Coil Sensible Cooling Rate')
    sens_cool_sensor.setName("#{obj_name_hpwh} sens cool")
    sens_cool_sensor.setKeyName("#{obj_name_hpwh} coil")

    lat_cool_sensor = OpenStudio::Model::EnergyManagementSystemSensor.new(model, 'Cooling Coil Latent Cooling Rate')
    lat_cool_sensor.setName("#{obj_name_hpwh} lat cool")
    lat_cool_sensor.setKeyName("#{obj_name_hpwh} coil")

    fan_power_sensor = OpenStudio::Model::EnergyManagementSystemSensor.new(model, 'Fan Electric Power')
    fan_power_sensor.setName("#{obj_name_hpwh} fan pwr")
    fan_power_sensor.setKeyName("#{obj_name_hpwh} fan")

    # EMS Actuators: Inlet T & RH, sensible and latent gains to the space
    tamb_act_actuator = OpenStudio::Model::EnergyManagementSystemActuator.new(hpwh_tamb, 'Schedule:Constant', 'Schedule Value')
    tamb_act_actuator.setName("#{obj_name_hpwh} Tamb act")

    rhamb_act_actuator = OpenStudio::Model::EnergyManagementSystemActuator.new(hpwh_rhamb, 'Schedule:Constant', 'Schedule Value')
    rhamb_act_actuator.setName("#{obj_name_hpwh} RHamb act")

    if not space.nil?
      sens_act_actuator = OpenStudio::Model::EnergyManagementSystemActuator.new(hpwh_sens, 'OtherEquipment', 'Power Level')
      sens_act_actuator.setName("#{hpwh_sens.name} act")

      lat_act_actuator = OpenStudio::Model::EnergyManagementSystemActuator.new(hpwh_lat, 'OtherEquipment', 'Power Level')
      lat_act_actuator.setName("#{hpwh_lat.name} act")
    end

    on_off_trend_var = OpenStudio::Model::EnergyManagementSystemTrendVariable.new(model, "#{obj_name_hpwh} sens cool".gsub(' ', '_'))
    on_off_trend_var.setName("#{obj_name_hpwh} on off")
    on_off_trend_var.setNumberOfTimestepsToBeLogged(2)

    # Additional sensors if supply or exhaust to calculate the load on the space from the HPWH
    if (ducting == 'supply only') || (ducting == 'exhaust only')

      if water_heater_tz.nil?
        fail 'Water heater cannot be located outside and ducted.'
      end

      amb_w_sensor = OpenStudio::Model::EnergyManagementSystemSensor.new(model, 'Zone Mean Air Humidity Ratio')
      amb_w_sensor.setName("#{obj_name_hpwh} amb w")
      amb_w_sensor.setKeyName(water_heater_tz)

      sensor = OpenStudio::Model::EnergyManagementSystemSensor.new(model, 'System Node Pressure')
      sensor.setName("#{obj_name_hpwh} amb p")
      sensor.setKeyName(water_heater_tz)

      sensor = OpenStudio::Model::EnergyManagementSystemSensor.new(model, 'System Node Temperature')
      sensor.setName("#{obj_name_hpwh} tair out")
      sensor.setKeyName(water_heater_tz)

      sensor = OpenStudio::Model::EnergyManagementSystemSensor.new(model, 'System Node Humidity Ratio')
      sensor.setName("#{obj_name_hpwh} wair out")
      sensor.setKeyName(water_heater_tz)

      sensor = OpenStudio::Model::EnergyManagementSystemSensor.new(model, 'System Node Current Density Volume Flow Rate')
      sensor.setName("#{obj_name_hpwh} v air")

    end

    temp_depress_c = temp_depress / 1.8 # don't use convert because it's a delta
    timestep_minutes = (60 / model.getTimestep.numberOfTimestepsPerHour).to_i
    # EMS Program for ducting
    hpwh_ducting_program = OpenStudio::Model::EnergyManagementSystemProgram.new(model)
    hpwh_ducting_program.setName("#{obj_name_hpwh} InletAir")
    if (not water_heater_tz.nil?) && (not Geometry.is_living(water_heater_tz)) && (temp_depress_c > 0)
      runner.registerWarning('Confined space HPWH installations are typically used to represent installations in locations like a utility closet. Utility closets installations are typically only done in conditioned spaces.')
    end
    if (temp_depress_c > 0) && (ducting == 'none')
      hpwh_ducting_program.addLine("Set HPWH_last = (@TrendValue #{on_off_trend_var.name} 1)")
      hpwh_ducting_program.addLine("Set HPWH_now = #{on_off_trend_var.name}")
      hpwh_ducting_program.addLine('Set num = (@Ln 2)')
      hpwh_ducting_program.addLine('If (HPWH_last == 0) && (HPWH_now<>0)') # HPWH just turned on
      hpwh_ducting_program.addLine('Set HPWHOn = 0')
      hpwh_ducting_program.addLine('Set exp = -(HPWHOn / 9.4) * num')
      hpwh_ducting_program.addLine('Set exponent = (@Exp exp)')
      hpwh_ducting_program.addLine("Set T_dep = (#{temp_depress_c} * exponent) - #{temp_depress_c}")
      hpwh_ducting_program.addLine("Set HPWHOn = HPWHOn + #{timestep_minutes}")
      hpwh_ducting_program.addLine('ElseIf (HPWH_last <> 0) && (HPWH_now<>0)') # HPWH has been running for more than 1 timestep
      hpwh_ducting_program.addLine('Set exp = -(HPWHOn / 9.4) * num')
      hpwh_ducting_program.addLine('Set exponent = (@Exp exp)')
      hpwh_ducting_program.addLine("Set T_dep = (#{temp_depress_c} * exponent) - #{temp_depress_c}")
      hpwh_ducting_program.addLine("Set HPWHOn = HPWHOn + #{timestep_minutes}")
      hpwh_ducting_program.addLine('Else')
      hpwh_ducting_program.addLine('If (Hour == 0) && (DayOfYear == 1)')
      hpwh_ducting_program.addLine('Set HPWHOn = 0') # Assume HPWH starts off for initial conditions
      hpwh_ducting_program.addLine('EndIF')
      hpwh_ducting_program.addLine("Set HPWHOn = HPWHOn - #{timestep_minutes}")
      hpwh_ducting_program.addLine('If HPWHOn < 0')
      hpwh_ducting_program.addLine('Set HPWHOn = 0')
      hpwh_ducting_program.addLine('EndIf')
      hpwh_ducting_program.addLine('Set exp = -(HPWHOn / 9.4) * num')
      hpwh_ducting_program.addLine('Set exponent = (@Exp exp)')
      hpwh_ducting_program.addLine("Set T_dep = (#{temp_depress_c} * exponent) - #{temp_depress_c}")
      hpwh_ducting_program.addLine('EndIf')
      hpwh_ducting_program.addLine("Set T_hpwh_inlet = #{amb_temp_sensor.name} + T_dep")
    else
      if (ducting == 'balanced') || (ducting == 'supply only')
        hpwh_ducting_program.addLine('Set T_hpwh_inlet = HPWH_out_temp')
      else
        hpwh_ducting_program.addLine("Set T_hpwh_inlet = #{amb_temp_sensor.name}")
      end
    end
    if space.nil? or space.is_a? OpenStudio::Model::ScheduleConstant # If not located in rated conditioned space
      hpwh_ducting_program.addLine("Set #{tamb_act_actuator.name} = #{amb_temp_sensor.name}")
      hpwh_ducting_program.addLine("Set #{rhamb_act_actuator.name} = #{amb_rh_sensor.name}/100")
    else
      # Sensible/latent heat gain to the space
      if ducting == 'none'
        hpwh_ducting_program.addLine("Set #{tamb_act_actuator.name} = T_hpwh_inlet")
        hpwh_ducting_program.addLine("Set #{rhamb_act_actuator.name} = #{amb_rh_sensor.name}/100")
        hpwh_ducting_program.addLine("Set temp1=(#{tl_sensor.name}*#{int_factor})+#{fan_power_sensor.name}*#{int_factor}")
        hpwh_ducting_program.addLine("Set #{sens_act_actuator.name} = 0-(#{sens_cool_sensor.name}*#{int_factor})-temp1")
        hpwh_ducting_program.addLine("Set #{lat_act_actuator.name} = 0 - #{lat_cool_sensor.name} * #{int_factor}")
      elsif ducting == 'balanced'
        hpwh_ducting_program.addLine("Set #{tamb_act_actuator.name} = T_hpwh_inlet")
        hpwh_ducting_program.addLine("Set #{tamb_act2_actuator.name} = #{amb_temp_sensor.name}")
        hpwh_ducting_program.addLine("Set #{rhamb_act_actuator.name} = HPWH_out_rh/100")
        hpwh_ducting_program.addLine("Set #{sens_act_actuator.name} = 0 - #{tl_sensor.name}")
        hpwh_ducting_program.addLine("Set #{lat_act_actuator.name} = 0")
      elsif ducting == 'supply only'
        hpwh_ducting_program.addLine('Set rho = (@RhoAirFnPbTdbW HPWH_amb_P HPWHTair_out HPWHWair_out)')
        hpwh_ducting_program.addLine('Set cp = (@CpAirFnWTdb HPWHWair_out HPWHTair_out)')
        hpwh_ducting_program.addLine('Set h = (@HFnTdbW HPWHTair_out HPWHWair_out)')
        hpwh_ducting_program.addLine("Set HPWH_sens_gain = rho*cp*(HPWHTair_out-#{amb_temp_sensor.name})*V_airHPWH")
        hpwh_ducting_program.addLine("Set HPWH_lat_gain = h*rho*(HPWHWair_out-#{amb_w_sensor.name})*V_airHPWH")
        hpwh_ducting_program.addLine("Set #{tamb_act_actuator.name} = T_hpwh_inlet")
        hpwh_ducting_program.addLine("Set #{tamb_act2_actuator.name} = #{amb_temp_sensor.name}")
        hpwh_ducting_program.addLine("Set #{rhamb_act_actuator.name} = HPWH_out_rh/100")
        hpwh_ducting_program.addLine("Set #{sens_act_actuator.name} = HPWH_sens_gain - #{tl_sensor.name}")
        hpwh_ducting_program.addLine("Set #{lat_act_actuator.name} = HPWH_lat_gain")
      elsif ducting == 'exhaust only'
        hpwh_ducting_program.addLine('Set rho = (@RhoAirFnPbTdbW HPWH_amb_P HPWHTair_out HPWHWair_out)')
        hpwh_ducting_program.addLine('Set cp = (@CpAirFnWTdb HPWHWair_out HPWHTair_out)')
        hpwh_ducting_program.addLine('Set h = (@HFnTdbW HPWHTair_out HPWHWair_out)')
        hpwh_ducting_program.addLine("Set HPWH_sens_gain = rho*cp*(#{tout_sensor.name}-#{amb_temp_sensor.name})*V_airHPWH")
        hpwh_ducting_program.addLine("Set HPWH_lat_gain = h*rho*(Wout-#{amb_w_sensor.name})*V_airHPWH")
        hpwh_ducting_program.addLine("Set #{tamb_act_actuator.name} = T_hpwh_inlet")
        hpwh_ducting_program.addLine("Set #{rhamb_act_actuator.name} = #{amb_rh_sensor.name}/100")
        hpwh_ducting_program.addLine("Set #{sens_act_actuator.name} = HPWH_sens_gain - #{tl_sensor.name}")
        hpwh_ducting_program.addLine("Set #{lat_act_actuator.name} = HPWH_lat_gain")
      end
    end

    leschedoverride_actuator = OpenStudio::Model::EnergyManagementSystemActuator.new(hpwh_bottom_element_sp, 'Schedule:Constant', 'Schedule Value')
    leschedoverride_actuator.setName("#{obj_name_hpwh} LESchedOverride")

    # EMS for the HPWH control logic
    # Lower element is enabled if the ambient air temperature prevents the HP from running

    hpwh_ctrl_program = OpenStudio::Model::EnergyManagementSystemProgram.new(model)
    hpwh_ctrl_program.setName("#{obj_name_hpwh} Control")
    if (ducting == 'supply only') || (ducting == 'balanced')
      hpwh_ctrl_program.addLine("If (HPWH_out_temp < #{UnitConversions.convert(min_temp, 'F', 'C')}) || (HPWH_out_temp > #{UnitConversions.convert(max_temp, 'F', 'C')})")
    else
      hpwh_ctrl_program.addLine("If (#{amb_temp_sensor.name}<#{UnitConversions.convert(min_temp, 'F', 'C').round(2)}) || (#{amb_temp_sensor.name}>#{UnitConversions.convert(max_temp, 'F', 'C').round(2)})")
    end
    hpwh_ctrl_program.addLine("Set #{leschedoverride_actuator.name} = #{tset_C}")
    hpwh_ctrl_program.addLine('Else')
    hpwh_ctrl_program.addLine("Set #{leschedoverride_actuator.name} = 0")
    hpwh_ctrl_program.addLine('EndIf')

    # ProgramCallingManagers
    program_calling_manager = OpenStudio::Model::EnergyManagementSystemProgramCallingManager.new(model)
    program_calling_manager.setName("#{obj_name_hpwh} ProgramManager")
    program_calling_manager.setCallingPoint('InsideHVACSystemIterationLoop')
    program_calling_manager.addProgram(hpwh_ctrl_program)
    program_calling_manager.addProgram(hpwh_ducting_program)

    loop.addSupplyBranchForComponent(tank)

    add_ec_adj(model, hpwh, ec_adj, space, HPXML::FuelTypeElectricity, HPXML::WaterHeaterTypeHeatPump).each do |obj|
      dhw_map[sys_id] << obj unless obj.nil?
    end
  end

  def self.apply_solar_thermal(model, space, collector_area, frta, frul, storage_vol,
                               azimuth, tilt, collector_type, loop_type, dhw_loop, dhw_map, sys_id)

    obj_name = Constants.ObjectNameSolarHotWater

    if [HPXML::SolarThermalTypeEvacuatedTube].include? collector_type
      iam_coeff2 = 0.3023 # IAM coeff1=1 by definition, values based on a system listed by SRCC with values close to the average
      iam_coeff3 = -0.3057
    elsif [HPXML::SolarThermalTypeSingleGlazing, HPXML::SolarThermalTypeDoubleGlazing].include? collector_type
      iam_coeff2 = 0.1
      iam_coeff3 = 0
    elsif [HPXML::SolarThermalTypeICS].include? collector_type
      iam_coeff2 = 0.1
      iam_coeff3 = 0
    end

    if [HPXML::SolarThermalLoopTypeIndirect].include? loop_type
      fluid_type = Constants.FluidPropyleneGlycol
      heat_ex_eff = 0.7
    elsif [HPXML::SolarThermalLoopTypeDirect, HPXML::SolarThermalLoopTypeThermosyphon].include? loop_type
      fluid_type = Constants.FluidWater
      heat_ex_eff = 1.0
    end

    if loop_type == HPXML::SolarThermalLoopTypeThermosyphon
      pump_power = 0.0
    else
      pump_power = 0.8 * collector_area
    end

    tank_r = 10.0
    test_flow = 55.0 / UnitConversions.convert(1.0, 'lbm/min', 'kg/hr') / Liquid.H2O_l.rho * UnitConversions.convert(1.0, 'ft^2', 'm^2') # cfm/ft^2
    coll_flow = test_flow * collector_area # cfm
    storage_Uvalue = 1.0 / tank_r # Btu/hr-ft^2-R

    # Get water heater and setpoint temperature schedules from loop
    water_heater = nil
    setpoint_schedule_one = nil
    setpoint_schedule_two = nil
    dhw_loop.supplyComponents.each do |supply_component|
      if supply_component.to_WaterHeaterMixed.is_initialized
        water_heater = supply_component.to_WaterHeaterMixed.get
        setpoint_schedule_one = water_heater.setpointTemperatureSchedule.get
        setpoint_schedule_two = water_heater.setpointTemperatureSchedule.get
      elsif supply_component.to_WaterHeaterStratified.is_initialized
        water_heater = supply_component.to_WaterHeaterStratified.get
        setpoint_schedule_one = water_heater.heater1SetpointTemperatureSchedule
        setpoint_schedule_two = water_heater.heater2SetpointTemperatureSchedule
      end
    end

    dhw_setpoint_manager = nil
    dhw_loop.supplyOutletNode.setpointManagers.each do |setpoint_manager|
      if setpoint_manager.to_SetpointManagerScheduled.is_initialized
        dhw_setpoint_manager = setpoint_manager.to_SetpointManagerScheduled.get
      end
    end

    plant_loop = OpenStudio::Model::PlantLoop.new(model)
    plant_loop.setName(Constants.PlantLoopSolarHotWater)
    if fluid_type == Constants.FluidWater
      plant_loop.setFluidType('Water')
    else
      plant_loop.setFluidType('PropyleneGlycol')
      plant_loop.setGlycolConcentration(50)
    end
    plant_loop.setMaximumLoopTemperature(100)
    plant_loop.setMinimumLoopTemperature(0)
    plant_loop.setMinimumLoopFlowRate(0)
    plant_loop.setLoadDistributionScheme('Optimal')
    plant_loop.setPlantEquipmentOperationHeatingLoadSchedule(model.alwaysOnDiscreteSchedule)

    sizing_plant = plant_loop.sizingPlant
    sizing_plant.setLoopType('Heating')
    sizing_plant.setDesignLoopExitTemperature(dhw_loop.sizingPlant.designLoopExitTemperature)
    sizing_plant.setLoopDesignTemperatureDifference(UnitConversions.convert(10.0, 'R', 'K'))

    setpoint_manager = OpenStudio::Model::SetpointManagerScheduled.new(model, dhw_setpoint_manager.schedule)
    setpoint_manager.setName(obj_name + ' setpoint mgr')
    setpoint_manager.setControlVariable('Temperature')

    pump = OpenStudio::Model::PumpConstantSpeed.new(model)
    pump.setName(obj_name + ' pump')
    pump.setRatedPumpHead(90000)
    pump.setRatedPowerConsumption(pump_power)
    pump.setMotorEfficiency(0.3)
    pump.setFractionofMotorInefficienciestoFluidStream(0.2)
    pump.setPumpControlType('Intermittent')
    pump.setRatedFlowRate(UnitConversions.convert(coll_flow, 'cfm', 'm^3/s'))
    pump.addToNode(plant_loop.supplyInletNode)
    dhw_map[sys_id] << pump

    panel_length = UnitConversions.convert(collector_area, 'ft^2', 'm^2')**0.5
    run = Math::cos(tilt * Math::PI / 180) * panel_length

    offset = 1000.0 # prevent shading

    vertices = OpenStudio::Point3dVector.new
    vertices << OpenStudio::Point3d.new(offset, offset, 0)
    vertices << OpenStudio::Point3d.new(offset + panel_length, offset, 0)
    vertices << OpenStudio::Point3d.new(offset + panel_length, offset + run, (panel_length**2 - run**2)**0.5)
    vertices << OpenStudio::Point3d.new(offset, offset + run, (panel_length**2 - run**2)**0.5)

    m = OpenStudio::Matrix.new(4, 4, 0)
    m[0, 0] = Math::cos((180 - azimuth) * Math::PI / 180)
    m[1, 1] = Math::cos((180 - azimuth) * Math::PI / 180)
    m[0, 1] = -Math::sin((180 - azimuth) * Math::PI / 180)
    m[1, 0] = Math::sin((180 - azimuth) * Math::PI / 180)
    m[2, 2] = 1
    m[3, 3] = 1
    transformation = OpenStudio::Transformation.new(m)
    vertices = transformation * vertices

    shading_surface_group = OpenStudio::Model::ShadingSurfaceGroup.new(model)
    shading_surface_group.setName(obj_name + ' shading group')

    shading_surface = OpenStudio::Model::ShadingSurface.new(vertices, model)
    shading_surface.setName(obj_name + ' shading surface')
    shading_surface.setShadingSurfaceGroup(shading_surface_group)

    if collector_type == HPXML::SolarThermalTypeICS
      collector_plate = OpenStudio::Model::SolarCollectorIntegralCollectorStorage.new(model)
      collector_plate.setName(obj_name + ' coll plate')
      collector_plate.setSurface(shading_surface)
      collector_plate.setMaximumFlowRate(UnitConversions.convert(coll_flow, 'cfm', 'm^3/s'))

      ics_performance = collector_plate.solarCollectorPerformance
      # Values are based on spec sheet + OG-100 listing for Solarheart ICS collectors
      ics_performance.setName(obj_name + ' coll perf')
      ics_performance.setGrossArea(UnitConversions.convert(collector_area, 'ft^2', 'm^2'))
      ics_performance.setCollectorWaterVolume(UnitConversions.convert(storage_vol, 'gal', 'm^3'))
      ics_performance.setBottomHeatLossConductance(1.902) # Spec sheet
      ics_performance.setSideHeatLossConductance(1.268)
      ics_performance.setAspectRatio(0.721)
      ics_performance.setCollectorSideHeight(0.17272)
      ics_performance.setNumberOfCovers(1)
      ics_performance.setAbsorptanceOfAbsorberPlate(0.94)
      ics_performance.setEmissivityOfAbsorberPlate(0.56)
      collector_plate.setSolarCollectorPerformance(ics_performance)

    else
      collector_plate = OpenStudio::Model::SolarCollectorFlatPlateWater.new(model)
      collector_plate.setName(obj_name + ' coll plate')
      collector_plate.setSurface(shading_surface)
      collector_plate.setMaximumFlowRate(UnitConversions.convert(coll_flow, 'cfm', 'm^3/s'))
      collector_performance = collector_plate.solarCollectorPerformance
      collector_performance.setName(obj_name + ' coll perf')
      collector_performance.setGrossArea(UnitConversions.convert(collector_area, 'ft^2', 'm^2'))
      collector_performance.setTestFluid('Water')
      collector_performance.setTestFlowRate(UnitConversions.convert(coll_flow, 'cfm', 'm^3/s'))
      collector_performance.setTestCorrelationType('Inlet')
      collector_performance.setCoefficient1ofEfficiencyEquation(frta)
      collector_performance.setCoefficient2ofEfficiencyEquation(-UnitConversions.convert(frul, 'Btu/(hr*ft^2*F)', 'W/(m^2*K)'))
      collector_performance.setCoefficient2ofIncidentAngleModifier(-iam_coeff2)
      collector_performance.setCoefficient3ofIncidentAngleModifier(iam_coeff3)

    end

    plant_loop.addSupplyBranchForComponent(collector_plate)

    pipe_supply_bypass = OpenStudio::Model::PipeAdiabatic.new(model)
    pipe_supply_outlet = OpenStudio::Model::PipeAdiabatic.new(model)
    pipe_demand_bypass = OpenStudio::Model::PipeAdiabatic.new(model)
    pipe_demand_inlet = OpenStudio::Model::PipeAdiabatic.new(model)
    pipe_demand_outlet = OpenStudio::Model::PipeAdiabatic.new(model)

    plant_loop.addSupplyBranchForComponent(pipe_supply_bypass)
    pump.addToNode(plant_loop.supplyInletNode)
    pipe_supply_outlet.addToNode(plant_loop.supplyOutletNode)
    setpoint_manager.addToNode(plant_loop.supplyOutletNode)
    plant_loop.addDemandBranchForComponent(pipe_demand_bypass)
    pipe_demand_inlet.addToNode(plant_loop.demandInletNode)
    pipe_demand_outlet.addToNode(plant_loop.demandOutletNode)

    storage_tank = OpenStudio::Model::WaterHeaterStratified.new(model)
    storage_tank.setName(obj_name + ' storage tank')
    storage_tank.setSourceSideEffectiveness(heat_ex_eff)
    storage_tank.setTankShape('VerticalCylinder')
    if (collector_type == HPXML::SolarThermalTypeICS) || (fluid_type == Constants.FluidWater) # Use a 60 gal tank dummy tank for direct systems, storage volume for ICS is assumed to be collector volume
      storage_tank.setTankVolume(0.2271)
      storage_tank.setTankHeight(1.3755)
      storage_tank.setTankPerimeter(0.120)
      storage_tank.setUseSideOutletHeight(1.3755)
      storage_tank.setSourceSideInletHeight(1.3755 / 3.0)
    else
      storage_diam = (4.0 * UnitConversions.convert(storage_vol, 'gal', 'ft^3') / 3.0 / Math::PI)**(1.0 / 3.0) # ft
      storage_ht = 3.0 * storage_diam # ft
      storage_tank.setTankVolume(UnitConversions.convert(storage_vol, 'gal', 'm^3'))
      storage_tank.setTankHeight(UnitConversions.convert(storage_ht, 'ft', 'm'))
      storage_tank.setTankPerimeter(Math::PI * UnitConversions.convert(storage_diam, 'in', 'm'))
      storage_tank.setUseSideOutletHeight(UnitConversions.convert(storage_ht, 'ft', 'm'))
      storage_tank.setSourceSideInletHeight(UnitConversions.convert(storage_ht, 'ft', 'm') / 3.0)
    end
    storage_tank.setMaximumTemperatureLimit(99)
    storage_tank.heater1SetpointTemperatureSchedule.remove
    storage_tank.setHeater1SetpointTemperatureSchedule(setpoint_schedule_one)
    storage_tank.setHeater1Capacity(0)
    storage_tank.setHeater1Height(0)
    storage_tank.heater2SetpointTemperatureSchedule.remove
    storage_tank.setHeater2SetpointTemperatureSchedule(setpoint_schedule_two)
    storage_tank.setHeater2Capacity(0)
    storage_tank.setHeater2Height(0)
    storage_tank.setHeaterFuelType('Electricity')
    storage_tank.setHeaterThermalEfficiency(1)
    storage_tank.ambientTemperatureSchedule.get.remove
    set_wh_ambient(space, model, storage_tank)
    if fluid_type == Constants.FluidWater # Direct, make the storage tank a dummy tank with 0 tank losses
      storage_tank.setUniformSkinLossCoefficientperUnitAreatoAmbientTemperature(0.0)
    else
      storage_tank.setUniformSkinLossCoefficientperUnitAreatoAmbientTemperature(UnitConversions.convert(storage_Uvalue, 'Btu/(hr*ft^2*F)', 'W/(m^2*K)'))
    end
    storage_tank.setSkinLossFractiontoZone(1)
    storage_tank.setOffCycleFlueLossFractiontoZone(1)
    storage_tank.setUseSideEffectiveness(1)
    storage_tank.setUseSideInletHeight(0)
    storage_tank.setSourceSideOutletHeight(0)
    storage_tank.setInletMode('Fixed')
    storage_tank.setIndirectWaterHeatingRecoveryTime(1.5)
    storage_tank.setNumberofNodes(8)
    storage_tank.setAdditionalDestratificationConductivity(0)
    storage_tank.setNode1AdditionalLossCoefficient(0)
    storage_tank.setNode2AdditionalLossCoefficient(0)
    storage_tank.setNode3AdditionalLossCoefficient(0)
    storage_tank.setNode4AdditionalLossCoefficient(0)
    storage_tank.setNode5AdditionalLossCoefficient(0)
    storage_tank.setNode6AdditionalLossCoefficient(0)
    storage_tank.setNode7AdditionalLossCoefficient(0)
    storage_tank.setNode8AdditionalLossCoefficient(0)
    storage_tank.setSourceSideDesignFlowRate(UnitConversions.convert(coll_flow, 'cfm', 'm^3/s'))
    storage_tank.setOnCycleParasiticFuelConsumptionRate(0)
    storage_tank.setOffCycleParasiticFuelConsumptionRate(0)
    storage_tank.setUseSideDesignFlowRate(UnitConversions.convert(storage_vol, 'gal', 'm^3') / 60.1) # Sized to ensure that E+ never autosizes the design flow rate to be larger than the tank volume getting drawn out in a hour (60 minutes)
    dhw_map[sys_id] << storage_tank

    plant_loop.addDemandBranchForComponent(storage_tank)
    dhw_loop.addSupplyBranchForComponent(storage_tank)
    water_heater.addToNode(storage_tank.supplyOutletModelObject.get.to_Node.get)

    availability_manager = OpenStudio::Model::AvailabilityManagerDifferentialThermostat.new(model)
    availability_manager.setName(obj_name + ' useful energy')
    availability_manager.setHotNode(collector_plate.outletModelObject.get.to_Node.get)
    availability_manager.setColdNode(storage_tank.demandOutletModelObject.get.to_Node.get)
    availability_manager.setTemperatureDifferenceOnLimit(0)
    availability_manager.setTemperatureDifferenceOffLimit(0)
    plant_loop.setAvailabilityManager(availability_manager)

    # Add EMS code for SWH control (keeps the WH for the last hour if there's useful energy that can be delivered, E+ wouldn't always do this by default)
    # Sensors
    coll_sensor = OpenStudio::Model::EnergyManagementSystemSensor.new(model, 'System Node Temperature')
    coll_sensor.setName("#{obj_name} Collector Outlet")
    coll_sensor.setKeyName("#{collector_plate.outletModelObject.get.to_Node.get.name}")

    tank_source_sensor = OpenStudio::Model::EnergyManagementSystemSensor.new(model, 'System Node Temperature')
    tank_source_sensor.setName("#{obj_name} Tank Source Inlet")
    tank_source_sensor.setKeyName("#{storage_tank.demandOutletModelObject.get.to_Node.get.name}")

    # Actuators
    swh_pump_actuator = OpenStudio::Model::EnergyManagementSystemActuator.new(pump, 'Pump', 'Pump Mass Flow Rate')
    swh_pump_actuator.setName("#{obj_name}_pump")

    # Program
    swh_program = OpenStudio::Model::EnergyManagementSystemProgram.new(model)
    swh_program.setName("#{obj_name} Controller")
    swh_program.addLine("If #{coll_sensor.name} > #{tank_source_sensor.name}")
    swh_program.addLine("Set #{swh_pump_actuator.name} = 100")
    swh_program.addLine('Else')
    swh_program.addLine("Set #{swh_pump_actuator.name} = 0")
    swh_program.addLine('EndIf')

    # ProgramCallingManager
    program_calling_manager = OpenStudio::Model::EnergyManagementSystemProgramCallingManager.new(model)
    program_calling_manager.setName("#{obj_name} Control")
    program_calling_manager.setCallingPoint('InsideHVACSystemIterationLoop')
    program_calling_manager.addProgram(swh_program)
  end

  def self.apply_combi(model, runner, space, vol, t_set, ec_adj, nbeds,
                       boiler, boiler_plant_loop, boiler_fuel_type,
                       boiler_afue, dhw_map, sys_id, wh_type, jacket_r, standby_loss)
    obj_name_combi = Constants.ObjectNameWaterHeater
    convlim = model.getConvergenceLimits
    convlim.setMinimumPlantIterations(3) # add one more minimum plant iteration to achieve better energy balance across plant loops.

    if wh_type == HPXML::WaterHeaterTypeCombiStorage
      tank_type = HPXML::WaterHeaterTypeStorage
      act_vol = calc_storage_tank_actual_vol(vol, nil)
      a_side = calc_tank_areas(act_vol)[1]
      standby_loss = get_indirect_standbyloss(standby_loss, act_vol)
      if standby_loss > 10.0
        runner.registerWarning('Indirect water heater standby loss is over 10.0 F/hr, double check water heater inputs.')
      end
      ua = calc_indirect_ua_with_standbyloss(act_vol, standby_loss, jacket_r, a_side)
    else
      tank_type = HPXML::WaterHeaterTypeTankless
      ua = 0.0
      act_vol = 1.0
    end

    loop = create_new_loop(model, Constants.PlantLoopDomesticWater, t_set, tank_type)

    new_pump = create_new_pump(model)
    new_pump.addToNode(loop.supplyInletNode)

    new_manager = create_new_schedule_manager(t_set, model, tank_type)
    new_manager.addToNode(loop.supplyOutletNode)

    # Create water heater
    new_heater = create_new_heater(obj_name_combi, 0.0, nil, act_vol, nil, t_set, space, 0.0, 0.0, tank_type, nbeds, model, ua, nil)
    new_heater.setSourceSideDesignFlowRate(100) # set one large number, override by EMS
    dhw_map[sys_id] << new_heater

    # Store combi assumed EF for ERI calculation
    ef = calc_tank_EF(tank_type, ua, boiler_afue)
    new_heater.additionalProperties.setFeature('EnergyFactor', ef)

    # Create alternate setpoint schedule for source side flow request
    alternate_stp_sch = OpenStudio::Model::ScheduleConstant.new(model)
    alternate_stp_sch.setName("#{obj_name_combi} Alt Spt")
    alt_temp = UnitConversions.convert(t_set, 'F', 'C') + deadband(tank_type) / 2.0
    alternate_stp_sch.setValue(alt_temp)
    new_heater.setIndirectAlternateSetpointTemperatureSchedule(alternate_stp_sch)

    # Create hx setpoint schedule to specify source side temperature
    hx_stp_sch = OpenStudio::Model::ScheduleConstant.new(model)
    hx_stp_sch.setName("#{obj_name_combi} HX Spt")
    hx_temp = 55 # tank source side inlet temperature, degree C
    hx_stp_sch.setValue(hx_temp)

    # change loop equipment operation scheme to heating load
    scheme_dhw = OpenStudio::Model::PlantEquipmentOperationHeatingLoad.new(model)
    scheme_dhw.addEquipment(1000000000, new_heater)
    loop.setPrimaryPlantEquipmentOperationScheme(scheme_dhw)
    dhw_map[sys_id] << loop

    # Create loop for source side
    source_loop = create_new_loop(model, 'dhw source loop', UnitConversions.convert(hx_temp, 'C', 'F'), tank_type)
    source_loop.autosizeMaximumLoopFlowRate()

    # Create heat exchanger
    combi_hx = create_new_hx(model, Constants.ObjectNameTankHX)
    dhw_map[sys_id] << combi_hx

    # Add heat exchanger to the load distribution scheme
    scheme = OpenStudio::Model::PlantEquipmentOperationHeatingLoad.new(model)
    scheme.addEquipment(1000000000, combi_hx)
    source_loop.setPrimaryPlantEquipmentOperationScheme(scheme)

    # Add components to the tank source side plant loop
    source_loop.addSupplyBranchForComponent(combi_hx)

    new_pump = create_new_pump(model)
    new_pump.autosizeRatedFlowRate()
    new_pump.addToNode(source_loop.supplyInletNode)
    dhw_map[sys_id] << new_pump

    new_source_manager = OpenStudio::Model::SetpointManagerScheduled.new(model, hx_stp_sch)
    new_source_manager.addToNode(source_loop.supplyOutletNode)
    dhw_map[sys_id] << new_source_manager

    source_loop.addDemandBranchForComponent(new_heater)

    # Add heat exchanger to boiler loop
    boiler_plant_loop.addDemandBranchForComponent(combi_hx)
    boiler_plant_loop.setPlantLoopVolume(0.001) # Cannot be autocalculated because of large default tank source side mfr(set to be overwritten by EMS)

    loop.addSupplyBranchForComponent(new_heater)

    add_ec_adj(model, new_heater, ec_adj, space, boiler_fuel_type, HPXML::HVACTypeBoiler, boiler, combi_hx).each do |obj|
      dhw_map[sys_id] << obj unless obj.nil?
    end
  end

  def self.apply_combi_system_EMS(model, combi_sys_id, dhw_map)
    # EMS for modulate source side mass flow rate
    # Initialization
    equipment_peaks = {}
    equipment_sch_sensors = {}
    equipment_target_temp_sensors = {}
    tank_volume, deadband, tank_source_temp = 0.0, 0.0, 0.0
    alt_spt_sch = nil
    tank_temp_sensor, tank_spt_sensor, tank_loss_energy_sensor = nil, nil, nil
    altsch_actuator, pump_actuator = nil, nil

    # Create sensors and actuators by dhw map information
    dhw_map[combi_sys_id].each do |object|
      if object.is_a? OpenStudio::Model::WaterUseConnections
        object.waterUseEquipment.each do |wu|
          # water use equipment peak mass flow rate
          wu_peak = wu.waterUseEquipmentDefinition.peakFlowRate
          equipment_peaks[wu.name.to_s] = wu_peak
          # mfr fraction schedule sensors
          wu_sch_sensor = OpenStudio::Model::EnergyManagementSystemSensor.new(model, 'Schedule Value')
          wu_sch_sensor.setName("#{wu.name} sch value")
          wu_sch_sensor.setKeyName(wu.flowRateFractionSchedule.get.name.to_s)
          equipment_sch_sensors[wu.name.to_s] = wu_sch_sensor
          # water use equipment target temperature schedule sensors
          target_temp_sch = wu.waterUseEquipmentDefinition.targetTemperatureSchedule.get
          target_temp_sensor = OpenStudio::Model::EnergyManagementSystemSensor.new(model, 'Schedule Value')
          target_temp_sensor.setName("#{wu.name} target temp")
          target_temp_sensor.setKeyName(target_temp_sch.name.to_s)
          equipment_target_temp_sensors[wu.name.to_s] = target_temp_sensor
        end
      elsif object.is_a? OpenStudio::Model::WaterHeaterMixed
        # Some parameters to use
        tank_volume = object.tankVolume.get
        deadband = object.deadbandTemperatureDifference
        # Sensors and actuators related to OS water heater object
        tank_temp_sensor = OpenStudio::Model::EnergyManagementSystemSensor.new(model, 'Water Heater Tank Temperature')
        tank_temp_sensor.setName("#{combi_sys_id} Tank Temp")
        tank_temp_sensor.setKeyName(object.name.to_s)
        tank_loss_energy_sensor = OpenStudio::Model::EnergyManagementSystemSensor.new(model, 'Water Heater Heat Loss Energy')
        tank_loss_energy_sensor.setName("#{combi_sys_id} Tank Loss Energy")
        tank_loss_energy_sensor.setKeyName(object.name.to_s)
        tank_spt_sensor = OpenStudio::Model::EnergyManagementSystemSensor.new(model, 'Schedule Value')
        tank_spt_sensor.setName("#{combi_sys_id} Setpoint Temperature")
        tank_spt_sensor.setKeyName(object.setpointTemperatureSchedule.get.name.to_s)
        alt_spt_sch = object.indirectAlternateSetpointTemperatureSchedule.get
        altsch_actuator = OpenStudio::Model::EnergyManagementSystemActuator.new(alt_spt_sch, 'Schedule:Constant', 'Schedule Value')
        altsch_actuator.setName("#{combi_sys_id} AltSchedOverride")
      elsif object.is_a? OpenStudio::Model::PumpVariableSpeed
        pump_actuator = OpenStudio::Model::EnergyManagementSystemActuator.new(object, 'Pump', 'Pump Mass Flow Rate')
        pump_actuator.setName("#{combi_sys_id} Pump MFR")
      elsif object.is_a? OpenStudio::Model::SetpointManagerScheduled
        tank_source_temp = object.schedule.to_ScheduleConstant.get.value
      end
    end

    mains_temp_sensor = OpenStudio::Model::EnergyManagementSystemSensor.new(model, 'Site Mains Water Temperature')
    mains_temp_sensor.setName('Mains Temperature')
    mains_temp_sensor.setKeyName('*')

    # Program
    combi_ctrl_program = OpenStudio::Model::EnergyManagementSystemProgram.new(model)
    combi_ctrl_program.setName("#{combi_sys_id} Source MFR Control")
    combi_ctrl_program.addLine("Set Rho = @RhoH2O #{tank_temp_sensor.name}")
    combi_ctrl_program.addLine("Set Cp = @CpHW #{tank_temp_sensor.name}")
    combi_ctrl_program.addLine("Set Tank_Water_Mass = #{tank_volume} * Rho")
    combi_ctrl_program.addLine("Set DeltaT = #{tank_source_temp} - #{tank_spt_sensor.name}")
    combi_ctrl_program.addLine("Set WU_Hot_Temp = #{tank_temp_sensor.name}")
    combi_ctrl_program.addLine("Set WU_Cold_Temp = #{mains_temp_sensor.name}")
    combi_ctrl_program.addLine('Set Tank_Use_Total_MFR = 0.0')
    equipment_peaks.each do |wu_name, peak|
      wu_id = wu_name.gsub(' ', '_')
      combi_ctrl_program.addLine("Set #{wu_id}_Peak = #{peak}")
      combi_ctrl_program.addLine("Set #{wu_id}_MFR_Total = #{wu_id}_Peak * #{equipment_sch_sensors[wu_name].name} * Rho")
      combi_ctrl_program.addLine("If #{equipment_target_temp_sensors[wu_name].name} > WU_Hot_Temp")
      combi_ctrl_program.addLine("Set #{wu_id}_MFR_Hot = #{wu_id}_MFR_Total")
      combi_ctrl_program.addLine('Else')
      combi_ctrl_program.addLine("Set #{wu_id}_MFR_Hot = #{wu_id}_MFR_Total * (#{equipment_target_temp_sensors[wu_name].name} - WU_Cold_Temp)/(WU_Hot_Temp - WU_Cold_Temp)")
      combi_ctrl_program.addLine('EndIf')
      combi_ctrl_program.addLine("Set Tank_Use_Total_MFR = Tank_Use_Total_MFR + #{wu_id}_MFR_Hot")
    end
    combi_ctrl_program.addLine("Set WH_Loss = - #{tank_loss_energy_sensor.name}")
    combi_ctrl_program.addLine("Set WH_Use = Tank_Use_Total_MFR * Cp * (#{tank_temp_sensor.name} - #{mains_temp_sensor.name}) * ZoneTimeStep * 3600")
    combi_ctrl_program.addLine("Set WH_HeatToLowSetpoint = Tank_Water_Mass * Cp * (#{tank_temp_sensor.name} - #{tank_spt_sensor.name} + #{deadband})")
    combi_ctrl_program.addLine('Set WH_Energy_Demand = WH_Use + WH_Loss - WH_HeatToLowSetpoint')
    combi_ctrl_program.addLine('If WH_Energy_Demand > 0')
    combi_ctrl_program.addLine("Set #{pump_actuator.name} = WH_Energy_Demand / (Cp * DeltaT * 3600 * ZoneTimeStep)")
    combi_ctrl_program.addLine("Set #{altsch_actuator.name} = 100") # Set the alternate setpoint temperature to highest level to ensure maximum source side flow rate
    combi_ctrl_program.addLine('Else')
    combi_ctrl_program.addLine("Set #{pump_actuator.name} = 0")
    combi_ctrl_program.addLine("Set #{altsch_actuator.name} = #{alt_spt_sch.to_ScheduleConstant.get.value}")
    combi_ctrl_program.addLine('EndIf')

    # ProgramCallingManagers
    program_calling_manager = OpenStudio::Model::EnergyManagementSystemProgramCallingManager.new(model)
    program_calling_manager.setName("#{combi_sys_id} ProgramManager")
    program_calling_manager.setCallingPoint('BeginTimestepBeforePredictor')
    program_calling_manager.addProgram(combi_ctrl_program)
  end

  def self.add_desuperheater(model, t_set, tank, desuperheater_clg_coil, wh_type, fuel_type, space, loop, ec_adj)
    reclaimed_efficiency = 0.25 # default
    workaround_flag = true # switch after E+ 9.3 release
    if workaround_flag
      eta_c = tank.heaterThermalEfficiency.get
      tank_name = tank.name.to_s.gsub(' ', '_')

      coil_clg_energy = OpenStudio::Model::EnergyManagementSystemSensor.new(model, 'Cooling Coil Total Cooling Energy')
      coil_clg_energy.setName("#{desuperheater_clg_coil.name} clg energy")
      coil_clg_energy.setKeyName(desuperheater_clg_coil.name.to_s)

      coil_elec_energy = OpenStudio::Model::EnergyManagementSystemSensor.new(model, 'Cooling Coil Electric Energy')
      coil_elec_energy.setName("#{desuperheater_clg_coil.name} elec energy")
      coil_elec_energy.setKeyName(desuperheater_clg_coil.name.to_s)

      wh_energy = OpenStudio::Model::EnergyManagementSystemSensor.new(model, 'Water Heater Heating Energy')
      wh_energy.setName("#{tank.name} wh energy")
      wh_energy.setKeyName(tank.name.to_s)

      dsh_object = HotWaterAndAppliances.add_other_equipment(model, Constants.ObjectNameDesuperheater(tank.name), space, 0.01, 0, 0, model.alwaysOnDiscreteSchedule, fuel_type)

      # Actuators
      dsh_actuator = OpenStudio::Model::EnergyManagementSystemActuator.new(dsh_object, 'OtherEquipment', 'Power Level')
      dsh_actuator.setName("#{tank.name} dsh fuel saving")

      # energy variables
      dsh_total = OpenStudio::Model::EnergyManagementSystemGlobalVariable.new(model, "#{tank_name}_dsh_total")

      dsh_program = OpenStudio::Model::EnergyManagementSystemProgram.new(model)
      dsh_program.setName("#{tank_name} DSH Program")
      dsh_program.addLine("Set #{tank_name}_eta_c = #{eta_c}")
      dsh_program.addLine("Set Avail_Cap = #{reclaimed_efficiency} * (#{coil_clg_energy.name} + #{coil_elec_energy.name})")
      dsh_program.addLine('If WarmupFlag') # need to initialize cumulative dsh energy number
      dsh_program.addLine("  Set #{dsh_total.name} = 0.0")
      dsh_program.addLine('Else')
      dsh_program.addLine("  Set #{dsh_total.name} = #{dsh_total.name} + Avail_Cap")
      dsh_program.addLine('EndIf')
      dsh_program.addLine("Set #{tank_name}_dsh_load_saving = -(@Min #{wh_energy.name} #{dsh_total.name})")
      dsh_program.addLine("Set #{dsh_total.name} = #{dsh_total.name} + #{tank_name}_dsh_load_saving") # update cumulative dsh energy pool
      dsh_program.addLine("Set #{dsh_actuator.name} = #{tank_name}_dsh_load_saving * #{ec_adj.round(5)} / (SystemTimeStep * 3600) / #{tank_name}_eta_c") # convert to water heater power savings

      # Sensor for EMS reporting
      ep_consumption_name = { HPXML::FuelTypeElectricity => 'Electric',
                              HPXML::FuelTypePropane => 'Propane',
                              HPXML::FuelTypeOil => 'FuelOil#1',
                              HPXML::FuelTypeNaturalGas => 'Gas',
                              HPXML::FuelTypeWood => 'OtherFuel1',
                              HPXML::FuelTypeWoodPellets => 'OtherFuel2' }[fuel_type]
      dsh_sensor = OpenStudio::Model::EnergyManagementSystemSensor.new(model, "Other Equipment #{ep_consumption_name} Energy")
      dsh_sensor.setName("#{dsh_object.name} energy consumption")
      dsh_sensor.setKeyName(dsh_object.name.to_s)

      dsh_energy_output_var = OpenStudio::Model::EnergyManagementSystemOutputVariable.new(model, dsh_sensor)
      dsh_energy_output_var.setName("#{Constants.ObjectNameDesuperheaterEnergy(tank.name)} outvar")
      dsh_energy_output_var.setTypeOfDataInVariable('Summed')
      dsh_energy_output_var.setUpdateFrequency('SystemTimestep')
      dsh_energy_output_var.setEMSProgramOrSubroutineName(dsh_program)
      dsh_energy_output_var.setUnits('J')

      dsh_load_output_var = OpenStudio::Model::EnergyManagementSystemOutputVariable.new(model, "#{tank_name}_dsh_load_saving")
      dsh_load_output_var.setName("#{Constants.ObjectNameDesuperheaterLoad(tank.name)} outvar")
      dsh_load_output_var.setTypeOfDataInVariable('Summed')
      dsh_load_output_var.setUpdateFrequency('SystemTimestep')
      dsh_load_output_var.setEMSProgramOrSubroutineName(dsh_program)
      dsh_load_output_var.setUnits('J')

      # ProgramCallingManagers
      program_calling_manager = OpenStudio::Model::EnergyManagementSystemProgramCallingManager.new(model)
      program_calling_manager.setName("#{tank.name} DSH ProgramManager")
      program_calling_manager.setCallingPoint('EndOfSystemTimestepBeforeHVACReporting')
      program_calling_manager.addProgram(dsh_program)

      return [dsh_energy_output_var, dsh_load_output_var]
    else # need to test after switch
      # create a storage tank
      vol = 50.0 # FIXME: Input vs assumption?
      storage_vol_actual = calc_storage_tank_actual_vol(vol, nil)
      cap = 0
      nbeds = 0 # won't be used
      assumed_ua = 6.0 # Btu/hr-F FIXME: Assumption: indirect tank ua calculated based on 1.0 standby_loss and 50gal nominal vol
      storage_tank_name = "#{tank.name} storage tank"
      storage_tank = create_new_heater(storage_tank_name, cap, nil, storage_vol_actual, nil, t_set, space, 0, 0, HPXML::WaterHeaterTypeStorage, nbeds, model, assumed_ua, nil)

      loop.addSupplyBranchForComponent(storage_tank)
      tank.addToNode(storage_tank.supplyOutletModelObject.get.to_Node.get)

      # Create a schedule for desuperheater
      new_schedule = OpenStudio::Model::ScheduleConstant.new(model)
      new_schedule.setName("#{tank.name} desuperheater setpoint schedule")
      new_schedule.setValue(100)

      # create a desuperheater object
      desuperheater = OpenStudio::Model::CoilWaterHeatingDesuperheater.new(model, new_schedule)
      desuperheater.setName("#{tank.name} desuperheater")
      desuperheater.setMaximumInletWaterTemperatureforHeatReclaim(100)
      desuperheater.setDeadBandTemperatureDifference(0.2)
      desuperheater.setRatedHeatReclaimRecoveryEfficiency(reclaimed_efficiency)
      desuperheater.addToHeatRejectionTarget(storage_tank)
      desuperheater.setWaterPumpPower(0)
      # attach to the clg coil source
      desuperheater.setHeatingSource(desuperheater_clg_coil)

      return [desuperheater]
    end
  end

  def self.create_new_hx(model, name)
    hx = OpenStudio::Model::HeatExchangerFluidToFluid.new(model)
    hx.setName(name)
    hx.setControlType('OperationSchemeModulated')

    return hx
  end

  def self.calc_water_heater_capacity(fuel, num_beds, num_water_heaters, num_baths = nil)
    # Calculate the capacity of the water heater based on the fuel type and number
    # of bedrooms and bathrooms in a home. Returns the capacity in kBtu/hr.

    if num_baths.nil?
      num_baths = get_default_num_bathrooms(num_beds)
    end

    # Adjust the heating capacity if there are multiple water heaters in the home
    num_baths /= num_water_heaters.to_f

    if fuel != HPXML::FuelTypeElectricity
      if num_beds <= 4
        cap_kbtuh = 40.0
      elsif num_beds == 5
        cap_kbtuh = 47.0
      else
        cap_kbtuh = 50.0
      end
      return cap_kbtuh
    else
      if num_beds == 1
        cap_kw = 2.5
      elsif num_beds == 2
        if num_baths <= 1.5
          cap_kw = 3.5
        else
          cap_kw = 4.5
        end
      elsif num_beds == 3
        if num_baths <= 1.5
          cap_kw = 4.5
        else
          cap_kw = 5.5
        end
      else
        cap_kw = 5.5
      end
      return UnitConversions.convert(cap_kw, 'kW', 'kBtu/hr')
    end
  end

  def self.calc_ef_from_uef(uef, type, fuel_type)
    # Interpretation on Water Heater UEF
    if fuel_type == HPXML::FuelTypeElectricity
      if type == HPXML::WaterHeaterTypeStorage
        return [2.4029 * uef - 1.2844, 0.96].min
      elsif type == HPXML::WaterHeaterTypeTankless
        return uef
      elsif type == HPXML::WaterHeaterTypeHeatPump
        return 1.2101 * uef - 0.6052
      end
    else # Fuel
      if type == HPXML::WaterHeaterTypeStorage
        return 0.9066 * uef + 0.0711
      elsif type == HPXML::WaterHeaterTypeTankless
        return uef
      end
    end
    fail 'Unexpected water heater.'
  end

  def self.calc_tank_areas(act_vol)
    pi = Math::PI
    height = 48.0 # inches
    diameter = 24.0 * ((act_vol * 0.1337) / (height / 12.0 * pi))**0.5 # inches
    a_top = pi * (diameter / 12.0)**2.0 / 4.0 # sqft
    a_side = pi * (diameter / 12.0) * (height / 12.0) # sqft
    surface_area = 2.0 * a_top + a_side # sqft

    return surface_area, a_side
  end

  def self.get_indirect_standbyloss(standby_loss, act_vol)
    # Tank geometry
    surface_area = calc_tank_areas(act_vol)[0]
    if standby_loss.nil? # Swiched to standby_loss equation fit from AHRI database
      # calculate independent variable SurfaceArea/vol(physically linear to standby_loss/skin_u under test condition) to fit the linear equation from AHRI database
      sqft_by_gal = surface_area / act_vol # sqft/gal
      standby_loss = 2.9721 * sqft_by_gal - 0.4732 # linear equation assuming a constant u, F/hr
    end
    if standby_loss <= 0
      fail 'Indirect water heater standby loss is negative, double check TankVolume to be <829 gal or StandbyLoss to be >0.0 F/hr.'
    end

    return standby_loss
  end

  def self.calc_indirect_ua_with_standbyloss(act_vol, standby_loss, jacket_r, a_side)
    # Test conditions
    cp = 0.999 # Btu/lb-F
    rho = 8.216 # lb/gal
    t_amb = 70.0 # F
    t_tank_avg = 135.0 # F, Test begins at 137-138F stop at 133F

    # UA calculation
    q = standby_loss * cp * act_vol * rho # Btu/hr
    ua = q / (t_tank_avg - t_amb) # Btu/hr-F

    # jacket
    ua = apply_tank_jacket(jacket_r, nil, nil, ua, a_side)
    return ua
  end

  def self.get_default_num_bathrooms(num_beds)
    # From https://www.sansomeandgeorge.co.uk/news-updates/what-is-the-ideal-ratio-of-bathrooms-to-bedrooms.html
    # "According to 70% of estate agents, a property should have two bathrooms for every three bedrooms..."
    num_baths = 2.0 / 3.0 * num_beds
  end

  def self.add_ec_adj(model, heater, ec_adj, space, fuel_type, wh_type, combi_boiler = nil, combi_hx = nil)
    adjustment = ec_adj - 1.0

    if not space.is_a? OpenStudio::Model::Space # WH is not in conditioned zone, set the other equipment to be in a random space
      space = model.getSpaces[0]
    end

    if wh_type == HPXML::WaterHeaterTypeHeatPump
      tank = heater.tank
    else
      tank = heater
    end

    # Add an other equipment object for water heating that will get actuated, has a small initial load but gets overwritten by EMS
    ec_adj_object = HotWaterAndAppliances.add_other_equipment(model, Constants.ObjectNameWaterHeaterAdjustment(heater.name), space, 0.01, 0, 0, model.alwaysOnDiscreteSchedule, fuel_type)

    # EMS for calculating the EC_adj

    # Sensors
    ep_consumption_name = { HPXML::FuelTypeElectricity => 'Electric Power',
                            HPXML::FuelTypePropane => 'Propane Rate',
                            HPXML::FuelTypeOil => 'FuelOil#1 Rate',
                            HPXML::FuelTypeNaturalGas => 'Gas Rate',
                            HPXML::FuelTypeWood => 'OtherFuel1 Rate',
                            HPXML::FuelTypeWoodPellets => 'OtherFuel2 Rate' }[fuel_type]
    if wh_type.include? HPXML::HVACTypeBoiler
      ec_adj_sensor_hx = OpenStudio::Model::EnergyManagementSystemSensor.new(model, 'Fluid Heat Exchanger Heat Transfer Energy')
      ec_adj_sensor_hx.setName("#{combi_hx.name} energy")
      ec_adj_sensor_hx.setKeyName(combi_hx.name.to_s)
      ec_adj_sensor_boiler_heating = OpenStudio::Model::EnergyManagementSystemSensor.new(model, 'Boiler Heating Energy')
      ec_adj_sensor_boiler_heating.setName("#{combi_boiler.name} heating energy")
      ec_adj_sensor_boiler_heating.setKeyName(combi_boiler.name.to_s)
      ec_adj_sensor_boiler = OpenStudio::Model::EnergyManagementSystemSensor.new(model, "Boiler #{ep_consumption_name}")
      ec_adj_sensor_boiler.setName("#{combi_boiler.name} energy")
      ec_adj_sensor_boiler.setKeyName(combi_boiler.name.to_s)
    elsif wh_type == HPXML::WaterHeaterTypeHeatPump
      ec_adj_sensor = OpenStudio::Model::EnergyManagementSystemSensor.new(model, 'Water Heater Electric Power')
      ec_adj_sensor.setName("#{heater.tank.name} energy")
      ec_adj_sensor.setKeyName(heater.tank.name.to_s)
      ec_adj_hp_sensor = OpenStudio::Model::EnergyManagementSystemSensor.new(model, 'Cooling Coil Water Heating Electric Power')
      ec_adj_hp_sensor.setName("#{heater.dXCoil.name} energy")
      ec_adj_hp_sensor.setKeyName(heater.dXCoil.name.to_s)
      ec_adj_fan_sensor = OpenStudio::Model::EnergyManagementSystemSensor.new(model, 'Fan Electric Power')
      ec_adj_fan_sensor.setName("#{heater.fan.name} energy")
      ec_adj_fan_sensor.setKeyName(heater.fan.name.to_s)
    else
      ec_adj_sensor = OpenStudio::Model::EnergyManagementSystemSensor.new(model, "Water Heater #{ep_consumption_name}")
      ec_adj_sensor.setName("#{heater.name} energy")
      ec_adj_sensor.setKeyName(heater.name.to_s)
    end

    ec_adj_oncyc_sensor = OpenStudio::Model::EnergyManagementSystemSensor.new(model, 'Water Heater On Cycle Parasitic Electric Power')
    ec_adj_oncyc_sensor.setName("#{tank.name} on cycle parasitic")
    ec_adj_oncyc_sensor.setKeyName(tank.name.to_s)
    ec_adj_offcyc_sensor = OpenStudio::Model::EnergyManagementSystemSensor.new(model, 'Water Heater Off Cycle Parasitic Electric Power')
    ec_adj_offcyc_sensor.setName("#{tank.name} off cycle parasitic")
    ec_adj_offcyc_sensor.setKeyName(tank.name.to_s)

    # Actuators
    ec_adj_actuator = OpenStudio::Model::EnergyManagementSystemActuator.new(ec_adj_object, 'OtherEquipment', 'Power Level')
    ec_adj_actuator.setName("#{heater.name} ec_adj_act")

    # Program
    ec_adj_program = OpenStudio::Model::EnergyManagementSystemProgram.new(model)
    ec_adj_program.setName("#{heater.name} EC_adj")
    if wh_type.include? HPXML::HVACTypeBoiler
      ec_adj_program.addLine("Set tmp_ec_adj_oncyc_sensor = #{ec_adj_oncyc_sensor.name}")
      ec_adj_program.addLine("Set tmp_ec_adj_offcyc_sensor = #{ec_adj_offcyc_sensor.name}")
      ec_adj_program.addLine("Set tmp_ec_adj_sensor_hx = #{ec_adj_sensor_hx.name}")
      ec_adj_program.addLine("Set tmp_ec_adj_sensor_boiler_heating = #{ec_adj_sensor_boiler_heating.name}")
      ec_adj_program.addLine("Set tmp_ec_adj_sensor_boiler = #{ec_adj_sensor_boiler.name}")
      ec_adj_program.addLine("Set wh_e_cons = #{ec_adj_oncyc_sensor.name} + #{ec_adj_offcyc_sensor.name}")
      ec_adj_program.addLine("If #{ec_adj_sensor_boiler_heating.name} > 0")
      ec_adj_program.addLine("  Set wh_e_cons = wh_e_cons + (@Abs #{ec_adj_sensor_hx.name}) / #{ec_adj_sensor_boiler_heating.name} * #{ec_adj_sensor_boiler.name}")
      ec_adj_program.addLine('EndIf')
      ec_adj_program.addLine('Set boiler_hw_energy = wh_e_cons * 3600 * SystemTimeStep')
    elsif wh_type == HPXML::WaterHeaterTypeHeatPump
      ec_adj_program.addLine("Set wh_e_cons = #{ec_adj_sensor.name} + #{ec_adj_oncyc_sensor.name} + #{ec_adj_offcyc_sensor.name} + #{ec_adj_hp_sensor.name} + #{ec_adj_fan_sensor.name}")
    else
      ec_adj_program.addLine("Set wh_e_cons = #{ec_adj_sensor.name} + #{ec_adj_oncyc_sensor.name} + #{ec_adj_offcyc_sensor.name}")
    end
    ec_adj_program.addLine("Set #{ec_adj_actuator.name} = #{adjustment} * wh_e_cons")

    # Program Calling Manager
    program_calling_manager = OpenStudio::Model::EnergyManagementSystemProgramCallingManager.new(model)
    program_calling_manager.setName("#{heater.name} EC_adj ProgramManager")
    program_calling_manager.setCallingPoint('EndOfSystemTimestepBeforeHVACReporting')
    program_calling_manager.addProgram(ec_adj_program)

    # Sensor for EMS reporting
    ec_adj_object_sensor = OpenStudio::Model::EnergyManagementSystemSensor.new(model, "Other Equipment #{ep_consumption_name.gsub('Rate', 'Energy').gsub('Power', 'Energy')}")
    ec_adj_object_sensor.setName("#{ec_adj_object.name} energy consumption")
    ec_adj_object_sensor.setKeyName(ec_adj_object.name.to_s)

    # EMS Output Variable for EC_adj reporting
    ec_adj_output_var = OpenStudio::Model::EnergyManagementSystemOutputVariable.new(model, ec_adj_object_sensor)
    ec_adj_output_var.setName("#{Constants.ObjectNameWaterHeaterAdjustment(heater.name)} outvar")
    ec_adj_output_var.setTypeOfDataInVariable('Summed')
    ec_adj_output_var.setUpdateFrequency('SystemTimestep')
    ec_adj_output_var.setEMSProgramOrSubroutineName(ec_adj_program)
    ec_adj_output_var.setUnits('J')

    if wh_type.include? HPXML::HVACTypeBoiler
      # EMS Output Variable for combi dhw energy reporting (before EC_adj is applied)
      boiler_hw_output_var = OpenStudio::Model::EnergyManagementSystemOutputVariable.new(model, 'boiler_hw_energy')
      boiler_hw_output_var.setName("#{Constants.ObjectNameCombiWaterHeatingEnergy(heater.name)} outvar")
      boiler_hw_output_var.setTypeOfDataInVariable('Summed')
      boiler_hw_output_var.setUpdateFrequency('SystemTimestep')
      boiler_hw_output_var.setEMSProgramOrSubroutineName(ec_adj_program)
      boiler_hw_output_var.setUnits('J')
    else
      boiler_hw_output_var = nil
    end

    return ec_adj_output_var, boiler_hw_output_var
  end

  def self.get_default_hot_water_temperature(eri_version)
    if eri_version.include? 'A'
      return 125.0
    end

    return 120.0
  end

  def self.get_tankless_cycling_derate()
    return 0.08
  end

  private

  def self.deadband(wh_type)
    if wh_type == HPXML::WaterHeaterTypeStorage
      return 2.0 # deg-C
    else
      return 0.0 # deg-C
    end
  end

  def self.calc_storage_tank_actual_vol(vol, fuel)
    # Convert the nominal tank volume to an actual volume
    if fuel.nil?
      act_vol = 0.95 * vol # indirect tank
    else
      if fuel == HPXML::FuelTypeElectricity
        act_vol = 0.9 * vol
      else
        act_vol = 0.95 * vol
      end
    end
    return act_vol
  end

  def self.calc_tank_UA(act_vol, fuel, ef, re, pow, wh_type, cyc_derate, jacket_r, solar_fraction)
    # Calculates the U value, UA of the tank and conversion efficiency (eta_c)
    # based on the Energy Factor and recovery efficiency of the tank
    # Source: Burch and Erickson 2004 - http://www.nrel.gov/docs/gen/fy04/36035.pdf
    if wh_type == HPXML::WaterHeaterTypeTankless
      eta_c = ef * (1.0 - cyc_derate)
      ua = 0.0
      surface_area = 1.0
    else
      volume_drawn = 64.3 # gal/day
      density = 8.2938 # lb/gal
      draw_mass = volume_drawn * density # lb
      cp = 1.0007 # Btu/lb-F
      t = 135.0 # F
      t_in = 58.0 # F
      t_env = 67.5 # F
      q_load = draw_mass * cp * (t - t_in) # Btu/day
      surface_area, a_side = calc_tank_areas(act_vol)
      if fuel != HPXML::FuelTypeElectricity
        ua = (re / ef - 1.0) / ((t - t_env) * (24.0 / q_load - 1.0 / (1000.0 * pow * ef))) # Btu/hr-F
        eta_c = (re + ua * (t - t_env) / (1000 * pow)) # conversion efficiency is supposed to be calculated with initial tank ua
      else # is Electric
        ua = q_load * (1.0 / ef - 1.0) / ((t - t_env) * 24.0)
        eta_c = 1.0
      end
      ua = apply_tank_jacket(jacket_r, ef, fuel, ua, a_side)
    end
    ua *= (1.0 - solar_fraction)
    u = ua / surface_area # Btu/hr-ft^2-F
    if eta_c > 1.0
      fail 'A water heater heat source (either burner or element) efficiency of > 1 has been calculated, double check water heater inputs.'
    end
    if ua < 0.0
      fail 'A negative water heater standby loss coefficient (UA) was calculated, double check water heater inputs.'
    end

    return u, ua, eta_c
  end

  def self.apply_tank_jacket(jacket_r, ef, fuel, ua_pre, a_side)
    if not jacket_r.nil?
      skin_insulation_R = 5.0 # R5
      if fuel.nil? # indirect water heater, etc. Assume 2 inch skin insulation
        skin_insulation_t = 2.0 # inch
      elsif fuel != HPXML::FuelTypeElectricity
        if ef < 0.7
          skin_insulation_t = 1.0 # inch
        else
          skin_insulation_t = 2.0 # inch
        end
      else # electric
        skin_insulation_t = 2.0 # inch
      end
      # water heater wrap calculation based on:
      # Modeling Water Heat Wraps in BEopt DRAFT Technical Note
      # Authors:  Ben Polly and Jay Burch (NREL)
      u_pre_skin = 1.0 / (skin_insulation_t * skin_insulation_R + 1.0 / 1.3 + 1.0 / 52.8) # Btu/hr-ft^2-F = (1 / hout + kins / tins + t / hin)^-1
      ua = ua_pre - jacket_r / (1.0 / u_pre_skin + jacket_r) * u_pre_skin * a_side
    else
      ua = ua_pre
    end
    return ua
  end

  def self.calc_tank_EF(wh_type, ua, eta_c)
    # Calculates the energy factor based on UA of the tank and conversion efficiency (eta_c)
    # Source: Burch and Erickson 2004 - http://www.nrel.gov/docs/gen/fy04/36035.pdf
    if wh_type == HPXML::WaterHeaterTypeTankless
      ef = eta_c
    else
      pi = Math::PI
      volume_drawn = 64.3 # gal/day
      density = 8.2938 # lb/gal
      draw_mass = volume_drawn * density # lb
      cp = 1.0007 # Btu/lb-F
      t = 135.0 # F
      t_in = 58.0 # F
      t_env = 67.5 # F
      q_load = draw_mass * cp * (t - t_in) # Btu/day

      ef = q_load / ((ua * (t - t_env) * 24.0 + q_load) / eta_c)
    end
    return ef
  end

  def self.create_new_pump(model)
    # Add a pump to the new DHW loop
    pump = OpenStudio::Model::PumpVariableSpeed.new(model)
    pump.setRatedFlowRate(0.01)
    pump.setFractionofMotorInefficienciestoFluidStream(0)
    pump.setMotorEfficiency(1)
    pump.setRatedPowerConsumption(0)
    pump.setRatedPumpHead(1)
    pump.setCoefficient1ofthePartLoadPerformanceCurve(0)
    pump.setCoefficient2ofthePartLoadPerformanceCurve(1)
    pump.setCoefficient3ofthePartLoadPerformanceCurve(0)
    pump.setCoefficient4ofthePartLoadPerformanceCurve(0)
    pump.setPumpControlType('Intermittent')
    return pump
  end

  def self.create_new_schedule_manager(t_set, model, wh_type)
    new_schedule = OpenStudio::Model::ScheduleConstant.new(model)
    new_schedule.setName('dhw temp')
    new_schedule.setValue(UnitConversions.convert(t_set, 'F', 'C') + deadband(wh_type) / 2.0)
    OpenStudio::Model::SetpointManagerScheduled.new(model, new_schedule)
  end

  def self.create_new_heater(name, cap, fuel, act_vol, ef, t_set, space, oncycle_p, offcycle_p, wh_type, nbeds, model, ua, eta_c)
    new_heater = OpenStudio::Model::WaterHeaterMixed.new(model)
    new_heater.setName(name)
    new_heater.setHeaterThermalEfficiency(eta_c) unless eta_c.nil?
    new_heater.setHeaterFuelType(HelperMethods.eplus_fuel_map(fuel)) unless fuel.nil?
    configure_setpoint_schedule(new_heater, t_set, wh_type, model)
    new_heater.setMaximumTemperatureLimit(99.0)
    if wh_type == HPXML::WaterHeaterTypeTankless
      new_heater.setHeaterControlType('Modulate')
    else
      new_heater.setHeaterControlType('Cycle')
    end
    new_heater.setDeadbandTemperatureDifference(deadband(wh_type))

    new_heater.setHeaterMinimumCapacity(0.0)
    new_heater.setHeaterMaximumCapacity(UnitConversions.convert(cap, 'kBtu/hr', 'W'))
    new_heater.setTankVolume(UnitConversions.convert(act_vol, 'gal', 'm^3'))

    # Set parasitic power consumption
    if wh_type == HPXML::WaterHeaterTypeTankless
      # Tankless WHs are set to "modulate", not "cycle", so they end up
      # effectively always on. Thus, we need to use a weighted-average of
      # on-cycle and off-cycle parasitics.
      # Values used here are based on the average across 10 units originally used when modeling MF buildings
      avg_runtime_frac = [0.0268, 0.0333, 0.0397, 0.0462, 0.0529]
      if nbeds <= 5
        if nbeds == 0
          runtime_frac = avg_runtime_frac[0]
        else
          runtime_frac = avg_runtime_frac[nbeds - 1]
        end
      else
        runtime_frac = avg_runtime_frac[4]
      end
      avg_elec = oncycle_p * runtime_frac + offcycle_p * (1 - runtime_frac)

      new_heater.setOnCycleParasiticFuelConsumptionRate(avg_elec)
      new_heater.setOffCycleParasiticFuelConsumptionRate(avg_elec)
    else
      new_heater.setOnCycleParasiticFuelConsumptionRate(oncycle_p)
      new_heater.setOffCycleParasiticFuelConsumptionRate(offcycle_p)
    end
    new_heater.setOnCycleParasiticFuelType('electricity')
    new_heater.setOffCycleParasiticFuelType('electricity')
    new_heater.setOnCycleParasiticHeatFractiontoTank(0)
    new_heater.setOffCycleParasiticHeatFractiontoTank(0)

    # Set fraction of heat loss from tank to ambient (vs out flue)
    # Based on lab testing done by LBNL
    skinlossfrac = 1.0
    if not fuel.nil?
      if (fuel != HPXML::FuelTypeElectricity) && (wh_type == HPXML::WaterHeaterTypeStorage)
        if oncycle_p == 0.0
          skinlossfrac = 0.64
        elsif ef < 0.8
          skinlossfrac = 0.91
        else
          skinlossfrac = 0.96
        end
      end
    end
    new_heater.setOffCycleLossFractiontoThermalZone(skinlossfrac)
    new_heater.setOnCycleLossFractiontoThermalZone(1.0)
    set_wh_ambient(space, model, new_heater)

<<<<<<< HEAD
    ua_w_k = UnitConversions.convert(ua, "Btu/(hr*F)", "W/K")
=======
    if space.nil? # Located outside
      new_heater.setAmbientTemperatureIndicator('Outdoors')
    else
      new_heater.setAmbientTemperatureIndicator('ThermalZone')
      new_heater.setAmbientTemperatureThermalZone(space.thermalZone.get)
    end
    if new_heater.ambientTemperatureSchedule.is_initialized
      new_heater.ambientTemperatureSchedule.get.remove
    end
    ua_w_k = UnitConversions.convert(ua, 'Btu/(hr*F)', 'W/K')
>>>>>>> 392eefc3
    new_heater.setOnCycleLossCoefficienttoAmbientTemperature(ua_w_k)
    new_heater.setOffCycleLossCoefficienttoAmbientTemperature(ua_w_k)

    return new_heater
  end

  def self.set_wh_ambient(space, model, wh_obj)
    if wh_obj.ambientTemperatureSchedule.is_initialized
      wh_obj.ambientTemperatureSchedule.get.remove
    end
    wh_obj.resetAmbientTemperatureSchedule
    if space.is_a? OpenStudio::Model::ScheduleConstant # Temperature schedule indicator
      wh_obj.setAmbientTemperatureSchedule(space)
    elsif space.nil? # Located outside
      wh_obj.setAmbientTemperatureIndicator("Outdoors")
    else
      wh_obj.setAmbientTemperatureIndicator("ThermalZone")
      wh_obj.setAmbientTemperatureThermalZone(space.thermalZone.get)
    end
  end

  def self.configure_setpoint_schedule(new_heater, t_set, wh_type, model)
    set_temp_c = UnitConversions.convert(t_set, 'F', 'C') + deadband(wh_type) / 2.0 # Half the deadband to account for E+ deadband
    new_schedule = OpenStudio::Model::ScheduleConstant.new(model)
    new_schedule.setName('WH Setpoint Temp')
    new_schedule.setValue(set_temp_c)
    if new_heater.setpointTemperatureSchedule.is_initialized
      new_heater.setpointTemperatureSchedule.get.remove
    end
    new_heater.setSetpointTemperatureSchedule(new_schedule)
  end

  def self.create_new_loop(model, name, t_set, wh_type)
    # Create a new plant loop for the water heater
    loop = OpenStudio::Model::PlantLoop.new(model)
    loop.setName(name)
    loop.sizingPlant.setDesignLoopExitTemperature(UnitConversions.convert(t_set, 'F', 'C') + deadband(wh_type) / 2.0)
    loop.sizingPlant.setLoopDesignTemperatureDifference(UnitConversions.convert(10.0, 'R', 'K'))
    loop.setPlantLoopVolume(0.003) # ~1 gal
    loop.setMaximumLoopFlowRate(0.01) # This size represents the physical limitations to flow due to losses in the piping system. We assume that the pipes are always adequately sized.

    bypass_pipe = OpenStudio::Model::PipeAdiabatic.new(model)
    out_pipe = OpenStudio::Model::PipeAdiabatic.new(model)

    loop.addSupplyBranchForComponent(bypass_pipe)
    out_pipe.addToNode(loop.supplyOutletNode)

    return loop
  end
end<|MERGE_RESOLUTION|>--- conflicted
+++ resolved
@@ -314,7 +314,7 @@
       int_factor = 1
     end
 
-    if not space.nil? # If not located outside
+    if space.is_a? OpenStudio::Model::Space # If located in space
       # Add in other equipment objects for sensible/latent gains
       hpwh_sens_def = OpenStudio::Model::OtherEquipmentDefinition.new(model)
       hpwh_sens_def.setName("#{obj_name_hpwh} sens")
@@ -367,8 +367,7 @@
 
       amb_rh_sensor = OpenStudio::Model::EnergyManagementSystemSensor.new(model, 'Site Outdoor Air Relative Humidity')
       amb_rh_sensor.setName("#{obj_name_hpwh} amb rh")
-<<<<<<< HEAD
-      amb_rh_sensor.setKeyName("Environment")
+      amb_rh_sensor.setKeyName('Environment')
     elsif water_heater_tz.is_a? OpenStudio::Model::ScheduleConstant
       amb_temp_sensor = OpenStudio::Model::EnergyManagementSystemSensor.new(model, "Schedule Value")
       amb_temp_sensor.setName("#{obj_name_hpwh} amb temp")
@@ -377,10 +376,7 @@
       # FIXME: Outdoor air humidity? Indoor air humidity? Average?
       amb_rh_sensor = OpenStudio::Model::EnergyManagementSystemSensor.new(model, "Site Outdoor Air Relative Humidity")
       amb_rh_sensor.setName("#{obj_name_hpwh} amb rh")
-      amb_rh_sensor.setKeyName("Environment")
-=======
       amb_rh_sensor.setKeyName('Environment')
->>>>>>> 392eefc3
     else
       amb_temp_sensor = OpenStudio::Model::EnergyManagementSystemSensor.new(model, 'Zone Mean Air Temperature')
       amb_temp_sensor.setName("#{obj_name_hpwh} amb temp")
@@ -414,7 +410,7 @@
     rhamb_act_actuator = OpenStudio::Model::EnergyManagementSystemActuator.new(hpwh_rhamb, 'Schedule:Constant', 'Schedule Value')
     rhamb_act_actuator.setName("#{obj_name_hpwh} RHamb act")
 
-    if not space.nil?
+    if space.is_a? OpenStudio::Model::Space
       sens_act_actuator = OpenStudio::Model::EnergyManagementSystemActuator.new(hpwh_sens, 'OtherEquipment', 'Power Level')
       sens_act_actuator.setName("#{hpwh_sens.name} act")
 
@@ -497,7 +493,7 @@
         hpwh_ducting_program.addLine("Set T_hpwh_inlet = #{amb_temp_sensor.name}")
       end
     end
-    if space.nil? or space.is_a? OpenStudio::Model::ScheduleConstant # If not located in rated conditioned space
+    if not space.is_a? OpenStudio::Model::Space # If not located in rated conditioned space
       hpwh_ducting_program.addLine("Set #{tamb_act_actuator.name} = #{amb_temp_sensor.name}")
       hpwh_ducting_program.addLine("Set #{rhamb_act_actuator.name} = #{amb_rh_sensor.name}/100")
     else
@@ -1591,20 +1587,7 @@
     new_heater.setOnCycleLossFractiontoThermalZone(1.0)
     set_wh_ambient(space, model, new_heater)
 
-<<<<<<< HEAD
     ua_w_k = UnitConversions.convert(ua, "Btu/(hr*F)", "W/K")
-=======
-    if space.nil? # Located outside
-      new_heater.setAmbientTemperatureIndicator('Outdoors')
-    else
-      new_heater.setAmbientTemperatureIndicator('ThermalZone')
-      new_heater.setAmbientTemperatureThermalZone(space.thermalZone.get)
-    end
-    if new_heater.ambientTemperatureSchedule.is_initialized
-      new_heater.ambientTemperatureSchedule.get.remove
-    end
-    ua_w_k = UnitConversions.convert(ua, 'Btu/(hr*F)', 'W/K')
->>>>>>> 392eefc3
     new_heater.setOnCycleLossCoefficienttoAmbientTemperature(ua_w_k)
     new_heater.setOffCycleLossCoefficienttoAmbientTemperature(ua_w_k)
 
@@ -1619,9 +1602,9 @@
     if space.is_a? OpenStudio::Model::ScheduleConstant # Temperature schedule indicator
       wh_obj.setAmbientTemperatureSchedule(space)
     elsif space.nil? # Located outside
-      wh_obj.setAmbientTemperatureIndicator("Outdoors")
-    else
-      wh_obj.setAmbientTemperatureIndicator("ThermalZone")
+      wh_obj.setAmbientTemperatureIndicator('Outdoors')
+    else
+      wh_obj.setAmbientTemperatureIndicator('ThermalZone')
       wh_obj.setAmbientTemperatureThermalZone(space.thermalZone.get)
     end
   end
