--- conflicted
+++ resolved
@@ -1369,12 +1369,8 @@
   end
 
   def self.get_default_hot_water_temperature(eri_version)
-<<<<<<< HEAD
     # Returns hot water temperature in deg-F
-    if eri_version != "2014" # 2014 w/ Addendum A or newer
-=======
-    if eri_version.include? 'A'
->>>>>>> 709dbf94
+    if eri_version != '2014' # 2014 w/ Addendum A or newer
       return 125.0
     else
       return 120.0
