--- conflicted
+++ resolved
@@ -141,9 +141,11 @@
   SolarThermalTypeICS = "integrated collector storage"
   SolarThermalTypeSingleGlazing = "single glazing black"
   UnitsACH = "ACH"
+  UnitsACH50 = "ACH50"
   UnitsACHNatural = "ACHnatural"
   UnitsCFM = "CFM"
   UnitsCFM25 = "CFM25"
+  UnitsCFM50 = "CFM50"
   UnitsPercent = "Percent"
   WallTypeBrick = "StructuralBrick"
   WallTypeCMU = "ConcreteMasonryUnit"
@@ -229,6 +231,32 @@
     return FuelTypeElectricity if fuel_fracs.empty?
 
     return fuel_fracs.key(fuel_fracs.values.max)
+  end
+
+  def self.to_location(foundation_or_attic_type)
+    if foundation_or_attic_type == FoundationTypeAmbient
+      return LocationOutside
+    elsif foundation_or_attic_type == FoundationTypeBasementConditioned
+      return LocationBasementConditioned
+    elsif foundation_or_attic_type == FoundationTypeBasementUnconditioned
+      return LocationBasementUnconditioned
+    elsif foundation_or_attic_type == FoundationTypeCrawlspaceUnvented
+      return LocationCrawlspaceUnvented
+    elsif foundation_or_attic_type == FoundationTypeCrawlspaceVented
+      return LocationCrawlspaceVented
+    elsif foundation_or_attic_type == FoundationTypeSlab
+      return nil
+    elsif foundation_or_attic_type == AtticTypeCathedral
+      return LocationLivingSpace
+    elsif foundation_or_attic_type == AtticTypeConditioned
+      return LocationLivingSpace
+    elsif foundation_or_attic_type == AtticTypeFlatRoof
+      return nil
+    elsif foundation_or_attic_type == AtticTypeUnvented
+      return LocationAtticUnvented
+    elsif foundation_or_attic_type == AtticTypeVented
+      return LocationAtticVented
+    end
   end
 
   def to_rexml()
@@ -2770,73 +2798,6 @@
 
     def to_rexml(doc)
       return if self.nil?
-<<<<<<< HEAD
-
-      if not @fraction_tier_i_interior.nil?
-        lighting = XMLHelper.create_elements_as_needed(doc, ["HPXML", "Building", "BuildingDetails", "Lighting"])
-        lighting_group = XMLHelper.add_element(lighting, "LightingGroup")
-        sys_id = XMLHelper.add_element(lighting_group, "SystemIdentifier")
-        XMLHelper.add_attribute(sys_id, "id", "Lighting_TierI_Interior")
-        XMLHelper.add_element(lighting_group, "Location", "interior")
-        XMLHelper.add_element(lighting_group, "FractionofUnitsInLocation", Float(@fraction_tier_i_interior))
-        XMLHelper.add_element(lighting_group, "ThirdPartyCertification", "ERI Tier I")
-      end
-
-      if not @fraction_tier_i_exterior.nil?
-        lighting = XMLHelper.create_elements_as_needed(doc, ["HPXML", "Building", "BuildingDetails", "Lighting"])
-        lighting_group = XMLHelper.add_element(lighting, "LightingGroup")
-        sys_id = XMLHelper.add_element(lighting_group, "SystemIdentifier")
-        XMLHelper.add_attribute(sys_id, "id", "Lighting_TierI_Exterior")
-        XMLHelper.add_element(lighting_group, "Location", "exterior")
-        XMLHelper.add_element(lighting_group, "FractionofUnitsInLocation", Float(@fraction_tier_i_exterior))
-        XMLHelper.add_element(lighting_group, "ThirdPartyCertification", "ERI Tier I")
-      end
-
-      if not @fraction_tier_i_garage.nil?
-        lighting = XMLHelper.create_elements_as_needed(doc, ["HPXML", "Building", "BuildingDetails", "Lighting"])
-        lighting_group = XMLHelper.add_element(lighting, "LightingGroup")
-        sys_id = XMLHelper.add_element(lighting_group, "SystemIdentifier")
-        XMLHelper.add_attribute(sys_id, "id", "Lighting_TierI_Garage")
-        XMLHelper.add_element(lighting_group, "Location", "garage")
-        XMLHelper.add_element(lighting_group, "FractionofUnitsInLocation", Float(@fraction_tier_i_garage))
-        XMLHelper.add_element(lighting_group, "ThirdPartyCertification", "ERI Tier I")
-      end
-
-      if not @fraction_tier_ii_interior.nil?
-        lighting = XMLHelper.create_elements_as_needed(doc, ["HPXML", "Building", "BuildingDetails", "Lighting"])
-        lighting_group = XMLHelper.add_element(lighting, "LightingGroup")
-        sys_id = XMLHelper.add_element(lighting_group, "SystemIdentifier")
-        XMLHelper.add_attribute(sys_id, "id", "Lighting_TierII_Interior")
-        XMLHelper.add_element(lighting_group, "Location", "interior")
-        XMLHelper.add_element(lighting_group, "FractionofUnitsInLocation", Float(@fraction_tier_ii_interior))
-        XMLHelper.add_element(lighting_group, "ThirdPartyCertification", "ERI Tier II")
-      end
-
-      if not @fraction_tier_ii_exterior.nil?
-        lighting = XMLHelper.create_elements_as_needed(doc, ["HPXML", "Building", "BuildingDetails", "Lighting"])
-        lighting_group = XMLHelper.add_element(lighting, "LightingGroup")
-        sys_id = XMLHelper.add_element(lighting_group, "SystemIdentifier")
-        XMLHelper.add_attribute(sys_id, "id", "Lighting_TierII_Exterior")
-        XMLHelper.add_element(lighting_group, "Location", "exterior")
-        XMLHelper.add_element(lighting_group, "FractionofUnitsInLocation", Float(@fraction_tier_ii_exterior))
-        XMLHelper.add_element(lighting_group, "ThirdPartyCertification", "ERI Tier II")
-      end
-
-      if not @fraction_tier_ii_garage.nil?
-        lighting = XMLHelper.create_elements_as_needed(doc, ["HPXML", "Building", "BuildingDetails", "Lighting"])
-        lighting_group = XMLHelper.add_element(lighting, "LightingGroup")
-        sys_id = XMLHelper.add_element(lighting_group, "SystemIdentifier")
-        XMLHelper.add_attribute(sys_id, "id", "Lighting_TierII_Garage")
-        XMLHelper.add_element(lighting_group, "Location", "garage")
-        XMLHelper.add_element(lighting_group, "FractionofUnitsInLocation", Float(@fraction_tier_ii_garage))
-        XMLHelper.add_element(lighting_group, "ThirdPartyCertification", "ERI Tier II")
-      end
-    end
-
-    def from_hpxml(hpxml)
-      return if hpxml.nil?
-=======
->>>>>>> d035afbc
 
       lighting = XMLHelper.create_elements_as_needed(doc, ["HPXML", "Building", "BuildingDetails", "Lighting"])
       lighting_group = XMLHelper.add_element(lighting, "LightingGroup")
