--- conflicted
+++ resolved
@@ -3704,11 +3704,8 @@
 
   class Refrigerator < BaseElement
     ATTRS = [:id, :location, :rated_annual_kwh, :adjusted_annual_kwh, :usage_multiplier,
-<<<<<<< HEAD
+             :weekday_fractions, :weekend_fractions, :monthly_multipliers,
              :schedules_output_path, :schedules_column_name]
-=======
-             :weekday_fractions, :weekend_fractions, :monthly_multipliers]
->>>>>>> 036948c9
     attr_accessor(*ATTRS)
 
     def delete
@@ -3732,14 +3729,11 @@
       HPXML::add_extension(parent: refrigerator,
                            extensions: { 'AdjustedAnnualkWh' => to_float_or_nil(@adjusted_annual_kwh),
                                          'UsageMultiplier' => to_float_or_nil(@usage_multiplier),
-<<<<<<< HEAD
+                                         'WeekdayScheduleFractions' => @weekday_fractions,
+                                         'WeekendScheduleFractions' => @weekend_fractions,
+                                         'MonthlyScheduleMultipliers' => @monthly_multipliers,
                                          'SchedulesOutputPath' => schedules_output_path,
                                          'SchedulesColumnName' => schedules_column_name })
-=======
-                                         'WeekdayScheduleFractions' => @weekday_fractions,
-                                         'WeekendScheduleFractions' => @weekend_fractions,
-                                         'MonthlyScheduleMultipliers' => @monthly_multipliers })
->>>>>>> 036948c9
     end
 
     def from_oga(refrigerator)
@@ -3750,14 +3744,11 @@
       @rated_annual_kwh = to_float_or_nil(XMLHelper.get_value(refrigerator, 'RatedAnnualkWh'))
       @adjusted_annual_kwh = to_float_or_nil(XMLHelper.get_value(refrigerator, 'extension/AdjustedAnnualkWh'))
       @usage_multiplier = to_float_or_nil(XMLHelper.get_value(refrigerator, 'extension/UsageMultiplier'))
-<<<<<<< HEAD
-      @schedules_output_path = XMLHelper.get_value(refrigerator, 'extension/SchedulesOutputPath')
-      @schedules_column_name = XMLHelper.get_value(refrigerator, 'extension/SchedulesColumnName')
-=======
       @weekday_fractions = XMLHelper.get_value(refrigerator, 'extension/WeekdayScheduleFractions')
       @weekend_fractions = XMLHelper.get_value(refrigerator, 'extension/WeekendScheduleFractions')
       @monthly_multipliers = XMLHelper.get_value(refrigerator, 'extension/MonthlyScheduleMultipliers')
->>>>>>> 036948c9
+      @schedules_output_path = XMLHelper.get_value(refrigerator, 'extension/SchedulesOutputPath')
+      @schedules_column_name = XMLHelper.get_value(refrigerator, 'extension/SchedulesColumnName')
     end
   end
 
