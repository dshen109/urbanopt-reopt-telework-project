# frozen_string_literal: true

'''
Example Usage:

-----------------
Reading from file
-----------------

hpxml = HPXML.new(hpxml_path: ...)

# Singleton elements
puts hpxml.building_construction.number_of_bedrooms

# Array elements
hpxml.walls.each do |wall|
  wall.windows.each do |window|
    puts window.area
  end
end

---------------------
Creating from scratch
---------------------

hpxml = HPXML.new()

# Singleton elements
hpxml.building_construction.number_of_bedrooms = 3
hpxml.building_construction.conditioned_floor_area = 2400

# Array elements
hpxml.walls.clear
hpxml.walls.add(id: "WallNorth", area: 500)
hpxml.walls.add(id: "WallSouth", area: 500)
hpxml.walls.add
hpxml.walls[-1].id = "WallEastWest"
hpxml.walls[-1].area = 1000

# Write file
XMLHelper.write_file(hpxml.to_oga, "out.xml")

'''

# FUTURE: Remove all idref attributes, make object attributes instead
#         E.g., in class Window, :wall_idref => :wall

class HPXML < Object
  HPXML_ATTRS = [:header, :site, :neighbor_buildings, :building_occupancy, :building_construction,
                 :climate_and_risk_zones, :air_infiltration_measurements, :attics, :foundations,
                 :roofs, :rim_joists, :walls, :foundation_walls, :frame_floors, :slabs, :windows,
                 :skylights, :doors, :heating_systems, :cooling_systems, :heat_pumps, :hvac_controls,
                 :hvac_distributions, :ventilation_fans, :water_heating_systems, :hot_water_distributions,
                 :water_fixtures, :water_heating, :solar_thermal_systems, :pv_systems, :clothes_washers,
                 :clothes_dryers, :dishwashers, :refrigerators, :freezers, :dehumidifiers, :cooking_ranges, :ovens,
                 :lighting_groups, :lighting, :ceiling_fans, :pools, :hot_tubs, :plug_loads, :fuel_loads]
  attr_reader(*HPXML_ATTRS, :doc)

  # Constants
  AtticTypeCathedral = 'CathedralCeiling'
  AtticTypeConditioned = 'ConditionedAttic'
  AtticTypeFlatRoof = 'FlatRoof'
  AtticTypeUnvented = 'UnventedAttic'
  AtticTypeVented = 'VentedAttic'
  ClothesDryerControlTypeMoisture = 'moisture'
  ClothesDryerControlTypeTimer = 'timer'
  ColorDark = 'dark'
  ColorLight = 'light'
  ColorMedium = 'medium'
  ColorMediumDark = 'medium dark'
  ColorReflective = 'reflective'
  DHWRecirControlTypeManual = 'manual demand control'
  DHWRecirControlTypeNone = 'no control'
  DHWRecirControlTypeSensor = 'presence sensor demand control'
  DHWRecirControlTypeTemperature = 'temperature'
  DHWRecirControlTypeTimer = 'timer'
  DHWDistTypeRecirc = 'Recirculation'
  DHWDistTypeStandard = 'Standard'
  DuctInsulationMaterialUnknown = 'Unknown'
  DuctInsulationMaterialNone = 'None'
  DuctLeakageTotal = 'total'
  DuctLeakageToOutside = 'to outside'
  DuctTypeReturn = 'return'
  DuctTypeSupply = 'supply'
  DWHRFacilitiesConnectedAll = 'all'
  DWHRFacilitiesConnectedOne = 'one'
  FoundationThermalBoundaryFloor = 'frame floor'
  FoundationThermalBoundaryWall = 'foundation wall'
  FoundationTypeAmbient = 'Ambient'
  FoundationTypeBasementConditioned = 'ConditionedBasement'
  FoundationTypeBasementUnconditioned = 'UnconditionedBasement'
  FoundationTypeCrawlspaceUnvented = 'UnventedCrawlspace'
  FoundationTypeCrawlspaceVented = 'VentedCrawlspace'
  FoundationTypeSlab = 'SlabOnGrade'
  FrameFloorOtherSpaceAbove = 'above'
  FrameFloorOtherSpaceBelow = 'below'
  FuelLoadTypeGrill = 'grill'
  FuelLoadTypeLighting = 'lighting'
  FuelLoadTypeFireplace = 'fireplace'
  FuelTypeCoal = 'coal'
  FuelTypeCoalAnthracite = 'anthracite coal'
  FuelTypeCoalBituminous = 'bituminous coal'
  FuelTypeCoke = 'coke'
  FuelTypeDiesel = 'diesel'
  FuelTypeElectricity = 'electricity'
  FuelTypeKerosene = 'kerosene'
  FuelTypeNaturalGas = 'natural gas'
  FuelTypeOil = 'fuel oil'
  FuelTypeOil1 = 'fuel oil 1'
  FuelTypeOil2 = 'fuel oil 2'
  FuelTypeOil4 = 'fuel oil 4'
  FuelTypeOil5or6 = 'fuel oil 5/6'
  FuelTypePropane = 'propane'
  FuelTypeWoodCord = 'wood'
  FuelTypeWoodPellets = 'wood pellets'
  HeaterTypeElectricResistance = 'electric resistance'
  HeaterTypeGas = 'gas fired'
  HeaterTypeHeatPump = 'heat pump'
  HVACCompressorTypeSingleStage = 'single stage'
  HVACCompressorTypeTwoStage = 'two stage'
  HVACCompressorTypeVariableSpeed = 'variable speed'
  HVACControlTypeManual = 'manual thermostat'
  HVACControlTypeProgrammable = 'programmable thermostat'
  HVACDistributionTypeAir = 'AirDistribution'
  HVACDistributionTypeDSE = 'DSE'
  HVACDistributionTypeHydronic = 'HydronicDistribution'
  HVACDistributionTypeHydronicAndAir = 'HydronicAndAirDistribution'
  HVACTypeBoiler = 'Boiler'
  HVACTypeCentralAirConditioner = 'central air conditioner'
  HVACTypeChiller = 'chiller'
  HVACTypeCoolingTower = 'cooling tower'
  HVACTypeElectricResistance = 'ElectricResistance'
  HVACTypeEvaporativeCooler = 'evaporative cooler'
  HVACTypeFireplace = 'Fireplace'
  HVACTypeFixedHeater = 'FixedHeater'
  HVACTypeFloorFurnace = 'FloorFurnace'
  HVACTypeFurnace = 'Furnace'
  HVACTypeHeatPumpAirToAir = 'air-to-air'
  HVACTypeHeatPumpGroundToAir = 'ground-to-air'
  HVACTypeHeatPumpMiniSplit = 'mini-split'
  HVACTypeHeatPumpWaterLoopToAir = 'water-loop-to-air'
  HVACTypeMiniSplitAirConditioner = 'mini-split'
  HVACTypePortableHeater = 'PortableHeater'
  HVACTypeRoomAirConditioner = 'room air conditioner'
  HVACTypeStove = 'Stove'
  HVACTypeWallFurnace = 'WallFurnace'
  HydronicAndAirTypeFanCoil = 'fan coil'
  HydronicAndAirTypeWaterLoopHeatPump = 'water loop heat pump'
  HydronicTypeBaseboard = 'baseboard'
  HydronicTypeRadiantCeiling = 'radiant ceiling'
  HydronicTypeRadiantFloor = 'radiant floor'
  HydronicTypeRadiator = 'radiator'
  LeakinessTight = 'tight'
  LeakinessAverage = 'average'
  LightingTypeCFL = 'CompactFluorescent'
  LightingTypeLED = 'LightEmittingDiode'
  LightingTypeLFL = 'FluorescentTube'
  LocationAtticUnconditioned = 'attic - unconditioned'
  LocationAtticUnvented = 'attic - unvented'
  LocationAtticVented = 'attic - vented'
  LocationBasementConditioned = 'basement - conditioned'
  LocationBasementUnconditioned = 'basement - unconditioned'
  LocationBath = 'bath'
  LocationCrawlspaceUnvented = 'crawlspace - unvented'
  LocationCrawlspaceVented = 'crawlspace - vented'
  LocationExterior = 'exterior'
  LocationExteriorWall = 'exterior wall'
  LocationGarage = 'garage'
  LocationGround = 'ground'
  LocationInterior = 'interior'
  LocationKitchen = 'kitchen'
  LocationLivingSpace = 'living space'
  LocationOtherExterior = 'other exterior'
  LocationOtherHousingUnit = 'other housing unit'
  LocationOtherHeatedSpace = 'other heated space'
  LocationOtherMultifamilyBufferSpace = 'other multifamily buffer space'
  LocationOtherNonFreezingSpace = 'other non-freezing space'
  LocationOutside = 'outside'
  LocationRoof = 'roof'
  LocationRoofDeck = 'roof deck'
  LocationUnderSlab = 'under slab'
  MechVentTypeBalanced = 'balanced'
  MechVentTypeCFIS = 'central fan integrated supply'
  MechVentTypeERV = 'energy recovery ventilator'
  MechVentTypeExhaust = 'exhaust only'
  MechVentTypeHRV = 'heat recovery ventilator'
  MechVentTypeSupply = 'supply only'
  OrientationEast = 'east'
  OrientationNorth = 'north'
  OrientationNortheast = 'northeast'
  OrientationNorthwest = 'northwest'
  OrientationSouth = 'south'
  OrientationSoutheast = 'southeast'
  OrientationSouthwest = 'southwest'
  OrientationWest = 'west'
  PlugLoadTypeElectricVehicleCharging = 'electric vehicle charging'
  PlugLoadTypeOther = 'other'
  PlugLoadTypeTelevision = 'TV other'
  PlugLoadTypeWellPump = 'well pump'
  PVModuleTypePremium = 'premium'
  PVModuleTypeStandard = 'standard'
  PVModuleTypeThinFilm = 'thin film'
  PVTrackingTypeFixed = 'fixed'
  PVTrackingType1Axis = '1-axis'
  PVTrackingType1AxisBacktracked = '1-axis backtracked'
  PVTrackingType2Axis = '2-axis'
  ResidentialTypeApartment = 'apartment unit'
  ResidentialTypeManufactured = 'manufactured home'
  ResidentialTypeSFA = 'single-family attached'
  ResidentialTypeSFD = 'single-family detached'
  RoofTypeAsphaltShingles = 'asphalt or fiberglass shingles'
  RoofTypeConcrete = 'concrete'
  RoofTypeClayTile = 'slate or tile shingles'
  RoofTypeMetal = 'metal surfacing'
  RoofTypePlasticRubber = 'plastic/rubber/synthetic sheeting'
  RoofTypeWoodShingles = 'wood shingles or shakes'
  SidingTypeAluminum = 'aluminum siding'
  SidingTypeBrick = 'brick veneer'
  SidingTypeFiberCement = 'fiber cement siding'
  SidingTypeStucco = 'stucco'
  SidingTypeVinyl = 'vinyl siding'
  SidingTypeWood = 'wood siding'
  SiteTypeUrban = 'urban'
  SiteTypeSuburban = 'suburban'
  SiteTypeRural = 'rural'
  SolarThermalLoopTypeDirect = 'liquid direct'
  SolarThermalLoopTypeIndirect = 'liquid indirect'
  SolarThermalLoopTypeThermosyphon = 'passive thermosyphon'
  SolarThermalTypeDoubleGlazing = 'double glazing black'
  SolarThermalTypeEvacuatedTube = 'evacuated tube'
  SolarThermalTypeICS = 'integrated collector storage'
  SolarThermalTypeSingleGlazing = 'single glazing black'
  UnitsACH = 'ACH'
  UnitsACHNatural = 'ACHnatural'
  UnitsAFUE = 'AFUE'
  UnitsCFM = 'CFM'
  UnitsCFM25 = 'CFM25'
  UnitsCOP = 'COP'
  UnitsEER = 'EER'
  UnitsHSPF = 'HSPF'
  UnitsKwhPerYear = 'kWh/year'
  UnitsKwPerTon = 'kW/ton'
  UnitsPercent = 'Percent'
  UnitsSEER = 'SEER'
  UnitsSLA = 'SLA'
  UnitsThermPerYear = 'therm/year'
  WallTypeAdobe = 'Adobe'
  WallTypeBrick = 'StructuralBrick'
  WallTypeCMU = 'ConcreteMasonryUnit'
  WallTypeConcrete = 'SolidConcrete'
  WallTypeDoubleWoodStud = 'DoubleWoodStud'
  WallTypeICF = 'InsulatedConcreteForms'
  WallTypeLog = 'LogWall'
  WallTypeSIP = 'StructurallyInsulatedPanel'
  WallTypeSteelStud = 'SteelFrame'
  WallTypeStone = 'Stone'
  WallTypeStrawBale = 'StrawBale'
  WallTypeWoodStud = 'WoodStud'
  WaterFixtureTypeFaucet = 'faucet'
  WaterFixtureTypeShowerhead = 'shower head'
  WaterHeaterTypeCombiStorage = 'space-heating boiler with storage tank'
  WaterHeaterTypeCombiTankless = 'space-heating boiler with tankless coil'
  WaterHeaterTypeHeatPump = 'heat pump water heater'
  WaterHeaterTypeTankless = 'instantaneous water heater'
  WaterHeaterTypeStorage = 'storage water heater'
  WindowFrameTypeAluminum = 'Aluminum'
  WindowFrameTypeWood = 'Wood'
  WindowGasAir = 'air'
  WindowGasArgon = 'argon'
  WindowGlazingLowE = 'low-e'
  WindowGlazingReflective = 'reflective'
  WindowGlazingTintedReflective = 'tinted/reflective'
  WindowLayersDoublePane = 'double-pane'
  WindowLayersSinglePane = 'single-pane'
  WindowLayersTriplePane = 'triple-pane'

  def initialize(hpxml_path: nil, collapse_enclosure: true)
    @doc = nil
    @hpxml_path = hpxml_path

    # Create/populate child objects
    hpxml = nil
    if not hpxml_path.nil?
      @doc = XMLHelper.parse_file(hpxml_path)
      hpxml = XMLHelper.get_element(@doc, '/HPXML')
    end
    from_oga(hpxml)

    # Clean up
    delete_partition_surfaces()
    delete_tiny_surfaces()
    delete_adiabatic_subsurfaces()
    if collapse_enclosure
      collapse_enclosure_surfaces()
    end
  end

  def has_space_type(space_type)
    # Look for surfaces attached to this space type
    (@roofs + @rim_joists + @walls + @foundation_walls + @frame_floors + @slabs).each do |surface|
      return true if surface.interior_adjacent_to == space_type
      return true if surface.exterior_adjacent_to == space_type
    end
    return false
  end

  def has_fuel_access
    @site.fuels.each do |fuel|
      if fuel != FuelTypeElectricity
        return true
      end
    end
    return false
  end

  def predominant_heating_fuel
    fuel_fracs = {}
    @heating_systems.each do |heating_system|
      fuel = heating_system.heating_system_fuel
      fuel_fracs[fuel] = 0.0 if fuel_fracs[fuel].nil?
      fuel_fracs[fuel] += heating_system.fraction_heat_load_served.to_f
    end
    @heat_pumps.each do |heat_pump|
      fuel = heat_pump.heat_pump_fuel
      fuel_fracs[fuel] = 0.0 if fuel_fracs[fuel].nil?
      fuel_fracs[fuel] += heat_pump.fraction_heat_load_served.to_f
    end
    return FuelTypeElectricity if fuel_fracs.empty?

    return fuel_fracs.key(fuel_fracs.values.max)
  end

  def predominant_water_heating_fuel
    fuel_fracs = {}
    @water_heating_systems.each do |water_heating_system|
      fuel = water_heating_system.fuel_type
      fuel_fracs[fuel] = 0.0 if fuel_fracs[fuel].nil?
      fuel_fracs[fuel] += water_heating_system.fraction_dhw_load_served
    end
    return FuelTypeElectricity if fuel_fracs.empty?

    return fuel_fracs.key(fuel_fracs.values.max)
  end

  def fraction_of_windows_operable()
    # Calculates the fraction of windows that are operable.
    # Since we don't have quantity available, we use area as an approximation.
    window_area_total = @windows.map { |w| w.area }.sum(0.0)
    window_area_operable = @windows.map { |w| w.fraction_operable * w.area }.sum(0.0)
    if window_area_total <= 0
      return 0.0
    end

    return window_area_operable / window_area_total
  end

  def total_fraction_cool_load_served()
    return @cooling_systems.total_fraction_cool_load_served + @heat_pumps.total_fraction_cool_load_served
  end

  def total_fraction_heat_load_served()
    return @heating_systems.total_fraction_heat_load_served + @heat_pumps.total_fraction_heat_load_served
  end

  def has_walkout_basement()
    has_conditioned_basement = has_space_type(LocationBasementConditioned)
    ncfl = @building_construction.number_of_conditioned_floors
    ncfl_ag = @building_construction.number_of_conditioned_floors_above_grade
    return (has_conditioned_basement && (ncfl == ncfl_ag))
  end

  def thermal_boundary_wall_areas()
    above_grade_area = 0.0 # Thermal boundary walls not in contact with soil
    below_grade_area = 0.0 # Thermal boundary walls in contact with soil

    (@walls + @rim_joists).each do |wall|
      if wall.is_thermal_boundary
        above_grade_area += wall.area
      end
    end

    @foundation_walls.each do |foundation_wall|
      next unless foundation_wall.is_thermal_boundary

      height = foundation_wall.height
      bg_depth = foundation_wall.depth_below_grade
      above_grade_area += (height - bg_depth) / height * foundation_wall.area
      below_grade_area += bg_depth / height * foundation_wall.area
    end

    return above_grade_area, below_grade_area
  end

  def common_wall_area()
    # Wall area for walls adjacent to Unrated Conditioned Space, not including
    # foundation walls.
    area = 0.0

    (@walls + @rim_joists).each do |wall|
      if wall.exterior_adjacent_to == HPXML::LocationOtherHousingUnit
        area += wall.area
      end
    end

    return area
  end

  def compartmentalization_boundary_areas()
    # Returns the infiltration compartmentalization boundary areas
    total_area = 0.0 # Total surface area that bounds the Infiltration Volume
    exterior_area = 0.0 # Same as above excluding surfaces attached to garage or other housing units

    # Determine which spaces are within infiltration volume
    spaces_within_infil_volume = [LocationLivingSpace, LocationBasementConditioned]
    @attics.each do |attic|
      next unless [AtticTypeUnvented].include? attic.attic_type
      next unless attic.within_infiltration_volume

      spaces_within_infil_volume << attic.to_location
    end
    @foundations.each do |foundation|
      next unless [FoundationTypeBasementUnconditioned, FoundationTypeCrawlspaceUnvented].include? foundation.foundation_type
      next unless foundation.within_infiltration_volume

      spaces_within_infil_volume << foundation.to_location
    end

    # Get surfaces bounding infiltration volume
    spaces_within_infil_volume.each do |space_type|
      (@roofs + @rim_joists + @walls + @foundation_walls + @frame_floors + @slabs).each do |surface|
        next unless [surface.interior_adjacent_to, surface.exterior_adjacent_to].include? space_type

        # Exclude surfaces between two spaces that are both within infiltration volume
        next if spaces_within_infil_volume.include?(surface.interior_adjacent_to) && spaces_within_infil_volume.include?(surface.exterior_adjacent_to)

        # Update Compartmentalization Boundary areas
        total_area += surface.area
        if not [LocationGarage, LocationOtherHousingUnit, LocationOtherHeatedSpace,
                LocationOtherMultifamilyBufferSpace, LocationOtherNonFreezingSpace].include? surface.exterior_adjacent_to
          exterior_area += surface.area
        end
      end
    end

    return total_area, exterior_area
  end

  def inferred_infiltration_height(infil_volume)
    # Infiltration height: vertical distance between lowest and highest above-grade points within the pressure boundary.
    # Height is inferred from available HPXML properties.
    # The WithinInfiltrationVolume properties are intentionally ignored for now.
    # FUTURE: Move into AirInfiltrationMeasurement class?
    cfa = @building_construction.conditioned_floor_area
    ncfl = @building_construction.number_of_conditioned_floors
    ncfl_ag = @building_construction.number_of_conditioned_floors_above_grade
    if has_walkout_basement()
      infil_height = Float(ncfl_ag) * infil_volume / cfa
    else
      # Calculate maximum above-grade height of conditioned basement walls
      max_cond_bsmt_wall_height_ag = 0.0
      @foundation_walls.each do |foundation_wall|
        next unless foundation_wall.is_exterior && (foundation_wall.interior_adjacent_to == LocationBasementConditioned)

        height_ag = foundation_wall.height - foundation_wall.depth_below_grade
        next unless height_ag > max_cond_bsmt_wall_height_ag

        max_cond_bsmt_wall_height_ag = height_ag
      end
      # Add assumed rim joist height
      cond_bsmt_rim_joist_height = 0
      @rim_joists.each do |rim_joist|
        next unless rim_joist.is_exterior && (rim_joist.interior_adjacent_to == LocationBasementConditioned)

        cond_bsmt_rim_joist_height = UnitConversions.convert(9, 'in', 'ft')
      end
      infil_height = Float(ncfl_ag) * infil_volume / cfa + max_cond_bsmt_wall_height_ag + cond_bsmt_rim_joist_height
    end
    return infil_height
  end

  def to_oga()
    @doc = _create_oga_document()
    @header.to_oga(@doc)
    @site.to_oga(@doc)
    @neighbor_buildings.to_oga(@doc)
    @building_occupancy.to_oga(@doc)
    @building_construction.to_oga(@doc)
    @climate_and_risk_zones.to_oga(@doc)
    @air_infiltration_measurements.to_oga(@doc)
    @attics.to_oga(@doc)
    @foundations.to_oga(@doc)
    @roofs.to_oga(@doc)
    @rim_joists.to_oga(@doc)
    @walls.to_oga(@doc)
    @foundation_walls.to_oga(@doc)
    @frame_floors.to_oga(@doc)
    @slabs.to_oga(@doc)
    @windows.to_oga(@doc)
    @skylights.to_oga(@doc)
    @doors.to_oga(@doc)
    @heating_systems.to_oga(@doc)
    @cooling_systems.to_oga(@doc)
    @heat_pumps.to_oga(@doc)
    @hvac_controls.to_oga(@doc)
    @hvac_distributions.to_oga(@doc)
    @ventilation_fans.to_oga(@doc)
    @water_heating_systems.to_oga(@doc)
    @hot_water_distributions.to_oga(@doc)
    @water_fixtures.to_oga(@doc)
    @water_heating.to_oga(@doc)
    @solar_thermal_systems.to_oga(@doc)
    @pv_systems.to_oga(@doc)
    @clothes_washers.to_oga(@doc)
    @clothes_dryers.to_oga(@doc)
    @dishwashers.to_oga(@doc)
    @refrigerators.to_oga(@doc)
    @freezers.to_oga(@doc)
    @dehumidifiers.to_oga(@doc)
    @cooking_ranges.to_oga(@doc)
    @ovens.to_oga(@doc)
    @lighting_groups.to_oga(@doc)
    @ceiling_fans.to_oga(@doc)
    @lighting.to_oga(@doc)
    @pools.to_oga(@doc)
    @hot_tubs.to_oga(@doc)
    @plug_loads.to_oga(@doc)
    @fuel_loads.to_oga(@doc)
    return @doc
  end

  def from_oga(hpxml)
    @header = Header.new(self, hpxml)
    @site = Site.new(self, hpxml)
    @neighbor_buildings = NeighborBuildings.new(self, hpxml)
    @building_occupancy = BuildingOccupancy.new(self, hpxml)
    @building_construction = BuildingConstruction.new(self, hpxml)
    @climate_and_risk_zones = ClimateandRiskZones.new(self, hpxml)
    @air_infiltration_measurements = AirInfiltrationMeasurements.new(self, hpxml)
    @attics = Attics.new(self, hpxml)
    @foundations = Foundations.new(self, hpxml)
    @roofs = Roofs.new(self, hpxml)
    @rim_joists = RimJoists.new(self, hpxml)
    @walls = Walls.new(self, hpxml)
    @foundation_walls = FoundationWalls.new(self, hpxml)
    @frame_floors = FrameFloors.new(self, hpxml)
    @slabs = Slabs.new(self, hpxml)
    @windows = Windows.new(self, hpxml)
    @skylights = Skylights.new(self, hpxml)
    @doors = Doors.new(self, hpxml)
    @heating_systems = HeatingSystems.new(self, hpxml)
    @cooling_systems = CoolingSystems.new(self, hpxml)
    @heat_pumps = HeatPumps.new(self, hpxml)
    @hvac_controls = HVACControls.new(self, hpxml)
    @hvac_distributions = HVACDistributions.new(self, hpxml)
    @ventilation_fans = VentilationFans.new(self, hpxml)
    @water_heating_systems = WaterHeatingSystems.new(self, hpxml)
    @hot_water_distributions = HotWaterDistributions.new(self, hpxml)
    @water_fixtures = WaterFixtures.new(self, hpxml)
    @water_heating = WaterHeating.new(self, hpxml)
    @solar_thermal_systems = SolarThermalSystems.new(self, hpxml)
    @pv_systems = PVSystems.new(self, hpxml)
    @clothes_washers = ClothesWashers.new(self, hpxml)
    @clothes_dryers = ClothesDryers.new(self, hpxml)
    @dishwashers = Dishwashers.new(self, hpxml)
    @refrigerators = Refrigerators.new(self, hpxml)
    @freezers = Freezers.new(self, hpxml)
    @dehumidifiers = Dehumidifiers.new(self, hpxml)
    @cooking_ranges = CookingRanges.new(self, hpxml)
    @ovens = Ovens.new(self, hpxml)
    @lighting_groups = LightingGroups.new(self, hpxml)
    @ceiling_fans = CeilingFans.new(self, hpxml)
    @lighting = Lighting.new(self, hpxml)
    @pools = Pools.new(self, hpxml)
    @hot_tubs = HotTubs.new(self, hpxml)
    @plug_loads = PlugLoads.new(self, hpxml)
    @fuel_loads = FuelLoads.new(self, hpxml)
  end

  # Class to store additional properties on an HPXML object that are not intended
  # to end up in the HPXML file. For example, you can store the OpenStudio::Model::Space
  # object for an appliance.
  class AdditionalProperties < OpenStruct
    def method_missing(meth, *args)
      # Complain if no value has been set rather than just returning nil
      raise NoMethodError, "undefined method '#{meth}' for #{self}" unless meth.to_s.end_with?('=')

      super
    end
  end

  # HPXML Standard Element (e.g., Roof)
  class BaseElement
    attr_accessor(:hpxml_object, :additional_properties)

    def initialize(hpxml_object, oga_element = nil, **kwargs)
      @hpxml_object = hpxml_object
      @additional_properties = AdditionalProperties.new
      if not oga_element.nil?
        # Set values from HPXML Oga element
        from_oga(oga_element)
      else
        # Set values from **kwargs
        kwargs.each do |k, v|
          send(k.to_s + '=', v)
        end
      end
    end

    def to_h
      h = {}
      self.class::ATTRS.each do |attribute|
        h[attribute] = send(attribute)
      end
      return h
    end

    def to_s
      return to_h.to_s
    end

    def nil?
      # Returns true if all attributes are nil
      to_h.each do |k, v|
        return false if not v.nil?
      end
      return true
    end
  end

  # HPXML Array Element (e.g., Roofs)
  class BaseArrayElement < Array
    attr_accessor(:hpxml_object, :additional_properties)

    def initialize(hpxml_object, oga_element = nil)
      @hpxml_object = hpxml_object
      @additional_properties = AdditionalProperties.new
      if not oga_element.nil?
        # Set values from HPXML Oga element
        from_oga(oga_element)
      end
    end

    def check_for_errors
      errors = []
      each do |child|
        if not child.respond_to? :check_for_errors
          fail "Need to add 'check_for_errors' method to #{child.class} class."
        end

        errors += child.check_for_errors
      end
      return errors
    end

    def to_oga(doc)
      each do |child|
        child.to_oga(doc)
      end
    end

    def to_s
      return map { |x| x.to_s }
    end
  end

  class Header < BaseElement
    ATTRS = [:xml_type, :xml_generated_by, :created_date_and_time, :transaction,
             :software_program_used, :software_program_version, :eri_calculation_version,
             :eri_design, :timestep, :building_id, :event_type, :state_code,
             :sim_begin_month, :sim_begin_day_of_month, :sim_end_month, :sim_end_day_of_month,
             :dst_enabled, :dst_begin_month, :dst_begin_day_of_month, :dst_end_month, :dst_end_day_of_month,
             :apply_ashrae140_assumptions, :schedules_path]
    attr_accessor(*ATTRS)

    def check_for_errors
      errors = []

      if not @timestep.nil?
        valid_tsteps = [60, 30, 20, 15, 12, 10, 6, 5, 4, 3, 2, 1]
        if not valid_tsteps.include? @timestep
          fail "Timestep (#{@timestep}) must be one of: #{valid_tsteps.join(', ')}."
        end
      end

      { 'Run Period' => @sim_begin_month, 'Daylight Saving' => @dst_begin_month }.each do |sim_ctl, begin_month|
        next unless not begin_month.nil?

        valid_months = (1..12).to_a
        if not valid_months.include? begin_month
          fail "#{sim_ctl} Begin Month (#{begin_month}) must be one of: #{valid_months.join(', ')}."
        end
      end

      { 'Run Period' => @sim_end_month, 'Daylight Saving' => @dst_end_month }.each do |sim_ctl, end_month|
        next unless not end_month.nil?

        valid_months = (1..12).to_a
        if not valid_months.include? end_month
          fail "#{sim_ctl} End Month (#{end_month}) must be one of: #{valid_months.join(', ')}."
        end
      end

      months_days = { [1, 3, 5, 7, 8, 10, 12] => (1..31).to_a, [4, 6, 9, 11] => (1..30).to_a, [2] => (1..28).to_a }
      months_days.each do |months, valid_days|
        { 'Run Period' => [@sim_begin_month, @sim_begin_day_of_month, @sim_end_month, @sim_end_day_of_month], 'Daylight Saving' => [@dst_begin_month, @dst_begin_day_of_month, @dst_end_month, @dst_end_day_of_month] }.each do |sim_ctl, months_and_days|
          begin_month, begin_day_of_month, end_month, end_day_of_month = months_and_days
          if (not begin_day_of_month.nil?) && (months.include? begin_month)
            if not valid_days.include? begin_day_of_month
              fail "#{sim_ctl} Begin Day of Month (#{begin_day_of_month}) must be one of: #{valid_days.join(', ')}."
            end
          end
          next unless (not end_day_of_month.nil?) && (months.include? end_month)
          if not valid_days.include? end_day_of_month
            fail "#{sim_ctl} End Day of Month (#{end_day_of_month}) must be one of: #{valid_days.join(', ')}."
          end
        end
      end

      { 'Run Period' => [@sim_begin_month, @sim_begin_day_of_month, @sim_end_month, @sim_end_day_of_month] }.each do |sim_ctl, months_and_days|
        begin_month, begin_day_of_month, end_month, end_day_of_month = months_and_days
        next unless (not begin_month.nil?) && (not end_month.nil?)
        if begin_month > end_month
          fail "#{sim_ctl} Begin Month (#{begin_month}) cannot come after #{sim_ctl} End Month (#{end_month})."
        end

        next unless (not begin_day_of_month.nil?) && (not end_day_of_month.nil?)
        next unless begin_month == end_month
        if begin_day_of_month > end_day_of_month
          fail "#{sim_ctl} Begin Day of Month (#{begin_day_of_month}) cannot come after #{sim_ctl} End Day of Month (#{end_day_of_month}) for the same month (#{begin_month})."
        end
      end

      return errors
    end

    def to_oga(doc)
      return if nil?

      hpxml = XMLHelper.get_element(doc, '/HPXML')
      header = XMLHelper.add_element(hpxml, 'XMLTransactionHeaderInformation')
      XMLHelper.add_element(header, 'XMLType', @xml_type)
      XMLHelper.add_element(header, 'XMLGeneratedBy', @xml_generated_by)
      if not @created_date_and_time.nil?
        XMLHelper.add_element(header, 'CreatedDateAndTime', @created_date_and_time)
      else
        XMLHelper.add_element(header, 'CreatedDateAndTime', Time.now.strftime('%Y-%m-%dT%H:%M:%S%:z'))
      end
      XMLHelper.add_element(header, 'Transaction', @transaction)

      software_info = XMLHelper.add_element(hpxml, 'SoftwareInfo')
      XMLHelper.add_element(software_info, 'SoftwareProgramUsed', @software_program_used) unless @software_program_used.nil?
      XMLHelper.add_element(software_info, 'SoftwareProgramVersion', software_program_version) unless software_program_version.nil?
      if not @apply_ashrae140_assumptions.nil?
        extension = XMLHelper.create_elements_as_needed(software_info, ['extension'])
        XMLHelper.add_element(extension, 'ApplyASHRAE140Assumptions', to_boolean(@apply_ashrae140_assumptions)) unless @apply_ashrae140_assumptions.nil?
      end
      if (not @eri_calculation_version.nil?) || (not @eri_design.nil?)
        extension = XMLHelper.create_elements_as_needed(software_info, ['extension'])
        eri_calculation = XMLHelper.add_element(extension, 'ERICalculation')
        XMLHelper.add_element(eri_calculation, 'Version', @eri_calculation_version) unless @eri_calculation_version.nil?
        XMLHelper.add_element(eri_calculation, 'Design', @eri_design) unless @eri_design.nil?
      end
      if (not @timestep.nil?) || (not @sim_begin_month.nil?) || (not @sim_begin_day_of_month.nil?) || (not @sim_end_month.nil?) || (not @sim_end_day_of_month.nil?) || (not @dst_enabled.nil?) || (not @dst_begin_month.nil?) || (not @dst_begin_day_of_month.nil?) || (not @dst_end_month.nil?) || (not @dst_end_day_of_month.nil?)
        extension = XMLHelper.create_elements_as_needed(software_info, ['extension'])
        simulation_control = XMLHelper.add_element(extension, 'SimulationControl')
        XMLHelper.add_element(simulation_control, 'Timestep', to_integer(@timestep)) unless @timestep.nil?
        XMLHelper.add_element(simulation_control, 'BeginMonth', to_integer(@sim_begin_month)) unless @sim_begin_month.nil?
        XMLHelper.add_element(simulation_control, 'BeginDayOfMonth', to_integer(@sim_begin_day_of_month)) unless @sim_begin_day_of_month.nil?
        XMLHelper.add_element(simulation_control, 'EndMonth', to_integer(@sim_end_month)) unless @sim_end_month.nil?
        XMLHelper.add_element(simulation_control, 'EndDayOfMonth', to_integer(@sim_end_day_of_month)) unless @sim_end_day_of_month.nil?
        if (not @dst_enabled.nil?) || (not @dst_begin_month.nil?) || (not @dst_begin_day_of_month.nil?) || (not @dst_end_month.nil?) || (not @dst_end_day_of_month.nil?)
          daylight_saving = XMLHelper.add_element(simulation_control, 'DaylightSaving')
          XMLHelper.add_element(daylight_saving, 'Enabled', to_boolean(@dst_enabled)) unless @dst_enabled.nil?
          XMLHelper.add_element(daylight_saving, 'BeginMonth', to_integer(@dst_begin_month)) unless @dst_begin_month.nil?
          XMLHelper.add_element(daylight_saving, 'BeginDayOfMonth', to_integer(@dst_begin_day_of_month)) unless @dst_begin_day_of_month.nil?
          XMLHelper.add_element(daylight_saving, 'EndMonth', to_integer(@dst_end_month)) unless @dst_end_month.nil?
          XMLHelper.add_element(daylight_saving, 'EndDayOfMonth', to_integer(@dst_end_day_of_month)) unless @dst_end_day_of_month.nil?
        end
      end
<<<<<<< HEAD
      if not @schedules_path.nil?
        XMLHelper.add_element(extension, 'OccupancySchedulesCSVPath', @schedules_path) unless @schedules_path.nil?
      end
      if XMLHelper.get_element(extension, 'ERICalculation').nil? && XMLHelper.get_element(extension, 'SimulationControl').nil? && @apply_ashrae140_assumptions.nil? && @schedules_path.nil?
        extension.remove
      end
=======
>>>>>>> 6c9c9514

      building = XMLHelper.add_element(hpxml, 'Building')
      building_building_id = XMLHelper.add_element(building, 'BuildingID')
      XMLHelper.add_attribute(building_building_id, 'id', @building_id)
      if not @state_code.nil?
        site = XMLHelper.add_element(building, 'Site')
        site_id = XMLHelper.add_element(site, 'SiteID')
        XMLHelper.add_attribute(site_id, 'id', 'SiteID')
        address = XMLHelper.add_element(site, 'Address')
        XMLHelper.add_element(address, 'StateCode', @state_code)
      end
      project_status = XMLHelper.add_element(building, 'ProjectStatus')
      XMLHelper.add_element(project_status, 'EventType', @event_type)
    end

    def from_oga(hpxml)
      return if hpxml.nil?

      @xml_type = XMLHelper.get_value(hpxml, 'XMLTransactionHeaderInformation/XMLType')
      @xml_generated_by = XMLHelper.get_value(hpxml, 'XMLTransactionHeaderInformation/XMLGeneratedBy')
      @created_date_and_time = XMLHelper.get_value(hpxml, 'XMLTransactionHeaderInformation/CreatedDateAndTime')
      @transaction = XMLHelper.get_value(hpxml, 'XMLTransactionHeaderInformation/Transaction')
      @software_program_used = XMLHelper.get_value(hpxml, 'SoftwareInfo/SoftwareProgramUsed')
      @software_program_version = XMLHelper.get_value(hpxml, 'SoftwareInfo/SoftwareProgramVersion')
      @eri_calculation_version = XMLHelper.get_value(hpxml, 'SoftwareInfo/extension/ERICalculation/Version')
      @eri_design = XMLHelper.get_value(hpxml, 'SoftwareInfo/extension/ERICalculation/Design')
      @timestep = to_integer_or_nil(XMLHelper.get_value(hpxml, 'SoftwareInfo/extension/SimulationControl/Timestep'))
      @sim_begin_month = to_integer_or_nil(XMLHelper.get_value(hpxml, 'SoftwareInfo/extension/SimulationControl/BeginMonth'))
      @sim_begin_day_of_month = to_integer_or_nil(XMLHelper.get_value(hpxml, 'SoftwareInfo/extension/SimulationControl/BeginDayOfMonth'))
      @sim_end_month = to_integer_or_nil(XMLHelper.get_value(hpxml, 'SoftwareInfo/extension/SimulationControl/EndMonth'))
      @sim_end_day_of_month = to_integer_or_nil(XMLHelper.get_value(hpxml, 'SoftwareInfo/extension/SimulationControl/EndDayOfMonth'))
      @dst_enabled = to_boolean_or_nil(XMLHelper.get_value(hpxml, 'SoftwareInfo/extension/SimulationControl/DaylightSaving/Enabled'))
      @dst_begin_month = to_integer_or_nil(XMLHelper.get_value(hpxml, 'SoftwareInfo/extension/SimulationControl/DaylightSaving/BeginMonth'))
      @dst_begin_day_of_month = to_integer_or_nil(XMLHelper.get_value(hpxml, 'SoftwareInfo/extension/SimulationControl/DaylightSaving/BeginDayOfMonth'))
      @dst_end_month = to_integer_or_nil(XMLHelper.get_value(hpxml, 'SoftwareInfo/extension/SimulationControl/DaylightSaving/EndMonth'))
      @dst_end_day_of_month = to_integer_or_nil(XMLHelper.get_value(hpxml, 'SoftwareInfo/extension/SimulationControl/DaylightSaving/EndDayOfMonth'))
      @apply_ashrae140_assumptions = to_boolean_or_nil(XMLHelper.get_value(hpxml, 'SoftwareInfo/extension/ApplyASHRAE140Assumptions'))
      @schedules_path = XMLHelper.get_value(hpxml, 'SoftwareInfo/extension/OccupancySchedulesCSVPath')
      @building_id = HPXML::get_id(hpxml, 'Building/BuildingID')
      @event_type = XMLHelper.get_value(hpxml, 'Building/ProjectStatus/EventType')
      @state_code = XMLHelper.get_value(hpxml, 'Building/Site/Address/StateCode')
    end
  end

  class Site < BaseElement
    ATTRS = [:site_type, :surroundings, :orientation_of_front_of_home, :fuels, :shelter_coefficient]
    attr_accessor(*ATTRS)

    def check_for_errors
      errors = []
      return errors
    end

    def to_oga(doc)
      return if nil?

      site = XMLHelper.create_elements_as_needed(doc, ['HPXML', 'Building', 'BuildingDetails', 'BuildingSummary', 'Site'])
      XMLHelper.add_element(site, 'SiteType', @site_type) unless @site_type.nil?
      XMLHelper.add_element(site, 'Surroundings', @surroundings) unless @surroundings.nil?
      XMLHelper.add_element(site, 'OrientationOfFrontOfHome', @orientation_of_front_of_home) unless @orientation_of_front_of_home.nil?
      if (not @fuels.nil?) && (not @fuels.empty?)
        fuel_types_available = XMLHelper.add_element(site, 'FuelTypesAvailable')
        @fuels.each do |fuel|
          XMLHelper.add_element(fuel_types_available, 'Fuel', fuel)
        end
      end
      HPXML::add_extension(parent: site,
                           extensions: { 'ShelterCoefficient' => to_float_or_nil(@shelter_coefficient) })
    end

    def from_oga(hpxml)
      return if hpxml.nil?

      site = XMLHelper.get_element(hpxml, 'Building/BuildingDetails/BuildingSummary/Site')
      return if site.nil?

      @site_type = XMLHelper.get_value(site, 'SiteType')
      @surroundings = XMLHelper.get_value(site, 'Surroundings')
      @orientation_of_front_of_home = XMLHelper.get_value(site, 'OrientationOfFrontOfHome')
      @fuels = XMLHelper.get_values(site, 'FuelTypesAvailable/Fuel')
      @shelter_coefficient = to_float_or_nil(XMLHelper.get_value(site, 'extension/ShelterCoefficient'))
    end
  end

  class NeighborBuildings < BaseArrayElement
    def add(**kwargs)
      self << NeighborBuilding.new(@hpxml_object, **kwargs)
    end

    def from_oga(hpxml)
      return if hpxml.nil?

      XMLHelper.get_elements(hpxml, 'Building/BuildingDetails/BuildingSummary/Site/extension/Neighbors/NeighborBuilding').each do |neighbor_building|
        self << NeighborBuilding.new(@hpxml_object, neighbor_building)
      end
    end
  end

  class NeighborBuilding < BaseElement
    ATTRS = [:azimuth, :distance, :height]
    attr_accessor(*ATTRS)

    def check_for_errors
      errors = []
      return errors
    end

    def to_oga(doc)
      return if nil?

      neighbors = XMLHelper.create_elements_as_needed(doc, ['HPXML', 'Building', 'BuildingDetails', 'BuildingSummary', 'Site', 'extension', 'Neighbors'])
      neighbor_building = XMLHelper.add_element(neighbors, 'NeighborBuilding')
      XMLHelper.add_element(neighbor_building, 'Azimuth', to_integer(@azimuth)) unless @azimuth.nil?
      XMLHelper.add_element(neighbor_building, 'Distance', to_float(@distance)) unless @distance.nil?
      XMLHelper.add_element(neighbor_building, 'Height', to_float(@height)) unless @height.nil?
    end

    def from_oga(neighbor_building)
      return if neighbor_building.nil?

      @azimuth = to_integer_or_nil(XMLHelper.get_value(neighbor_building, 'Azimuth'))
      @distance = to_float_or_nil(XMLHelper.get_value(neighbor_building, 'Distance'))
      @height = to_float_or_nil(XMLHelper.get_value(neighbor_building, 'Height'))
    end
  end

  class BuildingOccupancy < BaseElement
    ATTRS = [:number_of_residents]
    attr_accessor(*ATTRS)

    def check_for_errors
      errors = []
      return errors
    end

    def to_oga(doc)
      return if nil?

      building_occupancy = XMLHelper.create_elements_as_needed(doc, ['HPXML', 'Building', 'BuildingDetails', 'BuildingSummary', 'BuildingOccupancy'])
      XMLHelper.add_element(building_occupancy, 'NumberofResidents', to_float(@number_of_residents)) unless @number_of_residents.nil?
    end

    def from_oga(hpxml)
      return if hpxml.nil?

      building_occupancy = XMLHelper.get_element(hpxml, 'Building/BuildingDetails/BuildingSummary/BuildingOccupancy')
      return if building_occupancy.nil?

      @number_of_residents = to_float_or_nil(XMLHelper.get_value(building_occupancy, 'NumberofResidents'))
    end
  end

  class BuildingConstruction < BaseElement
    ATTRS = [:year_built, :number_of_conditioned_floors, :number_of_conditioned_floors_above_grade,
             :average_ceiling_height, :number_of_bedrooms, :number_of_bathrooms,
             :conditioned_floor_area, :conditioned_building_volume, :use_only_ideal_air_system,
             :residential_facility_type, :has_flue_or_chimney]
    attr_accessor(*ATTRS)

    def check_for_errors
      errors = []
      return errors
    end

    def to_oga(doc)
      return if nil?

      building_construction = XMLHelper.create_elements_as_needed(doc, ['HPXML', 'Building', 'BuildingDetails', 'BuildingSummary', 'BuildingConstruction'])
      XMLHelper.add_element(building_construction, 'ResidentialFacilityType', @residential_facility_type) unless @residential_facility_type.nil?
      XMLHelper.add_element(building_construction, 'NumberofConditionedFloors', to_integer(@number_of_conditioned_floors)) unless @number_of_conditioned_floors.nil?
      XMLHelper.add_element(building_construction, 'NumberofConditionedFloorsAboveGrade', to_integer(@number_of_conditioned_floors_above_grade)) unless @number_of_conditioned_floors_above_grade.nil?
      XMLHelper.add_element(building_construction, 'AverageCeilingHeight', to_float(@average_ceiling_height)) unless @average_ceiling_height.nil?
      XMLHelper.add_element(building_construction, 'NumberofBedrooms', to_integer(@number_of_bedrooms)) unless @number_of_bedrooms.nil?
      XMLHelper.add_element(building_construction, 'NumberofBathrooms', to_integer(@number_of_bathrooms)) unless @number_of_bathrooms.nil?
      XMLHelper.add_element(building_construction, 'ConditionedFloorArea', to_float(@conditioned_floor_area)) unless @conditioned_floor_area.nil?
      XMLHelper.add_element(building_construction, 'ConditionedBuildingVolume', to_float(@conditioned_building_volume)) unless @conditioned_building_volume.nil?
      HPXML::add_extension(parent: building_construction,
                           extensions: { 'UseOnlyIdealAirSystem' => to_boolean_or_nil(@use_only_ideal_air_system),
                                         'HasFlueOrChimney' => to_boolean_or_nil(@has_flue_or_chimney) })
    end

    def from_oga(hpxml)
      return if hpxml.nil?

      building_construction = XMLHelper.get_element(hpxml, 'Building/BuildingDetails/BuildingSummary/BuildingConstruction')
      return if building_construction.nil?

      @year_built = to_integer_or_nil(XMLHelper.get_value(building_construction, 'YearBuilt'))
      @number_of_conditioned_floors = to_integer_or_nil(XMLHelper.get_value(building_construction, 'NumberofConditionedFloors'))
      @number_of_conditioned_floors_above_grade = to_integer_or_nil(XMLHelper.get_value(building_construction, 'NumberofConditionedFloorsAboveGrade'))
      @average_ceiling_height = to_float_or_nil(XMLHelper.get_value(building_construction, 'AverageCeilingHeight'))
      @number_of_bedrooms = to_integer_or_nil(XMLHelper.get_value(building_construction, 'NumberofBedrooms'))
      @number_of_bathrooms = to_integer_or_nil(XMLHelper.get_value(building_construction, 'NumberofBathrooms'))
      @conditioned_floor_area = to_float_or_nil(XMLHelper.get_value(building_construction, 'ConditionedFloorArea'))
      @conditioned_building_volume = to_float_or_nil(XMLHelper.get_value(building_construction, 'ConditionedBuildingVolume'))
      @use_only_ideal_air_system = to_boolean_or_nil(XMLHelper.get_value(building_construction, 'extension/UseOnlyIdealAirSystem'))
      @residential_facility_type = XMLHelper.get_value(building_construction, 'ResidentialFacilityType')
      @has_flue_or_chimney = to_boolean_or_nil(XMLHelper.get_value(building_construction, 'extension/HasFlueOrChimney'))
    end
  end

  class ClimateandRiskZones < BaseElement
    ATTRS = [:iecc_year, :iecc_zone, :weather_station_id, :weather_station_name, :weather_station_wmo,
             :weather_station_epw_filepath]
    attr_accessor(*ATTRS)

    def check_for_errors
      errors = []
      return errors
    end

    def to_oga(doc)
      return if nil?

      climate_and_risk_zones = XMLHelper.create_elements_as_needed(doc, ['HPXML', 'Building', 'BuildingDetails', 'ClimateandRiskZones'])

      if (not @iecc_year.nil?) && (not @iecc_zone.nil?)
        climate_zone_iecc = XMLHelper.add_element(climate_and_risk_zones, 'ClimateZoneIECC')
        XMLHelper.add_element(climate_zone_iecc, 'Year', to_integer(@iecc_year)) unless @iecc_year.nil?
        XMLHelper.add_element(climate_zone_iecc, 'ClimateZone', @iecc_zone) unless @iecc_zone.nil?
      end

      if not @weather_station_id.nil?
        weather_station = XMLHelper.add_element(climate_and_risk_zones, 'WeatherStation')
        sys_id = XMLHelper.add_element(weather_station, 'SystemIdentifier')
        XMLHelper.add_attribute(sys_id, 'id', @weather_station_id)
        XMLHelper.add_element(weather_station, 'Name', @weather_station_name) unless @weather_station_name.nil?
        XMLHelper.add_element(weather_station, 'WMO', @weather_station_wmo) unless @weather_station_wmo.nil?
        HPXML::add_extension(parent: weather_station,
                             extensions: { 'EPWFilePath' => @weather_station_epw_filepath })
      end
    end

    def from_oga(hpxml)
      return if hpxml.nil?

      climate_and_risk_zones = XMLHelper.get_element(hpxml, 'Building/BuildingDetails/ClimateandRiskZones')
      return if climate_and_risk_zones.nil?

      @iecc_year = XMLHelper.get_value(climate_and_risk_zones, 'ClimateZoneIECC/Year')
      @iecc_zone = XMLHelper.get_value(climate_and_risk_zones, 'ClimateZoneIECC/ClimateZone')
      weather_station = XMLHelper.get_element(climate_and_risk_zones, 'WeatherStation')
      if not weather_station.nil?
        @weather_station_id = HPXML::get_id(weather_station)
        @weather_station_name = XMLHelper.get_value(weather_station, 'Name')
        @weather_station_wmo = XMLHelper.get_value(weather_station, 'WMO')
        @weather_station_epw_filepath = XMLHelper.get_value(weather_station, 'extension/EPWFilePath')
      end
    end
  end

  class AirInfiltrationMeasurements < BaseArrayElement
    def add(**kwargs)
      self << AirInfiltrationMeasurement.new(@hpxml_object, **kwargs)
    end

    def from_oga(hpxml)
      return if hpxml.nil?

      XMLHelper.get_elements(hpxml, 'Building/BuildingDetails/Enclosure/AirInfiltration/AirInfiltrationMeasurement').each do |air_infiltration_measurement|
        self << AirInfiltrationMeasurement.new(@hpxml_object, air_infiltration_measurement)
      end
    end
  end

  class AirInfiltrationMeasurement < BaseElement
    ATTRS = [:id, :house_pressure, :unit_of_measure, :air_leakage, :effective_leakage_area,
             :infiltration_volume, :leakiness_description, :infiltration_height, :a_ext]
    attr_accessor(*ATTRS)

    def check_for_errors
      errors = []
      return errors
    end

    def to_oga(doc)
      return if nil?

      air_infiltration = XMLHelper.create_elements_as_needed(doc, ['HPXML', 'Building', 'BuildingDetails', 'Enclosure', 'AirInfiltration'])
      air_infiltration_measurement = XMLHelper.add_element(air_infiltration, 'AirInfiltrationMeasurement')
      sys_id = XMLHelper.add_element(air_infiltration_measurement, 'SystemIdentifier')
      XMLHelper.add_attribute(sys_id, 'id', @id)
      XMLHelper.add_element(air_infiltration_measurement, 'HousePressure', to_float(@house_pressure)) unless @house_pressure.nil?
      if (not @unit_of_measure.nil?) && (not @air_leakage.nil?)
        building_air_leakage = XMLHelper.add_element(air_infiltration_measurement, 'BuildingAirLeakage')
        XMLHelper.add_element(building_air_leakage, 'UnitofMeasure', @unit_of_measure)
        XMLHelper.add_element(building_air_leakage, 'AirLeakage', to_float(@air_leakage))
      end
      XMLHelper.add_element(air_infiltration_measurement, 'EffectiveLeakageArea', to_float(@effective_leakage_area)) unless @effective_leakage_area.nil?
      XMLHelper.add_element(air_infiltration_measurement, 'InfiltrationVolume', to_float(@infiltration_volume)) unless @infiltration_volume.nil?
      HPXML::add_extension(parent: air_infiltration_measurement,
                           extensions: { 'InfiltrationHeight' => to_float_or_nil(@infiltration_height),
                                         'Aext' => to_float_or_nil(@a_ext) })
    end

    def from_oga(air_infiltration_measurement)
      return if air_infiltration_measurement.nil?

      @id = HPXML::get_id(air_infiltration_measurement)
      @house_pressure = to_float_or_nil(XMLHelper.get_value(air_infiltration_measurement, 'HousePressure'))
      @unit_of_measure = XMLHelper.get_value(air_infiltration_measurement, 'BuildingAirLeakage/UnitofMeasure')
      @air_leakage = to_float_or_nil(XMLHelper.get_value(air_infiltration_measurement, 'BuildingAirLeakage/AirLeakage'))
      @effective_leakage_area = to_float_or_nil(XMLHelper.get_value(air_infiltration_measurement, 'EffectiveLeakageArea'))
      @infiltration_volume = to_float_or_nil(XMLHelper.get_value(air_infiltration_measurement, 'InfiltrationVolume'))
      @leakiness_description = XMLHelper.get_value(air_infiltration_measurement, 'LeakinessDescription')
      @infiltration_height = to_float_or_nil(XMLHelper.get_value(air_infiltration_measurement, 'extension/InfiltrationHeight'))
      @a_ext = to_float_or_nil(XMLHelper.get_value(air_infiltration_measurement, 'extension/Aext'))
    end
  end

  class Attics < BaseArrayElement
    def add(**kwargs)
      self << Attic.new(@hpxml_object, **kwargs)
    end

    def from_oga(hpxml)
      return if hpxml.nil?

      XMLHelper.get_elements(hpxml, 'Building/BuildingDetails/Enclosure/Attics/Attic').each do |attic|
        self << Attic.new(@hpxml_object, attic)
      end
    end
  end

  class Attic < BaseElement
    ATTRS = [:id, :attic_type, :vented_attic_sla, :vented_attic_ach, :within_infiltration_volume,
             :attached_to_roof_idrefs, :attached_to_frame_floor_idrefs]
    attr_accessor(*ATTRS)

    def attached_roofs
      return [] if @attached_to_roof_idrefs.nil?

      list = @hpxml_object.roofs.select { |roof| @attached_to_roof_idrefs.include? roof.id }
      if @attached_to_roof_idrefs.size > list.size
        fail "Attached roof not found for attic '#{@id}'."
      end

      return list
    end

    def attached_frame_floors
      return [] if @attached_to_frame_floor_idrefs.nil?

      list = @hpxml_object.frame_floors.select { |frame_floor| @attached_to_frame_floor_idrefs.include? frame_floor.id }
      if @attached_to_frame_floor_idrefs.size > list.size
        fail "Attached frame floor not found for attic '#{@id}'."
      end

      return list
    end

    def to_location
      return if @attic_type.nil?

      if @attic_type == AtticTypeCathedral
        return LocationLivingSpace
      elsif @attic_type == AtticTypeConditioned
        return LocationLivingSpace
      elsif @attic_type == AtticTypeFlatRoof
        return LocationLivingSpace
      elsif @attic_type == AtticTypeUnvented
        return LocationAtticUnvented
      elsif @attic_type == AtticTypeVented
        return LocationAtticVented
      else
        fail "Unexpected attic type: '#{@attic_type}'."
      end
    end

    def check_for_errors
      errors = []
      begin; attached_roofs; rescue StandardError => e; errors << e.message; end
      begin; attached_frame_floors; rescue StandardError => e; errors << e.message; end
      begin; to_location; rescue StandardError => e; errors << e.message; end
      return errors
    end

    def to_oga(doc)
      return if nil?

      attics = XMLHelper.create_elements_as_needed(doc, ['HPXML', 'Building', 'BuildingDetails', 'Enclosure', 'Attics'])
      attic = XMLHelper.add_element(attics, 'Attic')
      sys_id = XMLHelper.add_element(attic, 'SystemIdentifier')
      XMLHelper.add_attribute(sys_id, 'id', @id)
      if not @attic_type.nil?
        attic_type_e = XMLHelper.add_element(attic, 'AtticType')
        if @attic_type == AtticTypeUnvented
          attic_type_attic = XMLHelper.add_element(attic_type_e, 'Attic')
          XMLHelper.add_element(attic_type_attic, 'Vented', false)
        elsif @attic_type == AtticTypeVented
          attic_type_attic = XMLHelper.add_element(attic_type_e, 'Attic')
          XMLHelper.add_element(attic_type_attic, 'Vented', true)
          if not @vented_attic_sla.nil?
            ventilation_rate = XMLHelper.add_element(attic, 'VentilationRate')
            XMLHelper.add_element(ventilation_rate, 'UnitofMeasure', UnitsSLA)
            XMLHelper.add_element(ventilation_rate, 'Value', to_float(@vented_attic_sla))
          elsif not @vented_attic_ach.nil?
            ventilation_rate = XMLHelper.add_element(attic, 'VentilationRate')
            XMLHelper.add_element(ventilation_rate, 'UnitofMeasure', UnitsACHNatural)
            XMLHelper.add_element(ventilation_rate, 'Value', to_float(@vented_attic_ach))
          end
        elsif @attic_type == AtticTypeConditioned
          attic_type_attic = XMLHelper.add_element(attic_type_e, 'Attic')
          XMLHelper.add_element(attic_type_attic, 'Conditioned', true)
        elsif (@attic_type == AtticTypeFlatRoof) || (@attic_type == AtticTypeCathedral)
          XMLHelper.add_element(attic_type_e, @attic_type)
        else
          fail "Unhandled attic type '#{@attic_type}'."
        end
      end
      XMLHelper.add_element(attic, 'WithinInfiltrationVolume', to_boolean(@within_infiltration_volume)) unless @within_infiltration_volume.nil?
    end

    def from_oga(attic)
      return if attic.nil?

      @id = HPXML::get_id(attic)
      if XMLHelper.has_element(attic, "AtticType/Attic[Vented='false']")
        @attic_type = AtticTypeUnvented
      elsif XMLHelper.has_element(attic, "AtticType/Attic[Vented='true']")
        @attic_type = AtticTypeVented
      elsif XMLHelper.has_element(attic, "AtticType/Attic[Conditioned='true']")
        @attic_type = AtticTypeConditioned
      elsif XMLHelper.has_element(attic, 'AtticType/FlatRoof')
        @attic_type = AtticTypeFlatRoof
      elsif XMLHelper.has_element(attic, 'AtticType/CathedralCeiling')
        @attic_type = AtticTypeCathedral
      end
      if @attic_type == AtticTypeVented
        @vented_attic_sla = to_float_or_nil(XMLHelper.get_value(attic, "VentilationRate[UnitofMeasure='#{UnitsSLA}']/Value"))
        @vented_attic_ach = to_float_or_nil(XMLHelper.get_value(attic, "VentilationRate[UnitofMeasure='#{UnitsACHNatural}']/Value"))
      end
      @within_infiltration_volume = to_boolean_or_nil(XMLHelper.get_value(attic, 'WithinInfiltrationVolume'))
      @attached_to_roof_idrefs = []
      XMLHelper.get_elements(attic, 'AttachedToRoof').each do |roof|
        @attached_to_roof_idrefs << HPXML::get_idref(roof)
      end
      @attached_to_frame_floor_idrefs = []
      XMLHelper.get_elements(attic, 'AttachedToFrameFloor').each do |frame_floor|
        @attached_to_frame_floor_idrefs << HPXML::get_idref(frame_floor)
      end
    end
  end

  class Foundations < BaseArrayElement
    def add(**kwargs)
      self << Foundation.new(@hpxml_object, **kwargs)
    end

    def from_oga(hpxml)
      return if hpxml.nil?

      XMLHelper.get_elements(hpxml, 'Building/BuildingDetails/Enclosure/Foundations/Foundation').each do |foundation|
        self << Foundation.new(@hpxml_object, foundation)
      end
    end
  end

  class Foundation < BaseElement
    ATTRS = [:id, :foundation_type, :vented_crawlspace_sla, :unconditioned_basement_thermal_boundary, :within_infiltration_volume,
             :attached_to_slab_idrefs, :attached_to_frame_floor_idrefs, :attached_to_foundation_wall_idrefs]
    attr_accessor(*ATTRS)

    def attached_slabs
      return [] if @attached_to_slab_idrefs.nil?

      list = @hpxml_object.slabs.select { |slab| @attached_to_slab_idrefs.include? slab.id }
      if @attached_to_slab_idrefs.size > list.size
        fail "Attached slab not found for foundation '#{@id}'."
      end

      return list
    end

    def attached_frame_floors
      return [] if @attached_to_frame_floor_idrefs.nil?

      list = @hpxml_object.frame_floors.select { |frame_floor| @attached_to_frame_floor_idrefs.include? frame_floor.id }
      if @attached_to_frame_floor_idrefs.size > list.size
        fail "Attached frame floor not found for foundation '#{@id}'."
      end

      return list
    end

    def attached_foundation_walls
      return [] if @attached_to_foundation_wall_idrefs.nil?

      list = @hpxml_object.foundation_walls.select { |foundation_wall| @attached_to_foundation_wall_idrefs.include? foundation_wall.id }
      if @attached_to_foundation_wall_idrefs.size > list.size
        fail "Attached foundation wall not found for foundation '#{@id}'."
      end

      return list
    end

    def to_location
      return if @foundation_type.nil?

      if @foundation_type == FoundationTypeAmbient
        return LocationOutside
      elsif @foundation_type == FoundationTypeBasementConditioned
        return LocationBasementConditioned
      elsif @foundation_type == FoundationTypeBasementUnconditioned
        return LocationBasementUnconditioned
      elsif @foundation_type == FoundationTypeCrawlspaceUnvented
        return LocationCrawlspaceUnvented
      elsif @foundation_type == FoundationTypeCrawlspaceVented
        return LocationCrawlspaceVented
      elsif @foundation_type == FoundationTypeSlab
        return LocationLivingSpace
      else
        fail "Unexpected foundation type: '#{@foundation_type}'."
      end
    end

    def area
      sum_area = 0.0
      # Check Slabs first
      attached_slabs.each do |slab|
        sum_area += slab.area
      end
      if sum_area <= 0
        # Check FrameFloors next
        attached_frame_floors.each do |frame_floor|
          sum_area += frame_floor.area
        end
      end
      return sum_area
    end

    def check_for_errors
      errors = []
      begin; attached_slabs; rescue StandardError => e; errors << e.message; end
      begin; attached_frame_floors; rescue StandardError => e; errors << e.message; end
      begin; attached_foundation_walls; rescue StandardError => e; errors << e.message; end
      begin; to_location; rescue StandardError => e; errors << e.message; end
      return errors
    end

    def to_oga(doc)
      return if nil?

      foundations = XMLHelper.create_elements_as_needed(doc, ['HPXML', 'Building', 'BuildingDetails', 'Enclosure', 'Foundations'])
      foundation = XMLHelper.add_element(foundations, 'Foundation')
      sys_id = XMLHelper.add_element(foundation, 'SystemIdentifier')
      XMLHelper.add_attribute(sys_id, 'id', @id)
      if not @foundation_type.nil?
        foundation_type_e = XMLHelper.add_element(foundation, 'FoundationType')
        if [FoundationTypeSlab, FoundationTypeAmbient].include? @foundation_type
          XMLHelper.add_element(foundation_type_e, @foundation_type)
        elsif @foundation_type == FoundationTypeBasementConditioned
          basement = XMLHelper.add_element(foundation_type_e, 'Basement')
          XMLHelper.add_element(basement, 'Conditioned', true)
        elsif @foundation_type == FoundationTypeBasementUnconditioned
          basement = XMLHelper.add_element(foundation_type_e, 'Basement')
          XMLHelper.add_element(basement, 'Conditioned', false)
          XMLHelper.add_element(foundation, 'ThermalBoundary', @unconditioned_basement_thermal_boundary) unless @unconditioned_basement_thermal_boundary.nil?
        elsif @foundation_type == FoundationTypeCrawlspaceVented
          crawlspace = XMLHelper.add_element(foundation_type_e, 'Crawlspace')
          XMLHelper.add_element(crawlspace, 'Vented', true)
          if not @vented_crawlspace_sla.nil?
            ventilation_rate = XMLHelper.add_element(foundation, 'VentilationRate')
            XMLHelper.add_element(ventilation_rate, 'UnitofMeasure', UnitsSLA)
            XMLHelper.add_element(ventilation_rate, 'Value', to_float(@vented_crawlspace_sla))
          end
        elsif @foundation_type == FoundationTypeCrawlspaceUnvented
          crawlspace = XMLHelper.add_element(foundation_type_e, 'Crawlspace')
          XMLHelper.add_element(crawlspace, 'Vented', false)
        else
          fail "Unhandled foundation type '#{@foundation_type}'."
        end
      end
      XMLHelper.add_element(foundation, 'WithinInfiltrationVolume', to_boolean(@within_infiltration_volume)) unless @within_infiltration_volume.nil?
    end

    def from_oga(foundation)
      return if foundation.nil?

      @id = HPXML::get_id(foundation)
      if XMLHelper.has_element(foundation, 'FoundationType/SlabOnGrade')
        @foundation_type = FoundationTypeSlab
      elsif XMLHelper.has_element(foundation, "FoundationType/Basement[Conditioned='false']")
        @foundation_type = FoundationTypeBasementUnconditioned
      elsif XMLHelper.has_element(foundation, "FoundationType/Basement[Conditioned='true']")
        @foundation_type = FoundationTypeBasementConditioned
      elsif XMLHelper.has_element(foundation, "FoundationType/Crawlspace[Vented='false']")
        @foundation_type = FoundationTypeCrawlspaceUnvented
      elsif XMLHelper.has_element(foundation, "FoundationType/Crawlspace[Vented='true']")
        @foundation_type = FoundationTypeCrawlspaceVented
      elsif XMLHelper.has_element(foundation, 'FoundationType/Ambient')
        @foundation_type = FoundationTypeAmbient
      end
      if @foundation_type == FoundationTypeCrawlspaceVented
        @vented_crawlspace_sla = to_float_or_nil(XMLHelper.get_value(foundation, "VentilationRate[UnitofMeasure='SLA']/Value"))
      elsif @foundation_type == FoundationTypeBasementUnconditioned
        @unconditioned_basement_thermal_boundary = XMLHelper.get_value(foundation, 'ThermalBoundary')
      end
      @within_infiltration_volume = to_boolean_or_nil(XMLHelper.get_value(foundation, 'WithinInfiltrationVolume'))
      @attached_to_slab_idrefs = []
      XMLHelper.get_elements(foundation, 'AttachedToSlab').each do |slab|
        @attached_to_slab_idrefs << HPXML::get_idref(slab)
      end
      @attached_to_frame_floor_idrefs = []
      XMLHelper.get_elements(foundation, 'AttachedToFrameFloor').each do |frame_floor|
        @attached_to_frame_floor_idrefs << HPXML::get_idref(frame_floor)
      end
      @attached_to_foundation_wall_idrefs = []
      XMLHelper.get_elements(foundation, 'AttachedToFoundationWall').each do |foundation_wall|
        @attached_to_foundation_wall_idrefs << HPXML::get_idref(foundation_wall)
      end
    end
  end

  class Roofs < BaseArrayElement
    def add(**kwargs)
      self << Roof.new(@hpxml_object, **kwargs)
    end

    def from_oga(hpxml)
      return if hpxml.nil?

      XMLHelper.get_elements(hpxml, 'Building/BuildingDetails/Enclosure/Roofs/Roof').each do |roof|
        self << Roof.new(@hpxml_object, roof)
      end
    end
  end

  class Roof < BaseElement
    ATTRS = [:id, :interior_adjacent_to, :area, :azimuth, :roof_type,
             :roof_color, :solar_absorptance, :emittance, :pitch, :radiant_barrier,
             :insulation_id, :insulation_assembly_r_value, :insulation_cavity_r_value,
             :insulation_continuous_r_value, :radiant_barrier_grade]
    attr_accessor(*ATTRS)

    def skylights
      return @hpxml_object.skylights.select { |skylight| skylight.roof_idref == @id }
    end

    def net_area
      return if nil?

      val = @area
      skylights.each do |skylight|
        val -= skylight.area
      end
      fail "Calculated a negative net surface area for surface '#{@id}'." if val < 0

      return val
    end

    def exterior_adjacent_to
      return LocationOutside
    end

    def is_exterior
      return true
    end

    def is_interior
      return !is_exterior
    end

    def is_thermal_boundary
      return HPXML::is_thermal_boundary(self)
    end

    def is_exterior_thermal_boundary
      return (is_exterior && is_thermal_boundary)
    end

    def delete
      @hpxml_object.roofs.delete(self)
      skylights.reverse_each do |skylight|
        skylight.delete
      end
      @hpxml_object.attics.each do |attic|
        attic.attached_to_roof_idrefs.delete(@id) unless attic.attached_to_roof_idrefs.nil?
      end
    end

    def check_for_errors
      errors = []
      begin; net_area; rescue StandardError => e; errors << e.message; end
      return errors
    end

    def to_oga(doc)
      return if nil?

      roofs = XMLHelper.create_elements_as_needed(doc, ['HPXML', 'Building', 'BuildingDetails', 'Enclosure', 'Roofs'])
      roof = XMLHelper.add_element(roofs, 'Roof')
      sys_id = XMLHelper.add_element(roof, 'SystemIdentifier')
      XMLHelper.add_attribute(sys_id, 'id', @id)
      XMLHelper.add_element(roof, 'InteriorAdjacentTo', @interior_adjacent_to) unless @interior_adjacent_to.nil?
      XMLHelper.add_element(roof, 'Area', to_float(@area)) unless @area.nil?
      XMLHelper.add_element(roof, 'Azimuth', to_integer(@azimuth)) unless @azimuth.nil?
      XMLHelper.add_element(roof, 'RoofType', @roof_type) unless @roof_type.nil?
      XMLHelper.add_element(roof, 'RoofColor', @roof_color) unless @roof_color.nil?
      XMLHelper.add_element(roof, 'SolarAbsorptance', to_float(@solar_absorptance)) unless @solar_absorptance.nil?
      XMLHelper.add_element(roof, 'Emittance', to_float(@emittance)) unless @emittance.nil?
      XMLHelper.add_element(roof, 'Pitch', to_float(@pitch)) unless @pitch.nil?
      XMLHelper.add_element(roof, 'RadiantBarrier', to_boolean(@radiant_barrier)) unless @radiant_barrier.nil?
      XMLHelper.add_element(roof, 'RadiantBarrierGrade', to_integer(@radiant_barrier_grade)) unless @radiant_barrier_grade.nil?
      insulation = XMLHelper.add_element(roof, 'Insulation')
      sys_id = XMLHelper.add_element(insulation, 'SystemIdentifier')
      if not @insulation_id.nil?
        XMLHelper.add_attribute(sys_id, 'id', @insulation_id)
      else
        XMLHelper.add_attribute(sys_id, 'id', @id + 'Insulation')
      end
      XMLHelper.add_element(insulation, 'AssemblyEffectiveRValue', to_float(@insulation_assembly_r_value)) unless @insulation_assembly_r_value.nil?
    end

    def from_oga(roof)
      return if roof.nil?

      @id = HPXML::get_id(roof)
      @interior_adjacent_to = XMLHelper.get_value(roof, 'InteriorAdjacentTo')
      @area = to_float_or_nil(XMLHelper.get_value(roof, 'Area'))
      @azimuth = to_integer_or_nil(XMLHelper.get_value(roof, 'Azimuth'))
      @roof_type = XMLHelper.get_value(roof, 'RoofType')
      @roof_color = XMLHelper.get_value(roof, 'RoofColor')
      @solar_absorptance = to_float_or_nil(XMLHelper.get_value(roof, 'SolarAbsorptance'))
      @emittance = to_float_or_nil(XMLHelper.get_value(roof, 'Emittance'))
      @pitch = to_float_or_nil(XMLHelper.get_value(roof, 'Pitch'))
      @radiant_barrier = to_boolean_or_nil(XMLHelper.get_value(roof, 'RadiantBarrier'))
      @radiant_barrier_grade = to_integer_or_nil(XMLHelper.get_value(roof, 'RadiantBarrierGrade'))
      insulation = XMLHelper.get_element(roof, 'Insulation')
      if not insulation.nil?
        @insulation_id = HPXML::get_id(insulation)
        @insulation_assembly_r_value = to_float_or_nil(XMLHelper.get_value(insulation, 'AssemblyEffectiveRValue'))
        @insulation_cavity_r_value = to_float_or_nil(XMLHelper.get_value(insulation, "Layer[InstallationType='cavity']/NominalRValue"))
        @insulation_continuous_r_value = to_float_or_nil(XMLHelper.get_value(insulation, "Layer[InstallationType='continuous']/NominalRValue"))
      end
    end
  end

  class RimJoists < BaseArrayElement
    def add(**kwargs)
      self << RimJoist.new(@hpxml_object, **kwargs)
    end

    def from_oga(hpxml)
      return if hpxml.nil?

      XMLHelper.get_elements(hpxml, 'Building/BuildingDetails/Enclosure/RimJoists/RimJoist').each do |rim_joist|
        self << RimJoist.new(@hpxml_object, rim_joist)
      end
    end
  end

  class RimJoist < BaseElement
    ATTRS = [:id, :exterior_adjacent_to, :interior_adjacent_to, :area, :azimuth, :siding, :color,
             :solar_absorptance, :emittance, :insulation_id, :insulation_assembly_r_value,
             :insulation_cavity_r_value, :insulation_continuous_r_value]
    attr_accessor(*ATTRS)

    def is_exterior
      if @exterior_adjacent_to == LocationOutside
        return true
      end

      return false
    end

    def is_interior
      return !is_exterior
    end

    def is_thermal_boundary
      return HPXML::is_thermal_boundary(self)
    end

    def is_exterior_thermal_boundary
      return (is_exterior && is_thermal_boundary)
    end

    def delete
      @hpxml_object.rim_joists.delete(self)
    end

    def check_for_errors
      errors = []
      return errors
    end

    def to_oga(doc)
      return if nil?

      rim_joists = XMLHelper.create_elements_as_needed(doc, ['HPXML', 'Building', 'BuildingDetails', 'Enclosure', 'RimJoists'])
      rim_joist = XMLHelper.add_element(rim_joists, 'RimJoist')
      sys_id = XMLHelper.add_element(rim_joist, 'SystemIdentifier')
      XMLHelper.add_attribute(sys_id, 'id', @id)
      XMLHelper.add_element(rim_joist, 'ExteriorAdjacentTo', @exterior_adjacent_to) unless @exterior_adjacent_to.nil?
      XMLHelper.add_element(rim_joist, 'InteriorAdjacentTo', @interior_adjacent_to) unless @interior_adjacent_to.nil?
      XMLHelper.add_element(rim_joist, 'Area', to_float(@area)) unless @area.nil?
      XMLHelper.add_element(rim_joist, 'Azimuth', to_integer(@azimuth)) unless @azimuth.nil?
      XMLHelper.add_element(rim_joist, 'Siding', @siding) unless @siding.nil?
      XMLHelper.add_element(rim_joist, 'Color', @color) unless @color.nil?
      XMLHelper.add_element(rim_joist, 'SolarAbsorptance', to_float(@solar_absorptance)) unless @solar_absorptance.nil?
      XMLHelper.add_element(rim_joist, 'Emittance', to_float(@emittance)) unless @emittance.nil?
      insulation = XMLHelper.add_element(rim_joist, 'Insulation')
      sys_id = XMLHelper.add_element(insulation, 'SystemIdentifier')
      if not @insulation_id.nil?
        XMLHelper.add_attribute(sys_id, 'id', @insulation_id)
      else
        XMLHelper.add_attribute(sys_id, 'id', @id + 'Insulation')
      end
      XMLHelper.add_element(insulation, 'AssemblyEffectiveRValue', to_float(@insulation_assembly_r_value)) unless @insulation_assembly_r_value.nil?
    end

    def from_oga(rim_joist)
      return if rim_joist.nil?

      @id = HPXML::get_id(rim_joist)
      @exterior_adjacent_to = XMLHelper.get_value(rim_joist, 'ExteriorAdjacentTo')
      @interior_adjacent_to = XMLHelper.get_value(rim_joist, 'InteriorAdjacentTo')
      @area = to_float_or_nil(XMLHelper.get_value(rim_joist, 'Area'))
      @azimuth = to_integer_or_nil(XMLHelper.get_value(rim_joist, 'Azimuth'))
      @siding = XMLHelper.get_value(rim_joist, 'Siding')
      @color = XMLHelper.get_value(rim_joist, 'Color')
      @solar_absorptance = to_float_or_nil(XMLHelper.get_value(rim_joist, 'SolarAbsorptance'))
      @emittance = to_float_or_nil(XMLHelper.get_value(rim_joist, 'Emittance'))
      insulation = XMLHelper.get_element(rim_joist, 'Insulation')
      if not insulation.nil?
        @insulation_id = HPXML::get_id(insulation)
        @insulation_assembly_r_value = to_float_or_nil(XMLHelper.get_value(insulation, 'AssemblyEffectiveRValue'))
        @insulation_cavity_r_value = to_float_or_nil(XMLHelper.get_value(insulation, "Layer[InstallationType='cavity']/NominalRValue"))
        @insulation_continuous_r_value = to_float_or_nil(XMLHelper.get_value(insulation, "Layer[InstallationType='continuous']/NominalRValue"))
      end
    end
  end

  class Walls < BaseArrayElement
    def add(**kwargs)
      self << Wall.new(@hpxml_object, **kwargs)
    end

    def from_oga(hpxml)
      return if hpxml.nil?

      XMLHelper.get_elements(hpxml, 'Building/BuildingDetails/Enclosure/Walls/Wall').each do |wall|
        self << Wall.new(@hpxml_object, wall)
      end
    end
  end

  class Wall < BaseElement
    ATTRS = [:id, :exterior_adjacent_to, :interior_adjacent_to, :wall_type, :optimum_value_engineering,
             :area, :orientation, :azimuth, :siding, :color, :solar_absorptance, :emittance, :insulation_id,
             :insulation_assembly_r_value, :insulation_cavity_r_value, :insulation_continuous_r_value]
    attr_accessor(*ATTRS)

    def windows
      return @hpxml_object.windows.select { |window| window.wall_idref == @id }
    end

    def doors
      return @hpxml_object.doors.select { |door| door.wall_idref == @id }
    end

    def net_area
      return if nil?

      val = @area
      (windows + doors).each do |subsurface|
        val -= subsurface.area
      end
      fail "Calculated a negative net surface area for surface '#{@id}'." if val < 0

      return val
    end

    def is_exterior
      if @exterior_adjacent_to == LocationOutside
        return true
      end

      return false
    end

    def is_interior
      return !is_exterior
    end

    def is_thermal_boundary
      return HPXML::is_thermal_boundary(self)
    end

    def is_exterior_thermal_boundary
      return (is_exterior && is_thermal_boundary)
    end

    def delete
      @hpxml_object.walls.delete(self)
      windows.reverse_each do |window|
        window.delete
      end
      doors.reverse_each do |door|
        door.delete
      end
    end

    def check_for_errors
      errors = []
      begin; net_area; rescue StandardError => e; errors << e.message; end
      return errors
    end

    def to_oga(doc)
      return if nil?

      walls = XMLHelper.create_elements_as_needed(doc, ['HPXML', 'Building', 'BuildingDetails', 'Enclosure', 'Walls'])
      wall = XMLHelper.add_element(walls, 'Wall')
      sys_id = XMLHelper.add_element(wall, 'SystemIdentifier')
      XMLHelper.add_attribute(sys_id, 'id', @id)
      XMLHelper.add_element(wall, 'ExteriorAdjacentTo', @exterior_adjacent_to) unless @exterior_adjacent_to.nil?
      XMLHelper.add_element(wall, 'InteriorAdjacentTo', @interior_adjacent_to) unless @interior_adjacent_to.nil?
      if not @wall_type.nil?
        wall_type_e = XMLHelper.add_element(wall, 'WallType')
        XMLHelper.add_element(wall_type_e, @wall_type)
      end
      XMLHelper.add_element(wall, 'Area', to_float(@area)) unless @area.nil?
      XMLHelper.add_element(wall, 'Azimuth', to_integer(@azimuth)) unless @azimuth.nil?
      XMLHelper.add_element(wall, 'Siding', @siding) unless @siding.nil?
      XMLHelper.add_element(wall, 'Color', @color) unless @color.nil?
      XMLHelper.add_element(wall, 'SolarAbsorptance', to_float(@solar_absorptance)) unless @solar_absorptance.nil?
      XMLHelper.add_element(wall, 'Emittance', to_float(@emittance)) unless @emittance.nil?
      insulation = XMLHelper.add_element(wall, 'Insulation')
      sys_id = XMLHelper.add_element(insulation, 'SystemIdentifier')
      if not @insulation_id.nil?
        XMLHelper.add_attribute(sys_id, 'id', @insulation_id)
      else
        XMLHelper.add_attribute(sys_id, 'id', @id + 'Insulation')
      end
      XMLHelper.add_element(insulation, 'AssemblyEffectiveRValue', to_float(@insulation_assembly_r_value)) unless @insulation_assembly_r_value.nil?
    end

    def from_oga(wall)
      return if wall.nil?

      @id = HPXML::get_id(wall)
      @exterior_adjacent_to = XMLHelper.get_value(wall, 'ExteriorAdjacentTo')
      @interior_adjacent_to = XMLHelper.get_value(wall, 'InteriorAdjacentTo')
      @wall_type = XMLHelper.get_child_name(wall, 'WallType')
      @optimum_value_engineering = to_boolean_or_nil(XMLHelper.get_value(wall, 'WallType/WoodStud/OptimumValueEngineering'))
      @area = to_float_or_nil(XMLHelper.get_value(wall, 'Area'))
      @orientation = XMLHelper.get_value(wall, 'Orientation')
      @azimuth = to_integer_or_nil(XMLHelper.get_value(wall, 'Azimuth'))
      @siding = XMLHelper.get_value(wall, 'Siding')
      @color = XMLHelper.get_value(wall, 'Color')
      @solar_absorptance = to_float_or_nil(XMLHelper.get_value(wall, 'SolarAbsorptance'))
      @emittance = to_float_or_nil(XMLHelper.get_value(wall, 'Emittance'))
      insulation = XMLHelper.get_element(wall, 'Insulation')
      if not insulation.nil?
        @insulation_id = HPXML::get_id(insulation)
        @insulation_assembly_r_value = to_float_or_nil(XMLHelper.get_value(insulation, 'AssemblyEffectiveRValue'))
        @insulation_cavity_r_value = to_float_or_nil(XMLHelper.get_value(insulation, "Layer[InstallationType='cavity']/NominalRValue"))
        @insulation_continuous_r_value = to_float_or_nil(XMLHelper.get_value(insulation, "Layer[InstallationType='continuous']/NominalRValue"))
      end
    end
  end

  class FoundationWalls < BaseArrayElement
    def add(**kwargs)
      self << FoundationWall.new(@hpxml_object, **kwargs)
    end

    def from_oga(hpxml)
      return if hpxml.nil?

      XMLHelper.get_elements(hpxml, 'Building/BuildingDetails/Enclosure/FoundationWalls/FoundationWall').each do |foundation_wall|
        self << FoundationWall.new(@hpxml_object, foundation_wall)
      end
    end
  end

  class FoundationWall < BaseElement
    ATTRS = [:id, :exterior_adjacent_to, :interior_adjacent_to, :height, :area, :azimuth, :thickness,
             :depth_below_grade, :insulation_id, :insulation_r_value, :insulation_interior_r_value,
             :insulation_interior_distance_to_top, :insulation_interior_distance_to_bottom,
             :insulation_exterior_r_value, :insulation_exterior_distance_to_top,
             :insulation_exterior_distance_to_bottom, :insulation_assembly_r_value,
             :insulation_continuous_r_value]
    attr_accessor(*ATTRS)

    def windows
      return @hpxml_object.windows.select { |window| window.wall_idref == @id }
    end

    def doors
      return @hpxml_object.doors.select { |door| door.wall_idref == @id }
    end

    def net_area
      return if nil?

      val = @area
      (@hpxml_object.windows + @hpxml_object.doors).each do |subsurface|
        next unless subsurface.wall_idref == @id

        val -= subsurface.area
      end
      fail "Calculated a negative net surface area for surface '#{@id}'." if val < 0

      return val
    end

    def is_exterior
      if @exterior_adjacent_to == LocationGround
        return true
      end

      return false
    end

    def is_interior
      return !is_exterior
    end

    def is_thermal_boundary
      return HPXML::is_thermal_boundary(self)
    end

    def is_exterior_thermal_boundary
      return (is_exterior && is_thermal_boundary)
    end

    def delete
      @hpxml_object.foundation_walls.delete(self)
      windows.reverse_each do |window|
        window.delete
      end
      doors.reverse_each do |door|
        door.delete
      end
      @hpxml_object.foundations.each do |foundation|
        foundation.attached_to_foundation_wall_idrefs.delete(@id) unless foundation.attached_to_foundation_wall_idrefs.nil?
      end
    end

    def check_for_errors
      errors = []
      begin; net_area; rescue StandardError => e; errors << e.message; end
      return errors
    end

    def to_oga(doc)
      return if nil?

      foundation_walls = XMLHelper.create_elements_as_needed(doc, ['HPXML', 'Building', 'BuildingDetails', 'Enclosure', 'FoundationWalls'])
      foundation_wall = XMLHelper.add_element(foundation_walls, 'FoundationWall')
      sys_id = XMLHelper.add_element(foundation_wall, 'SystemIdentifier')
      XMLHelper.add_attribute(sys_id, 'id', @id)
      XMLHelper.add_element(foundation_wall, 'ExteriorAdjacentTo', @exterior_adjacent_to) unless @exterior_adjacent_to.nil?
      XMLHelper.add_element(foundation_wall, 'InteriorAdjacentTo', @interior_adjacent_to) unless @interior_adjacent_to.nil?
      XMLHelper.add_element(foundation_wall, 'Height', to_float(@height)) unless @height.nil?
      XMLHelper.add_element(foundation_wall, 'Area', to_float(@area)) unless @area.nil?
      XMLHelper.add_element(foundation_wall, 'Azimuth', to_integer(@azimuth)) unless @azimuth.nil?
      XMLHelper.add_element(foundation_wall, 'Thickness', to_float(@thickness)) unless @thickness.nil?
      XMLHelper.add_element(foundation_wall, 'DepthBelowGrade', to_float(@depth_below_grade)) unless @depth_below_grade.nil?
      insulation = XMLHelper.add_element(foundation_wall, 'Insulation')
      sys_id = XMLHelper.add_element(insulation, 'SystemIdentifier')
      if not @insulation_id.nil?
        XMLHelper.add_attribute(sys_id, 'id', @insulation_id)
      else
        XMLHelper.add_attribute(sys_id, 'id', @id + 'Insulation')
      end
      XMLHelper.add_element(insulation, 'AssemblyEffectiveRValue', to_float(@insulation_assembly_r_value)) unless @insulation_assembly_r_value.nil?
      if not @insulation_exterior_r_value.nil?
        layer = XMLHelper.add_element(insulation, 'Layer')
        XMLHelper.add_element(layer, 'InstallationType', 'continuous - exterior')
        XMLHelper.add_element(layer, 'NominalRValue', to_float(@insulation_exterior_r_value))
        HPXML::add_extension(parent: layer,
                             extensions: { 'DistanceToTopOfInsulation' => to_float_or_nil(@insulation_exterior_distance_to_top),
                                           'DistanceToBottomOfInsulation' => to_float_or_nil(@insulation_exterior_distance_to_bottom) })
      end
      if not @insulation_interior_r_value.nil?
        layer = XMLHelper.add_element(insulation, 'Layer')
        XMLHelper.add_element(layer, 'InstallationType', 'continuous - interior')
        XMLHelper.add_element(layer, 'NominalRValue', to_float(@insulation_interior_r_value))
        HPXML::add_extension(parent: layer,
                             extensions: { 'DistanceToTopOfInsulation' => to_float_or_nil(@insulation_interior_distance_to_top),
                                           'DistanceToBottomOfInsulation' => to_float_or_nil(@insulation_interior_distance_to_bottom) })
      end
    end

    def from_oga(foundation_wall)
      return if foundation_wall.nil?

      @id = HPXML::get_id(foundation_wall)
      @exterior_adjacent_to = XMLHelper.get_value(foundation_wall, 'ExteriorAdjacentTo')
      @interior_adjacent_to = XMLHelper.get_value(foundation_wall, 'InteriorAdjacentTo')
      @height = to_float_or_nil(XMLHelper.get_value(foundation_wall, 'Height'))
      @area = to_float_or_nil(XMLHelper.get_value(foundation_wall, 'Area'))
      @azimuth = to_integer_or_nil(XMLHelper.get_value(foundation_wall, 'Azimuth'))
      @thickness = to_float_or_nil(XMLHelper.get_value(foundation_wall, 'Thickness'))
      @depth_below_grade = to_float_or_nil(XMLHelper.get_value(foundation_wall, 'DepthBelowGrade'))
      insulation = XMLHelper.get_element(foundation_wall, 'Insulation')
      if not insulation.nil?
        @insulation_id = HPXML::get_id(insulation)
        @insulation_r_value = to_float_or_nil(XMLHelper.get_value(insulation, "Layer[InstallationType='continuous']/NominalRValue"))
        @insulation_interior_r_value = to_float_or_nil(XMLHelper.get_value(insulation, "Layer[InstallationType='continuous - interior']/NominalRValue"))
        @insulation_interior_distance_to_top = to_float_or_nil(XMLHelper.get_value(insulation, "Layer[InstallationType='continuous - interior']/extension/DistanceToTopOfInsulation"))
        @insulation_interior_distance_to_bottom = to_float_or_nil(XMLHelper.get_value(insulation, "Layer[InstallationType='continuous - interior']/extension/DistanceToBottomOfInsulation"))
        @insulation_exterior_r_value = to_float_or_nil(XMLHelper.get_value(insulation, "Layer[InstallationType='continuous - exterior']/NominalRValue"))
        @insulation_exterior_distance_to_top = to_float_or_nil(XMLHelper.get_value(insulation, "Layer[InstallationType='continuous - exterior']/extension/DistanceToTopOfInsulation"))
        @insulation_exterior_distance_to_bottom = to_float_or_nil(XMLHelper.get_value(insulation, "Layer[InstallationType='continuous - exterior']/extension/DistanceToBottomOfInsulation"))
        @insulation_continuous_r_value = to_float_or_nil(XMLHelper.get_value(insulation, "Layer[InstallationType='continuous']/NominalRValue"))
        @insulation_assembly_r_value = to_float_or_nil(XMLHelper.get_value(insulation, 'AssemblyEffectiveRValue'))
      end
    end
  end

  class FrameFloors < BaseArrayElement
    def add(**kwargs)
      self << FrameFloor.new(@hpxml_object, **kwargs)
    end

    def from_oga(hpxml)
      return if hpxml.nil?

      XMLHelper.get_elements(hpxml, 'Building/BuildingDetails/Enclosure/FrameFloors/FrameFloor').each do |frame_floor|
        self << FrameFloor.new(@hpxml_object, frame_floor)
      end
    end
  end

  class FrameFloor < BaseElement
    ATTRS = [:id, :exterior_adjacent_to, :interior_adjacent_to, :area, :insulation_id,
             :insulation_assembly_r_value, :insulation_cavity_r_value, :insulation_continuous_r_value,
             :other_space_above_or_below]
    attr_accessor(*ATTRS)

    def is_ceiling
      if [LocationAtticVented, LocationAtticUnvented].include? @interior_adjacent_to
        return true
      elsif [LocationAtticVented, LocationAtticUnvented].include? @exterior_adjacent_to
        return true
      elsif [LocationOtherHousingUnit, LocationOtherHeatedSpace, LocationOtherMultifamilyBufferSpace, LocationOtherNonFreezingSpace].include?(@exterior_adjacent_to) && (@other_space_above_or_below == FrameFloorOtherSpaceAbove)
        return true
      end

      return false
    end

    def is_floor
      !is_ceiling
    end

    def is_exterior
      if @exterior_adjacent_to == LocationOutside
        return true
      end

      return false
    end

    def is_interior
      return !is_exterior
    end

    def is_thermal_boundary
      return HPXML::is_thermal_boundary(self)
    end

    def is_exterior_thermal_boundary
      return (is_exterior && is_thermal_boundary)
    end

    def delete
      @hpxml_object.frame_floors.delete(self)
      @hpxml_object.attics.each do |attic|
        attic.attached_to_frame_floor_idrefs.delete(@id) unless attic.attached_to_frame_floor_idrefs.nil?
      end
      @hpxml_object.foundations.each do |foundation|
        foundation.attached_to_frame_floor_idrefs.delete(@id) unless foundation.attached_to_frame_floor_idrefs.nil?
      end
    end

    def check_for_errors
      errors = []
      return errors
    end

    def to_oga(doc)
      return if nil?

      frame_floors = XMLHelper.create_elements_as_needed(doc, ['HPXML', 'Building', 'BuildingDetails', 'Enclosure', 'FrameFloors'])
      frame_floor = XMLHelper.add_element(frame_floors, 'FrameFloor')
      sys_id = XMLHelper.add_element(frame_floor, 'SystemIdentifier')
      XMLHelper.add_attribute(sys_id, 'id', @id)
      XMLHelper.add_element(frame_floor, 'ExteriorAdjacentTo', @exterior_adjacent_to) unless @exterior_adjacent_to.nil?
      XMLHelper.add_element(frame_floor, 'InteriorAdjacentTo', @interior_adjacent_to) unless @interior_adjacent_to.nil?
      XMLHelper.add_element(frame_floor, 'Area', to_float(@area)) unless @area.nil?
      insulation = XMLHelper.add_element(frame_floor, 'Insulation')
      sys_id = XMLHelper.add_element(insulation, 'SystemIdentifier')
      if not @insulation_id.nil?
        XMLHelper.add_attribute(sys_id, 'id', @insulation_id)
      else
        XMLHelper.add_attribute(sys_id, 'id', @id + 'Insulation')
      end
      XMLHelper.add_element(insulation, 'AssemblyEffectiveRValue', to_float(@insulation_assembly_r_value)) unless @insulation_assembly_r_value.nil?
      HPXML::add_extension(parent: frame_floor,
                           extensions: { 'OtherSpaceAboveOrBelow' => @other_space_above_or_below })
    end

    def from_oga(frame_floor)
      return if frame_floor.nil?

      @id = HPXML::get_id(frame_floor)
      @exterior_adjacent_to = XMLHelper.get_value(frame_floor, 'ExteriorAdjacentTo')
      @interior_adjacent_to = XMLHelper.get_value(frame_floor, 'InteriorAdjacentTo')
      @area = to_float_or_nil(XMLHelper.get_value(frame_floor, 'Area'))
      insulation = XMLHelper.get_element(frame_floor, 'Insulation')
      if not insulation.nil?
        @insulation_id = HPXML::get_id(insulation)
        @insulation_assembly_r_value = to_float_or_nil(XMLHelper.get_value(insulation, 'AssemblyEffectiveRValue'))
        @insulation_cavity_r_value = to_float_or_nil(XMLHelper.get_value(insulation, "Layer[InstallationType='cavity']/NominalRValue"))
        @insulation_continuous_r_value = to_float_or_nil(XMLHelper.get_value(insulation, "Layer[InstallationType='continuous']/NominalRValue"))
      end
      @other_space_above_or_below = XMLHelper.get_value(frame_floor, 'extension/OtherSpaceAboveOrBelow')
    end
  end

  class Slabs < BaseArrayElement
    def add(**kwargs)
      self << Slab.new(@hpxml_object, **kwargs)
    end

    def from_oga(hpxml)
      return if hpxml.nil?

      XMLHelper.get_elements(hpxml, 'Building/BuildingDetails/Enclosure/Slabs/Slab').each do |slab|
        self << Slab.new(@hpxml_object, slab)
      end
    end
  end

  class Slab < BaseElement
    ATTRS = [:id, :interior_adjacent_to, :exterior_adjacent_to, :area, :thickness, :exposed_perimeter,
             :perimeter_insulation_depth, :under_slab_insulation_width,
             :under_slab_insulation_spans_entire_slab, :depth_below_grade, :carpet_fraction,
             :carpet_r_value, :perimeter_insulation_id, :perimeter_insulation_r_value,
             :under_slab_insulation_id, :under_slab_insulation_r_value]
    attr_accessor(*ATTRS)

    def exterior_adjacent_to
      return LocationGround
    end

    def is_exterior
      return true
    end

    def is_interior
      return !is_exterior
    end

    def is_thermal_boundary
      return HPXML::is_thermal_boundary(self)
    end

    def is_exterior_thermal_boundary
      return (is_exterior && is_thermal_boundary)
    end

    def delete
      @hpxml_object.slabs.delete(self)
      @hpxml_object.foundations.each do |foundation|
        foundation.attached_to_slab_idrefs.delete(@id) unless foundation.attached_to_slab_idrefs.nil?
      end
    end

    def check_for_errors
      errors = []

      if not @exposed_perimeter.nil?
        if @exposed_perimeter <= 0
          fail "Exposed perimeter for Slab '#{@id}' must be greater than zero."
        end
      end

      return errors
    end

    def to_oga(doc)
      return if nil?

      slabs = XMLHelper.create_elements_as_needed(doc, ['HPXML', 'Building', 'BuildingDetails', 'Enclosure', 'Slabs'])
      slab = XMLHelper.add_element(slabs, 'Slab')
      sys_id = XMLHelper.add_element(slab, 'SystemIdentifier')
      XMLHelper.add_attribute(sys_id, 'id', @id)
      XMLHelper.add_element(slab, 'InteriorAdjacentTo', @interior_adjacent_to) unless @interior_adjacent_to.nil?
      XMLHelper.add_element(slab, 'Area', to_float(@area)) unless @area.nil?
      XMLHelper.add_element(slab, 'Thickness', to_float(@thickness)) unless @thickness.nil?
      XMLHelper.add_element(slab, 'ExposedPerimeter', to_float(@exposed_perimeter)) unless @exposed_perimeter.nil?
      XMLHelper.add_element(slab, 'PerimeterInsulationDepth', to_float(@perimeter_insulation_depth)) unless @perimeter_insulation_depth.nil?
      XMLHelper.add_element(slab, 'UnderSlabInsulationWidth', to_float(@under_slab_insulation_width)) unless @under_slab_insulation_width.nil?
      XMLHelper.add_element(slab, 'UnderSlabInsulationSpansEntireSlab', to_boolean(@under_slab_insulation_spans_entire_slab)) unless @under_slab_insulation_spans_entire_slab.nil?
      XMLHelper.add_element(slab, 'DepthBelowGrade', to_float(@depth_below_grade)) unless @depth_below_grade.nil?
      insulation = XMLHelper.add_element(slab, 'PerimeterInsulation')
      sys_id = XMLHelper.add_element(insulation, 'SystemIdentifier')
      if not @perimeter_insulation_id.nil?
        XMLHelper.add_attribute(sys_id, 'id', @perimeter_insulation_id)
      else
        XMLHelper.add_attribute(sys_id, 'id', @id + 'PerimeterInsulation')
      end
      layer = XMLHelper.add_element(insulation, 'Layer')
      XMLHelper.add_element(layer, 'InstallationType', 'continuous')
      XMLHelper.add_element(layer, 'NominalRValue', to_float(@perimeter_insulation_r_value)) unless @perimeter_insulation_r_value.nil?
      insulation = XMLHelper.add_element(slab, 'UnderSlabInsulation')
      sys_id = XMLHelper.add_element(insulation, 'SystemIdentifier')
      if not @under_slab_insulation_id.nil?
        XMLHelper.add_attribute(sys_id, 'id', @under_slab_insulation_id)
      else
        XMLHelper.add_attribute(sys_id, 'id', @id + 'UnderSlabInsulation')
      end
      layer = XMLHelper.add_element(insulation, 'Layer')
      XMLHelper.add_element(layer, 'InstallationType', 'continuous')
      XMLHelper.add_element(layer, 'NominalRValue', to_float(@under_slab_insulation_r_value)) unless @under_slab_insulation_r_value.nil?
      HPXML::add_extension(parent: slab,
                           extensions: { 'CarpetFraction' => to_float_or_nil(@carpet_fraction),
                                         'CarpetRValue' => to_float_or_nil(@carpet_r_value) })
    end

    def from_oga(slab)
      return if slab.nil?

      @id = HPXML::get_id(slab)
      @interior_adjacent_to = XMLHelper.get_value(slab, 'InteriorAdjacentTo')
      @area = to_float_or_nil(XMLHelper.get_value(slab, 'Area'))
      @thickness = to_float_or_nil(XMLHelper.get_value(slab, 'Thickness'))
      @exposed_perimeter = to_float_or_nil(XMLHelper.get_value(slab, 'ExposedPerimeter'))
      @perimeter_insulation_depth = to_float_or_nil(XMLHelper.get_value(slab, 'PerimeterInsulationDepth'))
      @under_slab_insulation_width = to_float_or_nil(XMLHelper.get_value(slab, 'UnderSlabInsulationWidth'))
      @under_slab_insulation_spans_entire_slab = to_boolean_or_nil(XMLHelper.get_value(slab, 'UnderSlabInsulationSpansEntireSlab'))
      @depth_below_grade = to_float_or_nil(XMLHelper.get_value(slab, 'DepthBelowGrade'))
      @carpet_fraction = to_float_or_nil(XMLHelper.get_value(slab, 'extension/CarpetFraction'))
      @carpet_r_value = to_float_or_nil(XMLHelper.get_value(slab, 'extension/CarpetRValue'))
      perimeter_insulation = XMLHelper.get_element(slab, 'PerimeterInsulation')
      if not perimeter_insulation.nil?
        @perimeter_insulation_id = HPXML::get_id(perimeter_insulation)
        @perimeter_insulation_r_value = to_float_or_nil(XMLHelper.get_value(perimeter_insulation, "Layer[InstallationType='continuous']/NominalRValue"))
      end
      under_slab_insulation = XMLHelper.get_element(slab, 'UnderSlabInsulation')
      if not under_slab_insulation.nil?
        @under_slab_insulation_id = HPXML::get_id(under_slab_insulation)
        @under_slab_insulation_r_value = to_float_or_nil(XMLHelper.get_value(under_slab_insulation, "Layer[InstallationType='continuous']/NominalRValue"))
      end
    end
  end

  class Windows < BaseArrayElement
    def add(**kwargs)
      self << Window.new(@hpxml_object, **kwargs)
    end

    def from_oga(hpxml)
      return if hpxml.nil?

      XMLHelper.get_elements(hpxml, 'Building/BuildingDetails/Enclosure/Windows/Window').each do |window|
        self << Window.new(@hpxml_object, window)
      end
    end
  end

  class Window < BaseElement
    ATTRS = [:id, :area, :azimuth, :orientation, :frame_type, :aluminum_thermal_break, :glass_layers,
             :glass_type, :gas_fill, :ufactor, :shgc, :interior_shading_factor_summer,
             :interior_shading_factor_winter, :exterior_shading, :overhangs_depth,
             :overhangs_distance_to_top_of_window, :overhangs_distance_to_bottom_of_window,
             :fraction_operable, :wall_idref]
    attr_accessor(*ATTRS)

    def wall
      return if @wall_idref.nil?

      (@hpxml_object.walls + @hpxml_object.foundation_walls).each do |wall|
        next unless wall.id == @wall_idref

        return wall
      end
      fail "Attached wall '#{@wall_idref}' not found for window '#{@id}'."
    end

    def is_exterior
      return wall.is_exterior
    end

    def is_interior
      return !is_exterior
    end

    def is_thermal_boundary
      return HPXML::is_thermal_boundary(wall)
    end

    def is_exterior_thermal_boundary
      return (is_exterior && is_thermal_boundary)
    end

    def delete
      @hpxml_object.windows.delete(self)
    end

    def check_for_errors
      errors = []
      begin; wall; rescue StandardError => e; errors << e.message; end
      if (not @overhangs_distance_to_top_of_window.nil?) && (not @overhangs_distance_to_bottom_of_window.nil?)
        if @overhangs_distance_to_bottom_of_window <= @overhangs_distance_to_top_of_window
          fail "For Window '#{@id}', overhangs distance to bottom (#{@overhangs_distance_to_bottom_of_window}) must be greater than distance to top (#{@overhangs_distance_to_top_of_window})."
        end
      end
      # TODO: Remove this error when we can support it w/ EnergyPlus
      if (not @interior_shading_factor_summer.nil?) && (not @interior_shading_factor_winter.nil?)
        if @interior_shading_factor_summer > @interior_shading_factor_winter
          fail "SummerShadingCoefficient (#{interior_shading_factor_summer}) must be less than or equal to WinterShadingCoefficient (#{interior_shading_factor_winter}) for window '#{@id}'."
        end
      end

      return errors
    end

    def to_oga(doc)
      return if nil?

      windows = XMLHelper.create_elements_as_needed(doc, ['HPXML', 'Building', 'BuildingDetails', 'Enclosure', 'Windows'])
      window = XMLHelper.add_element(windows, 'Window')
      sys_id = XMLHelper.add_element(window, 'SystemIdentifier')
      XMLHelper.add_attribute(sys_id, 'id', @id)
      XMLHelper.add_element(window, 'Area', to_float(@area)) unless @area.nil?
      XMLHelper.add_element(window, 'Azimuth', to_integer(@azimuth)) unless @azimuth.nil?
      XMLHelper.add_element(window, 'UFactor', to_float(@ufactor)) unless @ufactor.nil?
      XMLHelper.add_element(window, 'SHGC', to_float(@shgc)) unless @shgc.nil?
      if (not @interior_shading_factor_summer.nil?) || (not @interior_shading_factor_winter.nil?)
        interior_shading = XMLHelper.add_element(window, 'InteriorShading')
        sys_id = XMLHelper.add_element(interior_shading, 'SystemIdentifier')
        XMLHelper.add_attribute(sys_id, 'id', "#{id}InteriorShading")
        XMLHelper.add_element(interior_shading, 'SummerShadingCoefficient', to_float(@interior_shading_factor_summer)) unless @interior_shading_factor_summer.nil?
        XMLHelper.add_element(interior_shading, 'WinterShadingCoefficient', to_float(@interior_shading_factor_winter)) unless @interior_shading_factor_winter.nil?
      end
      if (not @overhangs_depth.nil?) || (not @overhangs_distance_to_top_of_window.nil?) || (not @overhangs_distance_to_bottom_of_window.nil?)
        overhangs = XMLHelper.add_element(window, 'Overhangs')
        XMLHelper.add_element(overhangs, 'Depth', to_float(@overhangs_depth)) unless @overhangs_depth.nil?
        XMLHelper.add_element(overhangs, 'DistanceToTopOfWindow', to_float(@overhangs_distance_to_top_of_window)) unless @overhangs_distance_to_top_of_window.nil?
        XMLHelper.add_element(overhangs, 'DistanceToBottomOfWindow', to_float(@overhangs_distance_to_bottom_of_window)) unless @overhangs_distance_to_bottom_of_window.nil?
      end
      XMLHelper.add_element(window, 'FractionOperable', to_float(@fraction_operable)) unless @fraction_operable.nil?
      if not @wall_idref.nil?
        attached_to_wall = XMLHelper.add_element(window, 'AttachedToWall')
        XMLHelper.add_attribute(attached_to_wall, 'idref', @wall_idref)
      end
    end

    def from_oga(window)
      return if window.nil?

      @id = HPXML::get_id(window)
      @area = to_float_or_nil(XMLHelper.get_value(window, 'Area'))
      @azimuth = to_integer_or_nil(XMLHelper.get_value(window, 'Azimuth'))
      @orientation = XMLHelper.get_value(window, 'Orientation')
      @frame_type = XMLHelper.get_child_name(window, 'FrameType')
      @aluminum_thermal_break = to_boolean_or_nil(XMLHelper.get_value(window, 'FrameType/Aluminum/ThermalBreak'))
      @glass_layers = XMLHelper.get_value(window, 'GlassLayers')
      @glass_type = XMLHelper.get_value(window, 'GlassType')
      @gas_fill = XMLHelper.get_value(window, 'GasFill')
      @ufactor = to_float_or_nil(XMLHelper.get_value(window, 'UFactor'))
      @shgc = to_float_or_nil(XMLHelper.get_value(window, 'SHGC'))
      @interior_shading_factor_summer = to_float_or_nil(XMLHelper.get_value(window, 'InteriorShading/SummerShadingCoefficient'))
      @interior_shading_factor_winter = to_float_or_nil(XMLHelper.get_value(window, 'InteriorShading/WinterShadingCoefficient'))
      @exterior_shading = XMLHelper.get_value(window, 'ExteriorShading/Type')
      @overhangs_depth = to_float_or_nil(XMLHelper.get_value(window, 'Overhangs/Depth'))
      @overhangs_distance_to_top_of_window = to_float_or_nil(XMLHelper.get_value(window, 'Overhangs/DistanceToTopOfWindow'))
      @overhangs_distance_to_bottom_of_window = to_float_or_nil(XMLHelper.get_value(window, 'Overhangs/DistanceToBottomOfWindow'))
      @fraction_operable = to_float_or_nil(XMLHelper.get_value(window, 'FractionOperable'))
      @wall_idref = HPXML::get_idref(XMLHelper.get_element(window, 'AttachedToWall'))
    end
  end

  class Skylights < BaseArrayElement
    def add(**kwargs)
      self << Skylight.new(@hpxml_object, **kwargs)
    end

    def from_oga(hpxml)
      return if hpxml.nil?

      XMLHelper.get_elements(hpxml, 'Building/BuildingDetails/Enclosure/Skylights/Skylight').each do |skylight|
        self << Skylight.new(@hpxml_object, skylight)
      end
    end
  end

  class Skylight < BaseElement
    ATTRS = [:id, :area, :azimuth, :orientation, :frame_type, :aluminum_thermal_break, :glass_layers,
             :glass_type, :gas_fill, :ufactor, :shgc, :interior_shading_factor_summer,
             :interior_shading_factor_winter, :exterior_shading, :roof_idref]
    attr_accessor(*ATTRS)

    def roof
      return if @roof_idref.nil?

      @hpxml_object.roofs.each do |roof|
        next unless roof.id == @roof_idref

        return roof
      end
      fail "Attached roof '#{@roof_idref}' not found for skylight '#{@id}'."
    end

    def is_exterior
      return roof.is_exterior
    end

    def is_interior
      return !is_exterior
    end

    def is_thermal_boundary
      return HPXML::is_thermal_boundary(roof)
    end

    def is_exterior_thermal_boundary
      return (is_exterior && is_thermal_boundary)
    end

    def delete
      @hpxml_object.skylights.delete(self)
    end

    def check_for_errors
      errors = []
      begin; roof; rescue StandardError => e; errors << e.message; end
      return errors
    end

    def to_oga(doc)
      return if nil?

      skylights = XMLHelper.create_elements_as_needed(doc, ['HPXML', 'Building', 'BuildingDetails', 'Enclosure', 'Skylights'])
      skylight = XMLHelper.add_element(skylights, 'Skylight')
      sys_id = XMLHelper.add_element(skylight, 'SystemIdentifier')
      XMLHelper.add_attribute(sys_id, 'id', @id)
      XMLHelper.add_element(skylight, 'Area', to_float(@area)) unless @area.nil?
      XMLHelper.add_element(skylight, 'Azimuth', to_integer(@azimuth)) unless @azimuth.nil?
      XMLHelper.add_element(skylight, 'UFactor', to_float(@ufactor)) unless @ufactor.nil?
      XMLHelper.add_element(skylight, 'SHGC', to_float(@shgc)) unless @shgc.nil?
      if (not @interior_shading_factor_summer.nil?) || (not @interior_shading_factor_winter.nil?)
        interior_shading = XMLHelper.add_element(skylight, 'InteriorShading')
        sys_id = XMLHelper.add_element(interior_shading, 'SystemIdentifier')
        XMLHelper.add_attribute(sys_id, 'id', "#{id}InteriorShading")
        XMLHelper.add_element(interior_shading, 'SummerShadingCoefficient', to_float(@interior_shading_factor_summer)) unless @interior_shading_factor_summer.nil?
        XMLHelper.add_element(interior_shading, 'WinterShadingCoefficient', to_float(@interior_shading_factor_winter)) unless @interior_shading_factor_winter.nil?
      end
      if not @roof_idref.nil?
        attached_to_roof = XMLHelper.add_element(skylight, 'AttachedToRoof')
        XMLHelper.add_attribute(attached_to_roof, 'idref', @roof_idref)
      end
    end

    def from_oga(skylight)
      return if skylight.nil?

      @id = HPXML::get_id(skylight)
      @area = to_float_or_nil(XMLHelper.get_value(skylight, 'Area'))
      @azimuth = to_integer_or_nil(XMLHelper.get_value(skylight, 'Azimuth'))
      @orientation = XMLHelper.get_value(skylight, 'Orientation')
      @frame_type = XMLHelper.get_child_name(skylight, 'FrameType')
      @aluminum_thermal_break = to_boolean_or_nil(XMLHelper.get_value(skylight, 'FrameType/Aluminum/ThermalBreak'))
      @glass_layers = XMLHelper.get_value(skylight, 'GlassLayers')
      @glass_type = XMLHelper.get_value(skylight, 'GlassType')
      @gas_fill = XMLHelper.get_value(skylight, 'GasFill')
      @ufactor = to_float_or_nil(XMLHelper.get_value(skylight, 'UFactor'))
      @shgc = to_float_or_nil(XMLHelper.get_value(skylight, 'SHGC'))
      @interior_shading_factor_summer = to_float_or_nil(XMLHelper.get_value(skylight, 'InteriorShading/SummerShadingCoefficient'))
      @interior_shading_factor_winter = to_float_or_nil(XMLHelper.get_value(skylight, 'InteriorShading/WinterShadingCoefficient'))
      @exterior_shading = XMLHelper.get_value(skylight, 'ExteriorShading/Type')
      @roof_idref = HPXML::get_idref(XMLHelper.get_element(skylight, 'AttachedToRoof'))
    end
  end

  class Doors < BaseArrayElement
    def add(**kwargs)
      self << Door.new(@hpxml_object, **kwargs)
    end

    def from_oga(hpxml)
      return if hpxml.nil?

      XMLHelper.get_elements(hpxml, 'Building/BuildingDetails/Enclosure/Doors/Door').each do |door|
        self << Door.new(@hpxml_object, door)
      end
    end
  end

  class Door < BaseElement
    ATTRS = [:id, :wall_idref, :area, :azimuth, :r_value]
    attr_accessor(*ATTRS)

    def wall
      return if @wall_idref.nil?

      (@hpxml_object.walls + @hpxml_object.foundation_walls).each do |wall|
        next unless wall.id == @wall_idref

        return wall
      end
      fail "Attached wall '#{@wall_idref}' not found for door '#{@id}'."
    end

    def is_exterior
      return wall.is_exterior
    end

    def is_interior
      return !is_exterior
    end

    def is_thermal_boundary
      return HPXML::is_thermal_boundary(wall)
    end

    def is_exterior_thermal_boundary
      return (is_exterior && is_thermal_boundary)
    end

    def delete
      @hpxml_object.doors.delete(self)
    end

    def check_for_errors
      errors = []
      begin; wall; rescue StandardError => e; errors << e.message; end
      return errors
    end

    def to_oga(doc)
      return if nil?

      doors = XMLHelper.create_elements_as_needed(doc, ['HPXML', 'Building', 'BuildingDetails', 'Enclosure', 'Doors'])
      door = XMLHelper.add_element(doors, 'Door')
      sys_id = XMLHelper.add_element(door, 'SystemIdentifier')
      XMLHelper.add_attribute(sys_id, 'id', @id)
      if not @wall_idref.nil?
        attached_to_wall = XMLHelper.add_element(door, 'AttachedToWall')
        XMLHelper.add_attribute(attached_to_wall, 'idref', @wall_idref)
      end
      XMLHelper.add_element(door, 'Area', to_float(@area)) unless @area.nil?
      XMLHelper.add_element(door, 'Azimuth', to_integer(@azimuth)) unless @azimuth.nil?
      XMLHelper.add_element(door, 'RValue', to_float(@r_value)) unless @r_value.nil?
    end

    def from_oga(door)
      return if door.nil?

      @id = HPXML::get_id(door)
      @wall_idref = HPXML::get_idref(XMLHelper.get_element(door, 'AttachedToWall'))
      @area = to_float_or_nil(XMLHelper.get_value(door, 'Area'))
      @azimuth = to_integer_or_nil(XMLHelper.get_value(door, 'Azimuth'))
      @r_value = to_float_or_nil(XMLHelper.get_value(door, 'RValue'))
    end
  end

  class HeatingSystems < BaseArrayElement
    def add(**kwargs)
      self << HeatingSystem.new(@hpxml_object, **kwargs)
    end

    def from_oga(hpxml)
      return if hpxml.nil?

      XMLHelper.get_elements(hpxml, 'Building/BuildingDetails/Systems/HVAC/HVACPlant/HeatingSystem').each do |heating_system|
        self << HeatingSystem.new(@hpxml_object, heating_system)
      end
    end

    def total_fraction_heat_load_served
      map { |htg_sys| htg_sys.fraction_heat_load_served.to_f }.sum(0.0)
    end
  end

  class HeatingSystem < BaseElement
    ATTRS = [:id, :distribution_system_idref, :year_installed, :heating_system_type,
             :heating_system_fuel, :heating_capacity, :heating_efficiency_afue,
             :heating_efficiency_percent, :fraction_heat_load_served, :electric_auxiliary_energy,
             :heating_cfm, :energy_star, :seed_id, :is_shared_system, :number_of_units_served,
             :shared_loop_watts, :fan_coil_watts, :wlhp_heating_efficiency_cop]
    attr_accessor(*ATTRS)

    def distribution_system
      return if @distribution_system_idref.nil?

      @hpxml_object.hvac_distributions.each do |hvac_distribution|
        next unless hvac_distribution.id == @distribution_system_idref

        return hvac_distribution
      end
      fail "Attached HVAC distribution system '#{@distribution_system_idref}' not found for HVAC system '#{@id}'."
    end

    def attached_cooling_system
      return if distribution_system.nil?

      distribution_system.hvac_systems.each do |hvac_system|
        next if hvac_system.id == @id

        return hvac_system
      end
      return
    end

    def delete
      @hpxml_object.heating_systems.delete(self)
      @hpxml_object.water_heating_systems.each do |water_heating_system|
        next unless water_heating_system.related_hvac_idref == @id

        water_heating_system.related_hvac_idref = nil
      end
    end

    def check_for_errors
      errors = []
      begin; distribution_system; rescue StandardError => e; errors << e.message; end
      return errors
    end

    def to_oga(doc)
      return if nil?

      hvac_plant = XMLHelper.create_elements_as_needed(doc, ['HPXML', 'Building', 'BuildingDetails', 'Systems', 'HVAC', 'HVACPlant'])
      heating_system = XMLHelper.add_element(hvac_plant, 'HeatingSystem')
      sys_id = XMLHelper.add_element(heating_system, 'SystemIdentifier')
      XMLHelper.add_attribute(sys_id, 'id', @id)
      if not @distribution_system_idref.nil?
        distribution_system = XMLHelper.add_element(heating_system, 'DistributionSystem')
        XMLHelper.add_attribute(distribution_system, 'idref', @distribution_system_idref)
      end
      XMLHelper.add_element(heating_system, 'IsSharedSystem', to_boolean(@is_shared_system)) unless @is_shared_system.nil?
      XMLHelper.add_element(heating_system, 'NumberofUnitsServed', to_integer(@number_of_units_served)) unless @number_of_units_served.nil?
      if not @heating_system_type.nil?
        heating_system_type_e = XMLHelper.add_element(heating_system, 'HeatingSystemType')
        XMLHelper.add_element(heating_system_type_e, @heating_system_type)
      end
      XMLHelper.add_element(heating_system, 'HeatingSystemFuel', @heating_system_fuel) unless @heating_system_fuel.nil?
      XMLHelper.add_element(heating_system, 'HeatingCapacity', to_float(@heating_capacity)) unless @heating_capacity.nil?

      efficiency_units = nil
      efficiency_value = nil
      if [HVACTypeFurnace, HVACTypeWallFurnace, HVACTypeFloorFurnace, HVACTypeBoiler].include? @heating_system_type
        efficiency_units = UnitsAFUE
        efficiency_value = @heating_efficiency_afue
      elsif [HVACTypeElectricResistance, HVACTypeStove, HVACTypePortableHeater, HVACTypeFixedHeater, HVACTypeFireplace].include? @heating_system_type
        efficiency_units = UnitsPercent
        efficiency_value = @heating_efficiency_percent
      end
      if not efficiency_value.nil?
        annual_efficiency = XMLHelper.add_element(heating_system, 'AnnualHeatingEfficiency')
        XMLHelper.add_element(annual_efficiency, 'Units', efficiency_units)
        XMLHelper.add_element(annual_efficiency, 'Value', to_float(efficiency_value))
      end

      XMLHelper.add_element(heating_system, 'FractionHeatLoadServed', to_float(@fraction_heat_load_served)) unless @fraction_heat_load_served.nil?
      XMLHelper.add_element(heating_system, 'ElectricAuxiliaryEnergy', to_float(@electric_auxiliary_energy)) unless @electric_auxiliary_energy.nil?
      HPXML::add_extension(parent: heating_system,
                           extensions: { 'HeatingFlowRate' => to_float_or_nil(@heating_cfm),
                                         'SeedId' => @seed_id,
                                         'SharedLoopWatts' => to_float_or_nil(@shared_loop_watts),
                                         'FanCoilWatts' => to_float_or_nil(@fan_coil_watts) })

      if not @wlhp_heating_efficiency_cop.nil?
        wlhp = XMLHelper.create_elements_as_needed(heating_system, ['extension', 'WaterLoopHeatPump'])
        annual_efficiency = XMLHelper.add_element(wlhp, 'AnnualHeatingEfficiency')
        XMLHelper.add_element(annual_efficiency, 'Units', UnitsCOP)
        XMLHelper.add_element(annual_efficiency, 'Value', to_float(@wlhp_heating_efficiency_cop))
      end
    end

    def from_oga(heating_system)
      return if heating_system.nil?

      @id = HPXML::get_id(heating_system)
      @distribution_system_idref = HPXML::get_idref(XMLHelper.get_element(heating_system, 'DistributionSystem'))
      @year_installed = to_integer_or_nil(XMLHelper.get_value(heating_system, 'YearInstalled'))
      @is_shared_system = to_boolean_or_nil(XMLHelper.get_value(heating_system, 'IsSharedSystem'))
      @number_of_units_served = to_integer_or_nil(XMLHelper.get_value(heating_system, 'NumberofUnitsServed'))
      @heating_system_type = XMLHelper.get_child_name(heating_system, 'HeatingSystemType')
      @heating_system_fuel = XMLHelper.get_value(heating_system, 'HeatingSystemFuel')
      @heating_capacity = to_float_or_nil(XMLHelper.get_value(heating_system, 'HeatingCapacity'))
      if [HVACTypeFurnace, HVACTypeWallFurnace, HVACTypeFloorFurnace, HVACTypeBoiler].include? @heating_system_type
        @heating_efficiency_afue = to_float_or_nil(XMLHelper.get_value(heating_system, "AnnualHeatingEfficiency[Units='#{UnitsAFUE}']/Value"))
      elsif [HVACTypeElectricResistance, HVACTypeStove, HVACTypePortableHeater, HVACTypeFixedHeater, HVACTypeFireplace].include? @heating_system_type
        @heating_efficiency_percent = to_float_or_nil(XMLHelper.get_value(heating_system, "AnnualHeatingEfficiency[Units='Percent']/Value"))
      end
      @fraction_heat_load_served = to_float_or_nil(XMLHelper.get_value(heating_system, 'FractionHeatLoadServed'))
      @electric_auxiliary_energy = to_float_or_nil(XMLHelper.get_value(heating_system, 'ElectricAuxiliaryEnergy'))
      @heating_cfm = to_float_or_nil(XMLHelper.get_value(heating_system, 'extension/HeatingFlowRate'))
      @energy_star = XMLHelper.get_values(heating_system, 'ThirdPartyCertification').include?('Energy Star')
      @seed_id = XMLHelper.get_value(heating_system, 'extension/SeedId')
      @shared_loop_watts = to_float_or_nil(XMLHelper.get_value(heating_system, 'extension/SharedLoopWatts'))
      @fan_coil_watts = to_float_or_nil(XMLHelper.get_value(heating_system, 'extension/FanCoilWatts'))
      @wlhp_heating_efficiency_cop = to_float_or_nil(XMLHelper.get_value(heating_system, "extension/WaterLoopHeatPump/AnnualHeatingEfficiency[Units='#{UnitsCOP}']/Value"))
    end
  end

  class CoolingSystems < BaseArrayElement
    def add(**kwargs)
      self << CoolingSystem.new(@hpxml_object, **kwargs)
    end

    def from_oga(hpxml)
      return if hpxml.nil?

      XMLHelper.get_elements(hpxml, 'Building/BuildingDetails/Systems/HVAC/HVACPlant/CoolingSystem').each do |cooling_system|
        self << CoolingSystem.new(@hpxml_object, cooling_system)
      end
    end

    def total_fraction_cool_load_served
      map { |clg_sys| clg_sys.fraction_cool_load_served.to_f }.sum(0.0)
    end
  end

  class CoolingSystem < BaseElement
    ATTRS = [:id, :distribution_system_idref, :year_installed, :cooling_system_type,
             :cooling_system_fuel, :cooling_capacity, :compressor_type, :fraction_cool_load_served,
             :cooling_efficiency_seer, :cooling_efficiency_eer, :cooling_efficiency_kw_per_ton,
             :cooling_shr, :cooling_cfm, :energy_star, :seed_id, :is_shared_system,
             :number_of_units_served, :shared_loop_watts, :fan_coil_watts, :wlhp_cooling_capacity,
             :wlhp_cooling_efficiency_eer]
    attr_accessor(*ATTRS)

    def distribution_system
      return if @distribution_system_idref.nil?

      @hpxml_object.hvac_distributions.each do |hvac_distribution|
        next unless hvac_distribution.id == @distribution_system_idref

        return hvac_distribution
      end
      fail "Attached HVAC distribution system '#{@distribution_system_idref}' not found for HVAC system '#{@id}'."
    end

    def attached_heating_system
      return if distribution_system.nil?

      distribution_system.hvac_systems.each do |hvac_system|
        next if hvac_system.id == @id

        return hvac_system
      end
      return
    end

    def delete
      @hpxml_object.cooling_systems.delete(self)
      @hpxml_object.water_heating_systems.each do |water_heating_system|
        next unless water_heating_system.related_hvac_idref == @id

        water_heating_system.related_hvac_idref = nil
      end
    end

    def check_for_errors
      errors = []
      begin; distribution_system; rescue StandardError => e; errors << e.message; end
      return errors
    end

    def to_oga(doc)
      return if nil?

      hvac_plant = XMLHelper.create_elements_as_needed(doc, ['HPXML', 'Building', 'BuildingDetails', 'Systems', 'HVAC', 'HVACPlant'])
      cooling_system = XMLHelper.add_element(hvac_plant, 'CoolingSystem')
      sys_id = XMLHelper.add_element(cooling_system, 'SystemIdentifier')
      XMLHelper.add_attribute(sys_id, 'id', @id)
      if not @distribution_system_idref.nil?
        distribution_system = XMLHelper.add_element(cooling_system, 'DistributionSystem')
        XMLHelper.add_attribute(distribution_system, 'idref', @distribution_system_idref)
      end
      XMLHelper.add_element(cooling_system, 'IsSharedSystem', to_boolean(@is_shared_system)) unless @is_shared_system.nil?
      XMLHelper.add_element(cooling_system, 'NumberofUnitsServed', to_integer(@number_of_units_served)) unless @number_of_units_served.nil?
      XMLHelper.add_element(cooling_system, 'CoolingSystemType', @cooling_system_type) unless @cooling_system_type.nil?
      XMLHelper.add_element(cooling_system, 'CoolingSystemFuel', @cooling_system_fuel) unless @cooling_system_fuel.nil?
      XMLHelper.add_element(cooling_system, 'CoolingCapacity', to_float(@cooling_capacity)) unless @cooling_capacity.nil?
      XMLHelper.add_element(cooling_system, 'CompressorType', @compressor_type) unless @compressor_type.nil?
      XMLHelper.add_element(cooling_system, 'FractionCoolLoadServed', to_float(@fraction_cool_load_served)) unless @fraction_cool_load_served.nil?

      efficiency_units = nil
      efficiency_value = nil
      if [HVACTypeCentralAirConditioner, HVACTypeMiniSplitAirConditioner].include? @cooling_system_type
        efficiency_units = UnitsSEER
        efficiency_value = @cooling_efficiency_seer
      elsif [HVACTypeRoomAirConditioner].include? @cooling_system_type
        efficiency_units = UnitsEER
        efficiency_value = @cooling_efficiency_eer
      elsif [HVACTypeChiller].include? @cooling_system_type
        efficiency_units = UnitsKwPerTon
        efficiency_value = @cooling_efficiency_kw_per_ton
      end
      if not efficiency_value.nil?
        annual_efficiency = XMLHelper.add_element(cooling_system, 'AnnualCoolingEfficiency')
        XMLHelper.add_element(annual_efficiency, 'Units', efficiency_units)
        XMLHelper.add_element(annual_efficiency, 'Value', to_float(efficiency_value))
      end

      XMLHelper.add_element(cooling_system, 'SensibleHeatFraction', to_float(@cooling_shr)) unless @cooling_shr.nil?
      HPXML::add_extension(parent: cooling_system,
                           extensions: { 'CoolingFlowRate' => to_float_or_nil(@cooling_cfm),
                                         'SeedId' => @seed_id,
                                         'SharedLoopWatts' => to_float_or_nil(@shared_loop_watts),
                                         'FanCoilWatts' => to_float_or_nil(@fan_coil_watts) })

      if (not @wlhp_cooling_capacity.nil?) || (not @wlhp_cooling_efficiency_eer.nil?)
        wlhp = XMLHelper.create_elements_as_needed(cooling_system, ['extension', 'WaterLoopHeatPump'])
        XMLHelper.add_element(wlhp, 'CoolingCapacity', to_float(@wlhp_cooling_capacity)) unless @wlhp_cooling_capacity.nil?
        if not @wlhp_cooling_efficiency_eer.nil?
          annual_efficiency = XMLHelper.add_element(wlhp, 'AnnualCoolingEfficiency')
          XMLHelper.add_element(annual_efficiency, 'Units', UnitsEER)
          XMLHelper.add_element(annual_efficiency, 'Value', to_float(@wlhp_cooling_efficiency_eer))
        end
      end
    end

    def from_oga(cooling_system)
      return if cooling_system.nil?

      @id = HPXML::get_id(cooling_system)
      @distribution_system_idref = HPXML::get_idref(XMLHelper.get_element(cooling_system, 'DistributionSystem'))
      @year_installed = to_integer_or_nil(XMLHelper.get_value(cooling_system, 'YearInstalled'))
      @is_shared_system = to_boolean_or_nil(XMLHelper.get_value(cooling_system, 'IsSharedSystem'))
      @number_of_units_served = to_integer_or_nil(XMLHelper.get_value(cooling_system, 'NumberofUnitsServed'))
      @cooling_system_type = XMLHelper.get_value(cooling_system, 'CoolingSystemType')
      @cooling_system_fuel = XMLHelper.get_value(cooling_system, 'CoolingSystemFuel')
      @cooling_capacity = to_float_or_nil(XMLHelper.get_value(cooling_system, 'CoolingCapacity'))
      @compressor_type = XMLHelper.get_value(cooling_system, 'CompressorType')
      @fraction_cool_load_served = to_float_or_nil(XMLHelper.get_value(cooling_system, 'FractionCoolLoadServed'))
      if [HVACTypeCentralAirConditioner, HVACTypeMiniSplitAirConditioner].include? @cooling_system_type
        @cooling_efficiency_seer = to_float_or_nil(XMLHelper.get_value(cooling_system, "AnnualCoolingEfficiency[Units='#{UnitsSEER}']/Value"))
      elsif [HVACTypeRoomAirConditioner].include? @cooling_system_type
        @cooling_efficiency_eer = to_float_or_nil(XMLHelper.get_value(cooling_system, "AnnualCoolingEfficiency[Units='#{UnitsEER}']/Value"))
      elsif [HVACTypeChiller].include? @cooling_system_type
        @cooling_efficiency_kw_per_ton = to_float_or_nil(XMLHelper.get_value(cooling_system, "AnnualCoolingEfficiency[Units='#{UnitsKwPerTon}']/Value"))
      end
      @cooling_shr = to_float_or_nil(XMLHelper.get_value(cooling_system, 'SensibleHeatFraction'))
      @cooling_cfm = to_float_or_nil(XMLHelper.get_value(cooling_system, 'extension/CoolingFlowRate'))
      @energy_star = XMLHelper.get_values(cooling_system, 'ThirdPartyCertification').include?('Energy Star')
      @seed_id = XMLHelper.get_value(cooling_system, 'extension/SeedId')
      @shared_loop_watts = to_float_or_nil(XMLHelper.get_value(cooling_system, 'extension/SharedLoopWatts'))
      @fan_coil_watts = to_float_or_nil(XMLHelper.get_value(cooling_system, 'extension/FanCoilWatts'))
      @wlhp_cooling_capacity = to_float_or_nil(XMLHelper.get_value(cooling_system, 'extension/WaterLoopHeatPump/CoolingCapacity'))
      @wlhp_cooling_efficiency_eer = to_float_or_nil(XMLHelper.get_value(cooling_system, "extension/WaterLoopHeatPump/AnnualCoolingEfficiency[Units='#{UnitsEER}']/Value"))
    end
  end

  class HeatPumps < BaseArrayElement
    def add(**kwargs)
      self << HeatPump.new(@hpxml_object, **kwargs)
    end

    def from_oga(hpxml)
      return if hpxml.nil?

      XMLHelper.get_elements(hpxml, 'Building/BuildingDetails/Systems/HVAC/HVACPlant/HeatPump').each do |heat_pump|
        self << HeatPump.new(@hpxml_object, heat_pump)
      end
    end

    def total_fraction_heat_load_served
      map { |hp| hp.fraction_heat_load_served.to_f }.sum(0.0)
    end

    def total_fraction_cool_load_served
      map { |hp| hp.fraction_cool_load_served.to_f }.sum(0.0)
    end
  end

  class HeatPump < BaseElement
    ATTRS = [:id, :distribution_system_idref, :year_installed, :heat_pump_type, :heat_pump_fuel,
             :heating_capacity, :heating_capacity_17F, :cooling_capacity, :compressor_type,
             :cooling_shr, :backup_heating_fuel, :backup_heating_capacity,
             :backup_heating_efficiency_percent, :backup_heating_efficiency_afue,
             :backup_heating_switchover_temp, :fraction_heat_load_served, :fraction_cool_load_served,
             :cooling_efficiency_seer, :cooling_efficiency_eer, :heating_efficiency_hspf,
             :heating_efficiency_cop, :energy_star, :seed_id, :is_shared_system,
             :number_of_units_served, :shared_loop_watts]
    attr_accessor(*ATTRS)

    def distribution_system
      return if @distribution_system_idref.nil?

      @hpxml_object.hvac_distributions.each do |hvac_distribution|
        next unless hvac_distribution.id == @distribution_system_idref

        return hvac_distribution
      end
      fail "Attached HVAC distribution system '#{@distribution_system_idref}' not found for HVAC system '#{@id}'."
    end

    def delete
      @hpxml_object.heat_pumps.delete(self)
      @hpxml_object.water_heating_systems.each do |water_heating_system|
        next unless water_heating_system.related_hvac_idref == @id

        water_heating_system.related_hvac_idref = nil
      end
    end

    def check_for_errors
      errors = []
      begin; distribution_system; rescue StandardError => e; errors << e.message; end
      return errors
    end

    def to_oga(doc)
      return if nil?

      hvac_plant = XMLHelper.create_elements_as_needed(doc, ['HPXML', 'Building', 'BuildingDetails', 'Systems', 'HVAC', 'HVACPlant'])
      heat_pump = XMLHelper.add_element(hvac_plant, 'HeatPump')
      sys_id = XMLHelper.add_element(heat_pump, 'SystemIdentifier')
      XMLHelper.add_attribute(sys_id, 'id', @id)
      if not @distribution_system_idref.nil?
        distribution_system = XMLHelper.add_element(heat_pump, 'DistributionSystem')
        XMLHelper.add_attribute(distribution_system, 'idref', @distribution_system_idref)
      end
      XMLHelper.add_element(heat_pump, 'IsSharedSystem', to_boolean(@is_shared_system)) unless @is_shared_system.nil?
      XMLHelper.add_element(heat_pump, 'NumberofUnitsServed', to_integer(@number_of_units_served)) unless @number_of_units_served.nil?
      XMLHelper.add_element(heat_pump, 'HeatPumpType', @heat_pump_type) unless @heat_pump_type.nil?
      XMLHelper.add_element(heat_pump, 'HeatPumpFuel', @heat_pump_fuel) unless @heat_pump_fuel.nil?
      XMLHelper.add_element(heat_pump, 'HeatingCapacity', to_float(@heating_capacity)) unless @heating_capacity.nil?
      XMLHelper.add_element(heat_pump, 'HeatingCapacity17F', to_float(@heating_capacity_17F)) unless @heating_capacity_17F.nil?
      XMLHelper.add_element(heat_pump, 'CoolingCapacity', to_float(@cooling_capacity)) unless @cooling_capacity.nil?
      XMLHelper.add_element(heat_pump, 'CompressorType', @compressor_type) unless @compressor_type.nil?
      XMLHelper.add_element(heat_pump, 'CoolingSensibleHeatFraction', to_float(@cooling_shr)) unless @cooling_shr.nil?
      if not @backup_heating_fuel.nil?
        XMLHelper.add_element(heat_pump, 'BackupSystemFuel', @backup_heating_fuel)
        efficiencies = { 'Percent' => @backup_heating_efficiency_percent,
                         UnitsAFUE => @backup_heating_efficiency_afue }
        efficiencies.each do |units, value|
          next if value.nil?

          backup_eff = XMLHelper.add_element(heat_pump, 'BackupAnnualHeatingEfficiency')
          XMLHelper.add_element(backup_eff, 'Units', units)
          XMLHelper.add_element(backup_eff, 'Value', to_float(value))
        end
        XMLHelper.add_element(heat_pump, 'BackupHeatingCapacity', to_float(@backup_heating_capacity)) unless @backup_heating_capacity.nil?
        XMLHelper.add_element(heat_pump, 'BackupHeatingSwitchoverTemperature', to_float(@backup_heating_switchover_temp)) unless @backup_heating_switchover_temp.nil?
      end
      XMLHelper.add_element(heat_pump, 'FractionHeatLoadServed', to_float(@fraction_heat_load_served)) unless @fraction_heat_load_served.nil?
      XMLHelper.add_element(heat_pump, 'FractionCoolLoadServed', to_float(@fraction_cool_load_served)) unless @fraction_cool_load_served.nil?

      clg_efficiency_units = nil
      clg_efficiency_value = nil
      htg_efficiency_units = nil
      htg_efficiency_value = nil
      if [HVACTypeHeatPumpAirToAir, HVACTypeHeatPumpMiniSplit].include? @heat_pump_type
        clg_efficiency_units = UnitsSEER
        clg_efficiency_value = @cooling_efficiency_seer
        htg_efficiency_units = UnitsHSPF
        htg_efficiency_value = @heating_efficiency_hspf
      elsif [HVACTypeHeatPumpGroundToAir].include? @heat_pump_type
        clg_efficiency_units = UnitsEER
        clg_efficiency_value = @cooling_efficiency_eer
        htg_efficiency_units = UnitsCOP
        htg_efficiency_value = @heating_efficiency_cop
      end
      if not clg_efficiency_value.nil?
        annual_efficiency = XMLHelper.add_element(heat_pump, 'AnnualCoolingEfficiency')
        XMLHelper.add_element(annual_efficiency, 'Units', clg_efficiency_units)
        XMLHelper.add_element(annual_efficiency, 'Value', to_float(clg_efficiency_value))
      end
      if not htg_efficiency_value.nil?
        annual_efficiency = XMLHelper.add_element(heat_pump, 'AnnualHeatingEfficiency')
        XMLHelper.add_element(annual_efficiency, 'Units', htg_efficiency_units)
        XMLHelper.add_element(annual_efficiency, 'Value', to_float(htg_efficiency_value))
      end

      HPXML::add_extension(parent: heat_pump,
                           extensions: { 'SeedId' => @seed_id,
                                         'SharedLoopWatts' => to_float_or_nil(@shared_loop_watts) })
    end

    def from_oga(heat_pump)
      return if heat_pump.nil?

      @id = HPXML::get_id(heat_pump)
      @distribution_system_idref = HPXML::get_idref(XMLHelper.get_element(heat_pump, 'DistributionSystem'))
      @year_installed = to_integer_or_nil(XMLHelper.get_value(heat_pump, 'YearInstalled'))
      @is_shared_system = to_boolean_or_nil(XMLHelper.get_value(heat_pump, 'IsSharedSystem'))
      @number_of_units_served = to_integer_or_nil(XMLHelper.get_value(heat_pump, 'NumberofUnitsServed'))
      @heat_pump_type = XMLHelper.get_value(heat_pump, 'HeatPumpType')
      @heat_pump_fuel = XMLHelper.get_value(heat_pump, 'HeatPumpFuel')
      @heating_capacity = to_float_or_nil(XMLHelper.get_value(heat_pump, 'HeatingCapacity'))
      @heating_capacity_17F = to_float_or_nil(XMLHelper.get_value(heat_pump, 'HeatingCapacity17F'))
      @cooling_capacity = to_float_or_nil(XMLHelper.get_value(heat_pump, 'CoolingCapacity'))
      @compressor_type = XMLHelper.get_value(heat_pump, 'CompressorType')
      @cooling_shr = to_float_or_nil(XMLHelper.get_value(heat_pump, 'CoolingSensibleHeatFraction'))
      @backup_heating_fuel = XMLHelper.get_value(heat_pump, 'BackupSystemFuel')
      @backup_heating_capacity = to_float_or_nil(XMLHelper.get_value(heat_pump, 'BackupHeatingCapacity'))
      @backup_heating_efficiency_percent = to_float_or_nil(XMLHelper.get_value(heat_pump, "BackupAnnualHeatingEfficiency[Units='Percent']/Value"))
      @backup_heating_efficiency_afue = to_float_or_nil(XMLHelper.get_value(heat_pump, "BackupAnnualHeatingEfficiency[Units='#{UnitsAFUE}']/Value"))
      @backup_heating_switchover_temp = to_float_or_nil(XMLHelper.get_value(heat_pump, 'BackupHeatingSwitchoverTemperature'))
      @fraction_heat_load_served = to_float_or_nil(XMLHelper.get_value(heat_pump, 'FractionHeatLoadServed'))
      @fraction_cool_load_served = to_float_or_nil(XMLHelper.get_value(heat_pump, 'FractionCoolLoadServed'))
      if [HVACTypeHeatPumpAirToAir, HVACTypeHeatPumpMiniSplit].include? @heat_pump_type
        @cooling_efficiency_seer = to_float_or_nil(XMLHelper.get_value(heat_pump, "AnnualCoolingEfficiency[Units='#{UnitsSEER}']/Value"))
      elsif [HVACTypeHeatPumpGroundToAir].include? @heat_pump_type
        @cooling_efficiency_eer = to_float_or_nil(XMLHelper.get_value(heat_pump, "AnnualCoolingEfficiency[Units='#{UnitsEER}']/Value"))
      end
      if [HVACTypeHeatPumpAirToAir, HVACTypeHeatPumpMiniSplit].include? @heat_pump_type
        @heating_efficiency_hspf = to_float_or_nil(XMLHelper.get_value(heat_pump, "AnnualHeatingEfficiency[Units='#{UnitsHSPF}']/Value"))
      elsif [HVACTypeHeatPumpGroundToAir].include? @heat_pump_type
        @heating_efficiency_cop = to_float_or_nil(XMLHelper.get_value(heat_pump, "AnnualHeatingEfficiency[Units='#{UnitsCOP}']/Value"))
      end
      @energy_star = XMLHelper.get_values(heat_pump, 'ThirdPartyCertification').include?('Energy Star')
      @seed_id = XMLHelper.get_value(heat_pump, 'extension/SeedId')
      @shared_loop_watts = to_float_or_nil(XMLHelper.get_value(heat_pump, 'extension/SharedLoopWatts'))
    end
  end

  class HVACControls < BaseArrayElement
    def add(**kwargs)
      self << HVACControl.new(@hpxml_object, **kwargs)
    end

    def from_oga(hpxml)
      return if hpxml.nil?

      XMLHelper.get_elements(hpxml, 'Building/BuildingDetails/Systems/HVAC/HVACControl').each do |hvac_control|
        self << HVACControl.new(@hpxml_object, hvac_control)
      end
    end
  end

  class HVACControl < BaseElement
    ATTRS = [:id, :control_type, :heating_setpoint_temp, :heating_setback_temp,
             :heating_setback_hours_per_week, :heating_setback_start_hour, :cooling_setpoint_temp,
             :cooling_setup_temp, :cooling_setup_hours_per_week, :cooling_setup_start_hour,
             :ceiling_fan_cooling_setpoint_temp_offset]
    attr_accessor(*ATTRS)

    def delete
      @hpxml_object.hvac_controls.delete(self)
    end

    def check_for_errors
      errors = []
      return errors
    end

    def to_oga(doc)
      return if nil?

      hvac = XMLHelper.create_elements_as_needed(doc, ['HPXML', 'Building', 'BuildingDetails', 'Systems', 'HVAC'])
      hvac_control = XMLHelper.add_element(hvac, 'HVACControl')
      sys_id = XMLHelper.add_element(hvac_control, 'SystemIdentifier')
      XMLHelper.add_attribute(sys_id, 'id', @id)
      XMLHelper.add_element(hvac_control, 'ControlType', @control_type) unless @control_type.nil?
      XMLHelper.add_element(hvac_control, 'SetpointTempHeatingSeason', to_float(@heating_setpoint_temp)) unless @heating_setpoint_temp.nil?
      XMLHelper.add_element(hvac_control, 'SetbackTempHeatingSeason', to_float(@heating_setback_temp)) unless @heating_setback_temp.nil?
      XMLHelper.add_element(hvac_control, 'TotalSetbackHoursperWeekHeating', to_integer(@heating_setback_hours_per_week)) unless @heating_setback_hours_per_week.nil?
      XMLHelper.add_element(hvac_control, 'SetupTempCoolingSeason', to_float(@cooling_setup_temp)) unless @cooling_setup_temp.nil?
      XMLHelper.add_element(hvac_control, 'SetpointTempCoolingSeason', to_float(@cooling_setpoint_temp)) unless @cooling_setpoint_temp.nil?
      XMLHelper.add_element(hvac_control, 'TotalSetupHoursperWeekCooling', to_integer(@cooling_setup_hours_per_week)) unless @cooling_setup_hours_per_week.nil?
      HPXML::add_extension(parent: hvac_control,
                           extensions: { 'SetbackStartHourHeating' => to_integer_or_nil(@heating_setback_start_hour),
                                         'SetupStartHourCooling' => to_integer_or_nil(@cooling_setup_start_hour),
                                         'CeilingFanSetpointTempCoolingSeasonOffset' => to_float_or_nil(@ceiling_fan_cooling_setpoint_temp_offset) })
    end

    def from_oga(hvac_control)
      return if hvac_control.nil?

      @id = HPXML::get_id(hvac_control)
      @control_type = XMLHelper.get_value(hvac_control, 'ControlType')
      @heating_setpoint_temp = to_float_or_nil(XMLHelper.get_value(hvac_control, 'SetpointTempHeatingSeason'))
      @heating_setback_temp = to_float_or_nil(XMLHelper.get_value(hvac_control, 'SetbackTempHeatingSeason'))
      @heating_setback_hours_per_week = to_integer_or_nil(XMLHelper.get_value(hvac_control, 'TotalSetbackHoursperWeekHeating'))
      @heating_setback_start_hour = to_integer_or_nil(XMLHelper.get_value(hvac_control, 'extension/SetbackStartHourHeating'))
      @cooling_setpoint_temp = to_float_or_nil(XMLHelper.get_value(hvac_control, 'SetpointTempCoolingSeason'))
      @cooling_setup_temp = to_float_or_nil(XMLHelper.get_value(hvac_control, 'SetupTempCoolingSeason'))
      @cooling_setup_hours_per_week = to_integer_or_nil(XMLHelper.get_value(hvac_control, 'TotalSetupHoursperWeekCooling'))
      @cooling_setup_start_hour = to_integer_or_nil(XMLHelper.get_value(hvac_control, 'extension/SetupStartHourCooling'))
      @ceiling_fan_cooling_setpoint_temp_offset = to_float_or_nil(XMLHelper.get_value(hvac_control, 'extension/CeilingFanSetpointTempCoolingSeasonOffset'))
    end
  end

  class HVACDistributions < BaseArrayElement
    def add(**kwargs)
      self << HVACDistribution.new(@hpxml_object, **kwargs)
    end

    def from_oga(hpxml)
      return if hpxml.nil?

      XMLHelper.get_elements(hpxml, 'Building/BuildingDetails/Systems/HVAC/HVACDistribution').each do |hvac_distribution|
        self << HVACDistribution.new(@hpxml_object, hvac_distribution)
      end
    end
  end

  class HVACDistribution < BaseElement
    def initialize(hpxml_object, *args)
      @duct_leakage_measurements = DuctLeakageMeasurements.new(hpxml_object)
      @ducts = Ducts.new(hpxml_object)
      super(hpxml_object, *args)
    end
    ATTRS = [:id, :distribution_system_type, :annual_heating_dse, :annual_cooling_dse,
             :duct_system_sealed, :duct_leakage_testing_exemption, :conditioned_floor_area_served,
             :number_of_return_registers, :hydronic_type, :hydronic_and_air_type]
    attr_accessor(*ATTRS)
    attr_reader(:duct_leakage_measurements, :ducts)

    def hvac_systems
      list = []
      (@hpxml_object.heating_systems + @hpxml_object.cooling_systems + @hpxml_object.heat_pumps).each do |hvac_system|
        next if hvac_system.distribution_system_idref.nil?
        next unless hvac_system.distribution_system_idref == @id

        list << hvac_system
      end

      if list.size == 0
        fail "Distribution system '#{@id}' found but no HVAC system attached to it."
      end

      num_htg = 0
      num_clg = 0
      list.each do |obj|
        if obj.respond_to? :fraction_heat_load_served
          num_htg += 1 if obj.fraction_heat_load_served.to_f > 0
        end
        if obj.respond_to? :fraction_cool_load_served
          num_clg += 1 if obj.fraction_cool_load_served.to_f > 0
        end
      end

      if num_clg > 1
        fail "Multiple cooling systems found attached to distribution system '#{@id}'."
      end
      if num_htg > 1
        fail "Multiple heating systems found attached to distribution system '#{@id}'."
      end

      return list
    end

    def delete
      @hpxml_object.hvac_distributions.delete(self)
      (@hpxml_object.heating_systems + @hpxml_object.cooling_systems + @hpxml_object.heat_pumps).each do |hvac_system|
        next if hvac_system.distribution_system_idref.nil?
        next unless hvac_system.distribution_system_idref == @id

        hvac_system.distribution_system_idref = nil
      end
      @hpxml_object.ventilation_fans.each do |ventilation_fan|
        next unless ventilation_fan.distribution_system_idref == @id

        ventilation_fan.distribution_system_idref = nil
      end
    end

    def check_for_errors
      errors = []
      begin; hvac_systems; rescue StandardError => e; errors << e.message; end
      errors += @duct_leakage_measurements.check_for_errors
      errors += @ducts.check_for_errors
      return errors
    end

    def to_oga(doc)
      return if nil?

      hvac = XMLHelper.create_elements_as_needed(doc, ['HPXML', 'Building', 'BuildingDetails', 'Systems', 'HVAC'])
      hvac_distribution = XMLHelper.add_element(hvac, 'HVACDistribution')
      sys_id = XMLHelper.add_element(hvac_distribution, 'SystemIdentifier')
      XMLHelper.add_attribute(sys_id, 'id', @id)
      distribution_system_type_e = XMLHelper.add_element(hvac_distribution, 'DistributionSystemType')
      if [HVACDistributionTypeAir, HVACDistributionTypeHydronic, HVACDistributionTypeHydronicAndAir].include? @distribution_system_type
        XMLHelper.add_element(distribution_system_type_e, @distribution_system_type)
        XMLHelper.add_element(hvac_distribution, 'ConditionedFloorAreaServed', Float(@conditioned_floor_area_served)) unless @conditioned_floor_area_served.nil?
      elsif [HVACDistributionTypeDSE].include? @distribution_system_type
        XMLHelper.add_element(distribution_system_type_e, 'Other', @distribution_system_type)
        XMLHelper.add_element(hvac_distribution, 'AnnualHeatingDistributionSystemEfficiency', to_float(@annual_heating_dse)) unless @annual_heating_dse.nil?
        XMLHelper.add_element(hvac_distribution, 'AnnualCoolingDistributionSystemEfficiency', to_float(@annual_cooling_dse)) unless @annual_cooling_dse.nil?
      else
        fail "Unexpected distribution_system_type '#{@distribution_system_type}'."
      end

      if [HPXML::HVACDistributionTypeHydronic].include? @distribution_system_type
        distribution = XMLHelper.get_element(hvac_distribution, 'DistributionSystemType/HydronicDistribution')
        XMLHelper.add_element(distribution, 'HydronicDistributionType', @hydronic_type) unless @hydronic_type.nil?
      end
      if [HPXML::HVACDistributionTypeHydronicAndAir].include? @distribution_system_type
        distribution = XMLHelper.get_element(hvac_distribution, 'DistributionSystemType/HydronicAndAirDistribution')
        XMLHelper.add_element(distribution, 'HydronicAndAirDistributionType', @hydronic_and_air_type) unless @hydronic_and_air_type.nil?
      end
      if [HPXML::HVACDistributionTypeAir, HPXML::HVACDistributionTypeHydronicAndAir].include? @distribution_system_type
        if @distribution_system_type == HPXML::HVACDistributionTypeAir
          distribution = XMLHelper.get_element(hvac_distribution, 'DistributionSystemType/AirDistribution')
        elsif @distribution_system_type == HPXML::HVACDistributionTypeHydronicAndAir
          distribution = XMLHelper.get_element(hvac_distribution, 'DistributionSystemType/HydronicAndAirDistribution')
        end
        @duct_leakage_measurements.to_oga(distribution)
        @ducts.to_oga(distribution)
        XMLHelper.add_element(distribution, 'NumberofReturnRegisters', Integer(@number_of_return_registers)) unless @number_of_return_registers.nil?
        HPXML::add_extension(parent: distribution,
                             extensions: { 'DuctLeakageTestingExemption' => to_boolean_or_nil(@duct_leakage_testing_exemption) })
      end
    end

    def from_oga(hvac_distribution)
      return if hvac_distribution.nil?

      @id = HPXML::get_id(hvac_distribution)
      @distribution_system_type = XMLHelper.get_child_name(hvac_distribution, 'DistributionSystemType')
      if @distribution_system_type == 'Other'
        @distribution_system_type = XMLHelper.get_value(XMLHelper.get_element(hvac_distribution, 'DistributionSystemType'), 'Other')
      end
      @annual_heating_dse = to_float_or_nil(XMLHelper.get_value(hvac_distribution, 'AnnualHeatingDistributionSystemEfficiency'))
      @annual_cooling_dse = to_float_or_nil(XMLHelper.get_value(hvac_distribution, 'AnnualCoolingDistributionSystemEfficiency'))
      @duct_system_sealed = to_boolean_or_nil(XMLHelper.get_value(hvac_distribution, 'HVACDistributionImprovement/DuctSystemSealed'))
      @conditioned_floor_area_served = to_float_or_nil(XMLHelper.get_value(hvac_distribution, 'ConditionedFloorAreaServed'))

      air_distribution = XMLHelper.get_element(hvac_distribution, 'DistributionSystemType/AirDistribution')
      hydronic_distribution = XMLHelper.get_element(hvac_distribution, 'DistributionSystemType/HydronicDistribution')
      hydronic_and_air_distribution = XMLHelper.get_element(hvac_distribution, 'DistributionSystemType/HydronicAndAirDistribution')

      if not hydronic_distribution.nil?
        @hydronic_type = XMLHelper.get_value(hydronic_distribution, 'HydronicDistributionType')
      end
      if not hydronic_and_air_distribution.nil?
        @hydronic_and_air_type = XMLHelper.get_value(hydronic_and_air_distribution, 'HydronicAndAirDistributionType')
      end
      if (not air_distribution.nil?) || (not hydronic_and_air_distribution.nil?)
        distribution = air_distribution
        distribution = hydronic_and_air_distribution if distribution.nil?
        @number_of_return_registers = to_integer_or_nil(XMLHelper.get_value(distribution, 'NumberofReturnRegisters'))
        @duct_leakage_testing_exemption = to_boolean_or_nil(XMLHelper.get_value(distribution, 'extension/DuctLeakageTestingExemption'))
        @duct_leakage_measurements.from_oga(distribution)
        @ducts.from_oga(distribution)
      end
    end
  end

  class DuctLeakageMeasurements < BaseArrayElement
    def add(**kwargs)
      self << DuctLeakageMeasurement.new(@hpxml_object, **kwargs)
    end

    def from_oga(hvac_distribution)
      return if hvac_distribution.nil?

      XMLHelper.get_elements(hvac_distribution, 'DuctLeakageMeasurement').each do |duct_leakage_measurement|
        self << DuctLeakageMeasurement.new(@hpxml_object, duct_leakage_measurement)
      end
    end
  end

  class DuctLeakageMeasurement < BaseElement
    ATTRS = [:duct_type, :duct_leakage_test_method, :duct_leakage_units, :duct_leakage_value,
             :duct_leakage_total_or_to_outside]
    attr_accessor(*ATTRS)

    def delete
      @hpxml_object.hvac_distributions.each do |hvac_distribution|
        next unless hvac_distribution.duct_leakage_measurements.include? self

        hvac_distribution.duct_leakage_measurements.delete(self)
      end
    end

    def check_for_errors
      errors = []
      return errors
    end

    def to_oga(air_distribution)
      duct_leakage_measurement_el = XMLHelper.add_element(air_distribution, 'DuctLeakageMeasurement')
      XMLHelper.add_element(duct_leakage_measurement_el, 'DuctType', @duct_type) unless @duct_type.nil?
      if not @duct_leakage_value.nil?
        duct_leakage_el = XMLHelper.add_element(duct_leakage_measurement_el, 'DuctLeakage')
        XMLHelper.add_element(duct_leakage_el, 'Units', @duct_leakage_units) unless @duct_leakage_units.nil?
        XMLHelper.add_element(duct_leakage_el, 'Value', to_float(@duct_leakage_value))
        XMLHelper.add_element(duct_leakage_el, 'TotalOrToOutside', @duct_leakage_total_or_to_outside) unless @duct_leakage_total_or_to_outside.nil?
      end
    end

    def from_oga(duct_leakage_measurement)
      return if duct_leakage_measurement.nil?

      @duct_type = XMLHelper.get_value(duct_leakage_measurement, 'DuctType')
      @duct_leakage_test_method = XMLHelper.get_value(duct_leakage_measurement, 'DuctLeakageTestMethod')
      @duct_leakage_units = XMLHelper.get_value(duct_leakage_measurement, 'DuctLeakage/Units')
      @duct_leakage_value = to_float_or_nil(XMLHelper.get_value(duct_leakage_measurement, 'DuctLeakage/Value'))
      @duct_leakage_total_or_to_outside = XMLHelper.get_value(duct_leakage_measurement, 'DuctLeakage/TotalOrToOutside')
    end
  end

  class Ducts < BaseArrayElement
    def add(**kwargs)
      self << Duct.new(@hpxml_object, **kwargs)
    end

    def from_oga(hvac_distribution)
      return if hvac_distribution.nil?

      XMLHelper.get_elements(hvac_distribution, 'Ducts').each do |duct|
        self << Duct.new(@hpxml_object, duct)
      end
    end
  end

  class Duct < BaseElement
    ATTRS = [:duct_type, :duct_insulation_r_value, :duct_insulation_material, :duct_location,
             :duct_fraction_area, :duct_surface_area]
    attr_accessor(*ATTRS)

    def delete
      @hpxml_object.hvac_distributions.each do |hvac_distribution|
        next unless hvac_distribution.ducts.include? self

        hvac_distribution.ducts.delete(self)
      end
    end

    def check_for_errors
      errors = []
      return errors
    end

    def to_oga(air_distribution)
      ducts_el = XMLHelper.add_element(air_distribution, 'Ducts')
      XMLHelper.add_element(ducts_el, 'DuctType', @duct_type) unless @duct_type.nil?
      XMLHelper.add_element(ducts_el, 'DuctInsulationRValue', to_float(@duct_insulation_r_value)) unless @duct_insulation_r_value.nil?
      XMLHelper.add_element(ducts_el, 'DuctLocation', @duct_location) unless @duct_location.nil?
      XMLHelper.add_element(ducts_el, 'DuctSurfaceArea', to_float(@duct_surface_area)) unless @duct_surface_area.nil?
    end

    def from_oga(duct)
      return if duct.nil?

      @duct_type = XMLHelper.get_value(duct, 'DuctType')
      @duct_insulation_r_value = to_float_or_nil(XMLHelper.get_value(duct, 'DuctInsulationRValue'))
      @duct_insulation_material = XMLHelper.get_child_name(duct, 'DuctInsulationMaterial')
      @duct_location = XMLHelper.get_value(duct, 'DuctLocation')
      @duct_fraction_area = to_float_or_nil(XMLHelper.get_value(duct, 'FractionDuctArea'))
      @duct_surface_area = to_float_or_nil(XMLHelper.get_value(duct, 'DuctSurfaceArea'))
    end
  end

  class VentilationFans < BaseArrayElement
    def add(**kwargs)
      self << VentilationFan.new(@hpxml_object, **kwargs)
    end

    def from_oga(hpxml)
      return if hpxml.nil?

      XMLHelper.get_elements(hpxml, 'Building/BuildingDetails/Systems/MechanicalVentilation/VentilationFans/VentilationFan').each do |ventilation_fan|
        self << VentilationFan.new(@hpxml_object, ventilation_fan)
      end
    end
  end

  class VentilationFan < BaseElement
    ATTRS = [:id, :fan_type, :rated_flow_rate, :tested_flow_rate, :hours_in_operation,
             :used_for_whole_building_ventilation, :used_for_seasonal_cooling_load_reduction,
             :used_for_local_ventilation, :total_recovery_efficiency, :total_recovery_efficiency_adjusted,
             :sensible_recovery_efficiency, :sensible_recovery_efficiency_adjusted,
             :fan_power, :quantity, :fan_location, :distribution_system_idref, :start_hour]
    attr_accessor(*ATTRS)

    def distribution_system
      return if @distribution_system_idref.nil?
      return unless @fan_type == MechVentTypeCFIS

      @hpxml_object.hvac_distributions.each do |hvac_distribution|
        next unless hvac_distribution.id == @distribution_system_idref

        if hvac_distribution.distribution_system_type == HVACDistributionTypeHydronic
          fail "Attached HVAC distribution system '#{@distribution_system_idref}' cannot be hydronic for ventilation fan '#{@id}'."
        end

        return hvac_distribution
      end
      fail "Attached HVAC distribution system '#{@distribution_system_idref}' not found for ventilation fan '#{@id}'."
    end

    def flow_rate
      if not @tested_flow_rate.nil?
        return @tested_flow_rate
      else
        return @rated_flow_rate
      end
    end

    def average_flow_rate
      if (not flow_rate.nil?) && (not @hours_in_operation.nil?)
        return flow_rate * (@hours_in_operation / 24.0)
      end
    end

    def average_fan_power
      if (not @fan_power.nil?) && (not @hours_in_operation.nil?)
        return @fan_power * (@hours_in_operation / 24.0)
      end
    end

    def includes_supply_air?
      if [MechVentTypeSupply, MechVentTypeCFIS, MechVentTypeBalanced, MechVentTypeERV, MechVentTypeHRV].include? @fan_type
        return true
      end
      return false
    end

    def includes_exhaust_air?
      if [MechVentTypeExhaust, MechVentTypeBalanced, MechVentTypeERV, MechVentTypeHRV].include? @fan_type
        return true
      end
      return false
    end

    def is_balanced?
      if includes_supply_air? && includes_exhaust_air?
        return true
      end
      return false
    end

    def delete
      @hpxml_object.ventilation_fans.delete(self)
    end

    def check_for_errors
      errors = []
      begin; distribution_system; rescue StandardError => e; errors << e.message; end
      return errors
    end

    def to_oga(doc)
      return if nil?

      ventilation_fans = XMLHelper.create_elements_as_needed(doc, ['HPXML', 'Building', 'BuildingDetails', 'Systems', 'MechanicalVentilation', 'VentilationFans'])
      ventilation_fan = XMLHelper.add_element(ventilation_fans, 'VentilationFan')
      sys_id = XMLHelper.add_element(ventilation_fan, 'SystemIdentifier')
      XMLHelper.add_attribute(sys_id, 'id', @id)
      XMLHelper.add_element(ventilation_fan, 'Quantity', to_integer(@quantity)) unless @quantity.nil?
      XMLHelper.add_element(ventilation_fan, 'FanType', @fan_type) unless @fan_type.nil?
      XMLHelper.add_element(ventilation_fan, 'RatedFlowRate', to_float(@rated_flow_rate)) unless @rated_flow_rate.nil?
      XMLHelper.add_element(ventilation_fan, 'TestedFlowRate', to_float(@tested_flow_rate)) unless @tested_flow_rate.nil?
      XMLHelper.add_element(ventilation_fan, 'HoursInOperation', to_float(@hours_in_operation)) unless @hours_in_operation.nil?
      XMLHelper.add_element(ventilation_fan, 'FanLocation', @fan_location) unless @fan_location.nil?
      XMLHelper.add_element(ventilation_fan, 'UsedForLocalVentilation', to_boolean(@used_for_local_ventilation)) unless @used_for_local_ventilation.nil?
      XMLHelper.add_element(ventilation_fan, 'UsedForWholeBuildingVentilation', to_boolean(@used_for_whole_building_ventilation)) unless @used_for_whole_building_ventilation.nil?
      XMLHelper.add_element(ventilation_fan, 'UsedForSeasonalCoolingLoadReduction', to_boolean(@used_for_seasonal_cooling_load_reduction)) unless @used_for_seasonal_cooling_load_reduction.nil?
      XMLHelper.add_element(ventilation_fan, 'TotalRecoveryEfficiency', to_float(@total_recovery_efficiency)) unless @total_recovery_efficiency.nil?
      XMLHelper.add_element(ventilation_fan, 'SensibleRecoveryEfficiency', to_float(@sensible_recovery_efficiency)) unless @sensible_recovery_efficiency.nil?
      XMLHelper.add_element(ventilation_fan, 'AdjustedTotalRecoveryEfficiency', to_float(@total_recovery_efficiency_adjusted)) unless @total_recovery_efficiency_adjusted.nil?
      XMLHelper.add_element(ventilation_fan, 'AdjustedSensibleRecoveryEfficiency', to_float(@sensible_recovery_efficiency_adjusted)) unless @sensible_recovery_efficiency_adjusted.nil?
      XMLHelper.add_element(ventilation_fan, 'FanPower', to_float(@fan_power)) unless @fan_power.nil?
      if not @distribution_system_idref.nil?
        attached_to_hvac_distribution_system = XMLHelper.add_element(ventilation_fan, 'AttachedToHVACDistributionSystem')
        XMLHelper.add_attribute(attached_to_hvac_distribution_system, 'idref', @distribution_system_idref)
      end
      HPXML::add_extension(parent: ventilation_fan,
                           extensions: { 'StartHour' => to_integer_or_nil(@start_hour) })
    end

    def from_oga(ventilation_fan)
      return if ventilation_fan.nil?

      @id = HPXML::get_id(ventilation_fan)
      @quantity = to_integer_or_nil(XMLHelper.get_value(ventilation_fan, 'Quantity'))
      @fan_type = XMLHelper.get_value(ventilation_fan, 'FanType')
      @rated_flow_rate = to_float_or_nil(XMLHelper.get_value(ventilation_fan, 'RatedFlowRate'))
      @tested_flow_rate = to_float_or_nil(XMLHelper.get_value(ventilation_fan, 'TestedFlowRate'))
      @hours_in_operation = to_float_or_nil(XMLHelper.get_value(ventilation_fan, 'HoursInOperation'))
      @fan_location = XMLHelper.get_value(ventilation_fan, 'FanLocation')
      @used_for_local_ventilation = to_boolean_or_nil(XMLHelper.get_value(ventilation_fan, 'UsedForLocalVentilation'))
      @used_for_whole_building_ventilation = to_boolean_or_nil(XMLHelper.get_value(ventilation_fan, 'UsedForWholeBuildingVentilation'))
      @used_for_seasonal_cooling_load_reduction = to_boolean_or_nil(XMLHelper.get_value(ventilation_fan, 'UsedForSeasonalCoolingLoadReduction'))
      @total_recovery_efficiency = to_float_or_nil(XMLHelper.get_value(ventilation_fan, 'TotalRecoveryEfficiency'))
      @total_recovery_efficiency_adjusted = to_float_or_nil(XMLHelper.get_value(ventilation_fan, 'AdjustedTotalRecoveryEfficiency'))
      @sensible_recovery_efficiency = to_float_or_nil(XMLHelper.get_value(ventilation_fan, 'SensibleRecoveryEfficiency'))
      @sensible_recovery_efficiency_adjusted = to_float_or_nil(XMLHelper.get_value(ventilation_fan, 'AdjustedSensibleRecoveryEfficiency'))
      @fan_power = to_float_or_nil(XMLHelper.get_value(ventilation_fan, 'FanPower'))
      @distribution_system_idref = HPXML::get_idref(XMLHelper.get_element(ventilation_fan, 'AttachedToHVACDistributionSystem'))
      @start_hour = to_integer_or_nil(XMLHelper.get_value(ventilation_fan, 'extension/StartHour'))
    end
  end

  class WaterHeatingSystems < BaseArrayElement
    def add(**kwargs)
      self << WaterHeatingSystem.new(@hpxml_object, **kwargs)
    end

    def from_oga(hpxml)
      return if hpxml.nil?

      XMLHelper.get_elements(hpxml, 'Building/BuildingDetails/Systems/WaterHeating/WaterHeatingSystem').each do |water_heating_system|
        self << WaterHeatingSystem.new(@hpxml_object, water_heating_system)
      end
    end
  end

  class WaterHeatingSystem < BaseElement
    ATTRS = [:id, :year_installed, :fuel_type, :water_heater_type, :location, :performance_adjustment,
             :tank_volume, :fraction_dhw_load_served, :heating_capacity, :energy_factor,
             :uniform_energy_factor, :recovery_efficiency, :uses_desuperheater, :jacket_r_value,
             :related_hvac_idref, :energy_star, :standby_loss, :temperature, :is_shared_system,
             :number_of_units_served]
    attr_accessor(*ATTRS)

    def related_hvac_system
      return if @related_hvac_idref.nil?

      (@hpxml_object.heating_systems + @hpxml_object.cooling_systems + @hpxml_object.heat_pumps).each do |hvac_system|
        next unless hvac_system.id == @related_hvac_idref

        return hvac_system
      end
      fail "RelatedHVACSystem '#{@related_hvac_idref}' not found for water heating system '#{@id}'."
    end

    def delete
      @hpxml_object.water_heating_systems.delete(self)
      @hpxml_object.solar_thermal_systems.each do |solar_thermal_system|
        next unless solar_thermal_system.water_heating_system_idref == @id

        solar_thermal_system.water_heating_system_idref = nil
      end
    end

    def check_for_errors
      errors = []
      begin; related_hvac_system; rescue StandardError => e; errors << e.message; end
      return errors
    end

    def to_oga(doc)
      return if nil?

      water_heating = XMLHelper.create_elements_as_needed(doc, ['HPXML', 'Building', 'BuildingDetails', 'Systems', 'WaterHeating'])
      water_heating_system = XMLHelper.add_element(water_heating, 'WaterHeatingSystem')
      sys_id = XMLHelper.add_element(water_heating_system, 'SystemIdentifier')
      XMLHelper.add_attribute(sys_id, 'id', @id)
      XMLHelper.add_element(water_heating_system, 'FuelType', @fuel_type) unless @fuel_type.nil?
      XMLHelper.add_element(water_heating_system, 'WaterHeaterType', @water_heater_type) unless @water_heater_type.nil?
      XMLHelper.add_element(water_heating_system, 'Location', @location) unless @location.nil?
      XMLHelper.add_element(water_heating_system, 'IsSharedSystem', to_boolean(@is_shared_system)) unless @is_shared_system.nil?
      XMLHelper.add_element(water_heating_system, 'NumberofUnitsServed', to_integer(@number_of_units_served)) unless @number_of_units_served.nil?
      XMLHelper.add_element(water_heating_system, 'PerformanceAdjustment', to_float(@performance_adjustment)) unless @performance_adjustment.nil?
      XMLHelper.add_element(water_heating_system, 'TankVolume', to_float(@tank_volume)) unless @tank_volume.nil?
      XMLHelper.add_element(water_heating_system, 'FractionDHWLoadServed', to_float(@fraction_dhw_load_served)) unless @fraction_dhw_load_served.nil?
      XMLHelper.add_element(water_heating_system, 'HeatingCapacity', to_float(@heating_capacity)) unless @heating_capacity.nil?
      XMLHelper.add_element(water_heating_system, 'EnergyFactor', to_float(@energy_factor)) unless @energy_factor.nil?
      XMLHelper.add_element(water_heating_system, 'UniformEnergyFactor', to_float(@uniform_energy_factor)) unless @uniform_energy_factor.nil?
      XMLHelper.add_element(water_heating_system, 'RecoveryEfficiency', to_float(@recovery_efficiency)) unless @recovery_efficiency.nil?
      if not @jacket_r_value.nil?
        water_heater_insulation = XMLHelper.add_element(water_heating_system, 'WaterHeaterInsulation')
        jacket = XMLHelper.add_element(water_heater_insulation, 'Jacket')
        XMLHelper.add_element(jacket, 'JacketRValue', @jacket_r_value)
      end
      XMLHelper.add_element(water_heating_system, 'StandbyLoss', to_float(@standby_loss)) unless @standby_loss.nil?
      XMLHelper.add_element(water_heating_system, 'HotWaterTemperature', to_float(@temperature)) unless @temperature.nil?
      XMLHelper.add_element(water_heating_system, 'UsesDesuperheater', to_boolean(@uses_desuperheater)) unless @uses_desuperheater.nil?
      if not @related_hvac_idref.nil?
        related_hvac_idref_el = XMLHelper.add_element(water_heating_system, 'RelatedHVACSystem')
        XMLHelper.add_attribute(related_hvac_idref_el, 'idref', @related_hvac_idref)
      end
    end

    def from_oga(water_heating_system)
      return if water_heating_system.nil?

      @id = HPXML::get_id(water_heating_system)
      @year_installed = to_integer_or_nil(XMLHelper.get_value(water_heating_system, 'YearInstalled'))
      @fuel_type = XMLHelper.get_value(water_heating_system, 'FuelType')
      @water_heater_type = XMLHelper.get_value(water_heating_system, 'WaterHeaterType')
      @location = XMLHelper.get_value(water_heating_system, 'Location')
      @is_shared_system = to_boolean_or_nil(XMLHelper.get_value(water_heating_system, 'IsSharedSystem'))
      @number_of_units_served = to_integer_or_nil(XMLHelper.get_value(water_heating_system, 'NumberofUnitsServed'))
      @performance_adjustment = to_float_or_nil(XMLHelper.get_value(water_heating_system, 'PerformanceAdjustment'))
      @tank_volume = to_float_or_nil(XMLHelper.get_value(water_heating_system, 'TankVolume'))
      @fraction_dhw_load_served = to_float_or_nil(XMLHelper.get_value(water_heating_system, 'FractionDHWLoadServed'))
      @heating_capacity = to_float_or_nil(XMLHelper.get_value(water_heating_system, 'HeatingCapacity'))
      @energy_factor = to_float_or_nil(XMLHelper.get_value(water_heating_system, 'EnergyFactor'))
      @uniform_energy_factor = to_float_or_nil(XMLHelper.get_value(water_heating_system, 'UniformEnergyFactor'))
      @recovery_efficiency = to_float_or_nil(XMLHelper.get_value(water_heating_system, 'RecoveryEfficiency'))
      @uses_desuperheater = to_boolean_or_nil(XMLHelper.get_value(water_heating_system, 'UsesDesuperheater'))
      @jacket_r_value = to_float_or_nil(XMLHelper.get_value(water_heating_system, 'WaterHeaterInsulation/Jacket/JacketRValue'))
      @related_hvac_idref = HPXML::get_idref(XMLHelper.get_element(water_heating_system, 'RelatedHVACSystem'))
      @energy_star = XMLHelper.get_values(water_heating_system, 'ThirdPartyCertification').include?('Energy Star')
      @standby_loss = to_float_or_nil(XMLHelper.get_value(water_heating_system, 'StandbyLoss'))
      @temperature = to_float_or_nil(XMLHelper.get_value(water_heating_system, 'HotWaterTemperature'))
    end
  end

  class HotWaterDistributions < BaseArrayElement
    def add(**kwargs)
      self << HotWaterDistribution.new(@hpxml_object, **kwargs)
    end

    def from_oga(hpxml)
      return if hpxml.nil?

      XMLHelper.get_elements(hpxml, 'Building/BuildingDetails/Systems/WaterHeating/HotWaterDistribution').each do |hot_water_distribution|
        self << HotWaterDistribution.new(@hpxml_object, hot_water_distribution)
      end
    end
  end

  class HotWaterDistribution < BaseElement
    ATTRS = [:id, :system_type, :pipe_r_value, :standard_piping_length, :recirculation_control_type,
             :recirculation_piping_length, :recirculation_branch_piping_length,
             :recirculation_pump_power, :dwhr_facilities_connected, :dwhr_equal_flow,
             :dwhr_efficiency, :has_shared_recirculation, :shared_recirculation_number_of_units_served,
             :shared_recirculation_pump_power, :shared_recirculation_control_type]
    attr_accessor(*ATTRS)

    def delete
      @hpxml_object.hot_water_distributions.delete(self)
    end

    def check_for_errors
      errors = []
      return errors
    end

    def to_oga(doc)
      return if nil?

      water_heating = XMLHelper.create_elements_as_needed(doc, ['HPXML', 'Building', 'BuildingDetails', 'Systems', 'WaterHeating'])
      hot_water_distribution = XMLHelper.add_element(water_heating, 'HotWaterDistribution')
      sys_id = XMLHelper.add_element(hot_water_distribution, 'SystemIdentifier')
      XMLHelper.add_attribute(sys_id, 'id', @id)
      if not @system_type.nil?
        system_type_e = XMLHelper.add_element(hot_water_distribution, 'SystemType')
        if @system_type == DHWDistTypeStandard
          standard = XMLHelper.add_element(system_type_e, @system_type)
          XMLHelper.add_element(standard, 'PipingLength', to_float(@standard_piping_length)) unless @standard_piping_length.nil?
        elsif system_type == DHWDistTypeRecirc
          recirculation = XMLHelper.add_element(system_type_e, @system_type)
          XMLHelper.add_element(recirculation, 'ControlType', @recirculation_control_type) unless @recirculation_control_type.nil?
          XMLHelper.add_element(recirculation, 'RecirculationPipingLoopLength', to_float(@recirculation_piping_length)) unless @recirculation_piping_length.nil?
          XMLHelper.add_element(recirculation, 'BranchPipingLoopLength', to_float(@recirculation_branch_piping_length)) unless @recirculation_branch_piping_length.nil?
          XMLHelper.add_element(recirculation, 'PumpPower', to_float(@recirculation_pump_power)) unless @recirculation_pump_power.nil?
        else
          fail "Unhandled hot water distribution type '#{@system_type}'."
        end
      end
      if not @pipe_r_value.nil?
        pipe_insulation = XMLHelper.add_element(hot_water_distribution, 'PipeInsulation')
        XMLHelper.add_element(pipe_insulation, 'PipeRValue', to_float(@pipe_r_value))
      end
      if (not @dwhr_facilities_connected.nil?) || (not @dwhr_equal_flow.nil?) || (not @dwhr_efficiency.nil?)
        drain_water_heat_recovery = XMLHelper.add_element(hot_water_distribution, 'DrainWaterHeatRecovery')
        XMLHelper.add_element(drain_water_heat_recovery, 'FacilitiesConnected', @dwhr_facilities_connected) unless @dwhr_facilities_connected.nil?
        XMLHelper.add_element(drain_water_heat_recovery, 'EqualFlow', to_boolean(@dwhr_equal_flow)) unless @dwhr_equal_flow.nil?
        XMLHelper.add_element(drain_water_heat_recovery, 'Efficiency', to_float(@dwhr_efficiency)) unless @dwhr_efficiency.nil?
      end
      if @has_shared_recirculation
        extension = XMLHelper.create_elements_as_needed(hot_water_distribution, ['extension'])
        shared_recirculation = XMLHelper.add_element(extension, 'SharedRecirculation')
        XMLHelper.add_element(shared_recirculation, 'NumberofUnitsServed', to_integer(@shared_recirculation_number_of_units_served)) unless @shared_recirculation_number_of_units_served.nil?
        XMLHelper.add_element(shared_recirculation, 'PumpPower', to_float(@shared_recirculation_pump_power)) unless @shared_recirculation_pump_power.nil?
        XMLHelper.add_element(shared_recirculation, 'ControlType', @shared_recirculation_control_type) unless @shared_recirculation_control_type.nil?
      end
    end

    def from_oga(hot_water_distribution)
      return if hot_water_distribution.nil?

      @id = HPXML::get_id(hot_water_distribution)
      @system_type = XMLHelper.get_child_name(hot_water_distribution, 'SystemType')
      @pipe_r_value = to_float_or_nil(XMLHelper.get_value(hot_water_distribution, 'PipeInsulation/PipeRValue'))
      if @system_type == 'Standard'
        @standard_piping_length = to_float_or_nil(XMLHelper.get_value(hot_water_distribution, 'SystemType/Standard/PipingLength'))
      elsif @system_type == 'Recirculation'
        @recirculation_control_type = XMLHelper.get_value(hot_water_distribution, 'SystemType/Recirculation/ControlType')
        @recirculation_piping_length = to_float_or_nil(XMLHelper.get_value(hot_water_distribution, 'SystemType/Recirculation/RecirculationPipingLoopLength'))
        @recirculation_branch_piping_length = to_float_or_nil(XMLHelper.get_value(hot_water_distribution, 'SystemType/Recirculation/BranchPipingLoopLength'))
        @recirculation_pump_power = to_float_or_nil(XMLHelper.get_value(hot_water_distribution, 'SystemType/Recirculation/PumpPower'))
      end
      @dwhr_facilities_connected = XMLHelper.get_value(hot_water_distribution, 'DrainWaterHeatRecovery/FacilitiesConnected')
      @dwhr_equal_flow = to_boolean_or_nil(XMLHelper.get_value(hot_water_distribution, 'DrainWaterHeatRecovery/EqualFlow'))
      @dwhr_efficiency = to_float_or_nil(XMLHelper.get_value(hot_water_distribution, 'DrainWaterHeatRecovery/Efficiency'))
      @has_shared_recirculation = XMLHelper.has_element(hot_water_distribution, 'extension/SharedRecirculation')
      if @has_shared_recirculation
        @shared_recirculation_number_of_units_served = to_integer_or_nil(XMLHelper.get_value(hot_water_distribution, 'extension/SharedRecirculation/NumberofUnitsServed'))
        @shared_recirculation_pump_power = to_float_or_nil(XMLHelper.get_value(hot_water_distribution, 'extension/SharedRecirculation/PumpPower'))
        @shared_recirculation_control_type = XMLHelper.get_value(hot_water_distribution, 'extension/SharedRecirculation/ControlType')
      end
    end
  end

  class WaterFixtures < BaseArrayElement
    def add(**kwargs)
      self << WaterFixture.new(@hpxml_object, **kwargs)
    end

    def from_oga(hpxml)
      return if hpxml.nil?

      XMLHelper.get_elements(hpxml, 'Building/BuildingDetails/Systems/WaterHeating/WaterFixture').each do |water_fixture|
        self << WaterFixture.new(@hpxml_object, water_fixture)
      end
    end
  end

  class WaterFixture < BaseElement
    ATTRS = [:id, :water_fixture_type, :low_flow]
    attr_accessor(*ATTRS)

    def delete
      @hpxml_object.water_fixtures.delete(self)
    end

    def check_for_errors
      errors = []
      return errors
    end

    def to_oga(doc)
      return if nil?

      water_heating = XMLHelper.create_elements_as_needed(doc, ['HPXML', 'Building', 'BuildingDetails', 'Systems', 'WaterHeating'])
      water_fixture = XMLHelper.add_element(water_heating, 'WaterFixture')
      sys_id = XMLHelper.add_element(water_fixture, 'SystemIdentifier')
      XMLHelper.add_attribute(sys_id, 'id', @id)
      XMLHelper.add_element(water_fixture, 'WaterFixtureType', @water_fixture_type) unless @water_fixture_type.nil?
      XMLHelper.add_element(water_fixture, 'LowFlow', to_boolean(@low_flow)) unless @low_flow.nil?
    end

    def from_oga(water_fixture)
      return if water_fixture.nil?

      @id = HPXML::get_id(water_fixture)
      @water_fixture_type = XMLHelper.get_value(water_fixture, 'WaterFixtureType')
      @low_flow = to_boolean_or_nil(XMLHelper.get_value(water_fixture, 'LowFlow'))
    end
  end

  class WaterHeating < BaseElement
    ATTRS = [:water_fixtures_usage_multiplier]
    attr_accessor(*ATTRS)

    def check_for_errors
      errors = []
      return errors
    end

    def to_oga(doc)
      return if nil?

      water_heating = XMLHelper.create_elements_as_needed(doc, ['HPXML', 'Building', 'BuildingDetails', 'Systems', 'WaterHeating'])
      HPXML::add_extension(parent: water_heating,
                           extensions: { 'WaterFixturesUsageMultiplier' => to_float_or_nil(@water_fixtures_usage_multiplier) })
    end

    def from_oga(hpxml)
      return if hpxml.nil?

      water_heating = XMLHelper.get_element(hpxml, 'Building/BuildingDetails/Systems/WaterHeating')
      return if water_heating.nil?

      @water_fixtures_usage_multiplier = to_float_or_nil(XMLHelper.get_value(water_heating, 'extension/WaterFixturesUsageMultiplier'))
    end
  end

  class SolarThermalSystems < BaseArrayElement
    def add(**kwargs)
      self << SolarThermalSystem.new(@hpxml_object, **kwargs)
    end

    def from_oga(hpxml)
      return if hpxml.nil?

      XMLHelper.get_elements(hpxml, 'Building/BuildingDetails/Systems/SolarThermal/SolarThermalSystem').each do |solar_thermal_system|
        self << SolarThermalSystem.new(@hpxml_object, solar_thermal_system)
      end
    end
  end

  class SolarThermalSystem < BaseElement
    ATTRS = [:id, :system_type, :collector_area, :collector_loop_type, :collector_azimuth,
             :collector_type, :collector_tilt, :collector_frta, :collector_frul, :storage_volume,
             :water_heating_system_idref, :solar_fraction]
    attr_accessor(*ATTRS)

    def water_heating_system
      return if @water_heating_system_idref.nil?

      @hpxml_object.water_heating_systems.each do |water_heater|
        next unless water_heater.id == @water_heating_system_idref

        return water_heater
      end
      fail "Attached water heating system '#{@water_heating_system_idref}' not found for solar thermal system '#{@id}'."
    end

    def delete
      @hpxml_object.solar_thermal_systems.delete(self)
    end

    def check_for_errors
      errors = []
      begin; water_heating_system; rescue StandardError => e; errors << e.message; end
      return errors
    end

    def to_oga(doc)
      return if nil?

      solar_thermal = XMLHelper.create_elements_as_needed(doc, ['HPXML', 'Building', 'BuildingDetails', 'Systems', 'SolarThermal'])
      solar_thermal_system = XMLHelper.add_element(solar_thermal, 'SolarThermalSystem')
      sys_id = XMLHelper.add_element(solar_thermal_system, 'SystemIdentifier')
      XMLHelper.add_attribute(sys_id, 'id', @id)
      XMLHelper.add_element(solar_thermal_system, 'SystemType', @system_type) unless @system_type.nil?
      XMLHelper.add_element(solar_thermal_system, 'CollectorArea', to_float(@collector_area)) unless @collector_area.nil?
      XMLHelper.add_element(solar_thermal_system, 'CollectorLoopType', @collector_loop_type) unless @collector_loop_type.nil?
      XMLHelper.add_element(solar_thermal_system, 'CollectorType', @collector_type) unless @collector_type.nil?
      XMLHelper.add_element(solar_thermal_system, 'CollectorAzimuth', to_integer(@collector_azimuth)) unless @collector_azimuth.nil?
      XMLHelper.add_element(solar_thermal_system, 'CollectorTilt', to_float(@collector_tilt)) unless @collector_tilt.nil?
      XMLHelper.add_element(solar_thermal_system, 'CollectorRatedOpticalEfficiency', to_float(@collector_frta)) unless @collector_frta.nil?
      XMLHelper.add_element(solar_thermal_system, 'CollectorRatedThermalLosses', to_float(@collector_frul)) unless @collector_frul.nil?
      XMLHelper.add_element(solar_thermal_system, 'StorageVolume', to_float(@storage_volume)) unless @storage_volume.nil?
      if not @water_heating_system_idref.nil?
        connected_to = XMLHelper.add_element(solar_thermal_system, 'ConnectedTo')
        XMLHelper.add_attribute(connected_to, 'idref', @water_heating_system_idref)
      end
      XMLHelper.add_element(solar_thermal_system, 'SolarFraction', to_float(@solar_fraction)) unless @solar_fraction.nil?
    end

    def from_oga(solar_thermal_system)
      return if solar_thermal_system.nil?

      @id = HPXML::get_id(solar_thermal_system)
      @system_type = XMLHelper.get_value(solar_thermal_system, 'SystemType')
      @collector_area = to_float_or_nil(XMLHelper.get_value(solar_thermal_system, 'CollectorArea'))
      @collector_loop_type = XMLHelper.get_value(solar_thermal_system, 'CollectorLoopType')
      @collector_azimuth = to_integer_or_nil(XMLHelper.get_value(solar_thermal_system, 'CollectorAzimuth'))
      @collector_type = XMLHelper.get_value(solar_thermal_system, 'CollectorType')
      @collector_tilt = to_float_or_nil(XMLHelper.get_value(solar_thermal_system, 'CollectorTilt'))
      @collector_frta = to_float_or_nil(XMLHelper.get_value(solar_thermal_system, 'CollectorRatedOpticalEfficiency'))
      @collector_frul = to_float_or_nil(XMLHelper.get_value(solar_thermal_system, 'CollectorRatedThermalLosses'))
      @storage_volume = to_float_or_nil(XMLHelper.get_value(solar_thermal_system, 'StorageVolume'))
      @water_heating_system_idref = HPXML::get_idref(XMLHelper.get_element(solar_thermal_system, 'ConnectedTo'))
      @solar_fraction = to_float_or_nil(XMLHelper.get_value(solar_thermal_system, 'SolarFraction'))
    end
  end

  class PVSystems < BaseArrayElement
    def add(**kwargs)
      self << PVSystem.new(@hpxml_object, **kwargs)
    end

    def from_oga(hpxml)
      return if hpxml.nil?

      XMLHelper.get_elements(hpxml, 'Building/BuildingDetails/Systems/Photovoltaics/PVSystem').each do |pv_system|
        self << PVSystem.new(@hpxml_object, pv_system)
      end
    end
  end

  class PVSystem < BaseElement
    ATTRS = [:id, :location, :module_type, :tracking, :array_orientation, :array_azimuth, :array_tilt,
             :max_power_output, :inverter_efficiency, :system_losses_fraction, :number_of_panels,
             :year_modules_manufactured, :is_shared_system, :number_of_bedrooms_served]
    attr_accessor(*ATTRS)

    def delete
      @hpxml_object.pv_systems.delete(self)
    end

    def check_for_errors
      errors = []
      return errors
    end

    def to_oga(doc)
      return if nil?

      photovoltaics = XMLHelper.create_elements_as_needed(doc, ['HPXML', 'Building', 'BuildingDetails', 'Systems', 'Photovoltaics'])
      pv_system = XMLHelper.add_element(photovoltaics, 'PVSystem')
      sys_id = XMLHelper.add_element(pv_system, 'SystemIdentifier')
      XMLHelper.add_attribute(sys_id, 'id', @id)
      XMLHelper.add_element(pv_system, 'IsSharedSystem', to_boolean(@is_shared_system)) unless @is_shared_system.nil?
      XMLHelper.add_element(pv_system, 'Location', @location) unless @location.nil?
      XMLHelper.add_element(pv_system, 'ModuleType', @module_type) unless @module_type.nil?
      XMLHelper.add_element(pv_system, 'Tracking', @tracking) unless @tracking.nil?
      XMLHelper.add_element(pv_system, 'ArrayAzimuth', to_integer(@array_azimuth)) unless @array_azimuth.nil?
      XMLHelper.add_element(pv_system, 'ArrayTilt', to_float(@array_tilt)) unless @array_tilt.nil?
      XMLHelper.add_element(pv_system, 'MaxPowerOutput', to_float(@max_power_output)) unless @max_power_output.nil?
      XMLHelper.add_element(pv_system, 'InverterEfficiency', to_float(@inverter_efficiency)) unless @inverter_efficiency.nil?
      XMLHelper.add_element(pv_system, 'SystemLossesFraction', to_float(@system_losses_fraction)) unless @system_losses_fraction.nil?
      XMLHelper.add_element(pv_system, 'YearModulesManufactured', to_integer(@year_modules_manufactured)) unless @year_modules_manufactured.nil?
      HPXML::add_extension(parent: pv_system,
                           extensions: { 'NumberofBedroomsServed' => to_integer_or_nil(@number_of_bedrooms_served) })
    end

    def from_oga(pv_system)
      return if pv_system.nil?

      @id = HPXML::get_id(pv_system)
      @is_shared_system = to_boolean_or_nil(XMLHelper.get_value(pv_system, 'IsSharedSystem'))
      @location = XMLHelper.get_value(pv_system, 'Location')
      @module_type = XMLHelper.get_value(pv_system, 'ModuleType')
      @tracking = XMLHelper.get_value(pv_system, 'Tracking')
      @array_orientation = XMLHelper.get_value(pv_system, 'ArrayOrientation')
      @array_azimuth = to_integer_or_nil(XMLHelper.get_value(pv_system, 'ArrayAzimuth'))
      @array_tilt = to_float_or_nil(XMLHelper.get_value(pv_system, 'ArrayTilt'))
      @max_power_output = to_float_or_nil(XMLHelper.get_value(pv_system, 'MaxPowerOutput'))
      @inverter_efficiency = to_float_or_nil(XMLHelper.get_value(pv_system, 'InverterEfficiency'))
      @system_losses_fraction = to_float_or_nil(XMLHelper.get_value(pv_system, 'SystemLossesFraction'))
      @number_of_panels = to_integer_or_nil(XMLHelper.get_value(pv_system, 'NumberOfPanels'))
      @year_modules_manufactured = to_integer_or_nil(XMLHelper.get_value(pv_system, 'YearModulesManufactured'))
      @number_of_bedrooms_served = to_integer_or_nil(XMLHelper.get_value(pv_system, 'extension/NumberofBedroomsServed'))
    end
  end

  class ClothesWashers < BaseArrayElement
    def add(**kwargs)
      self << ClothesWasher.new(@hpxml_object, **kwargs)
    end

    def from_oga(hpxml)
      return if hpxml.nil?

      XMLHelper.get_elements(hpxml, 'Building/BuildingDetails/Appliances/ClothesWasher').each do |clothes_washer|
        self << ClothesWasher.new(@hpxml_object, clothes_washer)
      end
    end
  end

  class ClothesWasher < BaseElement
    ATTRS = [:id, :location, :modified_energy_factor, :integrated_modified_energy_factor,
             :rated_annual_kwh, :label_electric_rate, :label_gas_rate, :label_annual_gas_cost,
             :capacity, :label_usage, :usage_multiplier, :is_shared_appliance,
             :number_of_units, :number_of_units_served, :water_heating_system_idref]
    attr_accessor(*ATTRS)

    def water_heating_system
      return if @water_heating_system_idref.nil?

      @hpxml_object.water_heating_systems.each do |water_heater|
        next unless water_heater.id == @water_heating_system_idref

        return water_heater
      end
      fail "Attached water heating system '#{@water_heating_system_idref}' not found for clothes washer '#{@id}'."
    end

    def delete
      @hpxml_object.clothes_washers.delete(self)
    end

    def check_for_errors
      errors = []
      begin; water_heating_system; rescue StandardError => e; errors << e.message; end
      return errors
    end

    def to_oga(doc)
      return if nil?

      appliances = XMLHelper.create_elements_as_needed(doc, ['HPXML', 'Building', 'BuildingDetails', 'Appliances'])
      clothes_washer = XMLHelper.add_element(appliances, 'ClothesWasher')
      sys_id = XMLHelper.add_element(clothes_washer, 'SystemIdentifier')
      XMLHelper.add_attribute(sys_id, 'id', @id)
      XMLHelper.add_element(clothes_washer, 'NumberofUnits', to_integer(@number_of_units)) unless @number_of_units.nil?
      XMLHelper.add_element(clothes_washer, 'IsSharedAppliance', to_boolean(@is_shared_appliance)) unless @is_shared_appliance.nil?
      XMLHelper.add_element(clothes_washer, 'NumberofUnitsServed', to_integer(@number_of_units_served)) unless @number_of_units_served.nil?
      if not @water_heating_system_idref.nil?
        attached_water_heater = XMLHelper.add_element(clothes_washer, 'AttachedToWaterHeatingSystem')
        XMLHelper.add_attribute(attached_water_heater, 'idref', @water_heating_system_idref)
      end
      XMLHelper.add_element(clothes_washer, 'Location', @location) unless @location.nil?
      XMLHelper.add_element(clothes_washer, 'ModifiedEnergyFactor', to_float(@modified_energy_factor)) unless @modified_energy_factor.nil?
      XMLHelper.add_element(clothes_washer, 'IntegratedModifiedEnergyFactor', to_float(@integrated_modified_energy_factor)) unless @integrated_modified_energy_factor.nil?
      XMLHelper.add_element(clothes_washer, 'RatedAnnualkWh', to_float(@rated_annual_kwh)) unless @rated_annual_kwh.nil?
      XMLHelper.add_element(clothes_washer, 'LabelElectricRate', to_float(@label_electric_rate)) unless @label_electric_rate.nil?
      XMLHelper.add_element(clothes_washer, 'LabelGasRate', to_float(@label_gas_rate)) unless @label_gas_rate.nil?
      XMLHelper.add_element(clothes_washer, 'LabelAnnualGasCost', to_float(@label_annual_gas_cost)) unless @label_annual_gas_cost.nil?
      XMLHelper.add_element(clothes_washer, 'LabelUsage', to_float(@label_usage)) unless @label_usage.nil?
      XMLHelper.add_element(clothes_washer, 'Capacity', to_float(@capacity)) unless @capacity.nil?
      HPXML::add_extension(parent: clothes_washer,
                           extensions: { 'UsageMultiplier' => to_float_or_nil(@usage_multiplier) })
    end

    def from_oga(clothes_washer)
      return if clothes_washer.nil?

      @id = HPXML::get_id(clothes_washer)
      @number_of_units = to_integer_or_nil(XMLHelper.get_value(clothes_washer, 'NumberofUnits'))
      @is_shared_appliance = to_boolean_or_nil(XMLHelper.get_value(clothes_washer, 'IsSharedAppliance'))
      @number_of_units_served = to_integer_or_nil(XMLHelper.get_value(clothes_washer, 'NumberofUnitsServed'))
      @location = XMLHelper.get_value(clothes_washer, 'Location')
      @modified_energy_factor = to_float_or_nil(XMLHelper.get_value(clothes_washer, 'ModifiedEnergyFactor'))
      @integrated_modified_energy_factor = to_float_or_nil(XMLHelper.get_value(clothes_washer, 'IntegratedModifiedEnergyFactor'))
      @rated_annual_kwh = to_float_or_nil(XMLHelper.get_value(clothes_washer, 'RatedAnnualkWh'))
      @label_electric_rate = to_float_or_nil(XMLHelper.get_value(clothes_washer, 'LabelElectricRate'))
      @label_gas_rate = to_float_or_nil(XMLHelper.get_value(clothes_washer, 'LabelGasRate'))
      @label_annual_gas_cost = to_float_or_nil(XMLHelper.get_value(clothes_washer, 'LabelAnnualGasCost'))
      @label_usage = to_float_or_nil(XMLHelper.get_value(clothes_washer, 'LabelUsage'))
      @capacity = to_float_or_nil(XMLHelper.get_value(clothes_washer, 'Capacity'))
      @usage_multiplier = to_float_or_nil(XMLHelper.get_value(clothes_washer, 'extension/UsageMultiplier'))
      @water_heating_system_idref = HPXML::get_idref(XMLHelper.get_element(clothes_washer, 'AttachedToWaterHeatingSystem'))
    end
  end

  class ClothesDryers < BaseArrayElement
    def add(**kwargs)
      self << ClothesDryer.new(@hpxml_object, **kwargs)
    end

    def from_oga(hpxml)
      return if hpxml.nil?

      XMLHelper.get_elements(hpxml, 'Building/BuildingDetails/Appliances/ClothesDryer').each do |clothes_dryer|
        self << ClothesDryer.new(@hpxml_object, clothes_dryer)
      end
    end
  end

  class ClothesDryer < BaseElement
    ATTRS = [:id, :location, :fuel_type, :energy_factor, :combined_energy_factor, :control_type,
             :usage_multiplier, :is_shared_appliance, :number_of_units, :number_of_units_served]
    attr_accessor(*ATTRS)

    def delete
      @hpxml_object.clothes_dryers.delete(self)
    end

    def check_for_errors
      errors = []
      return errors
    end

    def to_oga(doc)
      return if nil?

      appliances = XMLHelper.create_elements_as_needed(doc, ['HPXML', 'Building', 'BuildingDetails', 'Appliances'])
      clothes_dryer = XMLHelper.add_element(appliances, 'ClothesDryer')
      sys_id = XMLHelper.add_element(clothes_dryer, 'SystemIdentifier')
      XMLHelper.add_attribute(sys_id, 'id', @id)
      XMLHelper.add_element(clothes_dryer, 'NumberofUnits', to_integer(@number_of_units)) unless @number_of_units.nil?
      XMLHelper.add_element(clothes_dryer, 'IsSharedAppliance', to_boolean(@is_shared_appliance)) unless @is_shared_appliance.nil?
      XMLHelper.add_element(clothes_dryer, 'NumberofUnitsServed', to_integer(@number_of_units_served)) unless @number_of_units_served.nil?
      XMLHelper.add_element(clothes_dryer, 'Location', @location) unless @location.nil?
      XMLHelper.add_element(clothes_dryer, 'FuelType', @fuel_type) unless @fuel_type.nil?
      XMLHelper.add_element(clothes_dryer, 'EnergyFactor', to_float(@energy_factor)) unless @energy_factor.nil?
      XMLHelper.add_element(clothes_dryer, 'CombinedEnergyFactor', to_float(@combined_energy_factor)) unless @combined_energy_factor.nil?
      XMLHelper.add_element(clothes_dryer, 'ControlType', @control_type) unless @control_type.nil?
      HPXML::add_extension(parent: clothes_dryer,
                           extensions: { 'UsageMultiplier' => to_float_or_nil(@usage_multiplier) })
    end

    def from_oga(clothes_dryer)
      return if clothes_dryer.nil?

      @id = HPXML::get_id(clothes_dryer)
      @number_of_units = to_integer_or_nil(XMLHelper.get_value(clothes_dryer, 'NumberofUnits'))
      @is_shared_appliance = to_boolean_or_nil(XMLHelper.get_value(clothes_dryer, 'IsSharedAppliance'))
      @number_of_units_served = to_integer_or_nil(XMLHelper.get_value(clothes_dryer, 'NumberofUnitsServed'))
      @location = XMLHelper.get_value(clothes_dryer, 'Location')
      @fuel_type = XMLHelper.get_value(clothes_dryer, 'FuelType')
      @energy_factor = to_float_or_nil(XMLHelper.get_value(clothes_dryer, 'EnergyFactor'))
      @combined_energy_factor = to_float_or_nil(XMLHelper.get_value(clothes_dryer, 'CombinedEnergyFactor'))
      @control_type = XMLHelper.get_value(clothes_dryer, 'ControlType')
      @usage_multiplier = to_float_or_nil(XMLHelper.get_value(clothes_dryer, 'extension/UsageMultiplier'))
    end
  end

  class Dishwashers < BaseArrayElement
    def add(**kwargs)
      self << Dishwasher.new(@hpxml_object, **kwargs)
    end

    def from_oga(hpxml)
      return if hpxml.nil?

      XMLHelper.get_elements(hpxml, 'Building/BuildingDetails/Appliances/Dishwasher').each do |dishwasher|
        self << Dishwasher.new(@hpxml_object, dishwasher)
      end
    end
  end

  class Dishwasher < BaseElement
    ATTRS = [:id, :location, :energy_factor, :rated_annual_kwh, :place_setting_capacity,
             :label_electric_rate, :label_gas_rate, :label_annual_gas_cost,
             :label_usage, :usage_multiplier, :is_shared_appliance, :water_heating_system_idref]
    attr_accessor(*ATTRS)

    def water_heating_system
      return if @water_heating_system_idref.nil?

      @hpxml_object.water_heating_systems.each do |water_heater|
        next unless water_heater.id == @water_heating_system_idref

        return water_heater
      end
      fail "Attached water heating system '#{@water_heating_system_idref}' not found for dishwasher '#{@id}'."
    end

    def delete
      @hpxml_object.dishwashers.delete(self)
    end

    def check_for_errors
      errors = []
      begin; water_heating_system; rescue StandardError => e; errors << e.message; end
      return errors
    end

    def to_oga(doc)
      return if nil?

      appliances = XMLHelper.create_elements_as_needed(doc, ['HPXML', 'Building', 'BuildingDetails', 'Appliances'])
      dishwasher = XMLHelper.add_element(appliances, 'Dishwasher')
      sys_id = XMLHelper.add_element(dishwasher, 'SystemIdentifier')
      XMLHelper.add_attribute(sys_id, 'id', @id)
      XMLHelper.add_element(dishwasher, 'IsSharedAppliance', to_boolean(@is_shared_appliance)) unless @is_shared_appliance.nil?
      if not @water_heating_system_idref.nil?
        attached_water_heater = XMLHelper.add_element(dishwasher, 'AttachedToWaterHeatingSystem')
        XMLHelper.add_attribute(attached_water_heater, 'idref', @water_heating_system_idref)
      end
      XMLHelper.add_element(dishwasher, 'Location', @location) unless @location.nil?
      XMLHelper.add_element(dishwasher, 'RatedAnnualkWh', to_float(@rated_annual_kwh)) unless @rated_annual_kwh.nil?
      XMLHelper.add_element(dishwasher, 'EnergyFactor', to_float(@energy_factor)) unless @energy_factor.nil?
      XMLHelper.add_element(dishwasher, 'PlaceSettingCapacity', to_integer(@place_setting_capacity)) unless @place_setting_capacity.nil?
      XMLHelper.add_element(dishwasher, 'LabelElectricRate', to_float(@label_electric_rate)) unless @label_electric_rate.nil?
      XMLHelper.add_element(dishwasher, 'LabelGasRate', to_float(@label_gas_rate)) unless @label_gas_rate.nil?
      XMLHelper.add_element(dishwasher, 'LabelAnnualGasCost', to_float(@label_annual_gas_cost)) unless @label_annual_gas_cost.nil?
      XMLHelper.add_element(dishwasher, 'LabelUsage', to_float(@label_usage)) unless @label_usage.nil?
      HPXML::add_extension(parent: dishwasher,
                           extensions: { 'UsageMultiplier' => to_float_or_nil(@usage_multiplier) })
    end

    def from_oga(dishwasher)
      return if dishwasher.nil?

      @id = HPXML::get_id(dishwasher)
      @is_shared_appliance = to_boolean_or_nil(XMLHelper.get_value(dishwasher, 'IsSharedAppliance'))
      @location = XMLHelper.get_value(dishwasher, 'Location')
      @rated_annual_kwh = to_float_or_nil(XMLHelper.get_value(dishwasher, 'RatedAnnualkWh'))
      @energy_factor = to_float_or_nil(XMLHelper.get_value(dishwasher, 'EnergyFactor'))
      @place_setting_capacity = to_integer_or_nil(XMLHelper.get_value(dishwasher, 'PlaceSettingCapacity'))
      @label_electric_rate = to_float_or_nil(XMLHelper.get_value(dishwasher, 'LabelElectricRate'))
      @label_gas_rate = to_float_or_nil(XMLHelper.get_value(dishwasher, 'LabelGasRate'))
      @label_annual_gas_cost = to_float_or_nil(XMLHelper.get_value(dishwasher, 'LabelAnnualGasCost'))
      @label_usage = to_float_or_nil(XMLHelper.get_value(dishwasher, 'LabelUsage'))
      @usage_multiplier = to_float_or_nil(XMLHelper.get_value(dishwasher, 'extension/UsageMultiplier'))
      @water_heating_system_idref = HPXML::get_idref(XMLHelper.get_element(dishwasher, 'AttachedToWaterHeatingSystem'))
    end
  end

  class Refrigerators < BaseArrayElement
    def add(**kwargs)
      self << Refrigerator.new(@hpxml_object, **kwargs)
    end

    def from_oga(hpxml)
      return if hpxml.nil?

      XMLHelper.get_elements(hpxml, 'Building/BuildingDetails/Appliances/Refrigerator').each do |refrigerator|
        self << Refrigerator.new(@hpxml_object, refrigerator)
      end
    end
  end

  class Refrigerator < BaseElement
    ATTRS = [:id, :location, :rated_annual_kwh, :adjusted_annual_kwh, :usage_multiplier, :primary_indicator,
             :weekday_fractions, :weekend_fractions, :monthly_multipliers]
    attr_accessor(*ATTRS)

    def delete
      @hpxml_object.refrigerators.delete(self)
    end

    def check_for_errors
      errors = []

      if @hpxml_object.refrigerators.size > 1
        primary_indicator = false
        @hpxml_object.refrigerators.each do |refrigerator|
          next unless not refrigerator.primary_indicator.nil?
          fail 'More than one refrigerator designated as the primary.' if refrigerator.primary_indicator && primary_indicator

          primary_indicator = true if refrigerator.primary_indicator
        end
        fail 'Could not find a primary refrigerator.' if not primary_indicator
      end

      return errors
    end

    def to_oga(doc)
      return if nil?

      appliances = XMLHelper.create_elements_as_needed(doc, ['HPXML', 'Building', 'BuildingDetails', 'Appliances'])
      refrigerator = XMLHelper.add_element(appliances, 'Refrigerator')
      sys_id = XMLHelper.add_element(refrigerator, 'SystemIdentifier')
      XMLHelper.add_attribute(sys_id, 'id', @id)
      XMLHelper.add_element(refrigerator, 'Location', @location) unless @location.nil?
      XMLHelper.add_element(refrigerator, 'RatedAnnualkWh', to_float(@rated_annual_kwh)) unless @rated_annual_kwh.nil?
      XMLHelper.add_element(refrigerator, 'PrimaryIndicator', to_boolean(@primary_indicator)) unless @primary_indicator.nil?
      HPXML::add_extension(parent: refrigerator,
                           extensions: { 'AdjustedAnnualkWh' => to_float_or_nil(@adjusted_annual_kwh),
                                         'UsageMultiplier' => to_float_or_nil(@usage_multiplier),
                                         'WeekdayScheduleFractions' => @weekday_fractions,
                                         'WeekendScheduleFractions' => @weekend_fractions,
                                         'MonthlyScheduleMultipliers' => @monthly_multipliers })
    end

    def from_oga(refrigerator)
      return if refrigerator.nil?

      @id = HPXML::get_id(refrigerator)
      @location = XMLHelper.get_value(refrigerator, 'Location')
      @rated_annual_kwh = to_float_or_nil(XMLHelper.get_value(refrigerator, 'RatedAnnualkWh'))
      @primary_indicator = to_boolean_or_nil(XMLHelper.get_value(refrigerator, 'PrimaryIndicator'))
      @adjusted_annual_kwh = to_float_or_nil(XMLHelper.get_value(refrigerator, 'extension/AdjustedAnnualkWh'))
      @usage_multiplier = to_float_or_nil(XMLHelper.get_value(refrigerator, 'extension/UsageMultiplier'))
      @weekday_fractions = XMLHelper.get_value(refrigerator, 'extension/WeekdayScheduleFractions')
      @weekend_fractions = XMLHelper.get_value(refrigerator, 'extension/WeekendScheduleFractions')
      @monthly_multipliers = XMLHelper.get_value(refrigerator, 'extension/MonthlyScheduleMultipliers')
    end
  end

  class Freezers < BaseArrayElement
    def add(**kwargs)
      self << Freezer.new(@hpxml_object, **kwargs)
    end

    def from_oga(hpxml)
      return if hpxml.nil?

      XMLHelper.get_elements(hpxml, 'Building/BuildingDetails/Appliances/Freezer').each do |freezer|
        self << Freezer.new(@hpxml_object, freezer)
      end
    end
  end

  class Freezer < BaseElement
    ATTRS = [:id, :location, :rated_annual_kwh, :adjusted_annual_kwh, :usage_multiplier,
             :weekday_fractions, :weekend_fractions, :monthly_multipliers]
    attr_accessor(*ATTRS)

    def delete
      @hpxml_object.freezers.delete(self)
    end

    def check_for_errors
      errors = []
      return errors
    end

    def to_oga(doc)
      return if nil?

      appliances = XMLHelper.create_elements_as_needed(doc, ['HPXML', 'Building', 'BuildingDetails', 'Appliances'])
      freezer = XMLHelper.add_element(appliances, 'Freezer')
      sys_id = XMLHelper.add_element(freezer, 'SystemIdentifier')
      XMLHelper.add_attribute(sys_id, 'id', @id)
      XMLHelper.add_element(freezer, 'Location', @location) unless @location.nil?
      XMLHelper.add_element(freezer, 'RatedAnnualkWh', to_float(@rated_annual_kwh)) unless @rated_annual_kwh.nil?
      HPXML::add_extension(parent: freezer,
                           extensions: { 'AdjustedAnnualkWh' => to_float_or_nil(@adjusted_annual_kwh),
                                         'UsageMultiplier' => to_float_or_nil(@usage_multiplier),
                                         'WeekdayScheduleFractions' => @weekday_fractions,
                                         'WeekendScheduleFractions' => @weekend_fractions,
                                         'MonthlyScheduleMultipliers' => @monthly_multipliers })
    end

    def from_oga(freezer)
      return if freezer.nil?

      @id = HPXML::get_id(freezer)
      @location = XMLHelper.get_value(freezer, 'Location')
      @rated_annual_kwh = to_float_or_nil(XMLHelper.get_value(freezer, 'RatedAnnualkWh'))
      @adjusted_annual_kwh = to_float_or_nil(XMLHelper.get_value(freezer, 'extension/AdjustedAnnualkWh'))
      @usage_multiplier = to_float_or_nil(XMLHelper.get_value(freezer, 'extension/UsageMultiplier'))
      @weekday_fractions = XMLHelper.get_value(freezer, 'extension/WeekdayScheduleFractions')
      @weekend_fractions = XMLHelper.get_value(freezer, 'extension/WeekendScheduleFractions')
      @monthly_multipliers = XMLHelper.get_value(freezer, 'extension/MonthlyScheduleMultipliers')
    end
  end

  class Dehumidifiers < BaseArrayElement
    def add(**kwargs)
      self << Dehumidifier.new(@hpxml_object, **kwargs)
    end

    def from_oga(hpxml)
      return if hpxml.nil?

      XMLHelper.get_elements(hpxml, 'Building/BuildingDetails/Appliances/Dehumidifier').each do |dehumidifier|
        self << Dehumidifier.new(@hpxml_object, dehumidifier)
      end
    end
  end

  class Dehumidifier < BaseElement
    ATTRS = [:id, :capacity, :energy_factor, :integrated_energy_factor, :rh_setpoint, :fraction_served]
    attr_accessor(*ATTRS)

    def delete
      @hpxml_object.dehumidifiers.delete(self)
    end

    def check_for_errors
      errors = []
      return errors
    end

    def to_oga(doc)
      return if nil?

      appliances = XMLHelper.create_elements_as_needed(doc, ['HPXML', 'Building', 'BuildingDetails', 'Appliances'])
      dehumidifier = XMLHelper.add_element(appliances, 'Dehumidifier')
      sys_id = XMLHelper.add_element(dehumidifier, 'SystemIdentifier')
      XMLHelper.add_attribute(sys_id, 'id', @id)
      XMLHelper.add_element(dehumidifier, 'Capacity', to_float(@capacity)) unless @capacity.nil?
      XMLHelper.add_element(dehumidifier, 'EnergyFactor', to_float(@energy_factor)) unless @energy_factor.nil?
      XMLHelper.add_element(dehumidifier, 'IntegratedEnergyFactor', to_float(@integrated_energy_factor)) unless @integrated_energy_factor.nil?
      XMLHelper.add_element(dehumidifier, 'DehumidistatSetpoint', to_float(@rh_setpoint)) unless @rh_setpoint.nil?
      XMLHelper.add_element(dehumidifier, 'FractionDehumidificationLoadServed', to_float(@fraction_served)) unless @fraction_served.nil?
    end

    def from_oga(dehumidifier)
      return if dehumidifier.nil?

      @id = HPXML::get_id(dehumidifier)
      @capacity = to_float_or_nil(XMLHelper.get_value(dehumidifier, 'Capacity'))
      @energy_factor = to_float_or_nil(XMLHelper.get_value(dehumidifier, 'EnergyFactor'))
      @integrated_energy_factor = to_float_or_nil(XMLHelper.get_value(dehumidifier, 'IntegratedEnergyFactor'))
      @rh_setpoint = to_float_or_nil(XMLHelper.get_value(dehumidifier, 'DehumidistatSetpoint'))
      @fraction_served = to_float_or_nil(XMLHelper.get_value(dehumidifier, 'FractionDehumidificationLoadServed'))
    end
  end

  class CookingRanges < BaseArrayElement
    def add(**kwargs)
      self << CookingRange.new(@hpxml_object, **kwargs)
    end

    def from_oga(hpxml)
      return if hpxml.nil?

      XMLHelper.get_elements(hpxml, 'Building/BuildingDetails/Appliances/CookingRange').each do |cooking_range|
        self << CookingRange.new(@hpxml_object, cooking_range)
      end
    end
  end

  class CookingRange < BaseElement
    ATTRS = [:id, :location, :fuel_type, :is_induction, :usage_multiplier,
             :weekday_fractions, :weekend_fractions, :monthly_multipliers]
    attr_accessor(*ATTRS)

    def delete
      @hpxml_object.cooking_ranges.delete(self)
    end

    def check_for_errors
      errors = []
      return errors
    end

    def to_oga(doc)
      return if nil?

      appliances = XMLHelper.create_elements_as_needed(doc, ['HPXML', 'Building', 'BuildingDetails', 'Appliances'])
      cooking_range = XMLHelper.add_element(appliances, 'CookingRange')
      sys_id = XMLHelper.add_element(cooking_range, 'SystemIdentifier')
      XMLHelper.add_attribute(sys_id, 'id', @id)
      XMLHelper.add_element(cooking_range, 'Location', @location) unless @location.nil?
      XMLHelper.add_element(cooking_range, 'FuelType', @fuel_type) unless @fuel_type.nil?
      XMLHelper.add_element(cooking_range, 'IsInduction', to_boolean(@is_induction)) unless @is_induction.nil?
      HPXML::add_extension(parent: cooking_range,
                           extensions: { 'UsageMultiplier' => to_float_or_nil(@usage_multiplier),
                                         'WeekdayScheduleFractions' => @weekday_fractions,
                                         'WeekendScheduleFractions' => @weekend_fractions,
                                         'MonthlyScheduleMultipliers' => @monthly_multipliers })
    end

    def from_oga(cooking_range)
      return if cooking_range.nil?

      @id = HPXML::get_id(cooking_range)
      @location = XMLHelper.get_value(cooking_range, 'Location')
      @fuel_type = XMLHelper.get_value(cooking_range, 'FuelType')
      @is_induction = to_boolean_or_nil(XMLHelper.get_value(cooking_range, 'IsInduction'))
      @usage_multiplier = to_float_or_nil(XMLHelper.get_value(cooking_range, 'extension/UsageMultiplier'))
      @weekday_fractions = XMLHelper.get_value(cooking_range, 'extension/WeekdayScheduleFractions')
      @weekend_fractions = XMLHelper.get_value(cooking_range, 'extension/WeekendScheduleFractions')
      @monthly_multipliers = XMLHelper.get_value(cooking_range, 'extension/MonthlyScheduleMultipliers')
    end
  end

  class Ovens < BaseArrayElement
    def add(**kwargs)
      self << Oven.new(@hpxml_object, **kwargs)
    end

    def from_oga(hpxml)
      return if hpxml.nil?

      XMLHelper.get_elements(hpxml, 'Building/BuildingDetails/Appliances/Oven').each do |oven|
        self << Oven.new(@hpxml_object, oven)
      end
    end
  end

  class Oven < BaseElement
    ATTRS = [:id, :is_convection]
    attr_accessor(*ATTRS)

    def delete
      @hpxml_object.ovens.delete(self)
    end

    def check_for_errors
      errors = []
      return errors
    end

    def to_oga(doc)
      return if nil?

      appliances = XMLHelper.create_elements_as_needed(doc, ['HPXML', 'Building', 'BuildingDetails', 'Appliances'])
      oven = XMLHelper.add_element(appliances, 'Oven')
      sys_id = XMLHelper.add_element(oven, 'SystemIdentifier')
      XMLHelper.add_attribute(sys_id, 'id', @id)
      XMLHelper.add_element(oven, 'IsConvection', to_boolean(@is_convection)) unless @is_convection.nil?
    end

    def from_oga(oven)
      return if oven.nil?

      @id = HPXML::get_id(oven)
      @is_convection = to_boolean_or_nil(XMLHelper.get_value(oven, 'IsConvection'))
    end
  end

  class LightingGroups < BaseArrayElement
    def add(**kwargs)
      self << LightingGroup.new(@hpxml_object, **kwargs)
    end

    def from_oga(hpxml)
      return if hpxml.nil?

      XMLHelper.get_elements(hpxml, 'Building/BuildingDetails/Lighting/LightingGroup').each do |lighting_group|
        self << LightingGroup.new(@hpxml_object, lighting_group)
      end
    end
  end

  class LightingGroup < BaseElement
    ATTRS = [:id, :location, :fraction_of_units_in_location, :lighting_type]
    attr_accessor(*ATTRS)

    def delete
      @hpxml_object.lighting_groups.delete(self)
    end

    def check_for_errors
      errors = []
      return errors
    end

    def to_oga(doc)
      return if nil?

      lighting = XMLHelper.create_elements_as_needed(doc, ['HPXML', 'Building', 'BuildingDetails', 'Lighting'])
      lighting_group = XMLHelper.add_element(lighting, 'LightingGroup')
      sys_id = XMLHelper.add_element(lighting_group, 'SystemIdentifier')
      XMLHelper.add_attribute(sys_id, 'id', @id)
      XMLHelper.add_element(lighting_group, 'Location', @location) unless @location.nil?
      XMLHelper.add_element(lighting_group, 'FractionofUnitsInLocation', to_float(@fraction_of_units_in_location)) unless @fraction_of_units_in_location.nil?
      if not @lighting_type.nil?
        lighting_type = XMLHelper.add_element(lighting_group, 'LightingType')
        XMLHelper.add_element(lighting_type, @lighting_type)
      end
    end

    def from_oga(lighting_group)
      return if lighting_group.nil?

      @id = HPXML::get_id(lighting_group)
      @location = XMLHelper.get_value(lighting_group, 'Location')
      @fraction_of_units_in_location = to_float_or_nil(XMLHelper.get_value(lighting_group, 'FractionofUnitsInLocation'))
      @lighting_type = XMLHelper.get_child_name(lighting_group, 'LightingType')
    end
  end

  class Lighting < BaseElement
    ATTRS = [:interior_usage_multiplier, :garage_usage_multiplier, :exterior_usage_multiplier,
             :interior_weekday_fractions, :interior_weekend_fractions, :interior_monthly_multipliers,
             :garage_weekday_fractions, :garage_weekend_fractions, :garage_monthly_multipliers,
             :exterior_weekday_fractions, :exterior_weekend_fractions, :exterior_monthly_multipliers,
             :holiday_exists, :holiday_kwh_per_day, :holiday_period_begin_month, :holiday_period_begin_day_of_month,
             :holiday_period_end_month, :holiday_period_end_day_of_month, :holiday_weekday_fractions, :holiday_weekend_fractions]
    attr_accessor(*ATTRS)

    def check_for_errors
      errors = []
      return errors
    end

    def to_oga(doc)
      return if nil?

      lighting = XMLHelper.create_elements_as_needed(doc, ['HPXML', 'Building', 'BuildingDetails', 'Lighting'])
      HPXML::add_extension(parent: lighting,
                           extensions: { 'InteriorUsageMultiplier' => to_float_or_nil(@interior_usage_multiplier),
                                         'GarageUsageMultiplier' => to_float_or_nil(@garage_usage_multiplier),
                                         'ExteriorUsageMultiplier' => to_float_or_nil(@exterior_usage_multiplier),
                                         'InteriorWeekdayScheduleFractions' => @interior_weekday_fractions,
                                         'InteriorWeekendScheduleFractions' => @interior_weekend_fractions,
                                         'InteriorMonthlyScheduleMultipliers' => @interior_monthly_multipliers,
                                         'GarageWeekdayScheduleFractions' => @garage_weekday_fractions,
                                         'GarageWeekendScheduleFractions' => @garage_weekend_fractions,
                                         'GarageMonthlyScheduleMultipliers' => @garage_monthly_multipliers,
                                         'ExteriorWeekdayScheduleFractions' => @exterior_weekday_fractions,
                                         'ExteriorWeekendScheduleFractions' => @exterior_weekend_fractions,
                                         'ExteriorMonthlyScheduleMultipliers' => @exterior_monthly_multipliers })
      if @holiday_exists
        exterior_holiday_lighting = XMLHelper.create_elements_as_needed(doc, ['HPXML', 'Building', 'BuildingDetails', 'Lighting', 'extension', 'ExteriorHolidayLighting'])
        if not @holiday_kwh_per_day.nil?
          holiday_lighting_load = XMLHelper.add_element(exterior_holiday_lighting, 'Load')
          XMLHelper.add_element(holiday_lighting_load, 'Units', 'kWh/day')
          XMLHelper.add_element(holiday_lighting_load, 'Value', to_float(@holiday_kwh_per_day))
        end
        XMLHelper.add_element(exterior_holiday_lighting, 'PeriodBeginMonth', to_integer(@holiday_period_begin_month)) unless @holiday_period_begin_month.nil?
        XMLHelper.add_element(exterior_holiday_lighting, 'PeriodBeginDayOfMonth', to_integer(@holiday_period_begin_day_of_month)) unless @holiday_period_begin_day_of_month.nil?
        XMLHelper.add_element(exterior_holiday_lighting, 'PeriodEndMonth', to_integer(@holiday_period_end_month)) unless @holiday_period_end_month.nil?
        XMLHelper.add_element(exterior_holiday_lighting, 'PeriodEndDayOfMonth', to_integer(@holiday_period_end_day_of_month)) unless @holiday_period_end_day_of_month.nil?
        XMLHelper.add_element(exterior_holiday_lighting, 'WeekdayScheduleFractions', @holiday_weekday_fractions) unless @holiday_weekday_fractions.nil?
        XMLHelper.add_element(exterior_holiday_lighting, 'WeekendScheduleFractions', @holiday_weekend_fractions) unless @holiday_weekend_fractions.nil?
      end
    end

    def from_oga(hpxml)
      return if hpxml.nil?

      lighting = XMLHelper.get_element(hpxml, 'Building/BuildingDetails/Lighting')
      return if lighting.nil?

      @interior_usage_multiplier = to_float_or_nil(XMLHelper.get_value(lighting, 'extension/InteriorUsageMultiplier'))
      @garage_usage_multiplier = to_float_or_nil(XMLHelper.get_value(lighting, 'extension/GarageUsageMultiplier'))
      @exterior_usage_multiplier = to_float_or_nil(XMLHelper.get_value(lighting, 'extension/ExteriorUsageMultiplier'))
      @interior_weekday_fractions = XMLHelper.get_value(lighting, 'extension/InteriorWeekdayScheduleFractions')
      @interior_weekend_fractions = XMLHelper.get_value(lighting, 'extension/InteriorWeekendScheduleFractions')
      @interior_monthly_multipliers = XMLHelper.get_value(lighting, 'extension/InteriorMonthlyScheduleMultipliers')
      @garage_weekday_fractions = XMLHelper.get_value(lighting, 'extension/GarageWeekdayScheduleFractions')
      @garage_weekend_fractions = XMLHelper.get_value(lighting, 'extension/GarageWeekendScheduleFractions')
      @garage_monthly_multipliers = XMLHelper.get_value(lighting, 'extension/GarageMonthlyScheduleMultipliers')
      @exterior_weekday_fractions = XMLHelper.get_value(lighting, 'extension/ExteriorWeekdayScheduleFractions')
      @exterior_weekend_fractions = XMLHelper.get_value(lighting, 'extension/ExteriorWeekendScheduleFractions')
      @exterior_monthly_multipliers = XMLHelper.get_value(lighting, 'extension/ExteriorMonthlyScheduleMultipliers')
      if not XMLHelper.get_element(hpxml, 'Building/BuildingDetails/Lighting/extension/ExteriorHolidayLighting').nil?
        @holiday_exists = true
        @holiday_kwh_per_day = to_float_or_nil(XMLHelper.get_value(lighting, 'extension/ExteriorHolidayLighting/Load[Units="kWh/day"]/Value'))
        @holiday_period_begin_month = to_integer_or_nil(XMLHelper.get_value(lighting, 'extension/ExteriorHolidayLighting/PeriodBeginMonth'))
        @holiday_period_begin_day_of_month = to_integer_or_nil(XMLHelper.get_value(lighting, 'extension/ExteriorHolidayLighting/PeriodBeginDayOfMonth'))
        @holiday_period_end_month = to_integer_or_nil(XMLHelper.get_value(lighting, 'extension/ExteriorHolidayLighting/PeriodEndMonth'))
        @holiday_period_end_day_of_month = to_integer_or_nil(XMLHelper.get_value(lighting, 'extension/ExteriorHolidayLighting/PeriodEndDayOfMonth'))
        @holiday_weekday_fractions = XMLHelper.get_value(lighting, 'extension/ExteriorHolidayLighting/WeekdayScheduleFractions')
        @holiday_weekend_fractions = XMLHelper.get_value(lighting, 'extension/ExteriorHolidayLighting/WeekendScheduleFractions')
      else
        @holiday_exists = false
      end
    end
  end

  class CeilingFans < BaseArrayElement
    def add(**kwargs)
      self << CeilingFan.new(@hpxml_object, **kwargs)
    end

    def from_oga(hpxml)
      return if hpxml.nil?

      XMLHelper.get_elements(hpxml, 'Building/BuildingDetails/Lighting/CeilingFan').each do |ceiling_fan|
        self << CeilingFan.new(@hpxml_object, ceiling_fan)
      end
    end
  end

  class CeilingFan < BaseElement
    ATTRS = [:id, :efficiency, :quantity]
    attr_accessor(*ATTRS)

    def delete
      @hpxml_object.ceiling_fans.delete(self)
    end

    def check_for_errors
      errors = []
      return errors
    end

    def to_oga(doc)
      return if nil?

      lighting = XMLHelper.create_elements_as_needed(doc, ['HPXML', 'Building', 'BuildingDetails', 'Lighting'])
      ceiling_fan = XMLHelper.add_element(lighting, 'CeilingFan')
      sys_id = XMLHelper.add_element(ceiling_fan, 'SystemIdentifier')
      XMLHelper.add_attribute(sys_id, 'id', @id)
      if not @efficiency.nil?
        airflow = XMLHelper.add_element(ceiling_fan, 'Airflow')
        XMLHelper.add_element(airflow, 'FanSpeed', 'medium')
        XMLHelper.add_element(airflow, 'Efficiency', to_float(@efficiency))
      end
      XMLHelper.add_element(ceiling_fan, 'Quantity', to_integer(@quantity)) unless @quantity.nil?
    end

    def from_oga(ceiling_fan)
      @id = HPXML::get_id(ceiling_fan)
      @efficiency = to_float_or_nil(XMLHelper.get_value(ceiling_fan, "Airflow[FanSpeed='medium']/Efficiency"))
      @quantity = to_integer_or_nil(XMLHelper.get_value(ceiling_fan, 'Quantity'))
    end
  end

  class Pools < BaseArrayElement
    def add(**kwargs)
      self << Pool.new(@hpxml_object, **kwargs)
    end

    def from_oga(hpxml)
      return if hpxml.nil?

      XMLHelper.get_elements(hpxml, 'Building/BuildingDetails/Pools/Pool').each do |pool|
        self << Pool.new(@hpxml_object, pool)
      end
    end
  end

  class Pool < BaseElement
    ATTRS = [:id, :heater_id, :heater_type, :heater_load_units, :heater_load_value, :heater_usage_multiplier,
             :pump_id, :pump_kwh_per_year, :pump_usage_multiplier,
             :heater_weekday_fractions, :heater_weekend_fractions, :heater_monthly_multipliers,
             :pump_weekday_fractions, :pump_weekend_fractions, :pump_monthly_multipliers]
    attr_accessor(*ATTRS)

    def delete
      @hpxml_object.pools.delete(self)
    end

    def check_for_errors
      errors = []
      return errors
    end

    def to_oga(doc)
      return if nil?

      pools = XMLHelper.create_elements_as_needed(doc, ['HPXML', 'Building', 'BuildingDetails', 'Pools'])
      pool = XMLHelper.add_element(pools, 'Pool')
      sys_id = XMLHelper.add_element(pool, 'SystemIdentifier')
      XMLHelper.add_attribute(sys_id, 'id', @id)
      pumps = XMLHelper.add_element(pool, 'PoolPumps')
      pool_pump = XMLHelper.add_element(pumps, 'PoolPump')
      sys_id = XMLHelper.add_element(pool_pump, 'SystemIdentifier')
      if not @pump_id.nil?
        XMLHelper.add_attribute(sys_id, 'id', @pump_id)
      else
        XMLHelper.add_attribute(sys_id, 'id', @id + 'Pump')
      end
      if not @pump_kwh_per_year.nil?
        load = XMLHelper.add_element(pool_pump, 'Load')
        XMLHelper.add_element(load, 'Units', UnitsKwhPerYear)
        XMLHelper.add_element(load, 'Value', to_float(@pump_kwh_per_year))
        HPXML::add_extension(parent: pool_pump,
                             extensions: { 'UsageMultiplier' => to_float_or_nil(@pump_usage_multiplier),
                                           'WeekdayScheduleFractions' => @pump_weekday_fractions,
                                           'WeekendScheduleFractions' => @pump_weekend_fractions,
                                           'MonthlyScheduleMultipliers' => @pump_monthly_multipliers })
      end
      if not @heater_type.nil?
        heater = XMLHelper.add_element(pool, 'Heater')
        sys_id = XMLHelper.add_element(heater, 'SystemIdentifier')
        if not @heater_id.nil?
          XMLHelper.add_attribute(sys_id, 'id', @heater_id)
        else
          XMLHelper.add_attribute(sys_id, 'id', @id + 'Heater')
        end
        XMLHelper.add_element(heater, 'Type', @heater_type)
        if (not @heater_load_units.nil?) && (not @heater_load_value.nil?)
          load = XMLHelper.add_element(heater, 'Load')
          XMLHelper.add_element(load, 'Units', @heater_load_units)
          XMLHelper.add_element(load, 'Value', to_float(@heater_load_value))
        end
        HPXML::add_extension(parent: heater,
                             extensions: { 'UsageMultiplier' => to_float_or_nil(@heater_usage_multiplier),
                                           'WeekdayScheduleFractions' => @heater_weekday_fractions,
                                           'WeekendScheduleFractions' => @heater_weekend_fractions,
                                           'MonthlyScheduleMultipliers' => @heater_monthly_multipliers })
      end
    end

    def from_oga(pool)
      @id = HPXML::get_id(pool)
      pool_pump = XMLHelper.get_element(pool, 'PoolPumps/PoolPump')
      @pump_id = HPXML::get_id(pool_pump)
      @pump_kwh_per_year = to_float_or_nil(XMLHelper.get_value(pool_pump, "Load[Units='#{UnitsKwhPerYear}']/Value"))
      @pump_usage_multiplier = to_float_or_nil(XMLHelper.get_value(pool_pump, 'extension/UsageMultiplier'))
      @pump_weekday_fractions = XMLHelper.get_value(pool_pump, 'extension/WeekdayScheduleFractions')
      @pump_weekend_fractions = XMLHelper.get_value(pool_pump, 'extension/WeekendScheduleFractions')
      @pump_monthly_multipliers = XMLHelper.get_value(pool_pump, 'extension/MonthlyScheduleMultipliers')
      heater = XMLHelper.get_element(pool, 'Heater')
      if not heater.nil?
        @heater_id = HPXML::get_id(heater)
        @heater_type = XMLHelper.get_value(heater, 'Type')
        @heater_load_units = XMLHelper.get_value(heater, 'Load/Units')
        @heater_load_value = to_float_or_nil(XMLHelper.get_value(heater, 'Load/Value'))
        @heater_usage_multiplier = to_float_or_nil(XMLHelper.get_value(heater, 'extension/UsageMultiplier'))
        @heater_weekday_fractions = XMLHelper.get_value(heater, 'extension/WeekdayScheduleFractions')
        @heater_weekend_fractions = XMLHelper.get_value(heater, 'extension/WeekendScheduleFractions')
        @heater_monthly_multipliers = XMLHelper.get_value(heater, 'extension/MonthlyScheduleMultipliers')
      end
    end
  end

  class HotTubs < BaseArrayElement
    def add(**kwargs)
      self << HotTub.new(@hpxml_object, **kwargs)
    end

    def from_oga(hpxml)
      return if hpxml.nil?

      XMLHelper.get_elements(hpxml, 'Building/BuildingDetails/HotTubs/HotTub').each do |hot_tub|
        self << HotTub.new(@hpxml_object, hot_tub)
      end
    end
  end

  class HotTub < BaseElement
    ATTRS = [:id, :heater_id, :heater_type, :heater_load_units, :heater_load_value, :heater_usage_multiplier,
             :pump_id, :pump_kwh_per_year, :pump_usage_multiplier,
             :heater_weekday_fractions, :heater_weekend_fractions, :heater_monthly_multipliers,
             :pump_weekday_fractions, :pump_weekend_fractions, :pump_monthly_multipliers]
    attr_accessor(*ATTRS)

    def delete
      @hpxml_object.hot_tubs.delete(self)
    end

    def check_for_errors
      errors = []
      return errors
    end

    def to_oga(doc)
      return if nil?

      hot_tubs = XMLHelper.create_elements_as_needed(doc, ['HPXML', 'Building', 'BuildingDetails', 'HotTubs'])
      hot_tub = XMLHelper.add_element(hot_tubs, 'HotTub')
      sys_id = XMLHelper.add_element(hot_tub, 'SystemIdentifier')
      XMLHelper.add_attribute(sys_id, 'id', @id)
      pumps = XMLHelper.add_element(hot_tub, 'HotTubPumps')
      hot_tub_pump = XMLHelper.add_element(pumps, 'HotTubPump')
      sys_id = XMLHelper.add_element(hot_tub_pump, 'SystemIdentifier')
      if not @pump_id.nil?
        XMLHelper.add_attribute(sys_id, 'id', @pump_id)
      else
        XMLHelper.add_attribute(sys_id, 'id', @id + 'Pump')
      end
      if not @pump_kwh_per_year.nil?
        load = XMLHelper.add_element(hot_tub_pump, 'Load')
        XMLHelper.add_element(load, 'Units', UnitsKwhPerYear)
        XMLHelper.add_element(load, 'Value', to_float(@pump_kwh_per_year))
        HPXML::add_extension(parent: hot_tub_pump,
                             extensions: { 'UsageMultiplier' => to_float_or_nil(@pump_usage_multiplier),
                                           'WeekdayScheduleFractions' => @pump_weekday_fractions,
                                           'WeekendScheduleFractions' => @pump_weekend_fractions,
                                           'MonthlyScheduleMultipliers' => @pump_monthly_multipliers })
      end
      if not @heater_type.nil?
        heater = XMLHelper.add_element(hot_tub, 'Heater')
        sys_id = XMLHelper.add_element(heater, 'SystemIdentifier')
        if not @heater_id.nil?
          XMLHelper.add_attribute(sys_id, 'id', @heater_id)
        else
          XMLHelper.add_attribute(sys_id, 'id', @id + 'Heater')
        end
        XMLHelper.add_element(heater, 'Type', @heater_type)
        if (not @heater_load_units.nil?) && (not @heater_load_value.nil?)
          load = XMLHelper.add_element(heater, 'Load')
          XMLHelper.add_element(load, 'Units', @heater_load_units)
          XMLHelper.add_element(load, 'Value', to_float(@heater_load_value))
        end
        HPXML::add_extension(parent: heater,
                             extensions: { 'UsageMultiplier' => to_float_or_nil(@heater_usage_multiplier),
                                           'WeekdayScheduleFractions' => @heater_weekday_fractions,
                                           'WeekendScheduleFractions' => @heater_weekend_fractions,
                                           'MonthlyScheduleMultipliers' => @heater_monthly_multipliers })
      end
    end

    def from_oga(hot_tub)
      @id = HPXML::get_id(hot_tub)
      hot_tub_pump = XMLHelper.get_element(hot_tub, 'HotTubPumps/HotTubPump')
      @pump_id = HPXML::get_id(hot_tub_pump)
      @pump_kwh_per_year = to_float_or_nil(XMLHelper.get_value(hot_tub_pump, "Load[Units='#{UnitsKwhPerYear}']/Value"))
      @pump_usage_multiplier = to_float_or_nil(XMLHelper.get_value(hot_tub_pump, 'extension/UsageMultiplier'))
      @pump_weekday_fractions = XMLHelper.get_value(hot_tub_pump, 'extension/WeekdayScheduleFractions')
      @pump_weekend_fractions = XMLHelper.get_value(hot_tub_pump, 'extension/WeekendScheduleFractions')
      @pump_monthly_multipliers = XMLHelper.get_value(hot_tub_pump, 'extension/MonthlyScheduleMultipliers')
      heater = XMLHelper.get_element(hot_tub, 'Heater')
      if not heater.nil?
        @heater_id = HPXML::get_id(heater)
        @heater_type = XMLHelper.get_value(heater, 'Type')
        @heater_load_units = XMLHelper.get_value(heater, 'Load/Units')
        @heater_load_value = to_float_or_nil(XMLHelper.get_value(heater, 'Load/Value'))
        @heater_usage_multiplier = to_float_or_nil(XMLHelper.get_value(heater, 'extension/UsageMultiplier'))
        @heater_weekday_fractions = XMLHelper.get_value(heater, 'extension/WeekdayScheduleFractions')
        @heater_weekend_fractions = XMLHelper.get_value(heater, 'extension/WeekendScheduleFractions')
        @heater_monthly_multipliers = XMLHelper.get_value(heater, 'extension/MonthlyScheduleMultipliers')
      end
    end
  end

  class PlugLoads < BaseArrayElement
    def add(**kwargs)
      self << PlugLoad.new(@hpxml_object, **kwargs)
    end

    def from_oga(hpxml)
      return if hpxml.nil?

      XMLHelper.get_elements(hpxml, 'Building/BuildingDetails/MiscLoads/PlugLoad').each do |plug_load|
        self << PlugLoad.new(@hpxml_object, plug_load)
      end
    end
  end

  class PlugLoad < BaseElement
    ATTRS = [:id, :plug_load_type, :kWh_per_year, :frac_sensible, :frac_latent, :usage_multiplier,
             :weekday_fractions, :weekend_fractions, :monthly_multipliers, :location]
    attr_accessor(*ATTRS)

    def delete
      @hpxml_object.plug_loads.delete(self)
    end

    def check_for_errors
      errors = []
      return errors
    end

    def to_oga(doc)
      return if nil?

      misc_loads = XMLHelper.create_elements_as_needed(doc, ['HPXML', 'Building', 'BuildingDetails', 'MiscLoads'])
      plug_load = XMLHelper.add_element(misc_loads, 'PlugLoad')
      sys_id = XMLHelper.add_element(plug_load, 'SystemIdentifier')
      XMLHelper.add_attribute(sys_id, 'id', @id)
      XMLHelper.add_element(plug_load, 'PlugLoadType', @plug_load_type) unless @plug_load_type.nil?
      XMLHelper.add_element(plug_load, 'Location', @location) unless @location.nil?
      if not @kWh_per_year.nil?
        load = XMLHelper.add_element(plug_load, 'Load')
        XMLHelper.add_element(load, 'Units', UnitsKwhPerYear)
        XMLHelper.add_element(load, 'Value', to_float(@kWh_per_year))
      end
      HPXML::add_extension(parent: plug_load,
                           extensions: { 'FracSensible' => to_float_or_nil(@frac_sensible),
                                         'FracLatent' => to_float_or_nil(@frac_latent),
                                         'UsageMultiplier' => to_float_or_nil(@usage_multiplier),
                                         'WeekdayScheduleFractions' => @weekday_fractions,
                                         'WeekendScheduleFractions' => @weekend_fractions,
                                         'MonthlyScheduleMultipliers' => @monthly_multipliers })
    end

    def from_oga(plug_load)
      @id = HPXML::get_id(plug_load)
      @plug_load_type = XMLHelper.get_value(plug_load, 'PlugLoadType')
      @location = XMLHelper.get_value(plug_load, 'Location')
      @kWh_per_year = to_float_or_nil(XMLHelper.get_value(plug_load, "Load[Units='#{UnitsKwhPerYear}']/Value"))
      @frac_sensible = to_float_or_nil(XMLHelper.get_value(plug_load, 'extension/FracSensible'))
      @frac_latent = to_float_or_nil(XMLHelper.get_value(plug_load, 'extension/FracLatent'))
      @usage_multiplier = to_float_or_nil(XMLHelper.get_value(plug_load, 'extension/UsageMultiplier'))
      @weekday_fractions = XMLHelper.get_value(plug_load, 'extension/WeekdayScheduleFractions')
      @weekend_fractions = XMLHelper.get_value(plug_load, 'extension/WeekendScheduleFractions')
      @monthly_multipliers = XMLHelper.get_value(plug_load, 'extension/MonthlyScheduleMultipliers')
    end
  end

  class FuelLoads < BaseArrayElement
    def add(**kwargs)
      self << FuelLoad.new(@hpxml_object, **kwargs)
    end

    def from_oga(hpxml)
      return if hpxml.nil?

      XMLHelper.get_elements(hpxml, 'Building/BuildingDetails/MiscLoads/FuelLoad').each do |fuel_load|
        self << FuelLoad.new(@hpxml_object, fuel_load)
      end
    end
  end

  class FuelLoad < BaseElement
    ATTRS = [:id, :fuel_load_type, :fuel_type, :therm_per_year, :frac_sensible, :frac_latent, :usage_multiplier,
             :weekday_fractions, :weekend_fractions, :monthly_multipliers, :location]
    attr_accessor(*ATTRS)

    def delete
      @hpxml_object.fuel_loads.delete(self)
    end

    def check_for_errors
      errors = []
      return errors
    end

    def to_oga(doc)
      return if nil?

      misc_loads = XMLHelper.create_elements_as_needed(doc, ['HPXML', 'Building', 'BuildingDetails', 'MiscLoads'])
      fuel_load = XMLHelper.add_element(misc_loads, 'FuelLoad')
      sys_id = XMLHelper.add_element(fuel_load, 'SystemIdentifier')
      XMLHelper.add_attribute(sys_id, 'id', @id)
      XMLHelper.add_element(fuel_load, 'FuelLoadType', @fuel_load_type) unless @fuel_load_type.nil?
      XMLHelper.add_element(fuel_load, 'Location', @location) unless @location.nil?
      if not @therm_per_year.nil?
        load = XMLHelper.add_element(fuel_load, 'Load')
        XMLHelper.add_element(load, 'Units', UnitsThermPerYear)
        XMLHelper.add_element(load, 'Value', to_float(@therm_per_year))
      end
      XMLHelper.add_element(fuel_load, 'FuelType', @fuel_type) unless @fuel_type.nil?
      HPXML::add_extension(parent: fuel_load,
                           extensions: { 'FracSensible' => to_float_or_nil(@frac_sensible),
                                         'FracLatent' => to_float_or_nil(@frac_latent),
                                         'UsageMultiplier' => to_float_or_nil(@usage_multiplier),
                                         'WeekdayScheduleFractions' => @weekday_fractions,
                                         'WeekendScheduleFractions' => @weekend_fractions,
                                         'MonthlyScheduleMultipliers' => @monthly_multipliers })
    end

    def from_oga(fuel_load)
      @id = HPXML::get_id(fuel_load)
      @fuel_load_type = XMLHelper.get_value(fuel_load, 'FuelLoadType')
      @location = XMLHelper.get_value(fuel_load, 'Location')
      @therm_per_year = to_float_or_nil(XMLHelper.get_value(fuel_load, "Load[Units='#{UnitsThermPerYear}']/Value"))
      @fuel_type = XMLHelper.get_value(fuel_load, 'FuelType')
      @frac_sensible = to_float_or_nil(XMLHelper.get_value(fuel_load, 'extension/FracSensible'))
      @frac_latent = to_float_or_nil(XMLHelper.get_value(fuel_load, 'extension/FracLatent'))
      @usage_multiplier = to_float_or_nil(XMLHelper.get_value(fuel_load, 'extension/UsageMultiplier'))
      @weekday_fractions = XMLHelper.get_value(fuel_load, 'extension/WeekdayScheduleFractions')
      @weekend_fractions = XMLHelper.get_value(fuel_load, 'extension/WeekendScheduleFractions')
      @monthly_multipliers = XMLHelper.get_value(fuel_load, 'extension/MonthlyScheduleMultipliers')
    end
  end

  def _create_oga_document()
    doc = XMLHelper.create_doc(version = '1.0', encoding = 'UTF-8')
    hpxml = XMLHelper.add_element(doc, 'HPXML')
    XMLHelper.add_attribute(hpxml, 'xmlns', 'http://hpxmlonline.com/2019/10')
    XMLHelper.add_attribute(hpxml, 'xmlns:xsi', 'http://www.w3.org/2001/XMLSchema-instance')
    XMLHelper.add_attribute(hpxml, 'xsi:schemaLocation', 'http://hpxmlonline.com/2019/10')
    XMLHelper.add_attribute(hpxml, 'schemaVersion', '3.0')
    return doc
  end

  def collapse_enclosure_surfaces()
    # Collapses like surfaces into a single surface with, e.g., aggregate surface area.
    # This can significantly speed up performance for HPXML files with lots of individual
    # surfaces (e.g., windows).

    surf_types = { roofs: @roofs,
                   walls: @walls,
                   rim_joists: @rim_joists,
                   foundation_walls: @foundation_walls,
                   frame_floors: @frame_floors,
                   slabs: @slabs,
                   windows: @windows,
                   skylights: @skylights,
                   doors: @doors }

    attrs_to_ignore = [:id,
                       :insulation_id,
                       :perimeter_insulation_id,
                       :under_slab_insulation_id,
                       :area,
                       :exposed_perimeter]

    # Look for pairs of surfaces that can be collapsed
    surf_types.each do |surf_type, surfaces|
      for i in 0..surfaces.size - 1
        surf = surfaces[i]
        next if surf.nil?

        for j in (surfaces.size - 1).downto(i + 1)
          surf2 = surfaces[j]
          next if surf2.nil?

          match = true
          surf.class::ATTRS.each do |attribute|
            next if attrs_to_ignore.include? attribute
            next if (surf_type == :foundation_walls) && (attribute == :azimuth) # Azimuth of foundation walls is irrelevant
            next if surf.send(attribute) == surf2.send(attribute)

            match = false
          end
          next unless match

          # Update values
          if (not surf.area.nil?) && (not surf2.area.nil?)
            surf.area += surf2.area
          end
          if (surf_type == :slabs) && (not surf.exposed_perimeter.nil?) && (not surf2.exposed_perimeter.nil?)
            surf.exposed_perimeter += surf2.exposed_perimeter
          end

          # Update subsurface idrefs as appropriate
          (@windows + @doors).each do |subsurf|
            next unless subsurf.wall_idref == surf2.id

            subsurf.wall_idref = surf.id
          end
          @skylights.each do |subsurf|
            next unless subsurf.roof_idref == surf2.id

            subsurf.roof_idref = surf.id
          end

          # Remove old surface
          surfaces[j].delete
        end
      end
    end
  end

  def delete_partition_surfaces()
    (@rim_joists + @walls + @foundation_walls + @frame_floors).reverse_each do |surface|
      next if surface.interior_adjacent_to.nil? || surface.exterior_adjacent_to.nil?

      if surface.interior_adjacent_to == surface.exterior_adjacent_to
        surface.delete
      elsif [surface.interior_adjacent_to, surface.exterior_adjacent_to].sort == [HPXML::LocationLivingSpace, HPXML::LocationBasementConditioned].sort
        surface.delete
      end
    end
  end

  def delete_tiny_surfaces()
    (@rim_joists + @walls + @foundation_walls + @frame_floors + @roofs + @windows + @skylights + @doors + @slabs).reverse_each do |surface|
      next if surface.area.nil? || (surface.area > 0.1)

      surface.delete
    end
  end

  def delete_adiabatic_subsurfaces()
    @doors.reverse_each do |door|
      next if door.wall.exterior_adjacent_to != HPXML::LocationOtherHousingUnit

      door.delete
    end
    @windows.reverse_each do |window|
      next if window.wall.exterior_adjacent_to != HPXML::LocationOtherHousingUnit

      window.delete
    end
  end

  def check_for_errors()
    errors = []

    # ------------------------------- #
    # Check for errors across objects #
    # ------------------------------- #

    # Check for globally unique SystemIdentifier IDs
    sys_ids = {}
    self.class::HPXML_ATTRS.each do |attribute|
      hpxml_obj = send(attribute)
      next unless hpxml_obj.is_a? HPXML::BaseArrayElement

      hpxml_obj.each do |obj|
        next unless obj.respond_to? :id

        sys_ids[obj.id] = 0 if sys_ids[obj.id].nil?
        sys_ids[obj.id] += 1
      end
    end
    sys_ids.each do |sys_id, cnt|
      errors << "Duplicate SystemIdentifier IDs detected for '#{sys_id}'." if cnt > 1
    end

    # Check sum of HVAC FractionCoolLoadServeds <= 1
    if total_fraction_cool_load_served > 1.01 # Use 1.01 in case of rounding
      errors << "Expected FractionCoolLoadServed to sum to <= 1, but calculated sum is #{total_fraction_cool_load_served.round(2)}."
    end

    # Check sum of HVAC FractionHeatLoadServeds <= 1
    if total_fraction_heat_load_served > 1.01 # Use 1.01 in case of rounding
      errors << "Expected FractionHeatLoadServed to sum to <= 1, but calculated sum is #{total_fraction_heat_load_served.round(2)}."
    end

    # Check sum of HVAC FractionDHWLoadServed == 1
    frac_dhw_load = @water_heating_systems.map { |dhw| dhw.fraction_dhw_load_served.to_f }.sum(0.0)
    if (frac_dhw_load > 0) && ((frac_dhw_load < 0.99) || (frac_dhw_load > 1.01)) # Use 0.99/1.01 in case of rounding
      errors << "Expected FractionDHWLoadServed to sum to 1, but calculated sum is #{frac_dhw_load.round(2)}."
    end

    # Check sum of lighting fractions in a location <= 1
    ltg_fracs = {}
    @lighting_groups.each do |lighting_group|
      next if lighting_group.location.nil? || lighting_group.fraction_of_units_in_location.nil?

      ltg_fracs[lighting_group.location] = 0 if ltg_fracs[lighting_group.location].nil?
      ltg_fracs[lighting_group.location] += lighting_group.fraction_of_units_in_location
    end
    ltg_fracs.each do |location, sum|
      next if sum <= 1

      fail "Sum of fractions of #{location} lighting (#{sum}) is greater than 1."
    end

    # Check for HVAC systems referenced by multiple water heating systems
    (@heating_systems + @cooling_systems + @heat_pumps).each do |hvac_system|
      num_attached = 0
      @water_heating_systems.each do |water_heating_system|
        next if water_heating_system.related_hvac_idref.nil?
        next unless hvac_system.id == water_heating_system.related_hvac_idref

        num_attached += 1
      end
      next if num_attached <= 1

      errors << "RelatedHVACSystem '#{hvac_system.id}' is attached to multiple water heating systems."
    end

    # Check for the sum of CFA served by distribution systems <= CFA
    air_distributions = @hvac_distributions.select { |dist| dist if [HPXML::HVACDistributionTypeAir, HPXML::HVACDistributionTypeHydronicAndAir].include? dist.distribution_system_type }
    heating_dist = []
    cooling_dist = []
    air_distributions.each do |dist|
      heating_systems = dist.hvac_systems.select { |sys| sys if (sys.respond_to? :fraction_heat_load_served) && (sys.fraction_heat_load_served.to_f > 0) }
      cooling_systems = dist.hvac_systems.select { |sys| sys if (sys.respond_to? :fraction_cool_load_served) && (sys.fraction_cool_load_served.to_f > 0) }
      if heating_systems.size > 0
        heating_dist << dist
      end
      if cooling_systems.size > 0
        cooling_dist << dist
      end
    end
    heating_total_dist_cfa_served = heating_dist.map { |htg_dist| htg_dist.conditioned_floor_area_served.to_f }.sum(0.0)
    cooling_total_dist_cfa_served = cooling_dist.map { |clg_dist| clg_dist.conditioned_floor_area_served.to_f }.sum(0.0)
    if (heating_total_dist_cfa_served > @building_construction.conditioned_floor_area.to_f)
      errors << 'The total conditioned floor area served by the HVAC distribution system(s) for heating is larger than the conditioned floor area of the building.'
    end
    if (cooling_total_dist_cfa_served > @building_construction.conditioned_floor_area.to_f)
      errors << 'The total conditioned floor area served by the HVAC distribution system(s) for cooling is larger than the conditioned floor area of the building.'
    end

    # Check for objects referencing SFA/MF spaces where the building type is not SFA/MF
    if [ResidentialTypeSFD, ResidentialTypeManufactured].include? @building_construction.residential_facility_type
      mf_spaces = [LocationOtherHeatedSpace, LocationOtherHousingUnit, LocationOtherMultifamilyBufferSpace, LocationOtherNonFreezingSpace]
      (@roofs + @rim_joists + @walls + @foundation_walls + @frame_floors + @slabs).each do |surface|
        if mf_spaces.include? surface.interior_adjacent_to
          errors << "The building is of type '#{@building_construction.residential_facility_type}' but the surface '#{surface.id}' is adjacent to Attached/Multifamily space '#{surface.interior_adjacent_to}'."
        end
        if mf_spaces.include? surface.exterior_adjacent_to
          errors << "The building is of type '#{@building_construction.residential_facility_type}' but the surface '#{surface.id}' is adjacent to Attached/Multifamily space '#{surface.exterior_adjacent_to}'."
        end
      end
      (@water_heating_systems + @clothes_washers + @clothes_dryers + @dishwashers + @refrigerators + @cooking_ranges).each do |object|
        if mf_spaces.include? object.location
          errors << "The building is of type '#{@building_construction.residential_facility_type}' but the object '#{object.id}' is located in Attached/Multifamily space '#{object.location}'."
        end
      end
      @hvac_distributions.each do |hvac_distribution|
        hvac_distribution.ducts.each do |duct|
          if mf_spaces.include? duct.duct_location
            errors << "The building is of type '#{@building_construction.residential_facility_type}' but the HVAC distribution '#{hvac_distribution.id}' has a duct located in Attached/Multifamily space '#{duct.duct_location}'."
          end
        end
      end
    end

    # ------------------------------- #
    # Check for errors within objects #
    # ------------------------------- #

    # Ask objects to check for errors
    self.class::HPXML_ATTRS.each do |attribute|
      hpxml_obj = send(attribute)
      if not hpxml_obj.respond_to? :check_for_errors
        fail "Need to add 'check_for_errors' method to #{hpxml_obj.class} class."
      end

      errors += hpxml_obj.check_for_errors
    end

    return errors
  end

  def self.is_thermal_boundary(surface)
    # Returns true if the surface is between conditioned space and outside/ground/unconditioned space.
    # Note: Insulated foundation walls of, e.g., unconditioned spaces return false.
    def self.is_adjacent_to_conditioned(adjacent_to)
      if [HPXML::LocationLivingSpace,
          HPXML::LocationBasementConditioned,
          HPXML::LocationOtherHousingUnit,
          HPXML::LocationOtherHeatedSpace].include? adjacent_to
        return true
      else
        return false
      end
    end

    interior_conditioned = is_adjacent_to_conditioned(surface.interior_adjacent_to)
    exterior_conditioned = is_adjacent_to_conditioned(surface.exterior_adjacent_to)
    return (interior_conditioned != exterior_conditioned)
  end

  def self.get_id(parent, element_name = 'SystemIdentifier')
    return XMLHelper.get_attribute_value(XMLHelper.get_element(parent, element_name), 'id')
  end

  def self.get_idref(element)
    return XMLHelper.get_attribute_value(element, 'idref')
  end

  def self.add_extension(parent:,
                         extensions: {})
    extension = nil
    if not extensions.empty?
      extensions.each do |name, value|
        next if value.nil?

        extension = XMLHelper.create_elements_as_needed(parent, ['extension'])
        XMLHelper.add_element(extension, "#{name}", value) unless value.nil?
      end
    end

    return extension
  end
end

def to_float(value)
  begin
    return Float(value)
  rescue
    fail "Cannot convert '#{value}' to float."
  end
end

def to_integer(value)
  begin
    value = Float(value)
  rescue
    fail "Cannot convert '#{value}' to integer."
  end
  if value % 1 == 0
    return Integer(value)
  else
    fail "Cannot convert '#{value}' to integer."
  end
end

def to_boolean(value)
  if value.is_a? TrueClass
    return true
  elsif value.is_a? FalseClass
    return false
  elsif (value.downcase.to_s == 'true') || (value == '1') || (value == 1)
    return true
  elsif (value.downcase.to_s == 'false') || (value == '0') || (value == 0)
    return false
  end

  fail "Cannot convert '#{value}' to boolean."
end

def to_float_or_nil(value)
  return if value.nil?

  return to_float(value)
end

def to_integer_or_nil(value)
  return if value.nil?

  return to_integer(value)
end

def to_boolean_or_nil(value)
  return if value.nil?

  return to_boolean(value)
end<|MERGE_RESOLUTION|>--- conflicted
+++ resolved
@@ -777,15 +777,10 @@
           XMLHelper.add_element(daylight_saving, 'EndDayOfMonth', to_integer(@dst_end_day_of_month)) unless @dst_end_day_of_month.nil?
         end
       end
-<<<<<<< HEAD
+
       if not @schedules_path.nil?
         XMLHelper.add_element(extension, 'OccupancySchedulesCSVPath', @schedules_path) unless @schedules_path.nil?
       end
-      if XMLHelper.get_element(extension, 'ERICalculation').nil? && XMLHelper.get_element(extension, 'SimulationControl').nil? && @apply_ashrae140_assumptions.nil? && @schedules_path.nil?
-        extension.remove
-      end
-=======
->>>>>>> 6c9c9514
 
       building = XMLHelper.add_element(hpxml, 'Building')
       building_building_id = XMLHelper.add_element(building, 'BuildingID')
