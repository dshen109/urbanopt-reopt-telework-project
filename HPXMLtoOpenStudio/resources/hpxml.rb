require_relative 'xmlhelper'

class HPXML
  def self.create_hpxml(xml_type:,
                        xml_generated_by:,
                        transaction:,
                        software_program_used: nil,
                        software_program_version: nil,
                        eri_calculation_version: nil,
                        eri_design: nil,
                        building_id:,
                        event_type:)
    doc = XMLHelper.create_doc(version = "1.0", encoding = "UTF-8")
    hpxml = XMLHelper.add_element(doc, "HPXML")
    XMLHelper.add_attribute(hpxml, "xmlns", "http://hpxmlonline.com/2019/10")
    XMLHelper.add_attribute(hpxml, "xmlns:xsi", "http://www.w3.org/2001/XMLSchema-instance")
    XMLHelper.add_attribute(hpxml, "xsi:schemaLocation", "http://hpxmlonline.com/2019/10")
    XMLHelper.add_attribute(hpxml, "schemaVersion", "3.0")

    header = XMLHelper.add_element(hpxml, "XMLTransactionHeaderInformation")
    XMLHelper.add_element(header, "XMLType", xml_type)
    XMLHelper.add_element(header, "XMLGeneratedBy", xml_generated_by)
    XMLHelper.add_element(header, "CreatedDateAndTime", Time.now.strftime("%Y-%m-%dT%H:%M:%S%:z"))
    XMLHelper.add_element(header, "Transaction", transaction)

    software_info = XMLHelper.add_element(hpxml, "SoftwareInfo")
    XMLHelper.add_element(software_info, "SoftwareProgramUsed", software_program_used) unless software_program_used.nil?
    XMLHelper.add_element(software_info, "SoftwareProgramVersion", software_program_version) unless software_program_version.nil?
    add_extension(parent: software_info,
                  extensions: { "ERICalculation/Version" => eri_calculation_version,
                                "ERICalculation/Design" => eri_design })

    building = XMLHelper.add_element(hpxml, "Building")
    building_building_id = XMLHelper.add_element(building, "BuildingID")
    XMLHelper.add_attribute(building_building_id, "id", building_id)
    project_status = XMLHelper.add_element(building, "ProjectStatus")
    XMLHelper.add_element(project_status, "EventType", event_type)

    return doc
  end

  def self.get_hpxml_values(hpxml:)
    return nil if hpxml.nil?

    vals = {}
    vals[:schema_version] = hpxml.attributes["schemaVersion"]
    vals[:xml_type] = XMLHelper.get_value(hpxml, "XMLTransactionHeaderInformation/XMLType")
    vals[:xml_generated_by] = XMLHelper.get_value(hpxml, "XMLTransactionHeaderInformation/XMLGeneratedBy")
    vals[:created_date_and_time] = XMLHelper.get_value(hpxml, "XMLTransactionHeaderInformation/CreatedDateAndTime")
    vals[:transaction] = XMLHelper.get_value(hpxml, "XMLTransactionHeaderInformation/Transaction")
    vals[:software_program_used] = XMLHelper.get_value(hpxml, "SoftwareInfo/SoftwareProgramUsed")
    vals[:software_program_version] = XMLHelper.get_value(hpxml, "SoftwareInfo/SoftwareProgramVersion")
    vals[:eri_calculation_version] = XMLHelper.get_value(hpxml, "SoftwareInfo/extension/ERICalculation/Version")
    vals[:eri_design] = XMLHelper.get_value(hpxml, "SoftwareInfo/extension/ERICalculation/Design")
    vals[:building_id] = get_id(hpxml, "Building/BuildingID")
    vals[:event_type] = XMLHelper.get_value(hpxml, "Building/ProjectStatus/EventType")
    return vals
  end

  def self.add_site(hpxml:,
                    fuels: [],
                    shelter_coefficient: nil)
    site = XMLHelper.create_elements_as_needed(hpxml, ["Building", "BuildingDetails", "BuildingSummary", "Site"])
    unless fuels.empty?
      fuel_types_available = XMLHelper.add_element(site, "FuelTypesAvailable")
      fuels.each do |fuel|
        XMLHelper.add_element(fuel_types_available, "Fuel", fuel)
      end
    end
    add_extension(parent: site,
                  extensions: { "ShelterCoefficient" => to_float_or_nil(shelter_coefficient) })

    return site
  end

  def self.get_site_values(site:)
    return nil if site.nil?

    vals = {}
    vals[:surroundings] = XMLHelper.get_value(site, "Surroundings")
    vals[:orientation_of_front_of_home] = XMLHelper.get_value(site, "OrientationOfFrontOfHome")
    vals[:fuels] = XMLHelper.get_values(site, "FuelTypesAvailable/Fuel")
    vals[:shelter_coefficient] = to_float_or_nil(XMLHelper.get_value(site, "extension/ShelterCoefficient"))
    return vals
  end

  def self.add_site_neighbor(hpxml:,
                             azimuth:,
                             distance:,
                             height: nil)
    neighbors = XMLHelper.create_elements_as_needed(hpxml, ["Building", "BuildingDetails", "BuildingSummary", "Site", "extension", "Neighbors"])
    neighbor_building = XMLHelper.add_element(neighbors, "NeighborBuilding")
    XMLHelper.add_element(neighbor_building, "Azimuth", Integer(azimuth))
    XMLHelper.add_element(neighbor_building, "Distance", Float(distance))
    XMLHelper.add_element(neighbor_building, "Height", Float(height)) unless height.nil?

    return neighbor_building
  end

  def self.get_neighbor_building_values(neighbor_building:)
    return nil if neighbor_building.nil?

    vals = {}
    vals[:azimuth] = to_integer_or_nil(XMLHelper.get_value(neighbor_building, "Azimuth"))
    vals[:distance] = to_float_or_nil(XMLHelper.get_value(neighbor_building, "Distance"))
    vals[:height] = to_float_or_nil(XMLHelper.get_value(neighbor_building, "Height"))
    return vals
  end

  def self.add_building_occupancy(hpxml:,
                                  number_of_residents: nil)
    building_occupancy = XMLHelper.create_elements_as_needed(hpxml, ["Building", "BuildingDetails", "BuildingSummary", "BuildingOccupancy"])
    XMLHelper.add_element(building_occupancy, "NumberofResidents", Float(number_of_residents)) unless number_of_residents.nil?

    return building_occupancy
  end

  def self.get_building_occupancy_values(building_occupancy:)
    return nil if building_occupancy.nil?

    vals = {}
    vals[:number_of_residents] = to_float_or_nil(XMLHelper.get_value(building_occupancy, "NumberofResidents"))
    return vals
  end

  def self.add_building_construction(hpxml:,
                                     number_of_conditioned_floors:,
                                     number_of_conditioned_floors_above_grade:,
                                     number_of_bedrooms:,
                                     number_of_bathrooms: nil,
                                     conditioned_floor_area:,
                                     conditioned_building_volume:,
                                     fraction_of_operable_window_area: nil,
                                     use_only_ideal_air_system: nil)
    building_construction = XMLHelper.create_elements_as_needed(hpxml, ["Building", "BuildingDetails", "BuildingSummary", "BuildingConstruction"])
    XMLHelper.add_element(building_construction, "NumberofConditionedFloors", Integer(number_of_conditioned_floors))
    XMLHelper.add_element(building_construction, "NumberofConditionedFloorsAboveGrade", Integer(number_of_conditioned_floors_above_grade))
    XMLHelper.add_element(building_construction, "NumberofBedrooms", Integer(number_of_bedrooms))
    XMLHelper.add_element(building_construction, "NumberofBathrooms", Integer(number_of_bathrooms)) unless number_of_bathrooms.nil?
    XMLHelper.add_element(building_construction, "ConditionedFloorArea", Float(conditioned_floor_area))
    XMLHelper.add_element(building_construction, "ConditionedBuildingVolume", Float(conditioned_building_volume))
    add_extension(parent: building_construction,
                  extensions: { "FractionofOperableWindowArea" => to_float_or_nil(fraction_of_operable_window_area),
                                "UseOnlyIdealAirSystem" => to_bool_or_nil(use_only_ideal_air_system) })

    return building_construction
  end

  def self.get_building_construction_values(building_construction:)
    return nil if building_construction.nil?

    vals = {}
    vals[:year_built] = to_integer_or_nil(XMLHelper.get_value(building_construction, "YearBuilt"))
    vals[:number_of_conditioned_floors] = to_integer_or_nil(XMLHelper.get_value(building_construction, "NumberofConditionedFloors"))
    vals[:number_of_conditioned_floors_above_grade] = to_integer_or_nil(XMLHelper.get_value(building_construction, "NumberofConditionedFloorsAboveGrade"))
    vals[:average_ceiling_height] = to_float_or_nil(XMLHelper.get_value(building_construction, "AverageCeilingHeight"))
    vals[:number_of_bedrooms] = to_integer_or_nil(XMLHelper.get_value(building_construction, "NumberofBedrooms"))
    vals[:number_of_bathrooms] = to_integer_or_nil(XMLHelper.get_value(building_construction, "NumberofBathrooms"))
    vals[:conditioned_floor_area] = to_float_or_nil(XMLHelper.get_value(building_construction, "ConditionedFloorArea"))
    vals[:conditioned_building_volume] = to_float_or_nil(XMLHelper.get_value(building_construction, "ConditionedBuildingVolume"))
    vals[:use_only_ideal_air_system] = to_bool_or_nil(XMLHelper.get_value(building_construction, "extension/UseOnlyIdealAirSystem"))
    vals[:residential_facility_type] = XMLHelper.get_value(building_construction, "ResidentialFacilityType")
    vals[:fraction_of_operable_window_area] = to_float_or_nil(XMLHelper.get_value(building_construction, "extension/FractionofOperableWindowArea"))
    return vals
  end

  def self.add_climate_and_risk_zones(hpxml:,
                                      iecc2006: nil,
                                      iecc2012: nil,
                                      weather_station_id:,
                                      weather_station_name:,
                                      weather_station_wmo: nil,
                                      weather_station_epw_filename: nil)
    climate_and_risk_zones = XMLHelper.create_elements_as_needed(hpxml, ["Building", "BuildingDetails", "ClimateandRiskZones"])

    climate_zones = { 2006 => iecc2006,
                      2012 => iecc2012 }
    climate_zones.each do |year, zone|
      next if zone.nil?

      climate_zone_iecc = XMLHelper.add_element(climate_and_risk_zones, "ClimateZoneIECC")
      XMLHelper.add_element(climate_zone_iecc, "Year", Integer(year)) unless year.nil?
      XMLHelper.add_element(climate_zone_iecc, "ClimateZone", zone) unless zone.nil?
    end

    weather_station = XMLHelper.add_element(climate_and_risk_zones, "WeatherStation")
    sys_id = XMLHelper.add_element(weather_station, "SystemIdentifier")
    XMLHelper.add_attribute(sys_id, "id", weather_station_id)
    XMLHelper.add_element(weather_station, "Name", weather_station_name)
    XMLHelper.add_element(weather_station, "WMO", weather_station_wmo) unless weather_station_wmo.nil?
    add_extension(parent: weather_station,
                  extensions: { "EPWFileName" => weather_station_epw_filename })

    return climate_and_risk_zones
  end

  def self.get_climate_and_risk_zones_values(climate_and_risk_zones:)
    return nil if climate_and_risk_zones.nil?

    vals = {}
    vals[:iecc2006] = XMLHelper.get_value(climate_and_risk_zones, "ClimateZoneIECC[Year=2006]/ClimateZone")
    vals[:iecc2012] = XMLHelper.get_value(climate_and_risk_zones, "ClimateZoneIECC[Year=2012]/ClimateZone")
    weather_station = climate_and_risk_zones.elements["WeatherStation"]
    if not weather_station.nil?
      vals[:weather_station_id] = get_id(weather_station)
      vals[:weather_station_name] = XMLHelper.get_value(weather_station, "Name")
      vals[:weather_station_wmo] = XMLHelper.get_value(weather_station, "WMO")
      vals[:weather_station_epw_filename] = XMLHelper.get_value(weather_station, "extension/EPWFileName")
    end
    return vals
  end

  def self.collapse_enclosure(enclosure)
    # Collapses like surfaces into a single surface with, e.g., aggregate surface area.
    # This can significantly speed up performance for HPXML files with lots of individual
    # surfaces (e.g., windows).

    surf_types = ['Roof',
                  'Wall',
                  'RimJoist',
                  'FoundationWall',
                  'FrameFloor',
                  'Slab',
                  'Window',
                  'Skylight',
                  'Door']

    keys_to_ignore = [:id,
                      :insulation_id,
                      :perimeter_insulation_id,
                      :under_slab_insulation_id,
                      :area,
                      :exposed_perimeter]

    # Populate surf_type_values
    surf_type_values = {} # Surface values (hashes)
    surfs = {} # Surface objects
    surf_types.each do |surf_type|
      surf_type_values[surf_type] = []
      enclosure.elements.each("#{surf_type}s/#{surf_type}") do |surf|
        if surf_type == 'Roof'
          surf_type_values[surf_type] << get_roof_values(roof: surf)
        elsif surf_type == 'Wall'
          surf_type_values[surf_type] << get_wall_values(wall: surf)
        elsif surf_type == 'RimJoist'
          surf_type_values[surf_type] << get_rim_joist_values(rim_joist: surf)
        elsif surf_type == 'FoundationWall'
          surf_type_values[surf_type] << get_foundation_wall_values(foundation_wall: surf)
        elsif surf_type == 'FrameFloor'
          surf_type_values[surf_type] << get_framefloor_values(framefloor: surf)
        elsif surf_type == 'Slab'
          surf_type_values[surf_type] << get_slab_values(slab: surf)
        elsif surf_type == 'Window'
          surf_type_values[surf_type] << get_window_values(window: surf)
        elsif surf_type == 'Skylight'
          surf_type_values[surf_type] << get_skylight_values(skylight: surf)
        elsif surf_type == 'Door'
          surf_type_values[surf_type] << get_door_values(door: surf)
        end

        surfs[surf_type_values[surf_type][-1][:id]] = surf
      end
    end

    # Look for pairs of surfaces that can be collapsed
    area_adjustments = {}
    exposed_perimeter_adjustments = {}
    surf_types.each do |surf_type|
      for i in 0..surf_type_values[surf_type].size - 1
        surf_values = surf_type_values[surf_type][i]
        next if surf_values.nil?

        area_adjustments[surf_values[:id]] = 0
        exposed_perimeter_adjustments[surf_values[:id]] = 0

        for j in (surf_type_values[surf_type].size - 1).downto(i + 1)
          surf_values2 = surf_type_values[surf_type][j]
          next if surf_values2.nil?
          next unless surf_values.keys.sort == surf_values2.keys.sort

          match = true
          surf_values.keys.each do |key|
            next if keys_to_ignore.include? key
            next if surf_type == 'FoundationWall' and key == :azimuth # Azimuth of foundation walls is irrelevant
            next if surf_values[key] == surf_values2[key]

            match = false
          end
          next unless match

          # Update Area/ExposedPerimeter
          area_adjustments[surf_values[:id]] += surf_values2[:area]
          if not surf_values[:exposed_perimeter].nil?
            exposed_perimeter_adjustments[surf_values[:id]] += surf_values2[:exposed_perimeter]
          end

          # Update subsurface idrefs as appropriate
          if ['Wall', 'FoundationWall'].include? surf_type
            ['Window', 'Door'].each do |subsurf_type|
              surf_type_values[subsurf_type].each do |subsurf_values|
                subsurf = surfs[subsurf_values[:id]]
                next unless subsurf_values[:wall_idref] == surf_values2[:id]

                subsurf_values[:wall_idref] = surf_values[:id]
                subsurf.elements["AttachedToWall"].attributes["idref"] = surf_values[:id]
              end
            end
          elsif ['Roof'].include? surf_type
            ['Skylight'].each do |subsurf_type|
              surf_type_values[subsurf_type].each do |subsurf_values|
                subsurf = surfs[subsurf_values[:id]]
                next unless subsurf_values[:roof_idref] == surf_values2[:id]

                subsurf_values[:roof_idref] = surf_values[:id]
                subsurf.elements["AttachedToRoof"].attributes["idref"] = surf_values[:id]
              end
            end
          end

          # Remove old surface
          surf2 = surfs[surf_values2[:id]]
          surf2.parent.elements.delete surf2
          surf_type_values[surf_type].delete_at(j)
        end
      end
    end

    area_adjustments.each do |surf_id, area_adjustment|
      next unless area_adjustment > 0

      surf = surfs[surf_id]
      surf.elements["Area"].text = Float(surf.elements["Area"].text) + area_adjustment
    end
    exposed_perimeter_adjustments.each do |surf_id, exposed_perimeter_adjustment|
      next unless exposed_perimeter_adjustment > 0

      surf = surfs[surf_id]
      surf.elements["ExposedPerimeter"].text = Float(surf.elements["ExposedPerimeter"].text) + exposed_perimeter_adjustment
    end
  end

  def self.add_air_infiltration_measurement(hpxml:,
                                            id:,
                                            house_pressure: nil,
                                            unit_of_measure: nil,
                                            air_leakage: nil,
                                            effective_leakage_area: nil,
                                            constant_ach_natural: nil,
                                            infiltration_volume: nil)
    air_infiltration = XMLHelper.create_elements_as_needed(hpxml, ["Building", "BuildingDetails", "Enclosure", "AirInfiltration"])
    air_infiltration_measurement = XMLHelper.add_element(air_infiltration, "AirInfiltrationMeasurement")
    sys_id = XMLHelper.add_element(air_infiltration_measurement, "SystemIdentifier")
    XMLHelper.add_attribute(sys_id, "id", id)
    XMLHelper.add_element(air_infiltration_measurement, "HousePressure", Float(house_pressure)) unless house_pressure.nil?
    if not unit_of_measure.nil? and not air_leakage.nil?
      building_air_leakage = XMLHelper.add_element(air_infiltration_measurement, "BuildingAirLeakage")
      XMLHelper.add_element(building_air_leakage, "UnitofMeasure", unit_of_measure)
      XMLHelper.add_element(building_air_leakage, "AirLeakage", Float(air_leakage))
    end
    XMLHelper.add_element(air_infiltration_measurement, "EffectiveLeakageArea", Float(effective_leakage_area)) unless effective_leakage_area.nil?
    XMLHelper.add_element(air_infiltration_measurement, "InfiltrationVolume", Float(infiltration_volume)) unless infiltration_volume.nil?
    add_extension(parent: air_infiltration_measurement,
                  extensions: { "ConstantACHnatural" => to_float_or_nil(constant_ach_natural) })

    return air_infiltration_measurement
  end

  def self.get_air_infiltration_measurement_values(air_infiltration_measurement:)
    return nil if air_infiltration_measurement.nil?

    vals = {}
    vals[:id] = get_id(air_infiltration_measurement)
    vals[:house_pressure] = to_float_or_nil(XMLHelper.get_value(air_infiltration_measurement, "HousePressure"))
    vals[:unit_of_measure] = XMLHelper.get_value(air_infiltration_measurement, "BuildingAirLeakage/UnitofMeasure")
    vals[:air_leakage] = to_float_or_nil(XMLHelper.get_value(air_infiltration_measurement, "BuildingAirLeakage/AirLeakage"))
    vals[:effective_leakage_area] = to_float_or_nil(XMLHelper.get_value(air_infiltration_measurement, "EffectiveLeakageArea"))
    vals[:infiltration_volume] = to_float_or_nil(XMLHelper.get_value(air_infiltration_measurement, "InfiltrationVolume"))
    vals[:constant_ach_natural] = to_float_or_nil(XMLHelper.get_value(air_infiltration_measurement, "extension/ConstantACHnatural"))
    vals[:leakiness_description] = XMLHelper.get_value(air_infiltration_measurement, "LeakinessDescription")
    return vals
  end

  def self.add_attic(hpxml:,
                     id:,
                     attic_type:,
                     vented_attic_sla: nil,
                     vented_attic_constant_ach: nil)
    attics = XMLHelper.create_elements_as_needed(hpxml, ["Building", "BuildingDetails", "Enclosure", "Attics"])
    attic = XMLHelper.add_element(attics, "Attic")
    sys_id = XMLHelper.add_element(attic, "SystemIdentifier")
    XMLHelper.add_attribute(sys_id, "id", id)
    unless attic_type.nil?
      attic_type_e = XMLHelper.add_element(attic, "AtticType")
      if attic_type == "UnventedAttic"
        attic_type_attic = XMLHelper.add_element(attic_type_e, "Attic")
        XMLHelper.add_element(attic_type_attic, "Vented", false)
      elsif attic_type == "VentedAttic"
        attic_type_attic = XMLHelper.add_element(attic_type_e, "Attic")
        XMLHelper.add_element(attic_type_attic, "Vented", true)
        if not vented_attic_sla.nil?
          ventilation_rate = XMLHelper.add_element(attic, "VentilationRate")
          XMLHelper.add_element(ventilation_rate, "UnitofMeasure", "SLA")
          XMLHelper.add_element(ventilation_rate, "Value", Float(vented_attic_sla))
        elsif not vented_attic_constant_ach.nil?
          XMLHelper.add_element(attic, "extension/ConstantACHnatural", Float(vented_attic_constant_ach))
        end
      elsif attic_type == "FlatRoof" or attic_type == "CathedralCeiling"
        XMLHelper.add_element(attic_type_e, attic_type)
      else
        fail "Unhandled attic type '#{attic_type}'."
      end
    end

    return attic
  end

  def self.get_attic_values(attic:)
    return nil if attic.nil?

    vals = {}
    vals[:id] = get_id(attic)
    if XMLHelper.has_element(attic, "AtticType/Attic[Vented='false']")
      vals[:attic_type] = "UnventedAttic"
    elsif XMLHelper.has_element(attic, "AtticType/Attic[Vented='true']")
      vals[:attic_type] = "VentedAttic"
    elsif XMLHelper.has_element(attic, "AtticType/Attic[Conditioned='true']")
      vals[:attic_type] = "ConditionedAttic"
    elsif XMLHelper.has_element(attic, "AtticType/FlatRoof")
      vals[:attic_type] = "FlatRoof"
    elsif XMLHelper.has_element(attic, "AtticType/CathedralCeiling")
      vals[:attic_type] = "CathedralCeiling"
    end
    vals[:vented_attic_sla] = to_float_or_nil(XMLHelper.get_value(attic, "[AtticType/Attic[Vented='true']]VentilationRate[UnitofMeasure='SLA']/Value"))
    vals[:vented_attic_constant_ach] = to_float_or_nil(XMLHelper.get_value(attic, "[AtticType/Attic[Vented='true']]extension/ConstantACHnatural"))
    return vals
  end

  def self.add_foundation(hpxml:,
                          id:,
                          foundation_type:,
                          vented_crawlspace_sla: nil,
                          unconditioned_basement_thermal_boundary: nil)
    foundations = XMLHelper.create_elements_as_needed(hpxml, ["Building", "BuildingDetails", "Enclosure", "Foundations"])
    foundation = XMLHelper.add_element(foundations, "Foundation")
    sys_id = XMLHelper.add_element(foundation, "SystemIdentifier")
    XMLHelper.add_attribute(sys_id, "id", id)
    unless foundation_type.nil?
      foundation_type_e = XMLHelper.add_element(foundation, "FoundationType")
      if ["SlabOnGrade", "Ambient"].include? foundation_type
        XMLHelper.add_element(foundation_type_e, foundation_type)
      elsif foundation_type == "ConditionedBasement"
        basement = XMLHelper.add_element(foundation_type_e, "Basement")
        XMLHelper.add_element(basement, "Conditioned", true)
      elsif foundation_type == "UnconditionedBasement"
        basement = XMLHelper.add_element(foundation_type_e, "Basement")
        XMLHelper.add_element(basement, "Conditioned", false)
        XMLHelper.add_element(foundation, "ThermalBoundary", unconditioned_basement_thermal_boundary)
      elsif foundation_type == "VentedCrawlspace"
        crawlspace = XMLHelper.add_element(foundation_type_e, "Crawlspace")
        XMLHelper.add_element(crawlspace, "Vented", true)
        if not vented_crawlspace_sla.nil?
          ventilation_rate = XMLHelper.add_element(foundation, "VentilationRate")
          XMLHelper.add_element(ventilation_rate, "UnitofMeasure", "SLA")
          XMLHelper.add_element(ventilation_rate, "Value", Float(vented_crawlspace_sla))
        end
      elsif foundation_type == "UnventedCrawlspace"
        crawlspace = XMLHelper.add_element(foundation_type_e, "Crawlspace")
        XMLHelper.add_element(crawlspace, "Vented", false)
      else
        fail "Unhandled foundation type '#{foundation_type}'."
      end
    end

    return foundation
  end

  def self.get_foundation_values(foundation:)
    return nil if foundation.nil?

    vals = {}
    vals[:id] = get_id(foundation)
    if XMLHelper.has_element(foundation, "FoundationType/SlabOnGrade")
      vals[:foundation_type] = "SlabOnGrade"
    elsif XMLHelper.has_element(foundation, "FoundationType/Basement[Conditioned='false']")
      vals[:foundation_type] = "UnconditionedBasement"
    elsif XMLHelper.has_element(foundation, "FoundationType/Basement[Conditioned='true']")
      vals[:foundation_type] = "ConditionedBasement"
    elsif XMLHelper.has_element(foundation, "FoundationType/Crawlspace[Vented='false']")
      vals[:foundation_type] = "UnventedCrawlspace"
    elsif XMLHelper.has_element(foundation, "FoundationType/Crawlspace[Vented='true']")
      vals[:foundation_type] = "VentedCrawlspace"
    elsif XMLHelper.has_element(foundation, "FoundationType/Ambient")
      vals[:foundation_type] = "Ambient"
    end
    vals[:vented_crawlspace_sla] = to_float_or_nil(XMLHelper.get_value(foundation, "[FoundationType/Crawlspace[Vented='true']]VentilationRate[UnitofMeasure='SLA']/Value"))
    vals[:unconditioned_basement_thermal_boundary] = XMLHelper.get_value(foundation, "[FoundationType/Basement[Conditioned='false']]ThermalBoundary")
    return vals
  end

  def self.add_roof(hpxml:,
                    id:,
                    interior_adjacent_to:,
                    area:,
                    azimuth: nil,
                    solar_absorptance:,
                    emittance:,
                    pitch:,
                    radiant_barrier:,
                    insulation_id: nil,
                    insulation_assembly_r_value:)
    roofs = XMLHelper.create_elements_as_needed(hpxml, ["Building", "BuildingDetails", "Enclosure", "Roofs"])
    roof = XMLHelper.add_element(roofs, "Roof")
    sys_id = XMLHelper.add_element(roof, "SystemIdentifier")
    XMLHelper.add_attribute(sys_id, "id", id)
    XMLHelper.add_element(roof, "InteriorAdjacentTo", interior_adjacent_to)
    XMLHelper.add_element(roof, "Area", Float(area))
    XMLHelper.add_element(roof, "Azimuth", Integer(azimuth)) unless azimuth.nil?
    XMLHelper.add_element(roof, "SolarAbsorptance", Float(solar_absorptance))
    XMLHelper.add_element(roof, "Emittance", Float(emittance))
    XMLHelper.add_element(roof, "Pitch", Float(pitch))
    XMLHelper.add_element(roof, "RadiantBarrier", Boolean(radiant_barrier))
    insulation = XMLHelper.add_element(roof, "Insulation")
    sys_id = XMLHelper.add_element(insulation, "SystemIdentifier")
    unless insulation_id.nil?
      XMLHelper.add_attribute(sys_id, "id", insulation_id)
    else
      XMLHelper.add_attribute(sys_id, "id", id + "Insulation")
    end
    XMLHelper.add_element(insulation, "AssemblyEffectiveRValue", Float(insulation_assembly_r_value))

    return roof
  end

  def self.get_roof_values(roof:)
    return nil if roof.nil?

    vals = {}
    vals[:id] = get_id(roof)
    vals[:exterior_adjacent_to] = "outside"
    vals[:interior_adjacent_to] = XMLHelper.get_value(roof, "InteriorAdjacentTo")
    vals[:area] = to_float_or_nil(XMLHelper.get_value(roof, "Area"))
    vals[:azimuth] = to_integer_or_nil(XMLHelper.get_value(roof, "Azimuth"))
    vals[:roof_type] = XMLHelper.get_value(roof, "RoofType")
    vals[:roof_color] = XMLHelper.get_value(roof, "RoofColor")
    vals[:solar_absorptance] = to_float_or_nil(XMLHelper.get_value(roof, "SolarAbsorptance"))
    vals[:emittance] = to_float_or_nil(XMLHelper.get_value(roof, "Emittance"))
    vals[:pitch] = to_float_or_nil(XMLHelper.get_value(roof, "Pitch"))
    vals[:radiant_barrier] = to_bool_or_nil(XMLHelper.get_value(roof, "RadiantBarrier"))
    insulation = roof.elements["Insulation"]
    if not insulation.nil?
      vals[:insulation_id] = get_id(insulation)
      vals[:insulation_assembly_r_value] = to_float_or_nil(XMLHelper.get_value(insulation, "AssemblyEffectiveRValue"))
      vals[:insulation_cavity_r_value] = to_float_or_nil(XMLHelper.get_value(insulation, "Layer[InstallationType='cavity']/NominalRValue"))
      vals[:insulation_continuous_r_value] = to_float_or_nil(XMLHelper.get_value(insulation, "Layer[InstallationType='continuous']/NominalRValue"))
    end
    return vals
  end

  def self.add_rim_joist(hpxml:,
                         id:,
                         exterior_adjacent_to:,
                         interior_adjacent_to:,
                         area:,
                         azimuth: nil,
                         solar_absorptance:,
                         emittance:,
                         insulation_id: nil,
                         insulation_assembly_r_value:)
    rim_joists = XMLHelper.create_elements_as_needed(hpxml, ["Building", "BuildingDetails", "Enclosure", "RimJoists"])
    rim_joist = XMLHelper.add_element(rim_joists, "RimJoist")
    sys_id = XMLHelper.add_element(rim_joist, "SystemIdentifier")
    XMLHelper.add_attribute(sys_id, "id", id)
    XMLHelper.add_element(rim_joist, "ExteriorAdjacentTo", exterior_adjacent_to)
    XMLHelper.add_element(rim_joist, "InteriorAdjacentTo", interior_adjacent_to)
    XMLHelper.add_element(rim_joist, "Area", Float(area))
    XMLHelper.add_element(rim_joist, "Azimuth", Integer(azimuth)) unless azimuth.nil?
    XMLHelper.add_element(rim_joist, "SolarAbsorptance", Float(solar_absorptance))
    XMLHelper.add_element(rim_joist, "Emittance", Float(emittance))
    insulation = XMLHelper.add_element(rim_joist, "Insulation")
    sys_id = XMLHelper.add_element(insulation, "SystemIdentifier")
    unless insulation_id.nil?
      XMLHelper.add_attribute(sys_id, "id", insulation_id)
    else
      XMLHelper.add_attribute(sys_id, "id", id + "Insulation")
    end
    XMLHelper.add_element(insulation, "AssemblyEffectiveRValue", Float(insulation_assembly_r_value))

    return rim_joist
  end

  def self.get_rim_joist_values(rim_joist:)
    return nil if rim_joist.nil?

    vals = {}
    vals[:id] = get_id(rim_joist)
    vals[:exterior_adjacent_to] = XMLHelper.get_value(rim_joist, "ExteriorAdjacentTo")
    vals[:interior_adjacent_to] = XMLHelper.get_value(rim_joist, "InteriorAdjacentTo")
    vals[:area] = to_float_or_nil(XMLHelper.get_value(rim_joist, "Area"))
    vals[:azimuth] = to_integer_or_nil(XMLHelper.get_value(rim_joist, "Azimuth"))
    vals[:solar_absorptance] = to_float_or_nil(XMLHelper.get_value(rim_joist, "SolarAbsorptance"))
    vals[:emittance] = to_float_or_nil(XMLHelper.get_value(rim_joist, "Emittance"))
    insulation = rim_joist.elements["Insulation"]
    if not insulation.nil?
      vals[:insulation_id] = get_id(insulation)
      vals[:insulation_assembly_r_value] = to_float_or_nil(XMLHelper.get_value(insulation, "AssemblyEffectiveRValue"))
    end
    return vals
  end

  def self.add_wall(hpxml:,
                    id:,
                    exterior_adjacent_to:,
                    interior_adjacent_to:,
                    wall_type:,
                    area:,
                    azimuth: nil,
                    solar_absorptance:,
                    emittance:,
                    insulation_id: nil,
                    insulation_assembly_r_value:)
    walls = XMLHelper.create_elements_as_needed(hpxml, ["Building", "BuildingDetails", "Enclosure", "Walls"])
    wall = XMLHelper.add_element(walls, "Wall")
    sys_id = XMLHelper.add_element(wall, "SystemIdentifier")
    XMLHelper.add_attribute(sys_id, "id", id)
    XMLHelper.add_element(wall, "ExteriorAdjacentTo", exterior_adjacent_to)
    XMLHelper.add_element(wall, "InteriorAdjacentTo", interior_adjacent_to)
    wall_type_e = XMLHelper.add_element(wall, "WallType")
    XMLHelper.add_element(wall_type_e, wall_type)
    XMLHelper.add_element(wall, "Area", Float(area))
    XMLHelper.add_element(wall, "Azimuth", Integer(azimuth)) unless azimuth.nil?
    XMLHelper.add_element(wall, "SolarAbsorptance", Float(solar_absorptance))
    XMLHelper.add_element(wall, "Emittance", Float(emittance))
    insulation = XMLHelper.add_element(wall, "Insulation")
    sys_id = XMLHelper.add_element(insulation, "SystemIdentifier")
    unless insulation_id.nil?
      XMLHelper.add_attribute(sys_id, "id", insulation_id)
    else
      XMLHelper.add_attribute(sys_id, "id", id + "Insulation")
    end
    XMLHelper.add_element(insulation, "AssemblyEffectiveRValue", Float(insulation_assembly_r_value))

    return wall
  end

  def self.get_wall_values(wall:)
    return nil if wall.nil?

    vals = {}
    vals[:id] = get_id(wall)
    vals[:exterior_adjacent_to] = XMLHelper.get_value(wall, "ExteriorAdjacentTo")
    vals[:interior_adjacent_to] = XMLHelper.get_value(wall, "InteriorAdjacentTo")
    vals[:wall_type] = XMLHelper.get_child_name(wall, "WallType")
    vals[:optimum_value_engineering] = to_bool_or_nil(XMLHelper.get_value(wall, "WallType/WoodStud/OptimumValueEngineering"))
    vals[:area] = to_float_or_nil(XMLHelper.get_value(wall, "Area"))
    vals[:orientation] = XMLHelper.get_value(wall, "Orientation")
    vals[:azimuth] = to_integer_or_nil(XMLHelper.get_value(wall, "Azimuth"))
    vals[:siding] = XMLHelper.get_value(wall, "Siding")
    vals[:solar_absorptance] = to_float_or_nil(XMLHelper.get_value(wall, "SolarAbsorptance"))
    vals[:emittance] = to_float_or_nil(XMLHelper.get_value(wall, "Emittance"))
    insulation = wall.elements["Insulation"]
    if not insulation.nil?
      vals[:insulation_id] = get_id(insulation)
      vals[:insulation_assembly_r_value] = to_float_or_nil(XMLHelper.get_value(insulation, "AssemblyEffectiveRValue"))
      vals[:insulation_cavity_r_value] = to_float_or_nil(XMLHelper.get_value(insulation, "Layer[InstallationType='cavity']/NominalRValue"))
      vals[:insulation_continuous_r_value] = to_float_or_nil(XMLHelper.get_value(insulation, "Layer[InstallationType='continuous']/NominalRValue"))
    end
    return vals
  end

  def self.add_foundation_wall(hpxml:,
                               id:,
                               exterior_adjacent_to:,
                               interior_adjacent_to:,
                               height:,
                               area:,
                               azimuth: nil,
                               thickness:,
                               depth_below_grade:,
                               insulation_id: nil,
                               insulation_interior_r_value: nil,
                               insulation_interior_distance_to_top: nil,
                               insulation_interior_distance_to_bottom: nil,
                               insulation_exterior_r_value: nil,
                               insulation_exterior_distance_to_top: nil,
                               insulation_exterior_distance_to_bottom: nil,
                               insulation_assembly_r_value: nil)
    foundation_walls = XMLHelper.create_elements_as_needed(hpxml, ["Building", "BuildingDetails", "Enclosure", "FoundationWalls"])
    foundation_wall = XMLHelper.add_element(foundation_walls, "FoundationWall")
    sys_id = XMLHelper.add_element(foundation_wall, "SystemIdentifier")
    XMLHelper.add_attribute(sys_id, "id", id)
    XMLHelper.add_element(foundation_wall, "ExteriorAdjacentTo", exterior_adjacent_to)
    XMLHelper.add_element(foundation_wall, "InteriorAdjacentTo", interior_adjacent_to)
    XMLHelper.add_element(foundation_wall, "Height", Float(height))
    XMLHelper.add_element(foundation_wall, "Area", Float(area))
    XMLHelper.add_element(foundation_wall, "Azimuth", Integer(azimuth)) unless azimuth.nil?
    XMLHelper.add_element(foundation_wall, "Thickness", Float(thickness))
    XMLHelper.add_element(foundation_wall, "DepthBelowGrade", Float(depth_below_grade))
    insulation = XMLHelper.add_element(foundation_wall, "Insulation")
    sys_id = XMLHelper.add_element(insulation, "SystemIdentifier")
    unless insulation_id.nil?
      XMLHelper.add_attribute(sys_id, "id", insulation_id)
    else
      XMLHelper.add_attribute(sys_id, "id", id + "Insulation")
    end
    XMLHelper.add_element(insulation, "AssemblyEffectiveRValue", Float(insulation_assembly_r_value)) unless insulation_assembly_r_value.nil?
    unless insulation_exterior_r_value.nil?
      layer = XMLHelper.add_element(insulation, "Layer")
      XMLHelper.add_element(layer, "InstallationType", "continuous - exterior")
      XMLHelper.add_element(layer, "NominalRValue", Float(insulation_exterior_r_value))
      add_extension(parent: layer,
                    extensions: { "DistanceToTopOfInsulation" => to_float_or_nil(insulation_exterior_distance_to_top),
                                  "DistanceToBottomOfInsulation" => to_float_or_nil(insulation_exterior_distance_to_bottom) })
    end
    unless insulation_interior_r_value.nil?
      layer = XMLHelper.add_element(insulation, "Layer")
      XMLHelper.add_element(layer, "InstallationType", "continuous - interior")
      XMLHelper.add_element(layer, "NominalRValue", Float(insulation_interior_r_value))
      add_extension(parent: layer,
                    extensions: { "DistanceToTopOfInsulation" => to_float_or_nil(insulation_interior_distance_to_top),
                                  "DistanceToBottomOfInsulation" => to_float_or_nil(insulation_interior_distance_to_bottom) })
    end

    return foundation_wall
  end

  def self.get_foundation_wall_values(foundation_wall:)
    return nil if foundation_wall.nil?

    vals = {}
    vals[:id] = get_id(foundation_wall)
    vals[:exterior_adjacent_to] = XMLHelper.get_value(foundation_wall, "ExteriorAdjacentTo")
    vals[:interior_adjacent_to] = XMLHelper.get_value(foundation_wall, "InteriorAdjacentTo")
    vals[:height] = to_float_or_nil(XMLHelper.get_value(foundation_wall, "Height"))
    vals[:area] = to_float_or_nil(XMLHelper.get_value(foundation_wall, "Area"))
    vals[:azimuth] = to_integer_or_nil(XMLHelper.get_value(foundation_wall, "Azimuth"))
    vals[:thickness] = to_float_or_nil(XMLHelper.get_value(foundation_wall, "Thickness"))
    vals[:depth_below_grade] = to_float_or_nil(XMLHelper.get_value(foundation_wall, "DepthBelowGrade"))
    insulation = foundation_wall.elements["Insulation"]
    if not insulation.nil?
      vals[:insulation_id] = get_id(insulation)
      vals[:insulation_r_value] = to_float_or_nil(XMLHelper.get_value(insulation, "Layer[InstallationType='continuous']/NominalRValue"))
      vals[:insulation_interior_r_value] = to_float_or_nil(XMLHelper.get_value(insulation, "Layer[InstallationType='continuous - interior']/NominalRValue"))
      vals[:insulation_interior_distance_to_top] = to_float_or_nil(XMLHelper.get_value(insulation, "Layer[InstallationType='continuous - interior']/extension/DistanceToTopOfInsulation"))
      vals[:insulation_interior_distance_to_bottom] = to_float_or_nil(XMLHelper.get_value(insulation, "Layer[InstallationType='continuous - interior']/extension/DistanceToBottomOfInsulation"))
      vals[:insulation_exterior_r_value] = to_float_or_nil(XMLHelper.get_value(insulation, "Layer[InstallationType='continuous - exterior']/NominalRValue"))
      vals[:insulation_exterior_distance_to_top] = to_float_or_nil(XMLHelper.get_value(insulation, "Layer[InstallationType='continuous - exterior']/extension/DistanceToTopOfInsulation"))
      vals[:insulation_exterior_distance_to_bottom] = to_float_or_nil(XMLHelper.get_value(insulation, "Layer[InstallationType='continuous - exterior']/extension/DistanceToBottomOfInsulation"))
      vals[:insulation_assembly_r_value] = to_float_or_nil(XMLHelper.get_value(insulation, "AssemblyEffectiveRValue"))
    end
    return vals
  end

  def self.add_framefloor(hpxml:,
                          id:,
                          exterior_adjacent_to:,
                          interior_adjacent_to:,
                          area:,
                          insulation_id: nil,
                          insulation_assembly_r_value:)
    framefloors = XMLHelper.create_elements_as_needed(hpxml, ["Building", "BuildingDetails", "Enclosure", "FrameFloors"])
    framefloor = XMLHelper.add_element(framefloors, "FrameFloor")
    sys_id = XMLHelper.add_element(framefloor, "SystemIdentifier")
    XMLHelper.add_attribute(sys_id, "id", id)
    XMLHelper.add_element(framefloor, "ExteriorAdjacentTo", exterior_adjacent_to)
    XMLHelper.add_element(framefloor, "InteriorAdjacentTo", interior_adjacent_to)
    XMLHelper.add_element(framefloor, "Area", Float(area))
    insulation = XMLHelper.add_element(framefloor, "Insulation")
    sys_id = XMLHelper.add_element(insulation, "SystemIdentifier")
    unless insulation_id.nil?
      XMLHelper.add_attribute(sys_id, "id", insulation_id)
    else
      XMLHelper.add_attribute(sys_id, "id", id + "Insulation")
    end
    XMLHelper.add_element(insulation, "AssemblyEffectiveRValue", Float(insulation_assembly_r_value))

    return framefloor
  end

  def self.get_framefloor_values(framefloor:)
    return nil if framefloor.nil?

    vals = {}
    vals[:id] = get_id(framefloor)
    vals[:exterior_adjacent_to] = XMLHelper.get_value(framefloor, "ExteriorAdjacentTo")
    vals[:interior_adjacent_to] = XMLHelper.get_value(framefloor, "InteriorAdjacentTo")
    vals[:area] = to_float_or_nil(XMLHelper.get_value(framefloor, "Area"))
    insulation = framefloor.elements["Insulation"]
    if not insulation.nil?
      vals[:insulation_id] = get_id(insulation)
      vals[:insulation_assembly_r_value] = to_float_or_nil(XMLHelper.get_value(insulation, "AssemblyEffectiveRValue"))
      vals[:insulation_cavity_r_value] = to_float_or_nil(XMLHelper.get_value(insulation, "Layer[InstallationType='cavity']/NominalRValue"))
      vals[:insulation_continuous_r_value] = to_float_or_nil(XMLHelper.get_value(insulation, "Layer[InstallationType='continuous']/NominalRValue"))
    end
    return vals
  end

  def self.add_slab(hpxml:,
                    id:,
                    interior_adjacent_to:,
                    area:,
                    thickness:,
                    exposed_perimeter:,
                    perimeter_insulation_depth:,
                    under_slab_insulation_width: nil,
                    under_slab_insulation_spans_entire_slab: nil,
                    depth_below_grade: nil,
                    carpet_fraction:,
                    carpet_r_value:,
                    perimeter_insulation_id: nil,
                    perimeter_insulation_r_value:,
                    under_slab_insulation_id: nil,
                    under_slab_insulation_r_value:)
    slabs = foundation_walls = XMLHelper.create_elements_as_needed(hpxml, ["Building", "BuildingDetails", "Enclosure", "Slabs"])
    slab = XMLHelper.add_element(slabs, "Slab")
    sys_id = XMLHelper.add_element(slab, "SystemIdentifier")
    XMLHelper.add_attribute(sys_id, "id", id)
    XMLHelper.add_element(slab, "InteriorAdjacentTo", interior_adjacent_to)
    XMLHelper.add_element(slab, "Area", Float(area))
    XMLHelper.add_element(slab, "Thickness", Float(thickness))
    XMLHelper.add_element(slab, "ExposedPerimeter", Float(exposed_perimeter))
    XMLHelper.add_element(slab, "PerimeterInsulationDepth", Float(perimeter_insulation_depth))
    XMLHelper.add_element(slab, "UnderSlabInsulationWidth", Float(under_slab_insulation_width)) unless under_slab_insulation_width.nil?
    XMLHelper.add_element(slab, "UnderSlabInsulationSpansEntireSlab", Boolean(under_slab_insulation_spans_entire_slab)) unless under_slab_insulation_spans_entire_slab.nil?
    XMLHelper.add_element(slab, "DepthBelowGrade", Float(depth_below_grade)) unless depth_below_grade.nil?
    insulation = XMLHelper.add_element(slab, "PerimeterInsulation")
    sys_id = XMLHelper.add_element(insulation, "SystemIdentifier")
    unless perimeter_insulation_id.nil?
      XMLHelper.add_attribute(sys_id, "id", perimeter_insulation_id)
    else
      XMLHelper.add_attribute(sys_id, "id", id + "PerimeterInsulation")
    end
    layer = XMLHelper.add_element(insulation, "Layer")
    XMLHelper.add_element(layer, "InstallationType", "continuous")
    XMLHelper.add_element(layer, "NominalRValue", Float(perimeter_insulation_r_value))
    insulation = XMLHelper.add_element(slab, "UnderSlabInsulation")
    sys_id = XMLHelper.add_element(insulation, "SystemIdentifier")
    unless under_slab_insulation_id.nil?
      XMLHelper.add_attribute(sys_id, "id", under_slab_insulation_id)
    else
      XMLHelper.add_attribute(sys_id, "id", id + "UnderSlabInsulation")
    end
    layer = XMLHelper.add_element(insulation, "Layer")
    XMLHelper.add_element(layer, "InstallationType", "continuous")
    XMLHelper.add_element(layer, "NominalRValue", Float(under_slab_insulation_r_value))
    add_extension(parent: slab,
                  extensions: { "CarpetFraction" => to_float_or_nil(carpet_fraction),
                                "CarpetRValue" => to_float_or_nil(carpet_r_value) })

    return slab
  end

  def self.get_slab_values(slab:)
    return nil if slab.nil?

    vals = {}
    vals[:id] = get_id(slab)
    vals[:interior_adjacent_to] = XMLHelper.get_value(slab, "InteriorAdjacentTo")
    vals[:exterior_adjacent_to] = "outside"
    vals[:area] = to_float_or_nil(XMLHelper.get_value(slab, "Area"))
    vals[:thickness] = to_float_or_nil(XMLHelper.get_value(slab, "Thickness"))
    vals[:exposed_perimeter] = to_float_or_nil(XMLHelper.get_value(slab, "ExposedPerimeter"))
    vals[:perimeter_insulation_depth] = to_float_or_nil(XMLHelper.get_value(slab, "PerimeterInsulationDepth"))
    vals[:under_slab_insulation_width] = to_float_or_nil(XMLHelper.get_value(slab, "UnderSlabInsulationWidth"))
    vals[:under_slab_insulation_spans_entire_slab] = to_bool_or_nil(XMLHelper.get_value(slab, "UnderSlabInsulationSpansEntireSlab"))
    vals[:depth_below_grade] = to_float_or_nil(XMLHelper.get_value(slab, "DepthBelowGrade"))
    vals[:carpet_fraction] = to_float_or_nil(XMLHelper.get_value(slab, "extension/CarpetFraction"))
    vals[:carpet_r_value] = to_float_or_nil(XMLHelper.get_value(slab, "extension/CarpetRValue"))
    perimeter_insulation = slab.elements["PerimeterInsulation"]
    if not perimeter_insulation.nil?
      vals[:perimeter_insulation_id] = get_id(perimeter_insulation)
      vals[:perimeter_insulation_r_value] = to_float_or_nil(XMLHelper.get_value(perimeter_insulation, "Layer[InstallationType='continuous']/NominalRValue"))
    end
    under_slab_insulation = slab.elements["UnderSlabInsulation"]
    if not under_slab_insulation.nil?
      vals[:under_slab_insulation_id] = get_id(under_slab_insulation)
      vals[:under_slab_insulation_r_value] = to_float_or_nil(XMLHelper.get_value(under_slab_insulation, "Layer[InstallationType='continuous']/NominalRValue"))
    end
    return vals
  end

  def self.add_window(hpxml:,
                      id:,
                      area:,
                      azimuth:,
                      ufactor:,
                      shgc:,
                      overhangs_depth: nil,
                      overhangs_distance_to_top_of_window: nil,
                      overhangs_distance_to_bottom_of_window: nil,
                      interior_shading_factor_summer: nil,
                      interior_shading_factor_winter: nil,
                      wall_idref:)
    windows = XMLHelper.create_elements_as_needed(hpxml, ["Building", "BuildingDetails", "Enclosure", "Windows"])
    window = XMLHelper.add_element(windows, "Window")
    sys_id = XMLHelper.add_element(window, "SystemIdentifier")
    XMLHelper.add_attribute(sys_id, "id", id)
    XMLHelper.add_element(window, "Area", Float(area))
    XMLHelper.add_element(window, "Azimuth", Integer(azimuth))
    XMLHelper.add_element(window, "UFactor", Float(ufactor))
    XMLHelper.add_element(window, "SHGC", Float(shgc))
    if not interior_shading_factor_summer.nil? or not interior_shading_factor_winter.nil?
      interior_shading = XMLHelper.add_element(window, "InteriorShading")
      sys_id = XMLHelper.add_element(interior_shading, "SystemIdentifier")
      XMLHelper.add_attribute(sys_id, "id", "#{id}InteriorShading")
      XMLHelper.add_element(interior_shading, "SummerShadingCoefficient", Float(interior_shading_factor_summer)) unless interior_shading_factor_summer.nil?
      XMLHelper.add_element(interior_shading, "WinterShadingCoefficient", Float(interior_shading_factor_winter)) unless interior_shading_factor_winter.nil?
    end
    if not overhangs_depth.nil? or not overhangs_distance_to_top_of_window.nil? or not overhangs_distance_to_bottom_of_window.nil?
      overhangs = XMLHelper.add_element(window, "Overhangs")
      XMLHelper.add_element(overhangs, "Depth", Float(overhangs_depth))
      XMLHelper.add_element(overhangs, "DistanceToTopOfWindow", Float(overhangs_distance_to_top_of_window))
      XMLHelper.add_element(overhangs, "DistanceToBottomOfWindow", Float(overhangs_distance_to_bottom_of_window))
    end
    attached_to_wall = XMLHelper.add_element(window, "AttachedToWall")
    XMLHelper.add_attribute(attached_to_wall, "idref", wall_idref)

    return window
  end

  def self.get_window_values(window:)
    return nil if window.nil?

    vals = {}
    vals[:id] = get_id(window)
    vals[:area] = to_float_or_nil(XMLHelper.get_value(window, "Area"))
    vals[:azimuth] = to_integer_or_nil(XMLHelper.get_value(window, "Azimuth"))
    vals[:orientation] = XMLHelper.get_value(window, "Orientation")
    vals[:frame_type] = XMLHelper.get_child_name(window, "FrameType")
    vals[:aluminum_thermal_break] = to_bool_or_nil(XMLHelper.get_value(window, "FrameType/Aluminum/ThermalBreak"))
    vals[:glass_layers] = XMLHelper.get_value(window, "GlassLayers")
    vals[:glass_type] = XMLHelper.get_value(window, "GlassType")
    vals[:gas_fill] = XMLHelper.get_value(window, "GasFill")
    vals[:ufactor] = to_float_or_nil(XMLHelper.get_value(window, "UFactor"))
    vals[:shgc] = to_float_or_nil(XMLHelper.get_value(window, "SHGC"))
    vals[:interior_shading_factor_summer] = to_float_or_nil(XMLHelper.get_value(window, "InteriorShading/SummerShadingCoefficient"))
    vals[:interior_shading_factor_winter] = to_float_or_nil(XMLHelper.get_value(window, "InteriorShading/WinterShadingCoefficient"))
    vals[:exterior_shading] = XMLHelper.get_value(window, "ExteriorShading/Type")
    vals[:overhangs_depth] = to_float_or_nil(XMLHelper.get_value(window, "Overhangs/Depth"))
    vals[:overhangs_distance_to_top_of_window] = to_float_or_nil(XMLHelper.get_value(window, "Overhangs/DistanceToTopOfWindow"))
    vals[:overhangs_distance_to_bottom_of_window] = to_float_or_nil(XMLHelper.get_value(window, "Overhangs/DistanceToBottomOfWindow"))
    vals[:wall_idref] = get_idref(window, "AttachedToWall")
    return vals
  end

  def self.add_skylight(hpxml:,
                        id:,
                        area:,
                        azimuth:,
                        ufactor:,
                        shgc:,
                        roof_idref:)
    skylights = XMLHelper.create_elements_as_needed(hpxml, ["Building", "BuildingDetails", "Enclosure", "Skylights"])
    skylight = XMLHelper.add_element(skylights, "Skylight")
    sys_id = XMLHelper.add_element(skylight, "SystemIdentifier")
    XMLHelper.add_attribute(sys_id, "id", id)
    XMLHelper.add_element(skylight, "Area", Float(area))
    XMLHelper.add_element(skylight, "Azimuth", Integer(azimuth))
    XMLHelper.add_element(skylight, "UFactor", Float(ufactor))
    XMLHelper.add_element(skylight, "SHGC", Float(shgc))
    attached_to_roof = XMLHelper.add_element(skylight, "AttachedToRoof")
    XMLHelper.add_attribute(attached_to_roof, "idref", roof_idref)

    return skylight
  end

  def self.get_skylight_values(skylight:)
    return nil if skylight.nil?

    vals = {}
    vals[:id] = get_id(skylight)
    vals[:area] = to_float_or_nil(XMLHelper.get_value(skylight, "Area"))
    vals[:azimuth] = to_integer_or_nil(XMLHelper.get_value(skylight, "Azimuth"))
    vals[:orientation] = XMLHelper.get_value(skylight, "Orientation")
    vals[:frame_type] = XMLHelper.get_child_name(skylight, "FrameType")
    vals[:aluminum_thermal_break] = to_bool_or_nil(XMLHelper.get_value(skylight, "FrameType/Aluminum/ThermalBreak"))
    vals[:glass_layers] = XMLHelper.get_value(skylight, "GlassLayers")
    vals[:glass_type] = XMLHelper.get_value(skylight, "GlassType")
    vals[:gas_fill] = XMLHelper.get_value(skylight, "GasFill")
    vals[:ufactor] = to_float_or_nil(XMLHelper.get_value(skylight, "UFactor"))
    vals[:shgc] = to_float_or_nil(XMLHelper.get_value(skylight, "SHGC"))
    vals[:exterior_shading] = XMLHelper.get_value(skylight, "ExteriorShading/Type")
    vals[:roof_idref] = get_idref(skylight, "AttachedToRoof")
    return vals
  end

  def self.add_door(hpxml:,
                    id:,
                    wall_idref:,
                    area:,
                    azimuth:,
                    r_value:)
    doors = XMLHelper.create_elements_as_needed(hpxml, ["Building", "BuildingDetails", "Enclosure", "Doors"])
    door = XMLHelper.add_element(doors, "Door")
    sys_id = XMLHelper.add_element(door, "SystemIdentifier")
    XMLHelper.add_attribute(sys_id, "id", id)
    attached_to_wall = XMLHelper.add_element(door, "AttachedToWall")
    XMLHelper.add_attribute(attached_to_wall, "idref", wall_idref)
    XMLHelper.add_element(door, "Area", Float(area))
    XMLHelper.add_element(door, "Azimuth", Integer(azimuth))
    XMLHelper.add_element(door, "RValue", Float(r_value))

    return door
  end

  def self.get_door_values(door:)
    return nil if door.nil?

    vals = {}
    vals[:id] = get_id(door)
    vals[:wall_idref] = get_idref(door, "AttachedToWall")
    vals[:area] = to_float_or_nil(XMLHelper.get_value(door, "Area"))
    vals[:azimuth] = to_integer_or_nil(XMLHelper.get_value(door, "Azimuth"))
    vals[:r_value] = to_float_or_nil(XMLHelper.get_value(door, "RValue"))
    return vals
  end

  def self.add_heating_system(hpxml:,
                              id:,
                              distribution_system_idref: nil,
                              heating_system_type:,
                              heating_system_fuel:,
                              heating_capacity:,
                              heating_efficiency_afue: nil,
                              heating_efficiency_percent: nil,
                              fraction_heat_load_served:,
                              electric_auxiliary_energy: nil,
                              heating_cfm: nil)
    hvac_plant = XMLHelper.create_elements_as_needed(hpxml, ["Building", "BuildingDetails", "Systems", "HVAC", "HVACPlant"])
    heating_system = XMLHelper.add_element(hvac_plant, "HeatingSystem")
    sys_id = XMLHelper.add_element(heating_system, "SystemIdentifier")
    XMLHelper.add_attribute(sys_id, "id", id)
    unless distribution_system_idref.nil?
      distribution_system = XMLHelper.add_element(heating_system, "DistributionSystem")
      XMLHelper.add_attribute(distribution_system, "idref", distribution_system_idref)
    end
    heating_system_type_e = XMLHelper.add_element(heating_system, "HeatingSystemType")
    XMLHelper.add_element(heating_system_type_e, heating_system_type)
    XMLHelper.add_element(heating_system, "HeatingSystemFuel", heating_system_fuel)
    XMLHelper.add_element(heating_system, "HeatingCapacity", Float(heating_capacity))

    efficiency_units = nil
    efficiency_value = nil
    if ["Furnace", "WallFurnace", "Boiler"].include? heating_system_type
      efficiency_units = "AFUE"
      efficiency_value = heating_efficiency_afue
    elsif ["ElectricResistance", "Stove", "PortableHeater"].include? heating_system_type
      efficiency_units = "Percent"
      efficiency_value = heating_efficiency_percent
    end
    if not efficiency_value.nil?
      annual_efficiency = XMLHelper.add_element(heating_system, "AnnualHeatingEfficiency")
      XMLHelper.add_element(annual_efficiency, "Units", efficiency_units)
      XMLHelper.add_element(annual_efficiency, "Value", Float(efficiency_value))
    end

    XMLHelper.add_element(heating_system, "FractionHeatLoadServed", Float(fraction_heat_load_served))
    XMLHelper.add_element(heating_system, "ElectricAuxiliaryEnergy", Float(electric_auxiliary_energy)) unless electric_auxiliary_energy.nil?
    add_extension(parent: heating_system,
                  extensions: { "HeatingFlowRate" => to_float_or_nil(heating_cfm) })

    return heating_system
  end

  def self.get_heating_system_values(heating_system:)
    return nil if heating_system.nil?

    vals = {}
    vals[:id] = get_id(heating_system)
    vals[:distribution_system_idref] = get_idref(heating_system, "DistributionSystem")
    vals[:year_installed] = to_integer_or_nil(XMLHelper.get_value(heating_system, "YearInstalled"))
    vals[:heating_system_type] = XMLHelper.get_child_name(heating_system, "HeatingSystemType")
    vals[:heating_system_fuel] = XMLHelper.get_value(heating_system, "HeatingSystemFuel")
    vals[:heating_capacity] = to_float_or_nil(XMLHelper.get_value(heating_system, "HeatingCapacity"))
    vals[:heating_efficiency_afue] = to_float_or_nil(XMLHelper.get_value(heating_system, "[HeatingSystemType[Furnace | WallFurnace | Boiler]]AnnualHeatingEfficiency[Units='AFUE']/Value"))
    vals[:heating_efficiency_percent] = to_float_or_nil(XMLHelper.get_value(heating_system, "[HeatingSystemType[ElectricResistance | Stove | PortableHeater]]AnnualHeatingEfficiency[Units='Percent']/Value"))
    vals[:fraction_heat_load_served] = to_float_or_nil(XMLHelper.get_value(heating_system, "FractionHeatLoadServed"))
    vals[:electric_auxiliary_energy] = to_float_or_nil(XMLHelper.get_value(heating_system, "ElectricAuxiliaryEnergy"))
    vals[:heating_cfm] = to_float_or_nil(XMLHelper.get_value(heating_system, "extension/HeatingFlowRate"))
    vals[:energy_star] = XMLHelper.get_values(heating_system, "ThirdPartyCertification").include?("Energy Star")
    return vals
  end

  def self.add_cooling_system(hpxml:,
                              id:,
                              distribution_system_idref: nil,
                              cooling_system_type:,
                              cooling_system_fuel:,
                              compressor_type: nil,
                              cooling_capacity: nil,
                              fraction_cool_load_served:,
                              cooling_efficiency_seer: nil,
                              cooling_efficiency_eer: nil,
                              cooling_shr: nil,
                              cooling_cfm: nil)
    hvac_plant = XMLHelper.create_elements_as_needed(hpxml, ["Building", "BuildingDetails", "Systems", "HVAC", "HVACPlant"])
    cooling_system = XMLHelper.add_element(hvac_plant, "CoolingSystem")
    sys_id = XMLHelper.add_element(cooling_system, "SystemIdentifier")
    XMLHelper.add_attribute(sys_id, "id", id)
    unless distribution_system_idref.nil?
      distribution_system = XMLHelper.add_element(cooling_system, "DistributionSystem")
      XMLHelper.add_attribute(distribution_system, "idref", distribution_system_idref)
    end
    XMLHelper.add_element(cooling_system, "CoolingSystemType", cooling_system_type)
    XMLHelper.add_element(cooling_system, "CoolingSystemFuel", cooling_system_fuel)
    XMLHelper.add_element(cooling_system, "CoolingCapacity", Float(cooling_capacity)) unless cooling_capacity.nil?
    XMLHelper.add_element(cooling_system, "CompressorType", compressor_type) unless compressor_type.nil?
    XMLHelper.add_element(cooling_system, "FractionCoolLoadServed", Float(fraction_cool_load_served))

    efficiency_units = nil
    efficiency_value = nil
    if ["central air conditioner"].include? cooling_system_type
      efficiency_units = "SEER"
      efficiency_value = cooling_efficiency_seer
    elsif ["room air conditioner"].include? cooling_system_type
      efficiency_units = "EER"
      efficiency_value = cooling_efficiency_eer
    end
    if not efficiency_value.nil?
      annual_efficiency = XMLHelper.add_element(cooling_system, "AnnualCoolingEfficiency")
      XMLHelper.add_element(annual_efficiency, "Units", efficiency_units)
      XMLHelper.add_element(annual_efficiency, "Value", Float(efficiency_value))
    end

    XMLHelper.add_element(cooling_system, "SensibleHeatFraction", Float(cooling_shr)) unless cooling_shr.nil?
    add_extension(parent: cooling_system,
                  extensions: { "CoolingFlowRate" => to_float_or_nil(cooling_cfm) })

    return cooling_system
  end

  def self.get_cooling_system_values(cooling_system:)
    return nil if cooling_system.nil?

    vals = {}
    vals[:id] = get_id(cooling_system)
    vals[:distribution_system_idref] = get_idref(cooling_system, "DistributionSystem")
    vals[:year_installed] = to_integer_or_nil(XMLHelper.get_value(cooling_system, "YearInstalled"))
    vals[:cooling_system_type] = XMLHelper.get_value(cooling_system, "CoolingSystemType")
    vals[:cooling_system_fuel] = XMLHelper.get_value(cooling_system, "CoolingSystemFuel")
    vals[:cooling_capacity] = to_float_or_nil(XMLHelper.get_value(cooling_system, "CoolingCapacity"))
    vals[:compressor_type] = XMLHelper.get_value(cooling_system, "CompressorType")
    vals[:fraction_cool_load_served] = to_float_or_nil(XMLHelper.get_value(cooling_system, "FractionCoolLoadServed"))
    vals[:cooling_efficiency_seer] = to_float_or_nil(XMLHelper.get_value(cooling_system, "[CoolingSystemType='central air conditioner']AnnualCoolingEfficiency[Units='SEER']/Value"))
    vals[:cooling_efficiency_eer] = to_float_or_nil(XMLHelper.get_value(cooling_system, "[CoolingSystemType='room air conditioner']AnnualCoolingEfficiency[Units='EER']/Value"))
    vals[:cooling_shr] = to_float_or_nil(XMLHelper.get_value(cooling_system, "SensibleHeatFraction"))
    vals[:cooling_cfm] = to_float_or_nil(XMLHelper.get_value(cooling_system, "extension/CoolingFlowRate"))
    vals[:energy_star] = XMLHelper.get_values(cooling_system, "ThirdPartyCertification").include?("Energy Star")
    return vals
  end

  def self.add_heat_pump(hpxml:,
                         id:,
                         distribution_system_idref: nil,
                         heat_pump_type:,
                         heat_pump_fuel:,
                         compressor_type: nil,
                         heating_capacity: nil,
                         heating_capacity_17F: nil,
                         cooling_capacity:,
                         cooling_shr: nil,
                         backup_heating_fuel: nil,
                         backup_heating_capacity: nil,
                         backup_heating_efficiency_percent: nil,
                         backup_heating_efficiency_afue: nil,
                         backup_heating_switchover_temp: nil,
                         fraction_heat_load_served:,
                         fraction_cool_load_served:,
                         cooling_efficiency_seer: nil,
                         cooling_efficiency_eer: nil,
                         heating_efficiency_hspf: nil,
                         heating_efficiency_cop: nil)
    hvac_plant = XMLHelper.create_elements_as_needed(hpxml, ["Building", "BuildingDetails", "Systems", "HVAC", "HVACPlant"])
    heat_pump = XMLHelper.add_element(hvac_plant, "HeatPump")
    sys_id = XMLHelper.add_element(heat_pump, "SystemIdentifier")
    XMLHelper.add_attribute(sys_id, "id", id)
    unless distribution_system_idref.nil?
      distribution_system = XMLHelper.add_element(heat_pump, "DistributionSystem")
      XMLHelper.add_attribute(distribution_system, "idref", distribution_system_idref)
    end
    XMLHelper.add_element(heat_pump, "HeatPumpType", heat_pump_type)
    XMLHelper.add_element(heat_pump, "HeatPumpFuel", heat_pump_fuel)
    XMLHelper.add_element(heat_pump, "HeatingCapacity", Float(heating_capacity)) unless heating_capacity.nil?
    XMLHelper.add_element(heat_pump, "HeatingCapacity17F", Float(heating_capacity_17F)) unless heating_capacity_17F.nil?
    XMLHelper.add_element(heat_pump, "CoolingCapacity", Float(cooling_capacity))
    XMLHelper.add_element(heat_pump, "CompressorType", compressor_type) unless compressor_type.nil?
    XMLHelper.add_element(heat_pump, "CoolingSensibleHeatFraction", Float(cooling_shr)) unless cooling_shr.nil?
    if not backup_heating_fuel.nil?
      XMLHelper.add_element(heat_pump, "BackupSystemFuel", backup_heating_fuel)
      efficiencies = { "Percent" => backup_heating_efficiency_percent,
                       "AFUE" => backup_heating_efficiency_afue }
      efficiencies.each do |units, value|
        next if value.nil?

        backup_eff = XMLHelper.add_element(heat_pump, "BackupAnnualHeatingEfficiency")
        XMLHelper.add_element(backup_eff, "Units", units)
        XMLHelper.add_element(backup_eff, "Value", Float(value))
      end
      XMLHelper.add_element(heat_pump, "BackupHeatingCapacity", Float(backup_heating_capacity))
      XMLHelper.add_element(heat_pump, "BackupHeatingSwitchoverTemperature", Float(backup_heating_switchover_temp)) unless backup_heating_switchover_temp.nil?
    end
    XMLHelper.add_element(heat_pump, "FractionHeatLoadServed", Float(fraction_heat_load_served))
    XMLHelper.add_element(heat_pump, "FractionCoolLoadServed", Float(fraction_cool_load_served))

    clg_efficiency_units = nil
    clg_efficiency_value = nil
    htg_efficiency_units = nil
    htg_efficiency_value = nil
    if ["air-to-air", "mini-split"].include? heat_pump_type
      clg_efficiency_units = "SEER"
      clg_efficiency_value = cooling_efficiency_seer
      htg_efficiency_units = "HSPF"
      htg_efficiency_value = heating_efficiency_hspf
    elsif ["ground-to-air"].include? heat_pump_type
      clg_efficiency_units = "EER"
      clg_efficiency_value = cooling_efficiency_eer
      htg_efficiency_units = "COP"
      htg_efficiency_value = heating_efficiency_cop
    end
    if not clg_efficiency_value.nil?
      annual_efficiency = XMLHelper.add_element(heat_pump, "AnnualCoolingEfficiency")
      XMLHelper.add_element(annual_efficiency, "Units", clg_efficiency_units)
      XMLHelper.add_element(annual_efficiency, "Value", Float(clg_efficiency_value))
    end
    if not htg_efficiency_value.nil?
      annual_efficiency = XMLHelper.add_element(heat_pump, "AnnualHeatingEfficiency")
      XMLHelper.add_element(annual_efficiency, "Units", htg_efficiency_units)
      XMLHelper.add_element(annual_efficiency, "Value", Float(htg_efficiency_value))
    end

    return heat_pump
  end

  def self.get_heat_pump_values(heat_pump:)
    return nil if heat_pump.nil?

    vals = {}
    vals[:id] = get_id(heat_pump)
    vals[:distribution_system_idref] = get_idref(heat_pump, "DistributionSystem")
    vals[:year_installed] = to_integer_or_nil(XMLHelper.get_value(heat_pump, "YearInstalled"))
    vals[:heat_pump_type] = XMLHelper.get_value(heat_pump, "HeatPumpType")
    vals[:heat_pump_fuel] = XMLHelper.get_value(heat_pump, "HeatPumpFuel")
    vals[:heating_capacity] = to_float_or_nil(XMLHelper.get_value(heat_pump, "HeatingCapacity"))
    vals[:heating_capacity_17F] = to_float_or_nil(XMLHelper.get_value(heat_pump, "HeatingCapacity17F"))
    vals[:cooling_capacity] = to_float_or_nil(XMLHelper.get_value(heat_pump, "CoolingCapacity"))
    vals[:compressor_type] = XMLHelper.get_value(heat_pump, "CompressorType")
    vals[:cooling_shr] = to_float_or_nil(XMLHelper.get_value(heat_pump, "CoolingSensibleHeatFraction"))
    vals[:backup_heating_fuel] = XMLHelper.get_value(heat_pump, "BackupSystemFuel")
    vals[:backup_heating_capacity] = to_float_or_nil(XMLHelper.get_value(heat_pump, "BackupHeatingCapacity"))
    vals[:backup_heating_efficiency_percent] = to_float_or_nil(XMLHelper.get_value(heat_pump, "BackupAnnualHeatingEfficiency[Units='Percent']/Value"))
    vals[:backup_heating_efficiency_afue] = to_float_or_nil(XMLHelper.get_value(heat_pump, "BackupAnnualHeatingEfficiency[Units='AFUE']/Value"))
    vals[:backup_heating_switchover_temp] = to_float_or_nil(XMLHelper.get_value(heat_pump, "BackupHeatingSwitchoverTemperature"))
    vals[:fraction_heat_load_served] = to_float_or_nil(XMLHelper.get_value(heat_pump, "FractionHeatLoadServed"))
    vals[:fraction_cool_load_served] = to_float_or_nil(XMLHelper.get_value(heat_pump, "FractionCoolLoadServed"))
    vals[:cooling_efficiency_seer] = to_float_or_nil(XMLHelper.get_value(heat_pump, "[HeatPumpType='air-to-air' or HeatPumpType='mini-split']AnnualCoolingEfficiency[Units='SEER']/Value"))
    vals[:cooling_efficiency_eer] = to_float_or_nil(XMLHelper.get_value(heat_pump, "[HeatPumpType='ground-to-air']AnnualCoolingEfficiency[Units='EER']/Value"))
    vals[:heating_efficiency_hspf] = to_float_or_nil(XMLHelper.get_value(heat_pump, "[HeatPumpType='air-to-air' or HeatPumpType='mini-split']AnnualHeatingEfficiency[Units='HSPF']/Value"))
    vals[:heating_efficiency_cop] = to_float_or_nil(XMLHelper.get_value(heat_pump, "[HeatPumpType='ground-to-air']AnnualHeatingEfficiency[Units='COP']/Value"))
    vals[:energy_star] = XMLHelper.get_values(heat_pump, "ThirdPartyCertification").include?("Energy Star")
    return vals
  end

  def self.add_hvac_control(hpxml:,
                            id:,
                            control_type: nil,
                            heating_setpoint_temp: nil,
                            heating_setback_temp: nil,
                            heating_setback_hours_per_week: nil,
                            heating_setback_start_hour: nil,
                            cooling_setpoint_temp: nil,
                            cooling_setup_temp: nil,
                            cooling_setup_hours_per_week: nil,
                            cooling_setup_start_hour: nil,
                            ceiling_fan_cooling_setpoint_temp_offset: nil)
    hvac = XMLHelper.create_elements_as_needed(hpxml, ["Building", "BuildingDetails", "Systems", "HVAC"])
    hvac_control = XMLHelper.add_element(hvac, "HVACControl")
    sys_id = XMLHelper.add_element(hvac_control, "SystemIdentifier")
    XMLHelper.add_attribute(sys_id, "id", id)
    XMLHelper.add_element(hvac_control, "ControlType", control_type) unless control_type.nil?
    XMLHelper.add_element(hvac_control, "SetpointTempHeatingSeason", Float(heating_setpoint_temp)) unless heating_setpoint_temp.nil?
    XMLHelper.add_element(hvac_control, "SetbackTempHeatingSeason", Float(heating_setback_temp)) unless heating_setback_temp.nil?
    XMLHelper.add_element(hvac_control, "TotalSetbackHoursperWeekHeating", Integer(heating_setback_hours_per_week)) unless heating_setback_hours_per_week.nil?
    XMLHelper.add_element(hvac_control, "SetupTempCoolingSeason", Float(cooling_setup_temp)) unless cooling_setup_temp.nil?
    XMLHelper.add_element(hvac_control, "SetpointTempCoolingSeason", Float(cooling_setpoint_temp)) unless cooling_setpoint_temp.nil?
    XMLHelper.add_element(hvac_control, "TotalSetupHoursperWeekCooling", Integer(cooling_setup_hours_per_week)) unless cooling_setup_hours_per_week.nil?
    add_extension(parent: hvac_control,
                  extensions: { "SetbackStartHourHeating" => to_integer_or_nil(heating_setback_start_hour),
                                "SetupStartHourCooling" => to_integer_or_nil(cooling_setup_start_hour),
                                "CeilingFanSetpointTempCoolingSeasonOffset" => to_float_or_nil(ceiling_fan_cooling_setpoint_temp_offset) })

    return hvac_control
  end

  def self.get_hvac_control_values(hvac_control:)
    return nil if hvac_control.nil?

    vals = {}
    vals[:id] = get_id(hvac_control)
    vals[:control_type] = XMLHelper.get_value(hvac_control, "ControlType")
    vals[:heating_setpoint_temp] = to_float_or_nil(XMLHelper.get_value(hvac_control, "SetpointTempHeatingSeason"))
    vals[:heating_setback_temp] = to_float_or_nil(XMLHelper.get_value(hvac_control, "SetbackTempHeatingSeason"))
    vals[:heating_setback_hours_per_week] = to_integer_or_nil(XMLHelper.get_value(hvac_control, "TotalSetbackHoursperWeekHeating"))
    vals[:heating_setback_start_hour] = to_integer_or_nil(XMLHelper.get_value(hvac_control, "extension/SetbackStartHourHeating"))
    vals[:cooling_setpoint_temp] = to_float_or_nil(XMLHelper.get_value(hvac_control, "SetpointTempCoolingSeason"))
    vals[:cooling_setup_temp] = to_float_or_nil(XMLHelper.get_value(hvac_control, "SetupTempCoolingSeason"))
    vals[:cooling_setup_hours_per_week] = to_integer_or_nil(XMLHelper.get_value(hvac_control, "TotalSetupHoursperWeekCooling"))
    vals[:cooling_setup_start_hour] = to_integer_or_nil(XMLHelper.get_value(hvac_control, "extension/SetupStartHourCooling"))
    vals[:ceiling_fan_cooling_setpoint_temp_offset] = to_float_or_nil(XMLHelper.get_value(hvac_control, "extension/CeilingFanSetpointTempCoolingSeasonOffset"))
    return vals
  end

  def self.add_hvac_distribution(hpxml:,
                                 id:,
                                 distribution_system_type:,
                                 annual_heating_dse: nil,
                                 annual_cooling_dse: nil)
    hvac = XMLHelper.create_elements_as_needed(hpxml, ["Building", "BuildingDetails", "Systems", "HVAC"])
    hvac_distribution = XMLHelper.add_element(hvac, "HVACDistribution")
    sys_id = XMLHelper.add_element(hvac_distribution, "SystemIdentifier")
    XMLHelper.add_attribute(sys_id, "id", id)
    distribution_system_type_e = XMLHelper.add_element(hvac_distribution, "DistributionSystemType")
    if ["AirDistribution", "HydronicDistribution"].include? distribution_system_type
      XMLHelper.add_element(distribution_system_type_e, distribution_system_type)
    elsif ["DSE"].include? distribution_system_type
      XMLHelper.add_element(distribution_system_type_e, "Other", distribution_system_type)
      XMLHelper.add_element(hvac_distribution, "AnnualHeatingDistributionSystemEfficiency", Float(annual_heating_dse)) unless annual_heating_dse.nil?
      XMLHelper.add_element(hvac_distribution, "AnnualCoolingDistributionSystemEfficiency", Float(annual_cooling_dse)) unless annual_cooling_dse.nil?
    else
      fail "Unexpected distribution_system_type '#{distribution_system_type}'."
    end

    return hvac_distribution
  end

  def self.get_hvac_distribution_values(hvac_distribution:)
    return nil if hvac_distribution.nil?

    vals = {}
    vals[:id] = get_id(hvac_distribution)
    vals[:distribution_system_type] = XMLHelper.get_child_name(hvac_distribution, "DistributionSystemType")
    if vals[:distribution_system_type] == "Other"
      vals[:distribution_system_type] = XMLHelper.get_value(hvac_distribution.elements["DistributionSystemType"], "Other")
    end
    vals[:annual_heating_dse] = to_float_or_nil(XMLHelper.get_value(hvac_distribution, "AnnualHeatingDistributionSystemEfficiency"))
    vals[:annual_cooling_dse] = to_float_or_nil(XMLHelper.get_value(hvac_distribution, "AnnualCoolingDistributionSystemEfficiency"))
    vals[:duct_system_sealed] = to_bool_or_nil(XMLHelper.get_value(hvac_distribution, "HVACDistributionImprovement/DuctSystemSealed"))
    return vals
  end

  def self.add_duct_leakage_measurement(air_distribution:,
                                        duct_type:,
                                        duct_leakage_units:,
                                        duct_leakage_value:)
    duct_leakage_measurement = XMLHelper.add_element(air_distribution, "DuctLeakageMeasurement")
    XMLHelper.add_element(duct_leakage_measurement, "DuctType", duct_type)
    duct_leakage = XMLHelper.add_element(duct_leakage_measurement, "DuctLeakage")
    XMLHelper.add_element(duct_leakage, "Units", duct_leakage_units)
    XMLHelper.add_element(duct_leakage, "Value", Float(duct_leakage_value))
    XMLHelper.add_element(duct_leakage, "TotalOrToOutside", "to outside")

    return duct_leakage_measurement
  end

  def self.get_duct_leakage_measurement_values(duct_leakage_measurement:)
    return nil if duct_leakage_measurement.nil?

    vals = {}
    vals[:duct_type] = XMLHelper.get_value(duct_leakage_measurement, "DuctType")
    vals[:duct_leakage_test_method] = XMLHelper.get_value(duct_leakage_measurement, "DuctLeakageTestMethod")
    vals[:duct_leakage_units] = XMLHelper.get_value(duct_leakage_measurement, "DuctLeakage/Units")
    vals[:duct_leakage_value] = to_float_or_nil(XMLHelper.get_value(duct_leakage_measurement, "DuctLeakage/Value"))
    vals[:duct_leakage_total_or_to_outside] = XMLHelper.get_value(duct_leakage_measurement, "DuctLeakage/TotalOrToOutside")
    return vals
  end

  def self.add_ducts(air_distribution:,
                     duct_type:,
                     duct_insulation_r_value:,
                     duct_location:,
                     duct_surface_area:)
    ducts = XMLHelper.add_element(air_distribution, "Ducts")
    XMLHelper.add_element(ducts, "DuctType", duct_type)
    XMLHelper.add_element(ducts, "DuctInsulationRValue", Float(duct_insulation_r_value))
    XMLHelper.add_element(ducts, "DuctLocation", duct_location)
    XMLHelper.add_element(ducts, "DuctSurfaceArea", Float(duct_surface_area))

    return ducts
  end

  def self.get_ducts_values(ducts:)
    return nil if ducts.nil?

    vals = {}
    vals[:duct_type] = XMLHelper.get_value(ducts, "DuctType")
    vals[:duct_insulation_r_value] = to_float_or_nil(XMLHelper.get_value(ducts, "DuctInsulationRValue"))
    vals[:duct_insulation_material] = XMLHelper.get_child_name(ducts, "DuctInsulationMaterial")
    vals[:duct_location] = XMLHelper.get_value(ducts, "DuctLocation")
    vals[:duct_fraction_area] = to_float_or_nil(XMLHelper.get_value(ducts, "FractionDuctArea"))
    vals[:duct_surface_area] = to_float_or_nil(XMLHelper.get_value(ducts, "DuctSurfaceArea"))
    return vals
  end

  def self.add_ventilation_fan(hpxml:,
                               id:,
                               fan_type: nil,
                               rated_flow_rate: nil,
                               tested_flow_rate: nil,
                               hours_in_operation: nil,
                               used_for_whole_building_ventilation: nil,
                               used_for_seasonal_cooling_load_reduction: nil,
                               total_recovery_efficiency: nil,
                               total_recovery_efficiency_adjusted: nil,
                               sensible_recovery_efficiency: nil,
                               sensible_recovery_efficiency_adjusted: nil,
                               fan_power: nil,
                               distribution_system_idref: nil)
    ventilation_fans = XMLHelper.create_elements_as_needed(hpxml, ["Building", "BuildingDetails", "Systems", "MechanicalVentilation", "VentilationFans"])
    ventilation_fan = XMLHelper.add_element(ventilation_fans, "VentilationFan")
    sys_id = XMLHelper.add_element(ventilation_fan, "SystemIdentifier")
    XMLHelper.add_attribute(sys_id, "id", id)
    XMLHelper.add_element(ventilation_fan, "FanType", fan_type) unless fan_type.nil?
    XMLHelper.add_element(ventilation_fan, "RatedFlowRate", Float(rated_flow_rate)) unless rated_flow_rate.nil?
    XMLHelper.add_element(ventilation_fan, "TestedFlowRate", Float(tested_flow_rate)) unless tested_flow_rate.nil?
    XMLHelper.add_element(ventilation_fan, "HoursInOperation", Float(hours_in_operation)) unless hours_in_operation.nil?
    XMLHelper.add_element(ventilation_fan, "UsedForWholeBuildingVentilation", Boolean(used_for_whole_building_ventilation)) unless used_for_whole_building_ventilation.nil?
    XMLHelper.add_element(ventilation_fan, "UsedForSeasonalCoolingLoadReduction", Boolean(used_for_seasonal_cooling_load_reduction)) unless used_for_seasonal_cooling_load_reduction.nil?
    XMLHelper.add_element(ventilation_fan, "TotalRecoveryEfficiency", Float(total_recovery_efficiency)) unless total_recovery_efficiency.nil?
    XMLHelper.add_element(ventilation_fan, "SensibleRecoveryEfficiency", Float(sensible_recovery_efficiency)) unless sensible_recovery_efficiency.nil?
    XMLHelper.add_element(ventilation_fan, "AdjustedTotalRecoveryEfficiency", Float(total_recovery_efficiency_adjusted)) unless total_recovery_efficiency_adjusted.nil?
    XMLHelper.add_element(ventilation_fan, "AdjustedSensibleRecoveryEfficiency", Float(sensible_recovery_efficiency_adjusted)) unless sensible_recovery_efficiency_adjusted.nil?
    XMLHelper.add_element(ventilation_fan, "FanPower", Float(fan_power)) unless fan_power.nil?
    unless distribution_system_idref.nil?
      attached_to_hvac_distribution_system = XMLHelper.add_element(ventilation_fan, "AttachedToHVACDistributionSystem")
      XMLHelper.add_attribute(attached_to_hvac_distribution_system, "idref", distribution_system_idref)
    end

    return ventilation_fan
  end

  def self.get_ventilation_fan_values(ventilation_fan:)
    return nil if ventilation_fan.nil?

    vals = {}
    vals[:id] = get_id(ventilation_fan)
    vals[:fan_type] = XMLHelper.get_value(ventilation_fan, "FanType")
    vals[:rated_flow_rate] = to_float_or_nil(XMLHelper.get_value(ventilation_fan, "RatedFlowRate"))
    vals[:tested_flow_rate] = to_float_or_nil(XMLHelper.get_value(ventilation_fan, "TestedFlowRate"))
    vals[:hours_in_operation] = to_float_or_nil(XMLHelper.get_value(ventilation_fan, "HoursInOperation"))
    vals[:used_for_whole_building_ventilation] = to_bool_or_nil(XMLHelper.get_value(ventilation_fan, "UsedForWholeBuildingVentilation"))
    vals[:used_for_seasonal_cooling_load_reduction] = to_bool_or_nil(XMLHelper.get_value(ventilation_fan, "UsedForSeasonalCoolingLoadReduction"))
    vals[:total_recovery_efficiency] = to_float_or_nil(XMLHelper.get_value(ventilation_fan, "TotalRecoveryEfficiency"))
    vals[:total_recovery_efficiency_adjusted] = to_float_or_nil(XMLHelper.get_value(ventilation_fan, "AdjustedTotalRecoveryEfficiency"))
    vals[:sensible_recovery_efficiency] = to_float_or_nil(XMLHelper.get_value(ventilation_fan, "SensibleRecoveryEfficiency"))
    vals[:sensible_recovery_efficiency_adjusted] = to_float_or_nil(XMLHelper.get_value(ventilation_fan, "AdjustedSensibleRecoveryEfficiency"))
    vals[:fan_power] = to_float_or_nil(XMLHelper.get_value(ventilation_fan, "FanPower"))
    vals[:distribution_system_idref] = get_idref(ventilation_fan, "AttachedToHVACDistributionSystem")
    return vals
  end

  def self.add_water_heating_system(hpxml:,
                                    id:,
                                    fuel_type: nil,
                                    water_heater_type:,
                                    location:,
                                    performance_adjustment: nil,
                                    tank_volume: nil,
                                    fraction_dhw_load_served:,
                                    heating_capacity: nil,
                                    energy_factor: nil,
                                    uniform_energy_factor: nil,
                                    recovery_efficiency: nil,
                                    uses_desuperheater: nil,
                                    jacket_r_value: nil,
                                    temperature: nil,
                                    related_hvac: nil,
                                    standby_loss: nil)
    water_heating = XMLHelper.create_elements_as_needed(hpxml, ["Building", "BuildingDetails", "Systems", "WaterHeating"])
    water_heating_system = XMLHelper.add_element(water_heating, "WaterHeatingSystem")
    sys_id = XMLHelper.add_element(water_heating_system, "SystemIdentifier")
    XMLHelper.add_attribute(sys_id, "id", id)
    XMLHelper.add_element(water_heating_system, "FuelType", fuel_type) unless fuel_type.nil?
    XMLHelper.add_element(water_heating_system, "WaterHeaterType", water_heater_type)
    XMLHelper.add_element(water_heating_system, "Location", location)
    XMLHelper.add_element(water_heating_system, "PerformanceAdjustment", Float(performance_adjustment)) unless performance_adjustment.nil?
    XMLHelper.add_element(water_heating_system, "TankVolume", Float(tank_volume)) unless tank_volume.nil?
    XMLHelper.add_element(water_heating_system, "FractionDHWLoadServed", Float(fraction_dhw_load_served))
    XMLHelper.add_element(water_heating_system, "HeatingCapacity", Float(heating_capacity)) unless heating_capacity.nil?
    XMLHelper.add_element(water_heating_system, "EnergyFactor", Float(energy_factor)) unless energy_factor.nil?
    XMLHelper.add_element(water_heating_system, "UniformEnergyFactor", Float(uniform_energy_factor)) unless uniform_energy_factor.nil?
    XMLHelper.add_element(water_heating_system, "RecoveryEfficiency", Float(recovery_efficiency)) unless recovery_efficiency.nil?
    unless jacket_r_value.nil?
      water_heater_insulation = XMLHelper.add_element(water_heating_system, "WaterHeaterInsulation")
      jacket = XMLHelper.add_element(water_heater_insulation, "Jacket")
      XMLHelper.add_element(jacket, "JacketRValue", jacket_r_value)
    end
    XMLHelper.add_element(water_heating_system, "StandbyLoss", Float(standby_loss)) unless standby_loss.nil?
    XMLHelper.add_element(water_heating_system, "HotWaterTemperature", Float(temperature)) unless temperature.nil?
    XMLHelper.add_element(water_heating_system, "UsesDesuperheater", Boolean(uses_desuperheater)) unless uses_desuperheater.nil?
    unless related_hvac.nil?
      related_hvac_el = XMLHelper.add_element(water_heating_system, "RelatedHVACSystem")
      XMLHelper.add_attribute(related_hvac_el, "idref", related_hvac)
    end
<<<<<<< HEAD
    add_extension(parent: water_heating_system, extensions: { "StandbyLoss" => to_float_or_nil(standby_loss) })
=======
>>>>>>> cb63b022

    return water_heating_system
  end

  def self.get_water_heating_system_values(water_heating_system:)
    return nil if water_heating_system.nil?

    vals = {}
    vals[:id] = get_id(water_heating_system)
    vals[:year_installed] = to_integer_or_nil(XMLHelper.get_value(water_heating_system, "YearInstalled"))
    vals[:fuel_type] = XMLHelper.get_value(water_heating_system, "FuelType")
    vals[:water_heater_type] = XMLHelper.get_value(water_heating_system, "WaterHeaterType")
    vals[:location] = XMLHelper.get_value(water_heating_system, "Location")
    vals[:performance_adjustment] = to_float_or_nil(XMLHelper.get_value(water_heating_system, "PerformanceAdjustment"))
    vals[:tank_volume] = to_float_or_nil(XMLHelper.get_value(water_heating_system, "TankVolume"))
    vals[:fraction_dhw_load_served] = to_float_or_nil(XMLHelper.get_value(water_heating_system, "FractionDHWLoadServed"))
    vals[:heating_capacity] = to_float_or_nil(XMLHelper.get_value(water_heating_system, "HeatingCapacity"))
    vals[:energy_factor] = to_float_or_nil(XMLHelper.get_value(water_heating_system, "EnergyFactor"))
    vals[:uniform_energy_factor] = to_float_or_nil(XMLHelper.get_value(water_heating_system, "UniformEnergyFactor"))
    vals[:recovery_efficiency] = to_float_or_nil(XMLHelper.get_value(water_heating_system, "RecoveryEfficiency"))
    vals[:uses_desuperheater] = to_bool_or_nil(XMLHelper.get_value(water_heating_system, "UsesDesuperheater"))
    vals[:jacket_r_value] = to_float_or_nil(XMLHelper.get_value(water_heating_system, "WaterHeaterInsulation/Jacket/JacketRValue"))
    vals[:related_hvac] = get_idref(water_heating_system, "RelatedHVACSystem")
    vals[:energy_star] = XMLHelper.get_values(water_heating_system, "ThirdPartyCertification").include?("Energy Star")
    vals[:standby_loss] = to_float_or_nil(XMLHelper.get_value(water_heating_system, "StandbyLoss"))
    vals[:temperature] = to_float_or_nil(XMLHelper.get_value(water_heating_system, "HotWaterTemperature"))
    return vals
  end

  def self.add_hot_water_distribution(hpxml:,
                                      id:,
                                      system_type:,
                                      pipe_r_value:,
                                      standard_piping_length: nil,
                                      recirculation_control_type: nil,
                                      recirculation_piping_length: nil,
                                      recirculation_branch_piping_length: nil,
                                      recirculation_pump_power: nil,
                                      dwhr_facilities_connected: nil,
                                      dwhr_equal_flow: nil,
                                      dwhr_efficiency: nil)
    water_heating = XMLHelper.create_elements_as_needed(hpxml, ["Building", "BuildingDetails", "Systems", "WaterHeating"])
    hot_water_distribution = XMLHelper.add_element(water_heating, "HotWaterDistribution")
    sys_id = XMLHelper.add_element(hot_water_distribution, "SystemIdentifier")
    XMLHelper.add_attribute(sys_id, "id", id)
    system_type_e = XMLHelper.add_element(hot_water_distribution, "SystemType")
    if system_type == "Standard"
      standard = XMLHelper.add_element(system_type_e, system_type)
      XMLHelper.add_element(standard, "PipingLength", Float(standard_piping_length))
    elsif system_type == "Recirculation"
      recirculation = XMLHelper.add_element(system_type_e, system_type)
      XMLHelper.add_element(recirculation, "ControlType", recirculation_control_type)
      XMLHelper.add_element(recirculation, "RecirculationPipingLoopLength", Float(recirculation_piping_length))
      XMLHelper.add_element(recirculation, "BranchPipingLoopLength", Float(recirculation_branch_piping_length))
      XMLHelper.add_element(recirculation, "PumpPower", Float(recirculation_pump_power))
    else
      fail "Unhandled hot water distribution type '#{system_type}'."
    end
    pipe_insulation = XMLHelper.add_element(hot_water_distribution, "PipeInsulation")
    XMLHelper.add_element(pipe_insulation, "PipeRValue", Float(pipe_r_value))
    if not dwhr_facilities_connected.nil? or not dwhr_equal_flow.nil? or not dwhr_efficiency.nil?
      drain_water_heat_recovery = XMLHelper.add_element(hot_water_distribution, "DrainWaterHeatRecovery")
      XMLHelper.add_element(drain_water_heat_recovery, "FacilitiesConnected", dwhr_facilities_connected)
      XMLHelper.add_element(drain_water_heat_recovery, "EqualFlow", Boolean(dwhr_equal_flow))
      XMLHelper.add_element(drain_water_heat_recovery, "Efficiency", Float(dwhr_efficiency))
    end

    return hot_water_distribution
  end

  def self.get_hot_water_distribution_values(hot_water_distribution:)
    return nil if hot_water_distribution.nil?

    vals = {}
    vals[:id] = get_id(hot_water_distribution)
    vals[:system_type] = XMLHelper.get_child_name(hot_water_distribution, "SystemType")
    vals[:pipe_r_value] = to_float_or_nil(XMLHelper.get_value(hot_water_distribution, "PipeInsulation/PipeRValue"))
    vals[:standard_piping_length] = to_float_or_nil(XMLHelper.get_value(hot_water_distribution, "SystemType/Standard/PipingLength"))
    vals[:recirculation_control_type] = XMLHelper.get_value(hot_water_distribution, "SystemType/Recirculation/ControlType")
    vals[:recirculation_piping_length] = to_float_or_nil(XMLHelper.get_value(hot_water_distribution, "SystemType/Recirculation/RecirculationPipingLoopLength"))
    vals[:recirculation_branch_piping_length] = to_float_or_nil(XMLHelper.get_value(hot_water_distribution, "SystemType/Recirculation/BranchPipingLoopLength"))
    vals[:recirculation_pump_power] = to_float_or_nil(XMLHelper.get_value(hot_water_distribution, "SystemType/Recirculation/PumpPower"))
    vals[:dwhr_facilities_connected] = XMLHelper.get_value(hot_water_distribution, "DrainWaterHeatRecovery/FacilitiesConnected")
    vals[:dwhr_equal_flow] = to_bool_or_nil(XMLHelper.get_value(hot_water_distribution, "DrainWaterHeatRecovery/EqualFlow"))
    vals[:dwhr_efficiency] = to_float_or_nil(XMLHelper.get_value(hot_water_distribution, "DrainWaterHeatRecovery/Efficiency"))
    return vals
  end

  def self.add_water_fixture(hpxml:,
                             id:,
                             water_fixture_type:,
                             low_flow:)
    water_heating = XMLHelper.create_elements_as_needed(hpxml, ["Building", "BuildingDetails", "Systems", "WaterHeating"])
    water_fixture = XMLHelper.add_element(water_heating, "WaterFixture")
    sys_id = XMLHelper.add_element(water_fixture, "SystemIdentifier")
    XMLHelper.add_attribute(sys_id, "id", id)
    XMLHelper.add_element(water_fixture, "WaterFixtureType", water_fixture_type)
    XMLHelper.add_element(water_fixture, "LowFlow", Boolean(low_flow))

    return water_fixture
  end

  def self.get_water_fixture_values(water_fixture:)
    return nil if water_fixture.nil?

    vals = {}
    vals[:id] = get_id(water_fixture)
    vals[:water_fixture_type] = XMLHelper.get_value(water_fixture, "WaterFixtureType")
    vals[:low_flow] = to_bool_or_nil(XMLHelper.get_value(water_fixture, "LowFlow"))
    return vals
  end

  def self.add_solar_thermal_system(hpxml:,
                                    id:,
                                    system_type:,
                                    collector_area: nil,
                                    collector_loop_type: nil,
                                    collector_azimuth: nil,
                                    collector_type: nil,
                                    collector_tilt: nil,
                                    collector_frta: nil,
                                    collector_frul: nil,
                                    storage_volume: nil,
                                    water_heating_system_idref:,
                                    solar_fraction: nil)

    solar_thermal = XMLHelper.create_elements_as_needed(hpxml, ["Building", "BuildingDetails", "Systems", "SolarThermal"])
    solar_thermal_system = XMLHelper.add_element(solar_thermal, "SolarThermalSystem")
    sys_id = XMLHelper.add_element(solar_thermal_system, "SystemIdentifier")
    XMLHelper.add_attribute(sys_id, "id", id)
    XMLHelper.add_element(solar_thermal_system, "SystemType", system_type)
    XMLHelper.add_element(solar_thermal_system, "CollectorArea", Float(collector_area)) unless collector_area.nil?
    XMLHelper.add_element(solar_thermal_system, "CollectorLoopType", collector_loop_type) unless collector_loop_type.nil?
    XMLHelper.add_element(solar_thermal_system, "CollectorType", collector_type) unless collector_type.nil?
    XMLHelper.add_element(solar_thermal_system, "CollectorAzimuth", Integer(collector_azimuth)) unless collector_azimuth.nil?
    XMLHelper.add_element(solar_thermal_system, "CollectorTilt", Float(collector_tilt)) unless collector_tilt.nil?
    XMLHelper.add_element(solar_thermal_system, "CollectorRatedOpticalEfficiency", Float(collector_frta)) unless collector_frta.nil?
    XMLHelper.add_element(solar_thermal_system, "CollectorRatedThermalLosses", Float(collector_frul)) unless collector_frul.nil?
    XMLHelper.add_element(solar_thermal_system, "StorageVolume", Float(storage_volume)) unless storage_volume.nil?
    connected_to = XMLHelper.add_element(solar_thermal_system, "ConnectedTo")
    XMLHelper.add_attribute(connected_to, "idref", water_heating_system_idref)
    XMLHelper.add_element(solar_thermal_system, "SolarFraction", Float(solar_fraction)) unless solar_fraction.nil?

    return solar_thermal_system
  end

  def self.get_solar_thermal_system_values(solar_thermal_system:)
    return nil if solar_thermal_system.nil?

    vals = {}
    vals[:id] = get_id(solar_thermal_system)
    vals[:system_type] = XMLHelper.get_value(solar_thermal_system, "SystemType")
    vals[:collector_area] = to_float_or_nil(XMLHelper.get_value(solar_thermal_system, "CollectorArea"))
    vals[:collector_loop_type] = XMLHelper.get_value(solar_thermal_system, "CollectorLoopType")
    vals[:collector_azimuth] = to_integer_or_nil(XMLHelper.get_value(solar_thermal_system, "CollectorAzimuth"))
    vals[:collector_type] = XMLHelper.get_value(solar_thermal_system, "CollectorType")
    vals[:collector_tilt] = to_float_or_nil(XMLHelper.get_value(solar_thermal_system, "CollectorTilt"))
    vals[:collector_frta] = to_float_or_nil(XMLHelper.get_value(solar_thermal_system, "CollectorRatedOpticalEfficiency"))
    vals[:collector_frul] = to_float_or_nil(XMLHelper.get_value(solar_thermal_system, "CollectorRatedThermalLosses"))
    vals[:storage_volume] = to_float_or_nil(XMLHelper.get_value(solar_thermal_system, "StorageVolume"))
    vals[:water_heating_system_idref] = get_idref(solar_thermal_system, "ConnectedTo")
    vals[:solar_fraction] = to_float_or_nil(XMLHelper.get_value(solar_thermal_system, "SolarFraction"))
    return vals
  end

  def self.add_pv_system(hpxml:,
                         id:,
                         location:,
                         module_type:,
                         tracking:,
                         array_azimuth:,
                         array_tilt:,
                         max_power_output:,
                         inverter_efficiency:,
                         system_losses_fraction:)
    photovoltaics = XMLHelper.create_elements_as_needed(hpxml, ["Building", "BuildingDetails", "Systems", "Photovoltaics"])
    pv_system = XMLHelper.add_element(photovoltaics, "PVSystem")
    sys_id = XMLHelper.add_element(pv_system, "SystemIdentifier")
    XMLHelper.add_attribute(sys_id, "id", id)
    XMLHelper.add_element(pv_system, "Location", location)
    XMLHelper.add_element(pv_system, "ModuleType", module_type)
    XMLHelper.add_element(pv_system, "Tracking", tracking)
    XMLHelper.add_element(pv_system, "ArrayAzimuth", Integer(array_azimuth))
    XMLHelper.add_element(pv_system, "ArrayTilt", Float(array_tilt))
    XMLHelper.add_element(pv_system, "MaxPowerOutput", Float(max_power_output))
    XMLHelper.add_element(pv_system, "InverterEfficiency", Float(inverter_efficiency))
    XMLHelper.add_element(pv_system, "SystemLossesFraction", Float(system_losses_fraction))

    return pv_system
  end

  def self.get_pv_system_values(pv_system:)
    return nil if pv_system.nil?

    vals = {}
    vals[:id] = get_id(pv_system)
    vals[:location] = XMLHelper.get_value(pv_system, "Location")
    vals[:module_type] = XMLHelper.get_value(pv_system, "ModuleType")
    vals[:tracking] = XMLHelper.get_value(pv_system, "Tracking")
    vals[:array_orientation] = XMLHelper.get_value(pv_system, "ArrayOrientation")
    vals[:array_azimuth] = to_integer_or_nil(XMLHelper.get_value(pv_system, "ArrayAzimuth"))
    vals[:array_tilt] = to_float_or_nil(XMLHelper.get_value(pv_system, "ArrayTilt"))
    vals[:max_power_output] = to_float_or_nil(XMLHelper.get_value(pv_system, "MaxPowerOutput"))
    vals[:inverter_efficiency] = to_float_or_nil(XMLHelper.get_value(pv_system, "InverterEfficiency"))
    vals[:system_losses_fraction] = to_float_or_nil(XMLHelper.get_value(pv_system, "SystemLossesFraction"))
    vals[:number_of_panels] = to_integer_or_nil(XMLHelper.get_value(pv_system, "NumberOfPanels"))
    vals[:year_modules_manufactured] = to_integer_or_nil(XMLHelper.get_value(pv_system, "YearModulesManufactured"))
    return vals
  end

  def self.add_clothes_washer(hpxml:,
                              id:,
                              location:,
                              modified_energy_factor: nil,
                              integrated_modified_energy_factor: nil,
                              rated_annual_kwh:,
                              label_electric_rate:,
                              label_gas_rate:,
                              label_annual_gas_cost:,
                              capacity:)
    appliances = XMLHelper.create_elements_as_needed(hpxml, ["Building", "BuildingDetails", "Appliances"])
    clothes_washer = XMLHelper.add_element(appliances, "ClothesWasher")
    sys_id = XMLHelper.add_element(clothes_washer, "SystemIdentifier")
    XMLHelper.add_attribute(sys_id, "id", id)
    XMLHelper.add_element(clothes_washer, "Location", location)
    if not modified_energy_factor.nil?
      XMLHelper.add_element(clothes_washer, "ModifiedEnergyFactor", Float(modified_energy_factor))
    elsif not integrated_modified_energy_factor.nil?
      XMLHelper.add_element(clothes_washer, "IntegratedModifiedEnergyFactor", Float(integrated_modified_energy_factor))
    else
      fail "Either modified_energy_factor or integrated_modified_energy_factor must be provided."
    end
    XMLHelper.add_element(clothes_washer, "RatedAnnualkWh", Float(rated_annual_kwh))
    XMLHelper.add_element(clothes_washer, "LabelElectricRate", Float(label_electric_rate))
    XMLHelper.add_element(clothes_washer, "LabelGasRate", Float(label_gas_rate))
    XMLHelper.add_element(clothes_washer, "LabelAnnualGasCost", Float(label_annual_gas_cost))
    XMLHelper.add_element(clothes_washer, "Capacity", Float(capacity))

    return clothes_washer
  end

  def self.get_clothes_washer_values(clothes_washer:)
    return nil if clothes_washer.nil?

    vals = {}
    vals[:id] = get_id(clothes_washer)
    vals[:location] = XMLHelper.get_value(clothes_washer, "Location")
    vals[:modified_energy_factor] = to_float_or_nil(XMLHelper.get_value(clothes_washer, "ModifiedEnergyFactor"))
    vals[:integrated_modified_energy_factor] = to_float_or_nil(XMLHelper.get_value(clothes_washer, "IntegratedModifiedEnergyFactor"))
    vals[:rated_annual_kwh] = to_float_or_nil(XMLHelper.get_value(clothes_washer, "RatedAnnualkWh"))
    vals[:label_electric_rate] = to_float_or_nil(XMLHelper.get_value(clothes_washer, "LabelElectricRate"))
    vals[:label_gas_rate] = to_float_or_nil(XMLHelper.get_value(clothes_washer, "LabelGasRate"))
    vals[:label_annual_gas_cost] = to_float_or_nil(XMLHelper.get_value(clothes_washer, "LabelAnnualGasCost"))
    vals[:capacity] = to_float_or_nil(XMLHelper.get_value(clothes_washer, "Capacity"))
    return vals
  end

  def self.add_clothes_dryer(hpxml:,
                             id:,
                             location:,
                             fuel_type:,
                             energy_factor: nil,
                             combined_energy_factor: nil,
                             control_type:)
    appliances = XMLHelper.create_elements_as_needed(hpxml, ["Building", "BuildingDetails", "Appliances"])
    clothes_dryer = XMLHelper.add_element(appliances, "ClothesDryer")
    sys_id = XMLHelper.add_element(clothes_dryer, "SystemIdentifier")
    XMLHelper.add_attribute(sys_id, "id", id)
    XMLHelper.add_element(clothes_dryer, "Location", location)
    XMLHelper.add_element(clothes_dryer, "FuelType", fuel_type)
    if not energy_factor.nil?
      XMLHelper.add_element(clothes_dryer, "EnergyFactor", Float(energy_factor))
    elsif not combined_energy_factor.nil?
      XMLHelper.add_element(clothes_dryer, "CombinedEnergyFactor", Float(combined_energy_factor))
    else
      fail "Either energy_factor or combined_energy_factor must be provided."
    end
    XMLHelper.add_element(clothes_dryer, "ControlType", control_type)

    return clothes_dryer
  end

  def self.get_clothes_dryer_values(clothes_dryer:)
    return nil if clothes_dryer.nil?

    vals = {}
    vals[:id] = get_id(clothes_dryer)
    vals[:location] = XMLHelper.get_value(clothes_dryer, "Location")
    vals[:fuel_type] = XMLHelper.get_value(clothes_dryer, "FuelType")
    vals[:energy_factor] = to_float_or_nil(XMLHelper.get_value(clothes_dryer, "EnergyFactor"))
    vals[:combined_energy_factor] = to_float_or_nil(XMLHelper.get_value(clothes_dryer, "CombinedEnergyFactor"))
    vals[:control_type] = XMLHelper.get_value(clothes_dryer, "ControlType")
    return vals
  end

  def self.add_dishwasher(hpxml:,
                          id:,
                          energy_factor: nil,
                          rated_annual_kwh: nil,
                          place_setting_capacity:)
    appliances = XMLHelper.create_elements_as_needed(hpxml, ["Building", "BuildingDetails", "Appliances"])
    dishwasher = XMLHelper.add_element(appliances, "Dishwasher")
    sys_id = XMLHelper.add_element(dishwasher, "SystemIdentifier")
    XMLHelper.add_attribute(sys_id, "id", id)
    if not energy_factor.nil?
      XMLHelper.add_element(dishwasher, "EnergyFactor", Float(energy_factor))
    elsif not rated_annual_kwh.nil?
      XMLHelper.add_element(dishwasher, "RatedAnnualkWh", Float(rated_annual_kwh))
    else
      fail "Either energy_factor or rated_annual_kwh must be provided."
    end
    XMLHelper.add_element(dishwasher, "PlaceSettingCapacity", Integer(place_setting_capacity)) unless place_setting_capacity.nil?

    return dishwasher
  end

  def self.get_dishwasher_values(dishwasher:)
    return nil if dishwasher.nil?

    vals = {}
    vals[:id] = get_id(dishwasher)
    vals[:energy_factor] = to_float_or_nil(XMLHelper.get_value(dishwasher, "EnergyFactor"))
    vals[:rated_annual_kwh] = to_float_or_nil(XMLHelper.get_value(dishwasher, "RatedAnnualkWh"))
    vals[:place_setting_capacity] = to_integer_or_nil(XMLHelper.get_value(dishwasher, "PlaceSettingCapacity"))
    return vals
  end

  def self.add_refrigerator(hpxml:,
                            id:,
                            location:,
                            rated_annual_kwh: nil,
                            adjusted_annual_kwh: nil)
    appliances = XMLHelper.create_elements_as_needed(hpxml, ["Building", "BuildingDetails", "Appliances"])
    refrigerator = XMLHelper.add_element(appliances, "Refrigerator")
    sys_id = XMLHelper.add_element(refrigerator, "SystemIdentifier")
    XMLHelper.add_attribute(sys_id, "id", id)
    XMLHelper.add_element(refrigerator, "Location", location)
    XMLHelper.add_element(refrigerator, "RatedAnnualkWh", Float(rated_annual_kwh)) unless rated_annual_kwh.nil?
    add_extension(parent: refrigerator,
                  extensions: { "AdjustedAnnualkWh" => to_float_or_nil(adjusted_annual_kwh) })

    return refrigerator
  end

  def self.get_refrigerator_values(refrigerator:)
    return nil if refrigerator.nil?

    vals = {}
    vals[:id] = get_id(refrigerator)
    vals[:location] = XMLHelper.get_value(refrigerator, "Location")
    vals[:rated_annual_kwh] = to_float_or_nil(XMLHelper.get_value(refrigerator, "RatedAnnualkWh"))
    vals[:adjusted_annual_kwh] = to_float_or_nil(XMLHelper.get_value(refrigerator, "extension/AdjustedAnnualkWh"))
    return vals
  end

  def self.add_cooking_range(hpxml:,
                             id:,
                             fuel_type:,
                             is_induction:)
    appliances = XMLHelper.create_elements_as_needed(hpxml, ["Building", "BuildingDetails", "Appliances"])
    cooking_range = XMLHelper.add_element(appliances, "CookingRange")
    sys_id = XMLHelper.add_element(cooking_range, "SystemIdentifier")
    XMLHelper.add_attribute(sys_id, "id", id)
    XMLHelper.add_element(cooking_range, "FuelType", fuel_type)
    XMLHelper.add_element(cooking_range, "IsInduction", Boolean(is_induction))

    return cooking_range
  end

  def self.get_cooking_range_values(cooking_range:)
    return nil if cooking_range.nil?

    vals = {}
    vals[:id] = get_id(cooking_range)
    vals[:fuel_type] = XMLHelper.get_value(cooking_range, "FuelType")
    vals[:is_induction] = to_bool_or_nil(XMLHelper.get_value(cooking_range, "IsInduction"))
    return vals
  end

  def self.add_oven(hpxml:,
                    id:,
                    is_convection:)
    appliances = XMLHelper.create_elements_as_needed(hpxml, ["Building", "BuildingDetails", "Appliances"])
    oven = XMLHelper.add_element(appliances, "Oven")
    sys_id = XMLHelper.add_element(oven, "SystemIdentifier")
    XMLHelper.add_attribute(sys_id, "id", id)
    XMLHelper.add_element(oven, "IsConvection", Boolean(is_convection))

    return oven
  end

  def self.get_oven_values(oven:)
    return nil if oven.nil?

    vals = {}
    vals[:id] = get_id(oven)
    vals[:is_convection] = to_bool_or_nil(XMLHelper.get_value(oven, "IsConvection"))
    return vals
  end

  def self.add_lighting(hpxml:,
                        fraction_tier_i_interior:,
                        fraction_tier_i_exterior:,
                        fraction_tier_i_garage:,
                        fraction_tier_ii_interior:,
                        fraction_tier_ii_exterior:,
                        fraction_tier_ii_garage:)
    lighting = XMLHelper.create_elements_as_needed(hpxml, ["Building", "BuildingDetails", "Lighting"])

    lighting_group = XMLHelper.add_element(lighting, "LightingGroup")
    sys_id = XMLHelper.add_element(lighting_group, "SystemIdentifier")
    XMLHelper.add_attribute(sys_id, "id", "Lighting_TierI_Interior")
    XMLHelper.add_element(lighting_group, "Location", "interior")
    XMLHelper.add_element(lighting_group, "FractionofUnitsInLocation", Float(fraction_tier_i_interior))
    XMLHelper.add_element(lighting_group, "ThirdPartyCertification", "ERI Tier I")

    lighting_group = XMLHelper.add_element(lighting, "LightingGroup")
    sys_id = XMLHelper.add_element(lighting_group, "SystemIdentifier")
    XMLHelper.add_attribute(sys_id, "id", "Lighting_TierI_Exterior")
    XMLHelper.add_element(lighting_group, "Location", "exterior")
    XMLHelper.add_element(lighting_group, "FractionofUnitsInLocation", Float(fraction_tier_i_exterior))
    XMLHelper.add_element(lighting_group, "ThirdPartyCertification", "ERI Tier I")

    lighting_group = XMLHelper.add_element(lighting, "LightingGroup")
    sys_id = XMLHelper.add_element(lighting_group, "SystemIdentifier")
    XMLHelper.add_attribute(sys_id, "id", "Lighting_TierI_Garage")
    XMLHelper.add_element(lighting_group, "Location", "garage")
    XMLHelper.add_element(lighting_group, "FractionofUnitsInLocation", Float(fraction_tier_i_garage))
    XMLHelper.add_element(lighting_group, "ThirdPartyCertification", "ERI Tier I")

    lighting_group = XMLHelper.add_element(lighting, "LightingGroup")
    sys_id = XMLHelper.add_element(lighting_group, "SystemIdentifier")
    XMLHelper.add_attribute(sys_id, "id", "Lighting_TierII_Interior")
    XMLHelper.add_element(lighting_group, "Location", "interior")
    XMLHelper.add_element(lighting_group, "FractionofUnitsInLocation", Float(fraction_tier_ii_interior))
    XMLHelper.add_element(lighting_group, "ThirdPartyCertification", "ERI Tier II")

    lighting_group = XMLHelper.add_element(lighting, "LightingGroup")
    sys_id = XMLHelper.add_element(lighting_group, "SystemIdentifier")
    XMLHelper.add_attribute(sys_id, "id", "Lighting_TierII_Exterior")
    XMLHelper.add_element(lighting_group, "Location", "exterior")
    XMLHelper.add_element(lighting_group, "FractionofUnitsInLocation", Float(fraction_tier_ii_exterior))
    XMLHelper.add_element(lighting_group, "ThirdPartyCertification", "ERI Tier II")

    lighting_group = XMLHelper.add_element(lighting, "LightingGroup")
    sys_id = XMLHelper.add_element(lighting_group, "SystemIdentifier")
    XMLHelper.add_attribute(sys_id, "id", "Lighting_TierII_Garage")
    XMLHelper.add_element(lighting_group, "Location", "garage")
    XMLHelper.add_element(lighting_group, "FractionofUnitsInLocation", Float(fraction_tier_ii_garage))
    XMLHelper.add_element(lighting_group, "ThirdPartyCertification", "ERI Tier II")

    return lighting_group
  end

  def self.get_lighting_values(lighting:)
    return nil if lighting.nil?

    vals = {}
    vals[:fraction_tier_i_interior] = to_float_or_nil(XMLHelper.get_value(lighting, "LightingGroup[ThirdPartyCertification='ERI Tier I' and Location='interior']/FractionofUnitsInLocation"))
    vals[:fraction_tier_i_exterior] = to_float_or_nil(XMLHelper.get_value(lighting, "LightingGroup[ThirdPartyCertification='ERI Tier I' and Location='exterior']/FractionofUnitsInLocation"))
    vals[:fraction_tier_i_garage] = to_float_or_nil(XMLHelper.get_value(lighting, "LightingGroup[ThirdPartyCertification='ERI Tier I' and Location='garage']/FractionofUnitsInLocation"))
    vals[:fraction_tier_ii_interior] = to_float_or_nil(XMLHelper.get_value(lighting, "LightingGroup[ThirdPartyCertification='ERI Tier II' and Location='interior']/FractionofUnitsInLocation"))
    vals[:fraction_tier_ii_exterior] = to_float_or_nil(XMLHelper.get_value(lighting, "LightingGroup[ThirdPartyCertification='ERI Tier II' and Location='exterior']/FractionofUnitsInLocation"))
    vals[:fraction_tier_ii_garage] = to_float_or_nil(XMLHelper.get_value(lighting, "LightingGroup[ThirdPartyCertification='ERI Tier II' and Location='garage']/FractionofUnitsInLocation"))
    return vals
  end

  def self.add_ceiling_fan(hpxml:,
                           id:,
                           efficiency: nil,
                           quantity: nil)
    lighting = XMLHelper.create_elements_as_needed(hpxml, ["Building", "BuildingDetails", "Lighting"])
    ceiling_fan = XMLHelper.add_element(lighting, "CeilingFan")
    sys_id = XMLHelper.add_element(ceiling_fan, "SystemIdentifier")
    XMLHelper.add_attribute(sys_id, "id", id)
    if not efficiency.nil?
      airflow = XMLHelper.add_element(ceiling_fan, "Airflow")
      XMLHelper.add_element(airflow, "FanSpeed", "medium")
      XMLHelper.add_element(airflow, "Efficiency", Float(efficiency))
    end
    XMLHelper.add_element(ceiling_fan, "Quantity", Integer(quantity)) unless quantity.nil?

    return ceiling_fan
  end

  def self.get_ceiling_fan_values(ceiling_fan:)
    return nil if ceiling_fan.nil?

    vals = {}
    vals[:id] = get_id(ceiling_fan)
    vals[:efficiency] = to_float_or_nil(XMLHelper.get_value(ceiling_fan, "Airflow[FanSpeed='medium']/Efficiency"))
    vals[:quantity] = to_integer_or_nil(XMLHelper.get_value(ceiling_fan, "Quantity"))
    return vals
  end

  def self.add_plug_load(hpxml:,
                         id:,
                         plug_load_type: nil,
                         kWh_per_year: nil,
                         frac_sensible: nil,
                         frac_latent: nil)
    misc_loads = XMLHelper.create_elements_as_needed(hpxml, ["Building", "BuildingDetails", "MiscLoads"])
    plug_load = XMLHelper.add_element(misc_loads, "PlugLoad")
    sys_id = XMLHelper.add_element(plug_load, "SystemIdentifier")
    XMLHelper.add_attribute(sys_id, "id", id)
    XMLHelper.add_element(plug_load, "PlugLoadType", plug_load_type) unless plug_load_type.nil?
    if not kWh_per_year.nil?
      load = XMLHelper.add_element(plug_load, "Load")
      XMLHelper.add_element(load, "Units", "kWh/year")
      XMLHelper.add_element(load, "Value", Float(kWh_per_year))
    end
    add_extension(parent: plug_load,
                  extensions: { "FracSensible" => to_float_or_nil(frac_sensible),
                                "FracLatent" => to_float_or_nil(frac_latent) })

    return plug_load
  end

  def self.get_plug_load_values(plug_load:)
    return nil if plug_load.nil?

    vals = {}
    vals[:id] = get_id(plug_load)
    vals[:plug_load_type] = XMLHelper.get_value(plug_load, "PlugLoadType")
    vals[:kWh_per_year] = to_float_or_nil(XMLHelper.get_value(plug_load, "Load[Units='kWh/year']/Value"))
    vals[:frac_sensible] = to_float_or_nil(XMLHelper.get_value(plug_load, "extension/FracSensible"))
    vals[:frac_latent] = to_float_or_nil(XMLHelper.get_value(plug_load, "extension/FracLatent"))
    return vals
  end

  def self.add_misc_loads_schedule(hpxml:,
                                   weekday_fractions: nil,
                                   weekend_fractions: nil,
                                   monthly_multipliers: nil)
    misc_loads = XMLHelper.create_elements_as_needed(hpxml, ["Building", "BuildingDetails", "MiscLoads"])
    add_extension(parent: misc_loads,
                  extensions: { "WeekdayScheduleFractions" => weekday_fractions,
                                "WeekendScheduleFractions" => weekend_fractions,
                                "MonthlyScheduleMultipliers" => monthly_multipliers })

    return misc_loads
  end

  def self.get_misc_loads_schedule_values(misc_loads:)
    return nil if misc_loads.nil?

    vals = {}
    vals[:weekday_fractions] = XMLHelper.get_value(misc_loads, "extension/WeekdayScheduleFractions")
    vals[:weekend_fractions] = XMLHelper.get_value(misc_loads, "extension/WeekendScheduleFractions")
    vals[:monthly_multipliers] = XMLHelper.get_value(misc_loads, "extension/MonthlyScheduleMultipliers")
    return vals
  end

  private

  def self.add_extension(parent:,
                         extensions: {})
    extension = nil
    unless extensions.empty?
      extensions.each do |name, value|
        next if value.nil?

        extension = parent.elements["extension"]
        if extension.nil?
          extension = XMLHelper.add_element(parent, "extension")
        end
        XMLHelper.add_element(extension, "#{name}", value) unless value.nil?
      end
    end

    return extension
  end

  def self.get_id(parent, element_name = "SystemIdentifier")
    return parent.elements[element_name].attributes["id"]
  end

  def self.get_idref(parent, element_name)
    element = parent.elements[element_name]
    return if element.nil?

    return element.attributes["idref"]
  end

  def self.to_float_or_nil(value)
    return nil if value.nil?

    return Float(value)
  end

  def self.to_integer_or_nil(value)
    return nil if value.nil?

    return Integer(Float(value))
  end

  def self.to_bool_or_nil(value)
    return nil if value.nil?

    return Boolean(value)
  end
end

# Helper methods

def is_thermal_boundary(surface_values)
  if ["other housing unit", "other housing unit above", "other housing unit below"].include? surface_values[:exterior_adjacent_to]
    return false # adiabatic
  end

  interior_conditioned = is_adjacent_to_conditioned(surface_values[:interior_adjacent_to])
  exterior_conditioned = is_adjacent_to_conditioned(surface_values[:exterior_adjacent_to])
  return (interior_conditioned != exterior_conditioned)
end

def is_adjacent_to_conditioned(adjacent_to)
  if ["living space", "basement - conditioned"].include? adjacent_to
    return true
  end

  return false
end

def hpxml_framefloor_is_ceiling(floor_interior_adjacent_to, floor_exterior_adjacent_to)
  if ["attic - vented", "attic - unvented"].include? floor_interior_adjacent_to
    return true
  elsif ["attic - vented", "attic - unvented", "other housing unit above"].include? floor_exterior_adjacent_to
    return true
  end

  return false
end<|MERGE_RESOLUTION|>--- conflicted
+++ resolved
@@ -1499,10 +1499,6 @@
       related_hvac_el = XMLHelper.add_element(water_heating_system, "RelatedHVACSystem")
       XMLHelper.add_attribute(related_hvac_el, "idref", related_hvac)
     end
-<<<<<<< HEAD
-    add_extension(parent: water_heating_system, extensions: { "StandbyLoss" => to_float_or_nil(standby_loss) })
-=======
->>>>>>> cb63b022
 
     return water_heating_system
   end
