require_relative 'xmlhelper'

class HPXML
  def self.create_hpxml(xml_type:,
                        xml_generated_by:,
                        transaction:,
                        software_program_used: nil,
                        software_program_version: nil,
                        eri_calculation_version: nil,
                        eri_design: nil,
                        building_id:,
                        event_type:)
    doc = XMLHelper.create_doc(version = "1.0", encoding = "UTF-8")
    hpxml = XMLHelper.add_element(doc, "HPXML")
    XMLHelper.add_attribute(hpxml, "xmlns", "http://hpxmlonline.com/2019/10")
    XMLHelper.add_attribute(hpxml, "xmlns:xsi", "http://www.w3.org/2001/XMLSchema-instance")
    XMLHelper.add_attribute(hpxml, "xsi:schemaLocation", "http://hpxmlonline.com/2019/10")
    XMLHelper.add_attribute(hpxml, "schemaVersion", "3.0")

    header = XMLHelper.add_element(hpxml, "XMLTransactionHeaderInformation")
    XMLHelper.add_element(header, "XMLType", xml_type)
    XMLHelper.add_element(header, "XMLGeneratedBy", xml_generated_by)
    XMLHelper.add_element(header, "CreatedDateAndTime", Time.now.strftime("%Y-%m-%dT%H:%M:%S%:z"))
    XMLHelper.add_element(header, "Transaction", transaction)

    software_info = XMLHelper.add_element(hpxml, "SoftwareInfo")
    XMLHelper.add_element(software_info, "SoftwareProgramUsed", software_program_used) unless software_program_used.nil?
    XMLHelper.add_element(software_info, "SoftwareProgramVersion", software_program_version) unless software_program_version.nil?
    add_extension(parent: software_info,
                  extensions: { "ERICalculation/Version" => eri_calculation_version,
                                "ERICalculation/Design" => eri_design })

    building = XMLHelper.add_element(hpxml, "Building")
    building_building_id = XMLHelper.add_element(building, "BuildingID")
    XMLHelper.add_attribute(building_building_id, "id", building_id)
    project_status = XMLHelper.add_element(building, "ProjectStatus")
    XMLHelper.add_element(project_status, "EventType", event_type)

    return doc
  end

  def self.get_hpxml_values(hpxml:)
    return nil if hpxml.nil?

    vals = {}
    vals[:schema_version] = hpxml.attributes["schemaVersion"]
    vals[:xml_type] = XMLHelper.get_value(hpxml, "XMLTransactionHeaderInformation/XMLType")
    vals[:xml_generated_by] = XMLHelper.get_value(hpxml, "XMLTransactionHeaderInformation/XMLGeneratedBy")
    vals[:created_date_and_time] = XMLHelper.get_value(hpxml, "XMLTransactionHeaderInformation/CreatedDateAndTime")
    vals[:transaction] = XMLHelper.get_value(hpxml, "XMLTransactionHeaderInformation/Transaction")
    vals[:software_program_used] = XMLHelper.get_value(hpxml, "SoftwareInfo/SoftwareProgramUsed")
    vals[:software_program_version] = XMLHelper.get_value(hpxml, "SoftwareInfo/SoftwareProgramVersion")
    vals[:eri_calculation_version] = XMLHelper.get_value(hpxml, "SoftwareInfo/extension/ERICalculation/Version")
    vals[:eri_design] = XMLHelper.get_value(hpxml, "SoftwareInfo/extension/ERICalculation/Design")
    vals[:building_id] = get_id(hpxml, "Building/BuildingID")
    vals[:event_type] = XMLHelper.get_value(hpxml, "Building/ProjectStatus/EventType")
    return vals
  end

  def self.add_site(hpxml:,
                    fuels: [],
                    shelter_coefficient: nil)
    site = XMLHelper.create_elements_as_needed(hpxml, ["Building", "BuildingDetails", "BuildingSummary", "Site"])
    unless fuels.empty?
      fuel_types_available = XMLHelper.add_element(site, "FuelTypesAvailable")
      fuels.each do |fuel|
        XMLHelper.add_element(fuel_types_available, "Fuel", fuel)
      end
    end
    add_extension(parent: site,
                  extensions: { "ShelterCoefficient" => to_float_or_nil(shelter_coefficient) })

    return site
  end

  def self.get_site_values(site:)
    return nil if site.nil?

    vals = {}
    vals[:surroundings] = XMLHelper.get_value(site, "Surroundings")
    vals[:orientation_of_front_of_home] = XMLHelper.get_value(site, "OrientationOfFrontOfHome")
    vals[:fuels] = XMLHelper.get_values(site, "FuelTypesAvailable/Fuel")
    vals[:shelter_coefficient] = to_float_or_nil(XMLHelper.get_value(site, "extension/ShelterCoefficient"))
    return vals
  end

  def self.add_site_neighbor(hpxml:,
                             azimuth:,
                             distance:,
                             height: nil)
    neighbors = XMLHelper.create_elements_as_needed(hpxml, ["Building", "BuildingDetails", "BuildingSummary", "Site", "extension", "Neighbors"])
    neighbor_building = XMLHelper.add_element(neighbors, "NeighborBuilding")
    XMLHelper.add_element(neighbor_building, "Azimuth", Integer(azimuth))
    XMLHelper.add_element(neighbor_building, "Distance", Float(distance))
    XMLHelper.add_element(neighbor_building, "Height", Float(height)) unless height.nil?

    return neighbor_building
  end

  def self.get_neighbor_building_values(neighbor_building:)
    return nil if neighbor_building.nil?

    vals = {}
    vals[:azimuth] = to_integer_or_nil(XMLHelper.get_value(neighbor_building, "Azimuth"))
    vals[:distance] = to_float_or_nil(XMLHelper.get_value(neighbor_building, "Distance"))
    vals[:height] = to_float_or_nil(XMLHelper.get_value(neighbor_building, "Height"))
    return vals
  end

  def self.add_building_occupancy(hpxml:,
                                  number_of_residents: nil,
                                  schedules_output_path: nil,
                                  schedules_column_name: nil)
    building_occupancy = XMLHelper.create_elements_as_needed(hpxml, ["Building", "BuildingDetails", "BuildingSummary", "BuildingOccupancy"])
    XMLHelper.add_element(building_occupancy, "NumberofResidents", Float(number_of_residents)) unless number_of_residents.nil?
    HPXML.add_extension(parent: building_occupancy,
                        extensions: { "SchedulesOutputPath": schedules_output_path,
                                      "SchedulesColumnName": schedules_column_name })

    return building_occupancy
  end

  def self.get_building_occupancy_values(building_occupancy:)
    return nil if building_occupancy.nil?

    vals = {}
    vals[:number_of_residents] = to_float_or_nil(XMLHelper.get_value(building_occupancy, "NumberofResidents"))
    vals[:schedules_output_path] = XMLHelper.get_value(building_occupancy, "extension/SchedulesOutputPath")
    vals[:schedules_column_name] = XMLHelper.get_value(building_occupancy, "extension/SchedulesColumnName")
    return vals
  end

  def self.add_building_construction(hpxml:,
                                     number_of_conditioned_floors:,
                                     number_of_conditioned_floors_above_grade:,
                                     number_of_bedrooms:,
                                     number_of_bathrooms: nil,
                                     conditioned_floor_area:,
                                     conditioned_building_volume:,
                                     fraction_of_operable_window_area: nil,
                                     use_only_ideal_air_system: nil)
    building_construction = XMLHelper.create_elements_as_needed(hpxml, ["Building", "BuildingDetails", "BuildingSummary", "BuildingConstruction"])
    XMLHelper.add_element(building_construction, "NumberofConditionedFloors", Integer(number_of_conditioned_floors))
    XMLHelper.add_element(building_construction, "NumberofConditionedFloorsAboveGrade", Integer(number_of_conditioned_floors_above_grade))
    XMLHelper.add_element(building_construction, "NumberofBedrooms", Integer(number_of_bedrooms))
    XMLHelper.add_element(building_construction, "NumberofBathrooms", Integer(number_of_bathrooms)) unless number_of_bathrooms.nil?
    XMLHelper.add_element(building_construction, "ConditionedFloorArea", Float(conditioned_floor_area))
    XMLHelper.add_element(building_construction, "ConditionedBuildingVolume", Float(conditioned_building_volume))
    add_extension(parent: building_construction,
                  extensions: { "FractionofOperableWindowArea" => to_float_or_nil(fraction_of_operable_window_area),
                                "UseOnlyIdealAirSystem" => to_bool_or_nil(use_only_ideal_air_system) })

    return building_construction
  end

  def self.get_building_construction_values(building_construction:)
    return nil if building_construction.nil?

    vals = {}
    vals[:year_built] = to_integer_or_nil(XMLHelper.get_value(building_construction, "YearBuilt"))
    vals[:number_of_conditioned_floors] = to_integer_or_nil(XMLHelper.get_value(building_construction, "NumberofConditionedFloors"))
    vals[:number_of_conditioned_floors_above_grade] = to_integer_or_nil(XMLHelper.get_value(building_construction, "NumberofConditionedFloorsAboveGrade"))
    vals[:average_ceiling_height] = to_float_or_nil(XMLHelper.get_value(building_construction, "AverageCeilingHeight"))
    vals[:number_of_bedrooms] = to_integer_or_nil(XMLHelper.get_value(building_construction, "NumberofBedrooms"))
    vals[:number_of_bathrooms] = to_integer_or_nil(XMLHelper.get_value(building_construction, "NumberofBathrooms"))
    vals[:conditioned_floor_area] = to_float_or_nil(XMLHelper.get_value(building_construction, "ConditionedFloorArea"))
    vals[:conditioned_building_volume] = to_float_or_nil(XMLHelper.get_value(building_construction, "ConditionedBuildingVolume"))
    vals[:use_only_ideal_air_system] = to_bool_or_nil(XMLHelper.get_value(building_construction, "extension/UseOnlyIdealAirSystem"))
    vals[:residential_facility_type] = XMLHelper.get_value(building_construction, "ResidentialFacilityType")
    vals[:fraction_of_operable_window_area] = to_float_or_nil(XMLHelper.get_value(building_construction, "extension/FractionofOperableWindowArea"))
    return vals
  end

  def self.add_climate_and_risk_zones(hpxml:,
                                      iecc2006: nil,
                                      iecc2012: nil,
                                      weather_station_id:,
                                      weather_station_name:,
                                      weather_station_wmo: nil,
                                      weather_station_epw_filename: nil)
    climate_and_risk_zones = XMLHelper.create_elements_as_needed(hpxml, ["Building", "BuildingDetails", "ClimateandRiskZones"])

    climate_zones = { 2006 => iecc2006,
                      2012 => iecc2012 }
    climate_zones.each do |year, zone|
      next if zone.nil?

      climate_zone_iecc = XMLHelper.add_element(climate_and_risk_zones, "ClimateZoneIECC")
      XMLHelper.add_element(climate_zone_iecc, "Year", Integer(year)) unless year.nil?
      XMLHelper.add_element(climate_zone_iecc, "ClimateZone", zone) unless zone.nil?
    end

    weather_station = XMLHelper.add_element(climate_and_risk_zones, "WeatherStation")
    sys_id = XMLHelper.add_element(weather_station, "SystemIdentifier")
    XMLHelper.add_attribute(sys_id, "id", weather_station_id)
    XMLHelper.add_element(weather_station, "Name", weather_station_name)
    XMLHelper.add_element(weather_station, "WMO", weather_station_wmo) unless weather_station_wmo.nil?
    add_extension(parent: weather_station,
                  extensions: { "EPWFileName" => weather_station_epw_filename })

    return climate_and_risk_zones
  end

  def self.get_climate_and_risk_zones_values(climate_and_risk_zones:)
    return nil if climate_and_risk_zones.nil?

    vals = {}
    vals[:iecc2006] = XMLHelper.get_value(climate_and_risk_zones, "ClimateZoneIECC[Year=2006]/ClimateZone")
    vals[:iecc2012] = XMLHelper.get_value(climate_and_risk_zones, "ClimateZoneIECC[Year=2012]/ClimateZone")
    weather_station = climate_and_risk_zones.elements["WeatherStation"]
    if not weather_station.nil?
      vals[:weather_station_id] = get_id(weather_station)
      vals[:weather_station_name] = XMLHelper.get_value(weather_station, "Name")
      vals[:weather_station_wmo] = XMLHelper.get_value(weather_station, "WMO")
      vals[:weather_station_epw_filename] = XMLHelper.get_value(weather_station, "extension/EPWFileName")
    end
    return vals
  end

  def self.collapse_enclosure(enclosure)
    # Collapses like surfaces into a single surface with, e.g., aggregate surface area.
    # This can significantly speed up performance for HPXML files with lots of individual
    # surfaces (e.g., windows).

    surf_types = ['Roof',
                  'Wall',
                  'RimJoist',
                  'FoundationWall',
                  'FrameFloor',
                  'Slab',
                  'Window',
                  'Skylight',
                  'Door']

    keys_to_ignore = [:id,
                      :insulation_id,
                      :perimeter_insulation_id,
                      :under_slab_insulation_id,
                      :area,
                      :exposed_perimeter]

    # Populate surf_type_values
    surf_type_values = {} # Surface values (hashes)
    surfs = {} # Surface objects
    surf_types.each do |surf_type|
      surf_type_values[surf_type] = []
      enclosure.elements.each("#{surf_type}s/#{surf_type}") do |surf|
        if surf_type == 'Roof'
          surf_type_values[surf_type] << get_roof_values(roof: surf)
        elsif surf_type == 'Wall'
          surf_type_values[surf_type] << get_wall_values(wall: surf)
        elsif surf_type == 'RimJoist'
          surf_type_values[surf_type] << get_rim_joist_values(rim_joist: surf)
        elsif surf_type == 'FoundationWall'
          surf_type_values[surf_type] << get_foundation_wall_values(foundation_wall: surf)
        elsif surf_type == 'FrameFloor'
          surf_type_values[surf_type] << get_framefloor_values(framefloor: surf)
        elsif surf_type == 'Slab'
          surf_type_values[surf_type] << get_slab_values(slab: surf)
        elsif surf_type == 'Window'
          surf_type_values[surf_type] << get_window_values(window: surf)
        elsif surf_type == 'Skylight'
          surf_type_values[surf_type] << get_skylight_values(skylight: surf)
        elsif surf_type == 'Door'
          surf_type_values[surf_type] << get_door_values(door: surf)
        end

        surfs[surf_type_values[surf_type][-1][:id]] = surf
      end
    end

    # Look for pairs of surfaces that can be collapsed
    area_adjustments = {}
    exposed_perimeter_adjustments = {}
    surf_types.each do |surf_type|
      for i in 0..surf_type_values[surf_type].size - 1
        surf_values = surf_type_values[surf_type][i]
        next if surf_values.nil?

        area_adjustments[surf_values[:id]] = 0
        exposed_perimeter_adjustments[surf_values[:id]] = 0

        for j in (surf_type_values[surf_type].size - 1).downto(i + 1)
          surf_values2 = surf_type_values[surf_type][j]
          next if surf_values2.nil?
          next unless surf_values.keys.sort == surf_values2.keys.sort

          match = true
          surf_values.keys.each do |key|
            next if keys_to_ignore.include? key
            next if surf_type == 'FoundationWall' and key == :azimuth # Azimuth of foundation walls is irrelevant
            next if surf_values[key] == surf_values2[key]

            match = false
          end
          next unless match

          # Update Area/ExposedPerimeter
          area_adjustments[surf_values[:id]] += surf_values2[:area]
          if not surf_values[:exposed_perimeter].nil?
            exposed_perimeter_adjustments[surf_values[:id]] += surf_values2[:exposed_perimeter]
          end

          # Update subsurface idrefs as appropriate
          if ['Wall', 'FoundationWall'].include? surf_type
            ['Window', 'Door'].each do |subsurf_type|
              surf_type_values[subsurf_type].each do |subsurf_values|
                subsurf = surfs[subsurf_values[:id]]
                next unless subsurf_values[:wall_idref] == surf_values2[:id]

                subsurf_values[:wall_idref] = surf_values[:id]
                subsurf.elements["AttachedToWall"].attributes["idref"] = surf_values[:id]
              end
            end
          elsif ['Roof'].include? surf_type
            ['Skylight'].each do |subsurf_type|
              surf_type_values[subsurf_type].each do |subsurf_values|
                subsurf = surfs[subsurf_values[:id]]
                next unless subsurf_values[:roof_idref] == surf_values2[:id]

                subsurf_values[:roof_idref] = surf_values[:id]
                subsurf.elements["AttachedToRoof"].attributes["idref"] = surf_values[:id]
              end
            end
          end

          # Remove old surface
          surf2 = surfs[surf_values2[:id]]
          surf2.parent.elements.delete surf2
          surf_type_values[surf_type].delete_at(j)
        end
      end
    end

    area_adjustments.each do |surf_id, area_adjustment|
      next unless area_adjustment > 0

      surf = surfs[surf_id]
      surf.elements["Area"].text = Float(surf.elements["Area"].text) + area_adjustment
    end
    exposed_perimeter_adjustments.each do |surf_id, exposed_perimeter_adjustment|
      next unless exposed_perimeter_adjustment > 0

      surf = surfs[surf_id]
      surf.elements["ExposedPerimeter"].text = Float(surf.elements["ExposedPerimeter"].text) + exposed_perimeter_adjustment
    end
  end

  def self.add_air_infiltration_measurement(hpxml:,
                                            id:,
                                            house_pressure: nil,
                                            unit_of_measure: nil,
                                            air_leakage: nil,
                                            effective_leakage_area: nil,
                                            constant_ach_natural: nil,
                                            infiltration_volume: nil)
    air_infiltration = XMLHelper.create_elements_as_needed(hpxml, ["Building", "BuildingDetails", "Enclosure", "AirInfiltration"])
    air_infiltration_measurement = XMLHelper.add_element(air_infiltration, "AirInfiltrationMeasurement")
    sys_id = XMLHelper.add_element(air_infiltration_measurement, "SystemIdentifier")
    XMLHelper.add_attribute(sys_id, "id", id)
    XMLHelper.add_element(air_infiltration_measurement, "HousePressure", Float(house_pressure)) unless house_pressure.nil?
    if not unit_of_measure.nil? and not air_leakage.nil?
      building_air_leakage = XMLHelper.add_element(air_infiltration_measurement, "BuildingAirLeakage")
      XMLHelper.add_element(building_air_leakage, "UnitofMeasure", unit_of_measure)
      XMLHelper.add_element(building_air_leakage, "AirLeakage", Float(air_leakage))
    end
    XMLHelper.add_element(air_infiltration_measurement, "EffectiveLeakageArea", Float(effective_leakage_area)) unless effective_leakage_area.nil?
    XMLHelper.add_element(air_infiltration_measurement, "InfiltrationVolume", Float(infiltration_volume)) unless infiltration_volume.nil?
    add_extension(parent: air_infiltration_measurement,
                  extensions: { "ConstantACHnatural" => to_float_or_nil(constant_ach_natural) })

    return air_infiltration_measurement
  end

  def self.get_air_infiltration_measurement_values(air_infiltration_measurement:)
    return nil if air_infiltration_measurement.nil?

    vals = {}
    vals[:id] = get_id(air_infiltration_measurement)
    vals[:house_pressure] = to_float_or_nil(XMLHelper.get_value(air_infiltration_measurement, "HousePressure"))
    vals[:unit_of_measure] = XMLHelper.get_value(air_infiltration_measurement, "BuildingAirLeakage/UnitofMeasure")
    vals[:air_leakage] = to_float_or_nil(XMLHelper.get_value(air_infiltration_measurement, "BuildingAirLeakage/AirLeakage"))
    vals[:effective_leakage_area] = to_float_or_nil(XMLHelper.get_value(air_infiltration_measurement, "EffectiveLeakageArea"))
    vals[:infiltration_volume] = to_float_or_nil(XMLHelper.get_value(air_infiltration_measurement, "InfiltrationVolume"))
    vals[:constant_ach_natural] = to_float_or_nil(XMLHelper.get_value(air_infiltration_measurement, "extension/ConstantACHnatural"))
    vals[:leakiness_description] = XMLHelper.get_value(air_infiltration_measurement, "LeakinessDescription")
    return vals
  end

  def self.add_attic(hpxml:,
                     id:,
                     attic_type:,
                     vented_attic_sla: nil,
                     vented_attic_constant_ach: nil)
    attics = XMLHelper.create_elements_as_needed(hpxml, ["Building", "BuildingDetails", "Enclosure", "Attics"])
    attic = XMLHelper.add_element(attics, "Attic")
    sys_id = XMLHelper.add_element(attic, "SystemIdentifier")
    XMLHelper.add_attribute(sys_id, "id", id)
    unless attic_type.nil?
      attic_type_e = XMLHelper.add_element(attic, "AtticType")
      if attic_type == "UnventedAttic"
        attic_type_attic = XMLHelper.add_element(attic_type_e, "Attic")
        XMLHelper.add_element(attic_type_attic, "Vented", false)
      elsif attic_type == "VentedAttic"
        attic_type_attic = XMLHelper.add_element(attic_type_e, "Attic")
        XMLHelper.add_element(attic_type_attic, "Vented", true)
        if not vented_attic_sla.nil?
          ventilation_rate = XMLHelper.add_element(attic, "VentilationRate")
          XMLHelper.add_element(ventilation_rate, "UnitofMeasure", "SLA")
          XMLHelper.add_element(ventilation_rate, "Value", Float(vented_attic_sla))
        elsif not vented_attic_constant_ach.nil?
          XMLHelper.add_element(attic, "extension/ConstantACHnatural", Float(vented_attic_constant_ach))
        end
      elsif attic_type == "FlatRoof" or attic_type == "CathedralCeiling"
        XMLHelper.add_element(attic_type_e, attic_type)
      else
        fail "Unhandled attic type '#{attic_type}'."
      end
    end

    return attic
  end

  def self.get_attic_values(attic:)
    return nil if attic.nil?

    vals = {}
    vals[:id] = get_id(attic)
    if XMLHelper.has_element(attic, "AtticType/Attic[Vented='false']")
      vals[:attic_type] = "UnventedAttic"
    elsif XMLHelper.has_element(attic, "AtticType/Attic[Vented='true']")
      vals[:attic_type] = "VentedAttic"
    elsif XMLHelper.has_element(attic, "AtticType/Attic[Conditioned='true']")
      vals[:attic_type] = "ConditionedAttic"
    elsif XMLHelper.has_element(attic, "AtticType/FlatRoof")
      vals[:attic_type] = "FlatRoof"
    elsif XMLHelper.has_element(attic, "AtticType/CathedralCeiling")
      vals[:attic_type] = "CathedralCeiling"
    end
    vals[:vented_attic_sla] = to_float_or_nil(XMLHelper.get_value(attic, "[AtticType/Attic[Vented='true']]VentilationRate[UnitofMeasure='SLA']/Value"))
    vals[:vented_attic_constant_ach] = to_float_or_nil(XMLHelper.get_value(attic, "[AtticType/Attic[Vented='true']]extension/ConstantACHnatural"))
    return vals
  end

  def self.add_foundation(hpxml:,
                          id:,
                          foundation_type:,
                          vented_crawlspace_sla: nil,
                          unconditioned_basement_thermal_boundary: nil)
    foundations = XMLHelper.create_elements_as_needed(hpxml, ["Building", "BuildingDetails", "Enclosure", "Foundations"])
    foundation = XMLHelper.add_element(foundations, "Foundation")
    sys_id = XMLHelper.add_element(foundation, "SystemIdentifier")
    XMLHelper.add_attribute(sys_id, "id", id)
    unless foundation_type.nil?
      foundation_type_e = XMLHelper.add_element(foundation, "FoundationType")
      if ["SlabOnGrade", "Ambient"].include? foundation_type
        XMLHelper.add_element(foundation_type_e, foundation_type)
      elsif foundation_type == "ConditionedBasement"
        basement = XMLHelper.add_element(foundation_type_e, "Basement")
        XMLHelper.add_element(basement, "Conditioned", true)
      elsif foundation_type == "UnconditionedBasement"
        basement = XMLHelper.add_element(foundation_type_e, "Basement")
        XMLHelper.add_element(basement, "Conditioned", false)
        XMLHelper.add_element(foundation, "ThermalBoundary", unconditioned_basement_thermal_boundary)
      elsif foundation_type == "VentedCrawlspace"
        crawlspace = XMLHelper.add_element(foundation_type_e, "Crawlspace")
        XMLHelper.add_element(crawlspace, "Vented", true)
        if not vented_crawlspace_sla.nil?
          ventilation_rate = XMLHelper.add_element(foundation, "VentilationRate")
          XMLHelper.add_element(ventilation_rate, "UnitofMeasure", "SLA")
          XMLHelper.add_element(ventilation_rate, "Value", Float(vented_crawlspace_sla))
        end
      elsif foundation_type == "UnventedCrawlspace"
        crawlspace = XMLHelper.add_element(foundation_type_e, "Crawlspace")
        XMLHelper.add_element(crawlspace, "Vented", false)
      else
        fail "Unhandled foundation type '#{foundation_type}'."
      end
    end

    return foundation
  end

  def self.get_foundation_values(foundation:)
    return nil if foundation.nil?

    vals = {}
    vals[:id] = get_id(foundation)
    if XMLHelper.has_element(foundation, "FoundationType/SlabOnGrade")
      vals[:foundation_type] = "SlabOnGrade"
    elsif XMLHelper.has_element(foundation, "FoundationType/Basement[Conditioned='false']")
      vals[:foundation_type] = "UnconditionedBasement"
    elsif XMLHelper.has_element(foundation, "FoundationType/Basement[Conditioned='true']")
      vals[:foundation_type] = "ConditionedBasement"
    elsif XMLHelper.has_element(foundation, "FoundationType/Crawlspace[Vented='false']")
      vals[:foundation_type] = "UnventedCrawlspace"
    elsif XMLHelper.has_element(foundation, "FoundationType/Crawlspace[Vented='true']")
      vals[:foundation_type] = "VentedCrawlspace"
    elsif XMLHelper.has_element(foundation, "FoundationType/Ambient")
      vals[:foundation_type] = "Ambient"
    end
    vals[:vented_crawlspace_sla] = to_float_or_nil(XMLHelper.get_value(foundation, "[FoundationType/Crawlspace[Vented='true']]VentilationRate[UnitofMeasure='SLA']/Value"))
    vals[:unconditioned_basement_thermal_boundary] = XMLHelper.get_value(foundation, "[FoundationType/Basement[Conditioned='false']]ThermalBoundary")
    return vals
  end

  def self.add_roof(hpxml:,
                    id:,
                    interior_adjacent_to:,
                    area:,
                    azimuth: nil,
                    solar_absorptance:,
                    emittance:,
                    pitch:,
                    radiant_barrier:,
                    insulation_id: nil,
                    insulation_assembly_r_value:)
    roofs = XMLHelper.create_elements_as_needed(hpxml, ["Building", "BuildingDetails", "Enclosure", "Roofs"])
    roof = XMLHelper.add_element(roofs, "Roof")
    sys_id = XMLHelper.add_element(roof, "SystemIdentifier")
    XMLHelper.add_attribute(sys_id, "id", id)
    XMLHelper.add_element(roof, "InteriorAdjacentTo", interior_adjacent_to)
    XMLHelper.add_element(roof, "Area", Float(area))
    XMLHelper.add_element(roof, "Azimuth", Integer(azimuth)) unless azimuth.nil?
    XMLHelper.add_element(roof, "SolarAbsorptance", Float(solar_absorptance))
    XMLHelper.add_element(roof, "Emittance", Float(emittance))
    XMLHelper.add_element(roof, "Pitch", Float(pitch))
    XMLHelper.add_element(roof, "RadiantBarrier", Boolean(radiant_barrier))
    insulation = XMLHelper.add_element(roof, "Insulation")
    sys_id = XMLHelper.add_element(insulation, "SystemIdentifier")
    unless insulation_id.nil?
      XMLHelper.add_attribute(sys_id, "id", insulation_id)
    else
      XMLHelper.add_attribute(sys_id, "id", id + "Insulation")
    end
    XMLHelper.add_element(insulation, "AssemblyEffectiveRValue", Float(insulation_assembly_r_value))

    return roof
  end

  def self.get_roof_values(roof:)
    return nil if roof.nil?

    vals = {}
    vals[:id] = get_id(roof)
    vals[:exterior_adjacent_to] = "outside"
    vals[:interior_adjacent_to] = XMLHelper.get_value(roof, "InteriorAdjacentTo")
    vals[:area] = to_float_or_nil(XMLHelper.get_value(roof, "Area"))
    vals[:azimuth] = to_integer_or_nil(XMLHelper.get_value(roof, "Azimuth"))
    vals[:roof_type] = XMLHelper.get_value(roof, "RoofType")
    vals[:roof_color] = XMLHelper.get_value(roof, "RoofColor")
    vals[:solar_absorptance] = to_float_or_nil(XMLHelper.get_value(roof, "SolarAbsorptance"))
    vals[:emittance] = to_float_or_nil(XMLHelper.get_value(roof, "Emittance"))
    vals[:pitch] = to_float_or_nil(XMLHelper.get_value(roof, "Pitch"))
    vals[:radiant_barrier] = to_bool_or_nil(XMLHelper.get_value(roof, "RadiantBarrier"))
    insulation = roof.elements["Insulation"]
    if not insulation.nil?
      vals[:insulation_id] = get_id(insulation)
      vals[:insulation_assembly_r_value] = to_float_or_nil(XMLHelper.get_value(insulation, "AssemblyEffectiveRValue"))
      vals[:insulation_cavity_r_value] = to_float_or_nil(XMLHelper.get_value(insulation, "Layer[InstallationType='cavity']/NominalRValue"))
      vals[:insulation_continuous_r_value] = to_float_or_nil(XMLHelper.get_value(insulation, "Layer[InstallationType='continuous']/NominalRValue"))
    end
    return vals
  end

  def self.add_rim_joist(hpxml:,
                         id:,
                         exterior_adjacent_to:,
                         interior_adjacent_to:,
                         area:,
                         azimuth: nil,
                         solar_absorptance:,
                         emittance:,
                         insulation_id: nil,
                         insulation_assembly_r_value:)
    rim_joists = XMLHelper.create_elements_as_needed(hpxml, ["Building", "BuildingDetails", "Enclosure", "RimJoists"])
    rim_joist = XMLHelper.add_element(rim_joists, "RimJoist")
    sys_id = XMLHelper.add_element(rim_joist, "SystemIdentifier")
    XMLHelper.add_attribute(sys_id, "id", id)
    XMLHelper.add_element(rim_joist, "ExteriorAdjacentTo", exterior_adjacent_to)
    XMLHelper.add_element(rim_joist, "InteriorAdjacentTo", interior_adjacent_to)
    XMLHelper.add_element(rim_joist, "Area", Float(area))
    XMLHelper.add_element(rim_joist, "Azimuth", Integer(azimuth)) unless azimuth.nil?
    XMLHelper.add_element(rim_joist, "SolarAbsorptance", Float(solar_absorptance))
    XMLHelper.add_element(rim_joist, "Emittance", Float(emittance))
    insulation = XMLHelper.add_element(rim_joist, "Insulation")
    sys_id = XMLHelper.add_element(insulation, "SystemIdentifier")
    unless insulation_id.nil?
      XMLHelper.add_attribute(sys_id, "id", insulation_id)
    else
      XMLHelper.add_attribute(sys_id, "id", id + "Insulation")
    end
    XMLHelper.add_element(insulation, "AssemblyEffectiveRValue", Float(insulation_assembly_r_value))

    return rim_joist
  end

  def self.get_rim_joist_values(rim_joist:)
    return nil if rim_joist.nil?

    vals = {}
    vals[:id] = get_id(rim_joist)
    vals[:exterior_adjacent_to] = XMLHelper.get_value(rim_joist, "ExteriorAdjacentTo")
    vals[:interior_adjacent_to] = XMLHelper.get_value(rim_joist, "InteriorAdjacentTo")
    vals[:area] = to_float_or_nil(XMLHelper.get_value(rim_joist, "Area"))
    vals[:azimuth] = to_integer_or_nil(XMLHelper.get_value(rim_joist, "Azimuth"))
    vals[:solar_absorptance] = to_float_or_nil(XMLHelper.get_value(rim_joist, "SolarAbsorptance"))
    vals[:emittance] = to_float_or_nil(XMLHelper.get_value(rim_joist, "Emittance"))
    insulation = rim_joist.elements["Insulation"]
    if not insulation.nil?
      vals[:insulation_id] = get_id(insulation)
      vals[:insulation_assembly_r_value] = to_float_or_nil(XMLHelper.get_value(insulation, "AssemblyEffectiveRValue"))
    end
    return vals
  end

  def self.add_wall(hpxml:,
                    id:,
                    exterior_adjacent_to:,
                    interior_adjacent_to:,
                    wall_type:,
                    area:,
                    azimuth: nil,
                    solar_absorptance:,
                    emittance:,
                    insulation_id: nil,
                    insulation_assembly_r_value:)
    walls = XMLHelper.create_elements_as_needed(hpxml, ["Building", "BuildingDetails", "Enclosure", "Walls"])
    wall = XMLHelper.add_element(walls, "Wall")
    sys_id = XMLHelper.add_element(wall, "SystemIdentifier")
    XMLHelper.add_attribute(sys_id, "id", id)
    XMLHelper.add_element(wall, "ExteriorAdjacentTo", exterior_adjacent_to)
    XMLHelper.add_element(wall, "InteriorAdjacentTo", interior_adjacent_to)
    wall_type_e = XMLHelper.add_element(wall, "WallType")
    XMLHelper.add_element(wall_type_e, wall_type)
    XMLHelper.add_element(wall, "Area", Float(area))
    XMLHelper.add_element(wall, "Azimuth", Integer(azimuth)) unless azimuth.nil?
    XMLHelper.add_element(wall, "SolarAbsorptance", Float(solar_absorptance))
    XMLHelper.add_element(wall, "Emittance", Float(emittance))
    insulation = XMLHelper.add_element(wall, "Insulation")
    sys_id = XMLHelper.add_element(insulation, "SystemIdentifier")
    unless insulation_id.nil?
      XMLHelper.add_attribute(sys_id, "id", insulation_id)
    else
      XMLHelper.add_attribute(sys_id, "id", id + "Insulation")
    end
    XMLHelper.add_element(insulation, "AssemblyEffectiveRValue", Float(insulation_assembly_r_value))

    return wall
  end

  def self.get_wall_values(wall:)
    return nil if wall.nil?

    vals = {}
    vals[:id] = get_id(wall)
    vals[:exterior_adjacent_to] = XMLHelper.get_value(wall, "ExteriorAdjacentTo")
    vals[:interior_adjacent_to] = XMLHelper.get_value(wall, "InteriorAdjacentTo")
    vals[:wall_type] = XMLHelper.get_child_name(wall, "WallType")
    vals[:optimum_value_engineering] = to_bool_or_nil(XMLHelper.get_value(wall, "WallType/WoodStud/OptimumValueEngineering"))
    vals[:area] = to_float_or_nil(XMLHelper.get_value(wall, "Area"))
    vals[:orientation] = XMLHelper.get_value(wall, "Orientation")
    vals[:azimuth] = to_integer_or_nil(XMLHelper.get_value(wall, "Azimuth"))
    vals[:siding] = XMLHelper.get_value(wall, "Siding")
    vals[:solar_absorptance] = to_float_or_nil(XMLHelper.get_value(wall, "SolarAbsorptance"))
    vals[:emittance] = to_float_or_nil(XMLHelper.get_value(wall, "Emittance"))
    insulation = wall.elements["Insulation"]
    if not insulation.nil?
      vals[:insulation_id] = get_id(insulation)
      vals[:insulation_assembly_r_value] = to_float_or_nil(XMLHelper.get_value(insulation, "AssemblyEffectiveRValue"))
      vals[:insulation_cavity_r_value] = to_float_or_nil(XMLHelper.get_value(insulation, "Layer[InstallationType='cavity']/NominalRValue"))
      vals[:insulation_continuous_r_value] = to_float_or_nil(XMLHelper.get_value(insulation, "Layer[InstallationType='continuous']/NominalRValue"))
    end
    return vals
  end

  def self.add_foundation_wall(hpxml:,
                               id:,
                               exterior_adjacent_to:,
                               interior_adjacent_to:,
                               height:,
                               area:,
                               azimuth: nil,
                               thickness:,
                               depth_below_grade:,
                               insulation_id: nil,
                               insulation_interior_r_value: nil,
                               insulation_interior_distance_to_top: nil,
                               insulation_interior_distance_to_bottom: nil,
                               insulation_exterior_r_value: nil,
                               insulation_exterior_distance_to_top: nil,
                               insulation_exterior_distance_to_bottom: nil,
                               insulation_assembly_r_value: nil)
    foundation_walls = XMLHelper.create_elements_as_needed(hpxml, ["Building", "BuildingDetails", "Enclosure", "FoundationWalls"])
    foundation_wall = XMLHelper.add_element(foundation_walls, "FoundationWall")
    sys_id = XMLHelper.add_element(foundation_wall, "SystemIdentifier")
    XMLHelper.add_attribute(sys_id, "id", id)
    XMLHelper.add_element(foundation_wall, "ExteriorAdjacentTo", exterior_adjacent_to)
    XMLHelper.add_element(foundation_wall, "InteriorAdjacentTo", interior_adjacent_to)
    XMLHelper.add_element(foundation_wall, "Height", Float(height))
    XMLHelper.add_element(foundation_wall, "Area", Float(area))
    XMLHelper.add_element(foundation_wall, "Azimuth", Integer(azimuth)) unless azimuth.nil?
    XMLHelper.add_element(foundation_wall, "Thickness", Float(thickness))
    XMLHelper.add_element(foundation_wall, "DepthBelowGrade", Float(depth_below_grade))
    insulation = XMLHelper.add_element(foundation_wall, "Insulation")
    sys_id = XMLHelper.add_element(insulation, "SystemIdentifier")
    unless insulation_id.nil?
      XMLHelper.add_attribute(sys_id, "id", insulation_id)
    else
      XMLHelper.add_attribute(sys_id, "id", id + "Insulation")
    end
    XMLHelper.add_element(insulation, "AssemblyEffectiveRValue", Float(insulation_assembly_r_value)) unless insulation_assembly_r_value.nil?
    unless insulation_exterior_r_value.nil?
      layer = XMLHelper.add_element(insulation, "Layer")
      XMLHelper.add_element(layer, "InstallationType", "continuous - exterior")
      XMLHelper.add_element(layer, "NominalRValue", Float(insulation_exterior_r_value))
      add_extension(parent: layer,
                    extensions: { "DistanceToTopOfInsulation" => to_float_or_nil(insulation_exterior_distance_to_top),
                                  "DistanceToBottomOfInsulation" => to_float_or_nil(insulation_exterior_distance_to_bottom) })
    end
    unless insulation_interior_r_value.nil?
      layer = XMLHelper.add_element(insulation, "Layer")
      XMLHelper.add_element(layer, "InstallationType", "continuous - interior")
      XMLHelper.add_element(layer, "NominalRValue", Float(insulation_interior_r_value))
      add_extension(parent: layer,
                    extensions: { "DistanceToTopOfInsulation" => to_float_or_nil(insulation_interior_distance_to_top),
                                  "DistanceToBottomOfInsulation" => to_float_or_nil(insulation_interior_distance_to_bottom) })
    end

    return foundation_wall
  end

  def self.get_foundation_wall_values(foundation_wall:)
    return nil if foundation_wall.nil?

    vals = {}
    vals[:id] = get_id(foundation_wall)
    vals[:exterior_adjacent_to] = XMLHelper.get_value(foundation_wall, "ExteriorAdjacentTo")
    vals[:interior_adjacent_to] = XMLHelper.get_value(foundation_wall, "InteriorAdjacentTo")
    vals[:height] = to_float_or_nil(XMLHelper.get_value(foundation_wall, "Height"))
    vals[:area] = to_float_or_nil(XMLHelper.get_value(foundation_wall, "Area"))
    vals[:azimuth] = to_integer_or_nil(XMLHelper.get_value(foundation_wall, "Azimuth"))
    vals[:thickness] = to_float_or_nil(XMLHelper.get_value(foundation_wall, "Thickness"))
    vals[:depth_below_grade] = to_float_or_nil(XMLHelper.get_value(foundation_wall, "DepthBelowGrade"))
    insulation = foundation_wall.elements["Insulation"]
    if not insulation.nil?
      vals[:insulation_id] = get_id(insulation)
      vals[:insulation_r_value] = to_float_or_nil(XMLHelper.get_value(insulation, "Layer[InstallationType='continuous']/NominalRValue"))
      vals[:insulation_interior_r_value] = to_float_or_nil(XMLHelper.get_value(insulation, "Layer[InstallationType='continuous - interior']/NominalRValue"))
      vals[:insulation_interior_distance_to_top] = to_float_or_nil(XMLHelper.get_value(insulation, "Layer[InstallationType='continuous - interior']/extension/DistanceToTopOfInsulation"))
      vals[:insulation_interior_distance_to_bottom] = to_float_or_nil(XMLHelper.get_value(insulation, "Layer[InstallationType='continuous - interior']/extension/DistanceToBottomOfInsulation"))
      vals[:insulation_exterior_r_value] = to_float_or_nil(XMLHelper.get_value(insulation, "Layer[InstallationType='continuous - exterior']/NominalRValue"))
      vals[:insulation_exterior_distance_to_top] = to_float_or_nil(XMLHelper.get_value(insulation, "Layer[InstallationType='continuous - exterior']/extension/DistanceToTopOfInsulation"))
      vals[:insulation_exterior_distance_to_bottom] = to_float_or_nil(XMLHelper.get_value(insulation, "Layer[InstallationType='continuous - exterior']/extension/DistanceToBottomOfInsulation"))
      vals[:insulation_assembly_r_value] = to_float_or_nil(XMLHelper.get_value(insulation, "AssemblyEffectiveRValue"))
    end
    return vals
  end

  def self.add_framefloor(hpxml:,
                          id:,
                          exterior_adjacent_to:,
                          interior_adjacent_to:,
                          area:,
                          insulation_id: nil,
                          insulation_assembly_r_value:)
    framefloors = XMLHelper.create_elements_as_needed(hpxml, ["Building", "BuildingDetails", "Enclosure", "FrameFloors"])
    framefloor = XMLHelper.add_element(framefloors, "FrameFloor")
    sys_id = XMLHelper.add_element(framefloor, "SystemIdentifier")
    XMLHelper.add_attribute(sys_id, "id", id)
    XMLHelper.add_element(framefloor, "ExteriorAdjacentTo", exterior_adjacent_to)
    XMLHelper.add_element(framefloor, "InteriorAdjacentTo", interior_adjacent_to)
    XMLHelper.add_element(framefloor, "Area", Float(area))
    insulation = XMLHelper.add_element(framefloor, "Insulation")
    sys_id = XMLHelper.add_element(insulation, "SystemIdentifier")
    unless insulation_id.nil?
      XMLHelper.add_attribute(sys_id, "id", insulation_id)
    else
      XMLHelper.add_attribute(sys_id, "id", id + "Insulation")
    end
    XMLHelper.add_element(insulation, "AssemblyEffectiveRValue", Float(insulation_assembly_r_value))

    return framefloor
  end

  def self.get_framefloor_values(framefloor:)
    return nil if framefloor.nil?

    vals = {}
    vals[:id] = get_id(framefloor)
    vals[:exterior_adjacent_to] = XMLHelper.get_value(framefloor, "ExteriorAdjacentTo")
    vals[:interior_adjacent_to] = XMLHelper.get_value(framefloor, "InteriorAdjacentTo")
    vals[:area] = to_float_or_nil(XMLHelper.get_value(framefloor, "Area"))
    insulation = framefloor.elements["Insulation"]
    if not insulation.nil?
      vals[:insulation_id] = get_id(insulation)
      vals[:insulation_assembly_r_value] = to_float_or_nil(XMLHelper.get_value(insulation, "AssemblyEffectiveRValue"))
      vals[:insulation_cavity_r_value] = to_float_or_nil(XMLHelper.get_value(insulation, "Layer[InstallationType='cavity']/NominalRValue"))
      vals[:insulation_continuous_r_value] = to_float_or_nil(XMLHelper.get_value(insulation, "Layer[InstallationType='continuous']/NominalRValue"))
    end
    return vals
  end

  def self.add_slab(hpxml:,
                    id:,
                    interior_adjacent_to:,
                    area:,
                    thickness:,
                    exposed_perimeter:,
                    perimeter_insulation_depth:,
                    under_slab_insulation_width: nil,
                    under_slab_insulation_spans_entire_slab: nil,
                    depth_below_grade: nil,
                    carpet_fraction:,
                    carpet_r_value:,
                    perimeter_insulation_id: nil,
                    perimeter_insulation_r_value:,
                    under_slab_insulation_id: nil,
                    under_slab_insulation_r_value:)
    slabs = foundation_walls = XMLHelper.create_elements_as_needed(hpxml, ["Building", "BuildingDetails", "Enclosure", "Slabs"])
    slab = XMLHelper.add_element(slabs, "Slab")
    sys_id = XMLHelper.add_element(slab, "SystemIdentifier")
    XMLHelper.add_attribute(sys_id, "id", id)
    XMLHelper.add_element(slab, "InteriorAdjacentTo", interior_adjacent_to)
    XMLHelper.add_element(slab, "Area", Float(area))
    XMLHelper.add_element(slab, "Thickness", Float(thickness))
    XMLHelper.add_element(slab, "ExposedPerimeter", Float(exposed_perimeter))
    XMLHelper.add_element(slab, "PerimeterInsulationDepth", Float(perimeter_insulation_depth))
    XMLHelper.add_element(slab, "UnderSlabInsulationWidth", Float(under_slab_insulation_width)) unless under_slab_insulation_width.nil?
    XMLHelper.add_element(slab, "UnderSlabInsulationSpansEntireSlab", Boolean(under_slab_insulation_spans_entire_slab)) unless under_slab_insulation_spans_entire_slab.nil?
    XMLHelper.add_element(slab, "DepthBelowGrade", Float(depth_below_grade)) unless depth_below_grade.nil?
    insulation = XMLHelper.add_element(slab, "PerimeterInsulation")
    sys_id = XMLHelper.add_element(insulation, "SystemIdentifier")
    unless perimeter_insulation_id.nil?
      XMLHelper.add_attribute(sys_id, "id", perimeter_insulation_id)
    else
      XMLHelper.add_attribute(sys_id, "id", id + "PerimeterInsulation")
    end
    layer = XMLHelper.add_element(insulation, "Layer")
    XMLHelper.add_element(layer, "InstallationType", "continuous")
    XMLHelper.add_element(layer, "NominalRValue", Float(perimeter_insulation_r_value))
    insulation = XMLHelper.add_element(slab, "UnderSlabInsulation")
    sys_id = XMLHelper.add_element(insulation, "SystemIdentifier")
    unless under_slab_insulation_id.nil?
      XMLHelper.add_attribute(sys_id, "id", under_slab_insulation_id)
    else
      XMLHelper.add_attribute(sys_id, "id", id + "UnderSlabInsulation")
    end
    layer = XMLHelper.add_element(insulation, "Layer")
    XMLHelper.add_element(layer, "InstallationType", "continuous")
    XMLHelper.add_element(layer, "NominalRValue", Float(under_slab_insulation_r_value))
    add_extension(parent: slab,
                  extensions: { "CarpetFraction" => to_float_or_nil(carpet_fraction),
                                "CarpetRValue" => to_float_or_nil(carpet_r_value) })

    return slab
  end

  def self.get_slab_values(slab:)
    return nil if slab.nil?

    vals = {}
    vals[:id] = get_id(slab)
    vals[:interior_adjacent_to] = XMLHelper.get_value(slab, "InteriorAdjacentTo")
    vals[:exterior_adjacent_to] = "outside"
    vals[:area] = to_float_or_nil(XMLHelper.get_value(slab, "Area"))
    vals[:thickness] = to_float_or_nil(XMLHelper.get_value(slab, "Thickness"))
    vals[:exposed_perimeter] = to_float_or_nil(XMLHelper.get_value(slab, "ExposedPerimeter"))
    vals[:perimeter_insulation_depth] = to_float_or_nil(XMLHelper.get_value(slab, "PerimeterInsulationDepth"))
    vals[:under_slab_insulation_width] = to_float_or_nil(XMLHelper.get_value(slab, "UnderSlabInsulationWidth"))
    vals[:under_slab_insulation_spans_entire_slab] = to_bool_or_nil(XMLHelper.get_value(slab, "UnderSlabInsulationSpansEntireSlab"))
    vals[:depth_below_grade] = to_float_or_nil(XMLHelper.get_value(slab, "DepthBelowGrade"))
    vals[:carpet_fraction] = to_float_or_nil(XMLHelper.get_value(slab, "extension/CarpetFraction"))
    vals[:carpet_r_value] = to_float_or_nil(XMLHelper.get_value(slab, "extension/CarpetRValue"))
    perimeter_insulation = slab.elements["PerimeterInsulation"]
    if not perimeter_insulation.nil?
      vals[:perimeter_insulation_id] = get_id(perimeter_insulation)
      vals[:perimeter_insulation_r_value] = to_float_or_nil(XMLHelper.get_value(perimeter_insulation, "Layer[InstallationType='continuous']/NominalRValue"))
    end
    under_slab_insulation = slab.elements["UnderSlabInsulation"]
    if not under_slab_insulation.nil?
      vals[:under_slab_insulation_id] = get_id(under_slab_insulation)
      vals[:under_slab_insulation_r_value] = to_float_or_nil(XMLHelper.get_value(under_slab_insulation, "Layer[InstallationType='continuous']/NominalRValue"))
    end
    return vals
  end

  def self.add_window(hpxml:,
                      id:,
                      area:,
                      azimuth:,
                      ufactor:,
                      shgc:,
                      overhangs_depth: nil,
                      overhangs_distance_to_top_of_window: nil,
                      overhangs_distance_to_bottom_of_window: nil,
                      interior_shading_factor_summer: nil,
                      interior_shading_factor_winter: nil,
                      wall_idref:)
    windows = XMLHelper.create_elements_as_needed(hpxml, ["Building", "BuildingDetails", "Enclosure", "Windows"])
    window = XMLHelper.add_element(windows, "Window")
    sys_id = XMLHelper.add_element(window, "SystemIdentifier")
    XMLHelper.add_attribute(sys_id, "id", id)
    XMLHelper.add_element(window, "Area", Float(area))
    XMLHelper.add_element(window, "Azimuth", Integer(azimuth))
    XMLHelper.add_element(window, "UFactor", Float(ufactor))
    XMLHelper.add_element(window, "SHGC", Float(shgc))
    if not interior_shading_factor_summer.nil? or not interior_shading_factor_winter.nil?
      interior_shading = XMLHelper.add_element(window, "InteriorShading")
      sys_id = XMLHelper.add_element(interior_shading, "SystemIdentifier")
      XMLHelper.add_attribute(sys_id, "id", "#{id}InteriorShading")
      XMLHelper.add_element(interior_shading, "SummerShadingCoefficient", Float(interior_shading_factor_summer)) unless interior_shading_factor_summer.nil?
      XMLHelper.add_element(interior_shading, "WinterShadingCoefficient", Float(interior_shading_factor_winter)) unless interior_shading_factor_winter.nil?
    end
    if not overhangs_depth.nil? or not overhangs_distance_to_top_of_window.nil? or not overhangs_distance_to_bottom_of_window.nil?
      overhangs = XMLHelper.add_element(window, "Overhangs")
      XMLHelper.add_element(overhangs, "Depth", Float(overhangs_depth))
      XMLHelper.add_element(overhangs, "DistanceToTopOfWindow", Float(overhangs_distance_to_top_of_window))
      XMLHelper.add_element(overhangs, "DistanceToBottomOfWindow", Float(overhangs_distance_to_bottom_of_window))
    end
    attached_to_wall = XMLHelper.add_element(window, "AttachedToWall")
    XMLHelper.add_attribute(attached_to_wall, "idref", wall_idref)

    return window
  end

  def self.get_window_values(window:)
    return nil if window.nil?

    vals = {}
    vals[:id] = get_id(window)
    vals[:area] = to_float_or_nil(XMLHelper.get_value(window, "Area"))
    vals[:azimuth] = to_integer_or_nil(XMLHelper.get_value(window, "Azimuth"))
    vals[:orientation] = XMLHelper.get_value(window, "Orientation")
    vals[:frame_type] = XMLHelper.get_child_name(window, "FrameType")
    vals[:aluminum_thermal_break] = to_bool_or_nil(XMLHelper.get_value(window, "FrameType/Aluminum/ThermalBreak"))
    vals[:glass_layers] = XMLHelper.get_value(window, "GlassLayers")
    vals[:glass_type] = XMLHelper.get_value(window, "GlassType")
    vals[:gas_fill] = XMLHelper.get_value(window, "GasFill")
    vals[:ufactor] = to_float_or_nil(XMLHelper.get_value(window, "UFactor"))
    vals[:shgc] = to_float_or_nil(XMLHelper.get_value(window, "SHGC"))
    vals[:interior_shading_factor_summer] = to_float_or_nil(XMLHelper.get_value(window, "InteriorShading/SummerShadingCoefficient"))
    vals[:interior_shading_factor_winter] = to_float_or_nil(XMLHelper.get_value(window, "InteriorShading/WinterShadingCoefficient"))
    vals[:exterior_shading] = XMLHelper.get_value(window, "ExteriorShading/Type")
    vals[:overhangs_depth] = to_float_or_nil(XMLHelper.get_value(window, "Overhangs/Depth"))
    vals[:overhangs_distance_to_top_of_window] = to_float_or_nil(XMLHelper.get_value(window, "Overhangs/DistanceToTopOfWindow"))
    vals[:overhangs_distance_to_bottom_of_window] = to_float_or_nil(XMLHelper.get_value(window, "Overhangs/DistanceToBottomOfWindow"))
    vals[:wall_idref] = get_idref(window, "AttachedToWall")
    return vals
  end

  def self.add_skylight(hpxml:,
                        id:,
                        area:,
                        azimuth:,
                        ufactor:,
                        shgc:,
                        roof_idref:)
    skylights = XMLHelper.create_elements_as_needed(hpxml, ["Building", "BuildingDetails", "Enclosure", "Skylights"])
    skylight = XMLHelper.add_element(skylights, "Skylight")
    sys_id = XMLHelper.add_element(skylight, "SystemIdentifier")
    XMLHelper.add_attribute(sys_id, "id", id)
    XMLHelper.add_element(skylight, "Area", Float(area))
    XMLHelper.add_element(skylight, "Azimuth", Integer(azimuth))
    XMLHelper.add_element(skylight, "UFactor", Float(ufactor))
    XMLHelper.add_element(skylight, "SHGC", Float(shgc))
    attached_to_roof = XMLHelper.add_element(skylight, "AttachedToRoof")
    XMLHelper.add_attribute(attached_to_roof, "idref", roof_idref)

    return skylight
  end

  def self.get_skylight_values(skylight:)
    return nil if skylight.nil?

    vals = {}
    vals[:id] = get_id(skylight)
    vals[:area] = to_float_or_nil(XMLHelper.get_value(skylight, "Area"))
    vals[:azimuth] = to_integer_or_nil(XMLHelper.get_value(skylight, "Azimuth"))
    vals[:orientation] = XMLHelper.get_value(skylight, "Orientation")
    vals[:frame_type] = XMLHelper.get_child_name(skylight, "FrameType")
    vals[:aluminum_thermal_break] = to_bool_or_nil(XMLHelper.get_value(skylight, "FrameType/Aluminum/ThermalBreak"))
    vals[:glass_layers] = XMLHelper.get_value(skylight, "GlassLayers")
    vals[:glass_type] = XMLHelper.get_value(skylight, "GlassType")
    vals[:gas_fill] = XMLHelper.get_value(skylight, "GasFill")
    vals[:ufactor] = to_float_or_nil(XMLHelper.get_value(skylight, "UFactor"))
    vals[:shgc] = to_float_or_nil(XMLHelper.get_value(skylight, "SHGC"))
    vals[:exterior_shading] = XMLHelper.get_value(skylight, "ExteriorShading/Type")
    vals[:roof_idref] = get_idref(skylight, "AttachedToRoof")
    return vals
  end

  def self.add_door(hpxml:,
                    id:,
                    wall_idref:,
                    area:,
                    azimuth:,
                    r_value:)
    doors = XMLHelper.create_elements_as_needed(hpxml, ["Building", "BuildingDetails", "Enclosure", "Doors"])
    door = XMLHelper.add_element(doors, "Door")
    sys_id = XMLHelper.add_element(door, "SystemIdentifier")
    XMLHelper.add_attribute(sys_id, "id", id)
    attached_to_wall = XMLHelper.add_element(door, "AttachedToWall")
    XMLHelper.add_attribute(attached_to_wall, "idref", wall_idref)
    XMLHelper.add_element(door, "Area", Float(area))
    XMLHelper.add_element(door, "Azimuth", Integer(azimuth))
    XMLHelper.add_element(door, "RValue", Float(r_value))

    return door
  end

  def self.get_door_values(door:)
    return nil if door.nil?

    vals = {}
    vals[:id] = get_id(door)
    vals[:wall_idref] = get_idref(door, "AttachedToWall")
    vals[:area] = to_float_or_nil(XMLHelper.get_value(door, "Area"))
    vals[:azimuth] = to_integer_or_nil(XMLHelper.get_value(door, "Azimuth"))
    vals[:r_value] = to_float_or_nil(XMLHelper.get_value(door, "RValue"))
    return vals
  end

  def self.add_heating_system(hpxml:,
                              id:,
                              distribution_system_idref: nil,
                              heating_system_type:,
                              heating_system_fuel:,
                              heating_capacity:,
                              heating_efficiency_afue: nil,
                              heating_efficiency_percent: nil,
                              fraction_heat_load_served:,
                              electric_auxiliary_energy: nil,
                              heating_cfm: nil)
    hvac_plant = XMLHelper.create_elements_as_needed(hpxml, ["Building", "BuildingDetails", "Systems", "HVAC", "HVACPlant"])
    heating_system = XMLHelper.add_element(hvac_plant, "HeatingSystem")
    sys_id = XMLHelper.add_element(heating_system, "SystemIdentifier")
    XMLHelper.add_attribute(sys_id, "id", id)
    unless distribution_system_idref.nil?
      distribution_system = XMLHelper.add_element(heating_system, "DistributionSystem")
      XMLHelper.add_attribute(distribution_system, "idref", distribution_system_idref)
    end
    heating_system_type_e = XMLHelper.add_element(heating_system, "HeatingSystemType")
    XMLHelper.add_element(heating_system_type_e, heating_system_type)
    XMLHelper.add_element(heating_system, "HeatingSystemFuel", heating_system_fuel)
    XMLHelper.add_element(heating_system, "HeatingCapacity", Float(heating_capacity))

    efficiency_units = nil
    efficiency_value = nil
    if ["Furnace", "WallFurnace", "Boiler"].include? heating_system_type
      efficiency_units = "AFUE"
      efficiency_value = heating_efficiency_afue
    elsif ["ElectricResistance", "Stove", "PortableHeater"].include? heating_system_type
      efficiency_units = "Percent"
      efficiency_value = heating_efficiency_percent
    end
    if not efficiency_value.nil?
      annual_efficiency = XMLHelper.add_element(heating_system, "AnnualHeatingEfficiency")
      XMLHelper.add_element(annual_efficiency, "Units", efficiency_units)
      XMLHelper.add_element(annual_efficiency, "Value", Float(efficiency_value))
    end

    XMLHelper.add_element(heating_system, "FractionHeatLoadServed", Float(fraction_heat_load_served))
    XMLHelper.add_element(heating_system, "ElectricAuxiliaryEnergy", Float(electric_auxiliary_energy)) unless electric_auxiliary_energy.nil?
    add_extension(parent: heating_system,
                  extensions: { "HeatingFlowRate" => to_float_or_nil(heating_cfm) })

    return heating_system
  end

  def self.get_heating_system_values(heating_system:)
    return nil if heating_system.nil?

    vals = {}
    vals[:id] = get_id(heating_system)
    vals[:distribution_system_idref] = get_idref(heating_system, "DistributionSystem")
    vals[:year_installed] = to_integer_or_nil(XMLHelper.get_value(heating_system, "YearInstalled"))
    vals[:heating_system_type] = XMLHelper.get_child_name(heating_system, "HeatingSystemType")
    vals[:heating_system_fuel] = XMLHelper.get_value(heating_system, "HeatingSystemFuel")
    vals[:heating_capacity] = to_float_or_nil(XMLHelper.get_value(heating_system, "HeatingCapacity"))
    vals[:heating_efficiency_afue] = to_float_or_nil(XMLHelper.get_value(heating_system, "[HeatingSystemType[Furnace | WallFurnace | Boiler]]AnnualHeatingEfficiency[Units='AFUE']/Value"))
    vals[:heating_efficiency_percent] = to_float_or_nil(XMLHelper.get_value(heating_system, "[HeatingSystemType[ElectricResistance | Stove | PortableHeater]]AnnualHeatingEfficiency[Units='Percent']/Value"))
    vals[:fraction_heat_load_served] = to_float_or_nil(XMLHelper.get_value(heating_system, "FractionHeatLoadServed"))
    vals[:electric_auxiliary_energy] = to_float_or_nil(XMLHelper.get_value(heating_system, "ElectricAuxiliaryEnergy"))
    vals[:heating_cfm] = to_float_or_nil(XMLHelper.get_value(heating_system, "extension/HeatingFlowRate"))
    vals[:energy_star] = XMLHelper.get_values(heating_system, "ThirdPartyCertification").include?("Energy Star")
    return vals
  end

  def self.add_cooling_system(hpxml:,
                              id:,
                              distribution_system_idref: nil,
                              cooling_system_type:,
                              cooling_system_fuel:,
                              compressor_type: nil,
                              cooling_capacity: nil,
                              fraction_cool_load_served:,
                              cooling_efficiency_seer: nil,
                              cooling_efficiency_eer: nil,
                              cooling_shr: nil,
                              cooling_cfm: nil)
    hvac_plant = XMLHelper.create_elements_as_needed(hpxml, ["Building", "BuildingDetails", "Systems", "HVAC", "HVACPlant"])
    cooling_system = XMLHelper.add_element(hvac_plant, "CoolingSystem")
    sys_id = XMLHelper.add_element(cooling_system, "SystemIdentifier")
    XMLHelper.add_attribute(sys_id, "id", id)
    unless distribution_system_idref.nil?
      distribution_system = XMLHelper.add_element(cooling_system, "DistributionSystem")
      XMLHelper.add_attribute(distribution_system, "idref", distribution_system_idref)
    end
    XMLHelper.add_element(cooling_system, "CoolingSystemType", cooling_system_type)
    XMLHelper.add_element(cooling_system, "CoolingSystemFuel", cooling_system_fuel)
    XMLHelper.add_element(cooling_system, "CoolingCapacity", Float(cooling_capacity)) unless cooling_capacity.nil?
    XMLHelper.add_element(cooling_system, "CompressorType", compressor_type) unless compressor_type.nil?
    XMLHelper.add_element(cooling_system, "FractionCoolLoadServed", Float(fraction_cool_load_served))

    efficiency_units = nil
    efficiency_value = nil
    if ["central air conditioner"].include? cooling_system_type
      efficiency_units = "SEER"
      efficiency_value = cooling_efficiency_seer
    elsif ["room air conditioner"].include? cooling_system_type
      efficiency_units = "EER"
      efficiency_value = cooling_efficiency_eer
    end
    if not efficiency_value.nil?
      annual_efficiency = XMLHelper.add_element(cooling_system, "AnnualCoolingEfficiency")
      XMLHelper.add_element(annual_efficiency, "Units", efficiency_units)
      XMLHelper.add_element(annual_efficiency, "Value", Float(efficiency_value))
    end

    XMLHelper.add_element(cooling_system, "SensibleHeatFraction", Float(cooling_shr)) unless cooling_shr.nil?
    add_extension(parent: cooling_system,
                  extensions: { "CoolingFlowRate" => to_float_or_nil(cooling_cfm) })

    return cooling_system
  end

  def self.get_cooling_system_values(cooling_system:)
    return nil if cooling_system.nil?

    vals = {}
    vals[:id] = get_id(cooling_system)
    vals[:distribution_system_idref] = get_idref(cooling_system, "DistributionSystem")
    vals[:year_installed] = to_integer_or_nil(XMLHelper.get_value(cooling_system, "YearInstalled"))
    vals[:cooling_system_type] = XMLHelper.get_value(cooling_system, "CoolingSystemType")
    vals[:cooling_system_fuel] = XMLHelper.get_value(cooling_system, "CoolingSystemFuel")
    vals[:cooling_capacity] = to_float_or_nil(XMLHelper.get_value(cooling_system, "CoolingCapacity"))
    vals[:compressor_type] = XMLHelper.get_value(cooling_system, "CompressorType")
    vals[:fraction_cool_load_served] = to_float_or_nil(XMLHelper.get_value(cooling_system, "FractionCoolLoadServed"))
    vals[:cooling_efficiency_seer] = to_float_or_nil(XMLHelper.get_value(cooling_system, "[CoolingSystemType='central air conditioner']AnnualCoolingEfficiency[Units='SEER']/Value"))
    vals[:cooling_efficiency_eer] = to_float_or_nil(XMLHelper.get_value(cooling_system, "[CoolingSystemType='room air conditioner']AnnualCoolingEfficiency[Units='EER']/Value"))
    vals[:cooling_shr] = to_float_or_nil(XMLHelper.get_value(cooling_system, "SensibleHeatFraction"))
    vals[:cooling_cfm] = to_float_or_nil(XMLHelper.get_value(cooling_system, "extension/CoolingFlowRate"))
    vals[:energy_star] = XMLHelper.get_values(cooling_system, "ThirdPartyCertification").include?("Energy Star")
    return vals
  end

  def self.add_heat_pump(hpxml:,
                         id:,
                         distribution_system_idref: nil,
                         heat_pump_type:,
                         heat_pump_fuel:,
                         compressor_type: nil,
                         heating_capacity: nil,
                         heating_capacity_17F: nil,
                         cooling_capacity:,
                         cooling_shr: nil,
                         backup_heating_fuel: nil,
                         backup_heating_capacity: nil,
                         backup_heating_efficiency_percent: nil,
                         backup_heating_efficiency_afue: nil,
                         backup_heating_switchover_temp: nil,
                         fraction_heat_load_served:,
                         fraction_cool_load_served:,
                         cooling_efficiency_seer: nil,
                         cooling_efficiency_eer: nil,
                         heating_efficiency_hspf: nil,
                         heating_efficiency_cop: nil)
    hvac_plant = XMLHelper.create_elements_as_needed(hpxml, ["Building", "BuildingDetails", "Systems", "HVAC", "HVACPlant"])
    heat_pump = XMLHelper.add_element(hvac_plant, "HeatPump")
    sys_id = XMLHelper.add_element(heat_pump, "SystemIdentifier")
    XMLHelper.add_attribute(sys_id, "id", id)
    unless distribution_system_idref.nil?
      distribution_system = XMLHelper.add_element(heat_pump, "DistributionSystem")
      XMLHelper.add_attribute(distribution_system, "idref", distribution_system_idref)
    end
    XMLHelper.add_element(heat_pump, "HeatPumpType", heat_pump_type)
    XMLHelper.add_element(heat_pump, "HeatPumpFuel", heat_pump_fuel)
    XMLHelper.add_element(heat_pump, "HeatingCapacity", Float(heating_capacity)) unless heating_capacity.nil?
    XMLHelper.add_element(heat_pump, "HeatingCapacity17F", Float(heating_capacity_17F)) unless heating_capacity_17F.nil?
    XMLHelper.add_element(heat_pump, "CoolingCapacity", Float(cooling_capacity))
    XMLHelper.add_element(heat_pump, "CompressorType", compressor_type) unless compressor_type.nil?
    XMLHelper.add_element(heat_pump, "CoolingSensibleHeatFraction", Float(cooling_shr)) unless cooling_shr.nil?
    if not backup_heating_fuel.nil?
      XMLHelper.add_element(heat_pump, "BackupSystemFuel", backup_heating_fuel)
      efficiencies = { "Percent" => backup_heating_efficiency_percent,
                       "AFUE" => backup_heating_efficiency_afue }
      efficiencies.each do |units, value|
        next if value.nil?

        backup_eff = XMLHelper.add_element(heat_pump, "BackupAnnualHeatingEfficiency")
        XMLHelper.add_element(backup_eff, "Units", units)
        XMLHelper.add_element(backup_eff, "Value", Float(value))
      end
      XMLHelper.add_element(heat_pump, "BackupHeatingCapacity", Float(backup_heating_capacity))
      XMLHelper.add_element(heat_pump, "BackupHeatingSwitchoverTemperature", Float(backup_heating_switchover_temp)) unless backup_heating_switchover_temp.nil?
    end
    XMLHelper.add_element(heat_pump, "FractionHeatLoadServed", Float(fraction_heat_load_served))
    XMLHelper.add_element(heat_pump, "FractionCoolLoadServed", Float(fraction_cool_load_served))

    clg_efficiency_units = nil
    clg_efficiency_value = nil
    htg_efficiency_units = nil
    htg_efficiency_value = nil
    if ["air-to-air", "mini-split"].include? heat_pump_type
      clg_efficiency_units = "SEER"
      clg_efficiency_value = cooling_efficiency_seer
      htg_efficiency_units = "HSPF"
      htg_efficiency_value = heating_efficiency_hspf
    elsif ["ground-to-air"].include? heat_pump_type
      clg_efficiency_units = "EER"
      clg_efficiency_value = cooling_efficiency_eer
      htg_efficiency_units = "COP"
      htg_efficiency_value = heating_efficiency_cop
    end
    if not clg_efficiency_value.nil?
      annual_efficiency = XMLHelper.add_element(heat_pump, "AnnualCoolingEfficiency")
      XMLHelper.add_element(annual_efficiency, "Units", clg_efficiency_units)
      XMLHelper.add_element(annual_efficiency, "Value", Float(clg_efficiency_value))
    end
    if not htg_efficiency_value.nil?
      annual_efficiency = XMLHelper.add_element(heat_pump, "AnnualHeatingEfficiency")
      XMLHelper.add_element(annual_efficiency, "Units", htg_efficiency_units)
      XMLHelper.add_element(annual_efficiency, "Value", Float(htg_efficiency_value))
    end

    return heat_pump
  end

  def self.get_heat_pump_values(heat_pump:)
    return nil if heat_pump.nil?

    vals = {}
    vals[:id] = get_id(heat_pump)
    vals[:distribution_system_idref] = get_idref(heat_pump, "DistributionSystem")
    vals[:year_installed] = to_integer_or_nil(XMLHelper.get_value(heat_pump, "YearInstalled"))
    vals[:heat_pump_type] = XMLHelper.get_value(heat_pump, "HeatPumpType")
    vals[:heat_pump_fuel] = XMLHelper.get_value(heat_pump, "HeatPumpFuel")
    vals[:heating_capacity] = to_float_or_nil(XMLHelper.get_value(heat_pump, "HeatingCapacity"))
    vals[:heating_capacity_17F] = to_float_or_nil(XMLHelper.get_value(heat_pump, "HeatingCapacity17F"))
    vals[:cooling_capacity] = to_float_or_nil(XMLHelper.get_value(heat_pump, "CoolingCapacity"))
    vals[:compressor_type] = XMLHelper.get_value(heat_pump, "CompressorType")
    vals[:cooling_shr] = to_float_or_nil(XMLHelper.get_value(heat_pump, "CoolingSensibleHeatFraction"))
    vals[:backup_heating_fuel] = XMLHelper.get_value(heat_pump, "BackupSystemFuel")
    vals[:backup_heating_capacity] = to_float_or_nil(XMLHelper.get_value(heat_pump, "BackupHeatingCapacity"))
    vals[:backup_heating_efficiency_percent] = to_float_or_nil(XMLHelper.get_value(heat_pump, "BackupAnnualHeatingEfficiency[Units='Percent']/Value"))
    vals[:backup_heating_efficiency_afue] = to_float_or_nil(XMLHelper.get_value(heat_pump, "BackupAnnualHeatingEfficiency[Units='AFUE']/Value"))
    vals[:backup_heating_switchover_temp] = to_float_or_nil(XMLHelper.get_value(heat_pump, "BackupHeatingSwitchoverTemperature"))
    vals[:fraction_heat_load_served] = to_float_or_nil(XMLHelper.get_value(heat_pump, "FractionHeatLoadServed"))
    vals[:fraction_cool_load_served] = to_float_or_nil(XMLHelper.get_value(heat_pump, "FractionCoolLoadServed"))
    vals[:cooling_efficiency_seer] = to_float_or_nil(XMLHelper.get_value(heat_pump, "[HeatPumpType='air-to-air' or HeatPumpType='mini-split']AnnualCoolingEfficiency[Units='SEER']/Value"))
    vals[:cooling_efficiency_eer] = to_float_or_nil(XMLHelper.get_value(heat_pump, "[HeatPumpType='ground-to-air']AnnualCoolingEfficiency[Units='EER']/Value"))
    vals[:heating_efficiency_hspf] = to_float_or_nil(XMLHelper.get_value(heat_pump, "[HeatPumpType='air-to-air' or HeatPumpType='mini-split']AnnualHeatingEfficiency[Units='HSPF']/Value"))
    vals[:heating_efficiency_cop] = to_float_or_nil(XMLHelper.get_value(heat_pump, "[HeatPumpType='ground-to-air']AnnualHeatingEfficiency[Units='COP']/Value"))
    vals[:energy_star] = XMLHelper.get_values(heat_pump, "ThirdPartyCertification").include?("Energy Star")
    return vals
  end

  def self.add_hvac_control(hpxml:,
                            id:,
                            control_type: nil,
                            heating_setpoint_temp: nil,
                            heating_setback_temp: nil,
                            heating_setback_hours_per_week: nil,
                            heating_setback_start_hour: nil,
                            cooling_setpoint_temp: nil,
                            cooling_setup_temp: nil,
                            cooling_setup_hours_per_week: nil,
                            cooling_setup_start_hour: nil,
                            ceiling_fan_cooling_setpoint_temp_offset: nil)
    hvac = XMLHelper.create_elements_as_needed(hpxml, ["Building", "BuildingDetails", "Systems", "HVAC"])
    hvac_control = XMLHelper.add_element(hvac, "HVACControl")
    sys_id = XMLHelper.add_element(hvac_control, "SystemIdentifier")
    XMLHelper.add_attribute(sys_id, "id", id)
    XMLHelper.add_element(hvac_control, "ControlType", control_type) unless control_type.nil?
    XMLHelper.add_element(hvac_control, "SetpointTempHeatingSeason", Float(heating_setpoint_temp)) unless heating_setpoint_temp.nil?
    XMLHelper.add_element(hvac_control, "SetbackTempHeatingSeason", Float(heating_setback_temp)) unless heating_setback_temp.nil?
    XMLHelper.add_element(hvac_control, "TotalSetbackHoursperWeekHeating", Integer(heating_setback_hours_per_week)) unless heating_setback_hours_per_week.nil?
    XMLHelper.add_element(hvac_control, "SetupTempCoolingSeason", Float(cooling_setup_temp)) unless cooling_setup_temp.nil?
    XMLHelper.add_element(hvac_control, "SetpointTempCoolingSeason", Float(cooling_setpoint_temp)) unless cooling_setpoint_temp.nil?
    XMLHelper.add_element(hvac_control, "TotalSetupHoursperWeekCooling", Integer(cooling_setup_hours_per_week)) unless cooling_setup_hours_per_week.nil?
    add_extension(parent: hvac_control,
                  extensions: { "SetbackStartHourHeating" => to_integer_or_nil(heating_setback_start_hour),
                                "SetupStartHourCooling" => to_integer_or_nil(cooling_setup_start_hour),
                                "CeilingFanSetpointTempCoolingSeasonOffset" => to_float_or_nil(ceiling_fan_cooling_setpoint_temp_offset) })

    return hvac_control
  end

  def self.get_hvac_control_values(hvac_control:)
    return nil if hvac_control.nil?

    vals = {}
    vals[:id] = get_id(hvac_control)
    vals[:control_type] = XMLHelper.get_value(hvac_control, "ControlType")
    vals[:heating_setpoint_temp] = to_float_or_nil(XMLHelper.get_value(hvac_control, "SetpointTempHeatingSeason"))
    vals[:heating_setback_temp] = to_float_or_nil(XMLHelper.get_value(hvac_control, "SetbackTempHeatingSeason"))
    vals[:heating_setback_hours_per_week] = to_integer_or_nil(XMLHelper.get_value(hvac_control, "TotalSetbackHoursperWeekHeating"))
    vals[:heating_setback_start_hour] = to_integer_or_nil(XMLHelper.get_value(hvac_control, "extension/SetbackStartHourHeating"))
    vals[:cooling_setpoint_temp] = to_float_or_nil(XMLHelper.get_value(hvac_control, "SetpointTempCoolingSeason"))
    vals[:cooling_setup_temp] = to_float_or_nil(XMLHelper.get_value(hvac_control, "SetupTempCoolingSeason"))
    vals[:cooling_setup_hours_per_week] = to_integer_or_nil(XMLHelper.get_value(hvac_control, "TotalSetupHoursperWeekCooling"))
    vals[:cooling_setup_start_hour] = to_integer_or_nil(XMLHelper.get_value(hvac_control, "extension/SetupStartHourCooling"))
    vals[:ceiling_fan_cooling_setpoint_temp_offset] = to_float_or_nil(XMLHelper.get_value(hvac_control, "extension/CeilingFanSetpointTempCoolingSeasonOffset"))
    return vals
  end

  def self.add_hvac_distribution(hpxml:,
                                 id:,
                                 distribution_system_type:,
                                 annual_heating_dse: nil,
                                 annual_cooling_dse: nil)
    hvac = XMLHelper.create_elements_as_needed(hpxml, ["Building", "BuildingDetails", "Systems", "HVAC"])
    hvac_distribution = XMLHelper.add_element(hvac, "HVACDistribution")
    sys_id = XMLHelper.add_element(hvac_distribution, "SystemIdentifier")
    XMLHelper.add_attribute(sys_id, "id", id)
    distribution_system_type_e = XMLHelper.add_element(hvac_distribution, "DistributionSystemType")
    if ["AirDistribution", "HydronicDistribution"].include? distribution_system_type
      XMLHelper.add_element(distribution_system_type_e, distribution_system_type)
    elsif ["DSE"].include? distribution_system_type
      XMLHelper.add_element(distribution_system_type_e, "Other", distribution_system_type)
      XMLHelper.add_element(hvac_distribution, "AnnualHeatingDistributionSystemEfficiency", Float(annual_heating_dse)) unless annual_heating_dse.nil?
      XMLHelper.add_element(hvac_distribution, "AnnualCoolingDistributionSystemEfficiency", Float(annual_cooling_dse)) unless annual_cooling_dse.nil?
    else
      fail "Unexpected distribution_system_type '#{distribution_system_type}'."
    end

    return hvac_distribution
  end

  def self.get_hvac_distribution_values(hvac_distribution:)
    return nil if hvac_distribution.nil?

    vals = {}
    vals[:id] = get_id(hvac_distribution)
    vals[:distribution_system_type] = XMLHelper.get_child_name(hvac_distribution, "DistributionSystemType")
    if vals[:distribution_system_type] == "Other"
      vals[:distribution_system_type] = XMLHelper.get_value(hvac_distribution.elements["DistributionSystemType"], "Other")
    end
    vals[:annual_heating_dse] = to_float_or_nil(XMLHelper.get_value(hvac_distribution, "AnnualHeatingDistributionSystemEfficiency"))
    vals[:annual_cooling_dse] = to_float_or_nil(XMLHelper.get_value(hvac_distribution, "AnnualCoolingDistributionSystemEfficiency"))
    vals[:duct_system_sealed] = to_bool_or_nil(XMLHelper.get_value(hvac_distribution, "HVACDistributionImprovement/DuctSystemSealed"))
    return vals
  end

  def self.add_duct_leakage_measurement(air_distribution:,
                                        duct_type:,
                                        duct_leakage_units:,
                                        duct_leakage_value:)
    duct_leakage_measurement = XMLHelper.add_element(air_distribution, "DuctLeakageMeasurement")
    XMLHelper.add_element(duct_leakage_measurement, "DuctType", duct_type)
    duct_leakage = XMLHelper.add_element(duct_leakage_measurement, "DuctLeakage")
    XMLHelper.add_element(duct_leakage, "Units", duct_leakage_units)
    XMLHelper.add_element(duct_leakage, "Value", Float(duct_leakage_value))
    XMLHelper.add_element(duct_leakage, "TotalOrToOutside", "to outside")

    return duct_leakage_measurement
  end

  def self.get_duct_leakage_measurement_values(duct_leakage_measurement:)
    return nil if duct_leakage_measurement.nil?

    vals = {}
    vals[:duct_type] = XMLHelper.get_value(duct_leakage_measurement, "DuctType")
    vals[:duct_leakage_test_method] = XMLHelper.get_value(duct_leakage_measurement, "DuctLeakageTestMethod")
    vals[:duct_leakage_units] = XMLHelper.get_value(duct_leakage_measurement, "DuctLeakage/Units")
    vals[:duct_leakage_value] = to_float_or_nil(XMLHelper.get_value(duct_leakage_measurement, "DuctLeakage/Value"))
    vals[:duct_leakage_total_or_to_outside] = XMLHelper.get_value(duct_leakage_measurement, "DuctLeakage/TotalOrToOutside")
    return vals
  end

  def self.add_ducts(air_distribution:,
                     duct_type:,
                     duct_insulation_r_value:,
                     duct_location:,
                     duct_surface_area:)
    ducts = XMLHelper.add_element(air_distribution, "Ducts")
    XMLHelper.add_element(ducts, "DuctType", duct_type)
    XMLHelper.add_element(ducts, "DuctInsulationRValue", Float(duct_insulation_r_value))
    XMLHelper.add_element(ducts, "DuctLocation", duct_location)
    XMLHelper.add_element(ducts, "DuctSurfaceArea", Float(duct_surface_area))

    return ducts
  end

  def self.get_ducts_values(ducts:)
    return nil if ducts.nil?

    vals = {}
    vals[:duct_type] = XMLHelper.get_value(ducts, "DuctType")
    vals[:duct_insulation_r_value] = to_float_or_nil(XMLHelper.get_value(ducts, "DuctInsulationRValue"))
    vals[:duct_insulation_material] = XMLHelper.get_child_name(ducts, "DuctInsulationMaterial")
    vals[:duct_location] = XMLHelper.get_value(ducts, "DuctLocation")
    vals[:duct_fraction_area] = to_float_or_nil(XMLHelper.get_value(ducts, "FractionDuctArea"))
    vals[:duct_surface_area] = to_float_or_nil(XMLHelper.get_value(ducts, "DuctSurfaceArea"))
    return vals
  end

  def self.add_ventilation_fan(hpxml:,
                               id:,
                               fan_type: nil,
                               rated_flow_rate: nil,
                               tested_flow_rate: nil,
                               hours_in_operation: nil,
                               used_for_whole_building_ventilation: nil,
                               used_for_seasonal_cooling_load_reduction: nil,
                               total_recovery_efficiency: nil,
                               total_recovery_efficiency_adjusted: nil,
                               sensible_recovery_efficiency: nil,
                               sensible_recovery_efficiency_adjusted: nil,
                               fan_power: nil,
                               distribution_system_idref: nil)
    ventilation_fans = XMLHelper.create_elements_as_needed(hpxml, ["Building", "BuildingDetails", "Systems", "MechanicalVentilation", "VentilationFans"])
    ventilation_fan = XMLHelper.add_element(ventilation_fans, "VentilationFan")
    sys_id = XMLHelper.add_element(ventilation_fan, "SystemIdentifier")
    XMLHelper.add_attribute(sys_id, "id", id)
    XMLHelper.add_element(ventilation_fan, "FanType", fan_type) unless fan_type.nil?
    XMLHelper.add_element(ventilation_fan, "RatedFlowRate", Float(rated_flow_rate)) unless rated_flow_rate.nil?
    XMLHelper.add_element(ventilation_fan, "TestedFlowRate", Float(tested_flow_rate)) unless tested_flow_rate.nil?
    XMLHelper.add_element(ventilation_fan, "HoursInOperation", Float(hours_in_operation)) unless hours_in_operation.nil?
    XMLHelper.add_element(ventilation_fan, "UsedForWholeBuildingVentilation", Boolean(used_for_whole_building_ventilation)) unless used_for_whole_building_ventilation.nil?
    XMLHelper.add_element(ventilation_fan, "UsedForSeasonalCoolingLoadReduction", Boolean(used_for_seasonal_cooling_load_reduction)) unless used_for_seasonal_cooling_load_reduction.nil?
    XMLHelper.add_element(ventilation_fan, "TotalRecoveryEfficiency", Float(total_recovery_efficiency)) unless total_recovery_efficiency.nil?
    XMLHelper.add_element(ventilation_fan, "SensibleRecoveryEfficiency", Float(sensible_recovery_efficiency)) unless sensible_recovery_efficiency.nil?
    XMLHelper.add_element(ventilation_fan, "AdjustedTotalRecoveryEfficiency", Float(total_recovery_efficiency_adjusted)) unless total_recovery_efficiency_adjusted.nil?
    XMLHelper.add_element(ventilation_fan, "AdjustedSensibleRecoveryEfficiency", Float(sensible_recovery_efficiency_adjusted)) unless sensible_recovery_efficiency_adjusted.nil?
    XMLHelper.add_element(ventilation_fan, "FanPower", Float(fan_power)) unless fan_power.nil?
    unless distribution_system_idref.nil?
      attached_to_hvac_distribution_system = XMLHelper.add_element(ventilation_fan, "AttachedToHVACDistributionSystem")
      XMLHelper.add_attribute(attached_to_hvac_distribution_system, "idref", distribution_system_idref)
    end

    return ventilation_fan
  end

  def self.get_ventilation_fan_values(ventilation_fan:)
    return nil if ventilation_fan.nil?

    vals = {}
    vals[:id] = get_id(ventilation_fan)
    vals[:fan_type] = XMLHelper.get_value(ventilation_fan, "FanType")
    vals[:rated_flow_rate] = to_float_or_nil(XMLHelper.get_value(ventilation_fan, "RatedFlowRate"))
    vals[:tested_flow_rate] = to_float_or_nil(XMLHelper.get_value(ventilation_fan, "TestedFlowRate"))
    vals[:hours_in_operation] = to_float_or_nil(XMLHelper.get_value(ventilation_fan, "HoursInOperation"))
    vals[:used_for_whole_building_ventilation] = to_bool_or_nil(XMLHelper.get_value(ventilation_fan, "UsedForWholeBuildingVentilation"))
    vals[:used_for_seasonal_cooling_load_reduction] = to_bool_or_nil(XMLHelper.get_value(ventilation_fan, "UsedForSeasonalCoolingLoadReduction"))
    vals[:total_recovery_efficiency] = to_float_or_nil(XMLHelper.get_value(ventilation_fan, "TotalRecoveryEfficiency"))
    vals[:total_recovery_efficiency_adjusted] = to_float_or_nil(XMLHelper.get_value(ventilation_fan, "AdjustedTotalRecoveryEfficiency"))
    vals[:sensible_recovery_efficiency] = to_float_or_nil(XMLHelper.get_value(ventilation_fan, "SensibleRecoveryEfficiency"))
    vals[:sensible_recovery_efficiency_adjusted] = to_float_or_nil(XMLHelper.get_value(ventilation_fan, "AdjustedSensibleRecoveryEfficiency"))
    vals[:fan_power] = to_float_or_nil(XMLHelper.get_value(ventilation_fan, "FanPower"))
    vals[:distribution_system_idref] = get_idref(ventilation_fan, "AttachedToHVACDistributionSystem")
    return vals
  end

  def self.add_water_heating_system(hpxml:,
                                    id:,
                                    fuel_type: nil,
                                    water_heater_type:,
                                    location:,
                                    performance_adjustment: nil,
                                    tank_volume: nil,
                                    fraction_dhw_load_served:,
                                    heating_capacity: nil,
                                    energy_factor: nil,
                                    uniform_energy_factor: nil,
                                    recovery_efficiency: nil,
                                    uses_desuperheater: nil,
                                    jacket_r_value: nil,
                                    temperature: nil,
                                    related_hvac: nil,
                                    standby_loss: nil)
    water_heating = XMLHelper.create_elements_as_needed(hpxml, ["Building", "BuildingDetails", "Systems", "WaterHeating"])
    water_heating_system = XMLHelper.add_element(water_heating, "WaterHeatingSystem")
    sys_id = XMLHelper.add_element(water_heating_system, "SystemIdentifier")
    XMLHelper.add_attribute(sys_id, "id", id)
    XMLHelper.add_element(water_heating_system, "FuelType", fuel_type) unless fuel_type.nil?
    XMLHelper.add_element(water_heating_system, "WaterHeaterType", water_heater_type)
    XMLHelper.add_element(water_heating_system, "Location", location)
    XMLHelper.add_element(water_heating_system, "PerformanceAdjustment", Float(performance_adjustment)) unless performance_adjustment.nil?
    XMLHelper.add_element(water_heating_system, "TankVolume", Float(tank_volume)) unless tank_volume.nil?
    XMLHelper.add_element(water_heating_system, "FractionDHWLoadServed", Float(fraction_dhw_load_served))
    XMLHelper.add_element(water_heating_system, "HeatingCapacity", Float(heating_capacity)) unless heating_capacity.nil?
    XMLHelper.add_element(water_heating_system, "EnergyFactor", Float(energy_factor)) unless energy_factor.nil?
    XMLHelper.add_element(water_heating_system, "UniformEnergyFactor", Float(uniform_energy_factor)) unless uniform_energy_factor.nil?
    XMLHelper.add_element(water_heating_system, "RecoveryEfficiency", Float(recovery_efficiency)) unless recovery_efficiency.nil?
    unless jacket_r_value.nil?
      water_heater_insulation = XMLHelper.add_element(water_heating_system, "WaterHeaterInsulation")
      jacket = XMLHelper.add_element(water_heater_insulation, "Jacket")
      XMLHelper.add_element(jacket, "JacketRValue", jacket_r_value)
    end
    XMLHelper.add_element(water_heating_system, "StandbyLoss", Float(standby_loss)) unless standby_loss.nil?
    XMLHelper.add_element(water_heating_system, "HotWaterTemperature", Float(temperature)) unless temperature.nil?
    XMLHelper.add_element(water_heating_system, "UsesDesuperheater", Boolean(uses_desuperheater)) unless uses_desuperheater.nil?
    unless related_hvac.nil?
      related_hvac_el = XMLHelper.add_element(water_heating_system, "RelatedHVACSystem")
      XMLHelper.add_attribute(related_hvac_el, "idref", related_hvac)
    end

    return water_heating_system
  end

  def self.get_water_heating_system_values(water_heating_system:)
    return nil if water_heating_system.nil?

    vals = {}
    vals[:id] = get_id(water_heating_system)
    vals[:year_installed] = to_integer_or_nil(XMLHelper.get_value(water_heating_system, "YearInstalled"))
    vals[:fuel_type] = XMLHelper.get_value(water_heating_system, "FuelType")
    vals[:water_heater_type] = XMLHelper.get_value(water_heating_system, "WaterHeaterType")
    vals[:location] = XMLHelper.get_value(water_heating_system, "Location")
    vals[:performance_adjustment] = to_float_or_nil(XMLHelper.get_value(water_heating_system, "PerformanceAdjustment"))
    vals[:tank_volume] = to_float_or_nil(XMLHelper.get_value(water_heating_system, "TankVolume"))
    vals[:fraction_dhw_load_served] = to_float_or_nil(XMLHelper.get_value(water_heating_system, "FractionDHWLoadServed"))
    vals[:heating_capacity] = to_float_or_nil(XMLHelper.get_value(water_heating_system, "HeatingCapacity"))
    vals[:energy_factor] = to_float_or_nil(XMLHelper.get_value(water_heating_system, "EnergyFactor"))
    vals[:uniform_energy_factor] = to_float_or_nil(XMLHelper.get_value(water_heating_system, "UniformEnergyFactor"))
    vals[:recovery_efficiency] = to_float_or_nil(XMLHelper.get_value(water_heating_system, "RecoveryEfficiency"))
    vals[:uses_desuperheater] = to_bool_or_nil(XMLHelper.get_value(water_heating_system, "UsesDesuperheater"))
    vals[:jacket_r_value] = to_float_or_nil(XMLHelper.get_value(water_heating_system, "WaterHeaterInsulation/Jacket/JacketRValue"))
    vals[:related_hvac] = get_idref(water_heating_system, "RelatedHVACSystem")
    vals[:energy_star] = XMLHelper.get_values(water_heating_system, "ThirdPartyCertification").include?("Energy Star")
    vals[:standby_loss] = to_float_or_nil(XMLHelper.get_value(water_heating_system, "StandbyLoss"))
    vals[:temperature] = to_float_or_nil(XMLHelper.get_value(water_heating_system, "HotWaterTemperature"))
    return vals
  end

  def self.add_hot_water_distribution(hpxml:,
                                      id:,
                                      system_type:,
                                      pipe_r_value:,
                                      standard_piping_length: nil,
                                      recirculation_control_type: nil,
                                      recirculation_piping_length: nil,
                                      recirculation_branch_piping_length: nil,
                                      recirculation_pump_power: nil,
                                      dwhr_facilities_connected: nil,
                                      dwhr_equal_flow: nil,
                                      dwhr_efficiency: nil)
    water_heating = XMLHelper.create_elements_as_needed(hpxml, ["Building", "BuildingDetails", "Systems", "WaterHeating"])
    hot_water_distribution = XMLHelper.add_element(water_heating, "HotWaterDistribution")
    sys_id = XMLHelper.add_element(hot_water_distribution, "SystemIdentifier")
    XMLHelper.add_attribute(sys_id, "id", id)
    system_type_e = XMLHelper.add_element(hot_water_distribution, "SystemType")
    if system_type == "Standard"
      standard = XMLHelper.add_element(system_type_e, system_type)
      XMLHelper.add_element(standard, "PipingLength", Float(standard_piping_length))
    elsif system_type == "Recirculation"
      recirculation = XMLHelper.add_element(system_type_e, system_type)
      XMLHelper.add_element(recirculation, "ControlType", recirculation_control_type)
      XMLHelper.add_element(recirculation, "RecirculationPipingLoopLength", Float(recirculation_piping_length))
      XMLHelper.add_element(recirculation, "BranchPipingLoopLength", Float(recirculation_branch_piping_length))
      XMLHelper.add_element(recirculation, "PumpPower", Float(recirculation_pump_power))
    else
      fail "Unhandled hot water distribution type '#{system_type}'."
    end
    pipe_insulation = XMLHelper.add_element(hot_water_distribution, "PipeInsulation")
    XMLHelper.add_element(pipe_insulation, "PipeRValue", Float(pipe_r_value))
    if not dwhr_facilities_connected.nil? or not dwhr_equal_flow.nil? or not dwhr_efficiency.nil?
      drain_water_heat_recovery = XMLHelper.add_element(hot_water_distribution, "DrainWaterHeatRecovery")
      XMLHelper.add_element(drain_water_heat_recovery, "FacilitiesConnected", dwhr_facilities_connected)
      XMLHelper.add_element(drain_water_heat_recovery, "EqualFlow", Boolean(dwhr_equal_flow))
      XMLHelper.add_element(drain_water_heat_recovery, "Efficiency", Float(dwhr_efficiency))
    end

    return hot_water_distribution
  end

  def self.get_hot_water_distribution_values(hot_water_distribution:)
    return nil if hot_water_distribution.nil?

    vals = {}
    vals[:id] = get_id(hot_water_distribution)
    vals[:system_type] = XMLHelper.get_child_name(hot_water_distribution, "SystemType")
    vals[:pipe_r_value] = to_float_or_nil(XMLHelper.get_value(hot_water_distribution, "PipeInsulation/PipeRValue"))
    vals[:standard_piping_length] = to_float_or_nil(XMLHelper.get_value(hot_water_distribution, "SystemType/Standard/PipingLength"))
    vals[:recirculation_control_type] = XMLHelper.get_value(hot_water_distribution, "SystemType/Recirculation/ControlType")
    vals[:recirculation_piping_length] = to_float_or_nil(XMLHelper.get_value(hot_water_distribution, "SystemType/Recirculation/RecirculationPipingLoopLength"))
    vals[:recirculation_branch_piping_length] = to_float_or_nil(XMLHelper.get_value(hot_water_distribution, "SystemType/Recirculation/BranchPipingLoopLength"))
    vals[:recirculation_pump_power] = to_float_or_nil(XMLHelper.get_value(hot_water_distribution, "SystemType/Recirculation/PumpPower"))
    vals[:dwhr_facilities_connected] = XMLHelper.get_value(hot_water_distribution, "DrainWaterHeatRecovery/FacilitiesConnected")
    vals[:dwhr_equal_flow] = to_bool_or_nil(XMLHelper.get_value(hot_water_distribution, "DrainWaterHeatRecovery/EqualFlow"))
    vals[:dwhr_efficiency] = to_float_or_nil(XMLHelper.get_value(hot_water_distribution, "DrainWaterHeatRecovery/Efficiency"))
    return vals
  end

  def self.add_water_fixture(hpxml:,
                             id:,
                             water_fixture_type:,
                             low_flow:)
    water_heating = XMLHelper.create_elements_as_needed(hpxml, ["Building", "BuildingDetails", "Systems", "WaterHeating"])
    water_fixture = XMLHelper.add_element(water_heating, "WaterFixture")
    sys_id = XMLHelper.add_element(water_fixture, "SystemIdentifier")
    XMLHelper.add_attribute(sys_id, "id", id)
    XMLHelper.add_element(water_fixture, "WaterFixtureType", water_fixture_type)
    XMLHelper.add_element(water_fixture, "LowFlow", Boolean(low_flow))

    return water_fixture
  end

  def self.get_water_fixture_values(water_fixture:)
    return nil if water_fixture.nil?

    vals = {}
    vals[:id] = get_id(water_fixture)
    vals[:water_fixture_type] = XMLHelper.get_value(water_fixture, "WaterFixtureType")
    vals[:low_flow] = to_bool_or_nil(XMLHelper.get_value(water_fixture, "LowFlow"))
    return vals
  end

  def self.add_solar_thermal_system(hpxml:,
                                    id:,
                                    system_type:,
                                    collector_area: nil,
                                    collector_loop_type: nil,
                                    collector_azimuth: nil,
                                    collector_type: nil,
                                    collector_tilt: nil,
                                    collector_frta: nil,
                                    collector_frul: nil,
                                    storage_volume: nil,
                                    water_heating_system_idref:,
                                    solar_fraction: nil)

    solar_thermal = XMLHelper.create_elements_as_needed(hpxml, ["Building", "BuildingDetails", "Systems", "SolarThermal"])
    solar_thermal_system = XMLHelper.add_element(solar_thermal, "SolarThermalSystem")
    sys_id = XMLHelper.add_element(solar_thermal_system, "SystemIdentifier")
    XMLHelper.add_attribute(sys_id, "id", id)
    XMLHelper.add_element(solar_thermal_system, "SystemType", system_type)
    XMLHelper.add_element(solar_thermal_system, "CollectorArea", Float(collector_area)) unless collector_area.nil?
    XMLHelper.add_element(solar_thermal_system, "CollectorLoopType", collector_loop_type) unless collector_loop_type.nil?
    XMLHelper.add_element(solar_thermal_system, "CollectorType", collector_type) unless collector_type.nil?
    XMLHelper.add_element(solar_thermal_system, "CollectorAzimuth", Integer(collector_azimuth)) unless collector_azimuth.nil?
    XMLHelper.add_element(solar_thermal_system, "CollectorTilt", Float(collector_tilt)) unless collector_tilt.nil?
    XMLHelper.add_element(solar_thermal_system, "CollectorRatedOpticalEfficiency", Float(collector_frta)) unless collector_frta.nil?
    XMLHelper.add_element(solar_thermal_system, "CollectorRatedThermalLosses", Float(collector_frul)) unless collector_frul.nil?
    XMLHelper.add_element(solar_thermal_system, "StorageVolume", Float(storage_volume)) unless storage_volume.nil?
    connected_to = XMLHelper.add_element(solar_thermal_system, "ConnectedTo")
    XMLHelper.add_attribute(connected_to, "idref", water_heating_system_idref)
    XMLHelper.add_element(solar_thermal_system, "SolarFraction", Float(solar_fraction)) unless solar_fraction.nil?

    return solar_thermal_system
  end

  def self.get_solar_thermal_system_values(solar_thermal_system:)
    return nil if solar_thermal_system.nil?

    vals = {}
    vals[:id] = get_id(solar_thermal_system)
    vals[:system_type] = XMLHelper.get_value(solar_thermal_system, "SystemType")
    vals[:collector_area] = to_float_or_nil(XMLHelper.get_value(solar_thermal_system, "CollectorArea"))
    vals[:collector_loop_type] = XMLHelper.get_value(solar_thermal_system, "CollectorLoopType")
    vals[:collector_azimuth] = to_integer_or_nil(XMLHelper.get_value(solar_thermal_system, "CollectorAzimuth"))
    vals[:collector_type] = XMLHelper.get_value(solar_thermal_system, "CollectorType")
    vals[:collector_tilt] = to_float_or_nil(XMLHelper.get_value(solar_thermal_system, "CollectorTilt"))
    vals[:collector_frta] = to_float_or_nil(XMLHelper.get_value(solar_thermal_system, "CollectorRatedOpticalEfficiency"))
    vals[:collector_frul] = to_float_or_nil(XMLHelper.get_value(solar_thermal_system, "CollectorRatedThermalLosses"))
    vals[:storage_volume] = to_float_or_nil(XMLHelper.get_value(solar_thermal_system, "StorageVolume"))
    vals[:water_heating_system_idref] = get_idref(solar_thermal_system, "ConnectedTo")
    vals[:solar_fraction] = to_float_or_nil(XMLHelper.get_value(solar_thermal_system, "SolarFraction"))
    return vals
  end

  def self.add_pv_system(hpxml:,
                         id:,
                         location:,
                         module_type:,
                         tracking:,
                         array_azimuth:,
                         array_tilt:,
                         max_power_output:,
                         inverter_efficiency:,
                         system_losses_fraction:)
    photovoltaics = XMLHelper.create_elements_as_needed(hpxml, ["Building", "BuildingDetails", "Systems", "Photovoltaics"])
    pv_system = XMLHelper.add_element(photovoltaics, "PVSystem")
    sys_id = XMLHelper.add_element(pv_system, "SystemIdentifier")
    XMLHelper.add_attribute(sys_id, "id", id)
    XMLHelper.add_element(pv_system, "Location", location)
    XMLHelper.add_element(pv_system, "ModuleType", module_type)
    XMLHelper.add_element(pv_system, "Tracking", tracking)
    XMLHelper.add_element(pv_system, "ArrayAzimuth", Integer(array_azimuth))
    XMLHelper.add_element(pv_system, "ArrayTilt", Float(array_tilt))
    XMLHelper.add_element(pv_system, "MaxPowerOutput", Float(max_power_output))
    XMLHelper.add_element(pv_system, "InverterEfficiency", Float(inverter_efficiency))
    XMLHelper.add_element(pv_system, "SystemLossesFraction", Float(system_losses_fraction))

    return pv_system
  end

  def self.get_pv_system_values(pv_system:)
    return nil if pv_system.nil?

    vals = {}
    vals[:id] = get_id(pv_system)
    vals[:location] = XMLHelper.get_value(pv_system, "Location")
    vals[:module_type] = XMLHelper.get_value(pv_system, "ModuleType")
    vals[:tracking] = XMLHelper.get_value(pv_system, "Tracking")
    vals[:array_orientation] = XMLHelper.get_value(pv_system, "ArrayOrientation")
    vals[:array_azimuth] = to_integer_or_nil(XMLHelper.get_value(pv_system, "ArrayAzimuth"))
    vals[:array_tilt] = to_float_or_nil(XMLHelper.get_value(pv_system, "ArrayTilt"))
    vals[:max_power_output] = to_float_or_nil(XMLHelper.get_value(pv_system, "MaxPowerOutput"))
    vals[:inverter_efficiency] = to_float_or_nil(XMLHelper.get_value(pv_system, "InverterEfficiency"))
    vals[:system_losses_fraction] = to_float_or_nil(XMLHelper.get_value(pv_system, "SystemLossesFraction"))
    vals[:number_of_panels] = to_integer_or_nil(XMLHelper.get_value(pv_system, "NumberOfPanels"))
    vals[:year_modules_manufactured] = to_integer_or_nil(XMLHelper.get_value(pv_system, "YearModulesManufactured"))
    return vals
  end

  def self.add_clothes_washer(hpxml:,
                              id:,
                              location:,
                              modified_energy_factor: nil,
                              integrated_modified_energy_factor: nil,
                              rated_annual_kwh:,
                              label_electric_rate:,
                              label_gas_rate:,
                              label_annual_gas_cost:,
                              capacity:)
    appliances = XMLHelper.create_elements_as_needed(hpxml, ["Building", "BuildingDetails", "Appliances"])
    clothes_washer = XMLHelper.add_element(appliances, "ClothesWasher")
    sys_id = XMLHelper.add_element(clothes_washer, "SystemIdentifier")
    XMLHelper.add_attribute(sys_id, "id", id)
    XMLHelper.add_element(clothes_washer, "Location", location)
    if not modified_energy_factor.nil?
      XMLHelper.add_element(clothes_washer, "ModifiedEnergyFactor", Float(modified_energy_factor))
    elsif not integrated_modified_energy_factor.nil?
      XMLHelper.add_element(clothes_washer, "IntegratedModifiedEnergyFactor", Float(integrated_modified_energy_factor))
    else
      fail "Either modified_energy_factor or integrated_modified_energy_factor must be provided."
    end
    XMLHelper.add_element(clothes_washer, "RatedAnnualkWh", Float(rated_annual_kwh))
    XMLHelper.add_element(clothes_washer, "LabelElectricRate", Float(label_electric_rate))
    XMLHelper.add_element(clothes_washer, "LabelGasRate", Float(label_gas_rate))
    XMLHelper.add_element(clothes_washer, "LabelAnnualGasCost", Float(label_annual_gas_cost))
    XMLHelper.add_element(clothes_washer, "Capacity", Float(capacity))

    return clothes_washer
  end

  def self.get_clothes_washer_values(clothes_washer:)
    return nil if clothes_washer.nil?

    vals = {}
    vals[:id] = get_id(clothes_washer)
    vals[:location] = XMLHelper.get_value(clothes_washer, "Location")
    vals[:modified_energy_factor] = to_float_or_nil(XMLHelper.get_value(clothes_washer, "ModifiedEnergyFactor"))
    vals[:integrated_modified_energy_factor] = to_float_or_nil(XMLHelper.get_value(clothes_washer, "IntegratedModifiedEnergyFactor"))
    vals[:rated_annual_kwh] = to_float_or_nil(XMLHelper.get_value(clothes_washer, "RatedAnnualkWh"))
    vals[:label_electric_rate] = to_float_or_nil(XMLHelper.get_value(clothes_washer, "LabelElectricRate"))
    vals[:label_gas_rate] = to_float_or_nil(XMLHelper.get_value(clothes_washer, "LabelGasRate"))
    vals[:label_annual_gas_cost] = to_float_or_nil(XMLHelper.get_value(clothes_washer, "LabelAnnualGasCost"))
    vals[:capacity] = to_float_or_nil(XMLHelper.get_value(clothes_washer, "Capacity"))
    return vals
  end

  def self.add_clothes_dryer(hpxml:,
                             id:,
                             location:,
                             fuel_type:,
                             energy_factor: nil,
                             combined_energy_factor: nil,
                             control_type:)
    appliances = XMLHelper.create_elements_as_needed(hpxml, ["Building", "BuildingDetails", "Appliances"])
    clothes_dryer = XMLHelper.add_element(appliances, "ClothesDryer")
    sys_id = XMLHelper.add_element(clothes_dryer, "SystemIdentifier")
    XMLHelper.add_attribute(sys_id, "id", id)
    XMLHelper.add_element(clothes_dryer, "Location", location)
    XMLHelper.add_element(clothes_dryer, "FuelType", fuel_type)
    if not energy_factor.nil?
      XMLHelper.add_element(clothes_dryer, "EnergyFactor", Float(energy_factor))
    elsif not combined_energy_factor.nil?
      XMLHelper.add_element(clothes_dryer, "CombinedEnergyFactor", Float(combined_energy_factor))
    else
      fail "Either energy_factor or combined_energy_factor must be provided."
    end
    XMLHelper.add_element(clothes_dryer, "ControlType", control_type)

    return clothes_dryer
  end

  def self.get_clothes_dryer_values(clothes_dryer:)
    return nil if clothes_dryer.nil?

    vals = {}
    vals[:id] = get_id(clothes_dryer)
    vals[:location] = XMLHelper.get_value(clothes_dryer, "Location")
    vals[:fuel_type] = XMLHelper.get_value(clothes_dryer, "FuelType")
    vals[:energy_factor] = to_float_or_nil(XMLHelper.get_value(clothes_dryer, "EnergyFactor"))
    vals[:combined_energy_factor] = to_float_or_nil(XMLHelper.get_value(clothes_dryer, "CombinedEnergyFactor"))
    vals[:control_type] = XMLHelper.get_value(clothes_dryer, "ControlType")
    return vals
  end

  def self.add_dishwasher(hpxml:,
                          id:,
                          energy_factor: nil,
                          rated_annual_kwh: nil,
                          place_setting_capacity:)
    appliances = XMLHelper.create_elements_as_needed(hpxml, ["Building", "BuildingDetails", "Appliances"])
    dishwasher = XMLHelper.add_element(appliances, "Dishwasher")
    sys_id = XMLHelper.add_element(dishwasher, "SystemIdentifier")
    XMLHelper.add_attribute(sys_id, "id", id)
    if not energy_factor.nil?
      XMLHelper.add_element(dishwasher, "EnergyFactor", Float(energy_factor))
    elsif not rated_annual_kwh.nil?
      XMLHelper.add_element(dishwasher, "RatedAnnualkWh", Float(rated_annual_kwh))
    else
      fail "Either energy_factor or rated_annual_kwh must be provided."
    end
    XMLHelper.add_element(dishwasher, "PlaceSettingCapacity", Integer(place_setting_capacity)) unless place_setting_capacity.nil?

    return dishwasher
  end

  def self.get_dishwasher_values(dishwasher:)
    return nil if dishwasher.nil?

    vals = {}
    vals[:id] = get_id(dishwasher)
    vals[:energy_factor] = to_float_or_nil(XMLHelper.get_value(dishwasher, "EnergyFactor"))
    vals[:rated_annual_kwh] = to_float_or_nil(XMLHelper.get_value(dishwasher, "RatedAnnualkWh"))
    vals[:place_setting_capacity] = to_integer_or_nil(XMLHelper.get_value(dishwasher, "PlaceSettingCapacity"))
    return vals
  end

  def self.add_refrigerator(hpxml:,
                            id:,
                            location:,
                            rated_annual_kwh: nil,
                            adjusted_annual_kwh: nil,
                            schedules_output_path: nil,
                            schedules_column_name: nil)
    appliances = XMLHelper.create_elements_as_needed(hpxml, ["Building", "BuildingDetails", "Appliances"])
    refrigerator = XMLHelper.add_element(appliances, "Refrigerator")
    sys_id = XMLHelper.add_element(refrigerator, "SystemIdentifier")
    XMLHelper.add_attribute(sys_id, "id", id)
    XMLHelper.add_element(refrigerator, "Location", location)
    XMLHelper.add_element(refrigerator, "RatedAnnualkWh", Float(rated_annual_kwh)) unless rated_annual_kwh.nil?
<<<<<<< HEAD
    HPXML.add_extension(parent: refrigerator,
                        extensions: { "AdjustedAnnualkWh": to_float_or_nil(adjusted_annual_kwh),
                                      "SchedulesOutputPath": schedules_output_path,
                                      "SchedulesColumnName": schedules_column_name })
=======
    add_extension(parent: refrigerator,
                  extensions: { "AdjustedAnnualkWh" => to_float_or_nil(adjusted_annual_kwh) })
>>>>>>> 7974f322

    return refrigerator
  end

  def self.get_refrigerator_values(refrigerator:)
    return nil if refrigerator.nil?

    vals = {}
    vals[:id] = get_id(refrigerator)
    vals[:location] = XMLHelper.get_value(refrigerator, "Location")
    vals[:rated_annual_kwh] = to_float_or_nil(XMLHelper.get_value(refrigerator, "RatedAnnualkWh"))
    vals[:adjusted_annual_kwh] = to_float_or_nil(XMLHelper.get_value(refrigerator, "extension/AdjustedAnnualkWh"))
    vals[:schedules_output_path] = XMLHelper.get_value(refrigerator, "extension/SchedulesOutputPath")
    vals[:schedules_column_name] = XMLHelper.get_value(refrigerator, "extension/SchedulesColumnName")
    return vals
  end

  def self.add_cooking_range(hpxml:,
                             id:,
                             fuel_type:,
                             is_induction:)
    appliances = XMLHelper.create_elements_as_needed(hpxml, ["Building", "BuildingDetails", "Appliances"])
    cooking_range = XMLHelper.add_element(appliances, "CookingRange")
    sys_id = XMLHelper.add_element(cooking_range, "SystemIdentifier")
    XMLHelper.add_attribute(sys_id, "id", id)
    XMLHelper.add_element(cooking_range, "FuelType", fuel_type)
    XMLHelper.add_element(cooking_range, "IsInduction", Boolean(is_induction))

    return cooking_range
  end

  def self.get_cooking_range_values(cooking_range:)
    return nil if cooking_range.nil?

    vals = {}
    vals[:id] = get_id(cooking_range)
    vals[:fuel_type] = XMLHelper.get_value(cooking_range, "FuelType")
    vals[:is_induction] = to_bool_or_nil(XMLHelper.get_value(cooking_range, "IsInduction"))
    return vals
  end

  def self.add_oven(hpxml:,
                    id:,
                    is_convection:)
    appliances = XMLHelper.create_elements_as_needed(hpxml, ["Building", "BuildingDetails", "Appliances"])
    oven = XMLHelper.add_element(appliances, "Oven")
    sys_id = XMLHelper.add_element(oven, "SystemIdentifier")
    XMLHelper.add_attribute(sys_id, "id", id)
    XMLHelper.add_element(oven, "IsConvection", Boolean(is_convection))

    return oven
  end

  def self.get_oven_values(oven:)
    return nil if oven.nil?

    vals = {}
    vals[:id] = get_id(oven)
    vals[:is_convection] = to_bool_or_nil(XMLHelper.get_value(oven, "IsConvection"))
    return vals
  end

  def self.add_lighting(hpxml:,
                        fraction_tier_i_interior:,
                        fraction_tier_i_exterior:,
                        fraction_tier_i_garage:,
                        fraction_tier_ii_interior:,
                        fraction_tier_ii_exterior:,
                        fraction_tier_ii_garage:)
    lighting = XMLHelper.create_elements_as_needed(hpxml, ["Building", "BuildingDetails", "Lighting"])

    lighting_group = XMLHelper.add_element(lighting, "LightingGroup")
    sys_id = XMLHelper.add_element(lighting_group, "SystemIdentifier")
    XMLHelper.add_attribute(sys_id, "id", "Lighting_TierI_Interior")
    XMLHelper.add_element(lighting_group, "Location", "interior")
    XMLHelper.add_element(lighting_group, "FractionofUnitsInLocation", Float(fraction_tier_i_interior))
    XMLHelper.add_element(lighting_group, "ThirdPartyCertification", "ERI Tier I")

    lighting_group = XMLHelper.add_element(lighting, "LightingGroup")
    sys_id = XMLHelper.add_element(lighting_group, "SystemIdentifier")
    XMLHelper.add_attribute(sys_id, "id", "Lighting_TierI_Exterior")
    XMLHelper.add_element(lighting_group, "Location", "exterior")
    XMLHelper.add_element(lighting_group, "FractionofUnitsInLocation", Float(fraction_tier_i_exterior))
    XMLHelper.add_element(lighting_group, "ThirdPartyCertification", "ERI Tier I")

    lighting_group = XMLHelper.add_element(lighting, "LightingGroup")
    sys_id = XMLHelper.add_element(lighting_group, "SystemIdentifier")
    XMLHelper.add_attribute(sys_id, "id", "Lighting_TierI_Garage")
    XMLHelper.add_element(lighting_group, "Location", "garage")
    XMLHelper.add_element(lighting_group, "FractionofUnitsInLocation", Float(fraction_tier_i_garage))
    XMLHelper.add_element(lighting_group, "ThirdPartyCertification", "ERI Tier I")

    lighting_group = XMLHelper.add_element(lighting, "LightingGroup")
    sys_id = XMLHelper.add_element(lighting_group, "SystemIdentifier")
    XMLHelper.add_attribute(sys_id, "id", "Lighting_TierII_Interior")
    XMLHelper.add_element(lighting_group, "Location", "interior")
    XMLHelper.add_element(lighting_group, "FractionofUnitsInLocation", Float(fraction_tier_ii_interior))
    XMLHelper.add_element(lighting_group, "ThirdPartyCertification", "ERI Tier II")

    lighting_group = XMLHelper.add_element(lighting, "LightingGroup")
    sys_id = XMLHelper.add_element(lighting_group, "SystemIdentifier")
    XMLHelper.add_attribute(sys_id, "id", "Lighting_TierII_Exterior")
    XMLHelper.add_element(lighting_group, "Location", "exterior")
    XMLHelper.add_element(lighting_group, "FractionofUnitsInLocation", Float(fraction_tier_ii_exterior))
    XMLHelper.add_element(lighting_group, "ThirdPartyCertification", "ERI Tier II")

    lighting_group = XMLHelper.add_element(lighting, "LightingGroup")
    sys_id = XMLHelper.add_element(lighting_group, "SystemIdentifier")
    XMLHelper.add_attribute(sys_id, "id", "Lighting_TierII_Garage")
    XMLHelper.add_element(lighting_group, "Location", "garage")
    XMLHelper.add_element(lighting_group, "FractionofUnitsInLocation", Float(fraction_tier_ii_garage))
    XMLHelper.add_element(lighting_group, "ThirdPartyCertification", "ERI Tier II")

    return lighting_group
  end

  def self.get_lighting_values(lighting:)
    return nil if lighting.nil?

    vals = {}
    vals[:fraction_tier_i_interior] = to_float_or_nil(XMLHelper.get_value(lighting, "LightingGroup[ThirdPartyCertification='ERI Tier I' and Location='interior']/FractionofUnitsInLocation"))
    vals[:fraction_tier_i_exterior] = to_float_or_nil(XMLHelper.get_value(lighting, "LightingGroup[ThirdPartyCertification='ERI Tier I' and Location='exterior']/FractionofUnitsInLocation"))
    vals[:fraction_tier_i_garage] = to_float_or_nil(XMLHelper.get_value(lighting, "LightingGroup[ThirdPartyCertification='ERI Tier I' and Location='garage']/FractionofUnitsInLocation"))
    vals[:fraction_tier_ii_interior] = to_float_or_nil(XMLHelper.get_value(lighting, "LightingGroup[ThirdPartyCertification='ERI Tier II' and Location='interior']/FractionofUnitsInLocation"))
    vals[:fraction_tier_ii_exterior] = to_float_or_nil(XMLHelper.get_value(lighting, "LightingGroup[ThirdPartyCertification='ERI Tier II' and Location='exterior']/FractionofUnitsInLocation"))
    vals[:fraction_tier_ii_garage] = to_float_or_nil(XMLHelper.get_value(lighting, "LightingGroup[ThirdPartyCertification='ERI Tier II' and Location='garage']/FractionofUnitsInLocation"))
    return vals
  end

  def self.add_ceiling_fan(hpxml:,
                           id:,
                           efficiency: nil,
                           quantity: nil)
    lighting = XMLHelper.create_elements_as_needed(hpxml, ["Building", "BuildingDetails", "Lighting"])
    ceiling_fan = XMLHelper.add_element(lighting, "CeilingFan")
    sys_id = XMLHelper.add_element(ceiling_fan, "SystemIdentifier")
    XMLHelper.add_attribute(sys_id, "id", id)
    if not efficiency.nil?
      airflow = XMLHelper.add_element(ceiling_fan, "Airflow")
      XMLHelper.add_element(airflow, "FanSpeed", "medium")
      XMLHelper.add_element(airflow, "Efficiency", Float(efficiency))
    end
    XMLHelper.add_element(ceiling_fan, "Quantity", Integer(quantity)) unless quantity.nil?

    return ceiling_fan
  end

  def self.get_ceiling_fan_values(ceiling_fan:)
    return nil if ceiling_fan.nil?

    vals = {}
    vals[:id] = get_id(ceiling_fan)
    vals[:efficiency] = to_float_or_nil(XMLHelper.get_value(ceiling_fan, "Airflow[FanSpeed='medium']/Efficiency"))
    vals[:quantity] = to_integer_or_nil(XMLHelper.get_value(ceiling_fan, "Quantity"))
    return vals
  end

  def self.add_plug_load(hpxml:,
                         id:,
                         plug_load_type: nil,
                         kWh_per_year: nil,
                         frac_sensible: nil,
                         frac_latent: nil)
    misc_loads = XMLHelper.create_elements_as_needed(hpxml, ["Building", "BuildingDetails", "MiscLoads"])
    plug_load = XMLHelper.add_element(misc_loads, "PlugLoad")
    sys_id = XMLHelper.add_element(plug_load, "SystemIdentifier")
    XMLHelper.add_attribute(sys_id, "id", id)
    XMLHelper.add_element(plug_load, "PlugLoadType", plug_load_type) unless plug_load_type.nil?
    if not kWh_per_year.nil?
      load = XMLHelper.add_element(plug_load, "Load")
      XMLHelper.add_element(load, "Units", "kWh/year")
      XMLHelper.add_element(load, "Value", Float(kWh_per_year))
    end
    add_extension(parent: plug_load,
                  extensions: { "FracSensible" => to_float_or_nil(frac_sensible),
                                "FracLatent" => to_float_or_nil(frac_latent) })

    return plug_load
  end

  def self.get_plug_load_values(plug_load:)
    return nil if plug_load.nil?

    vals = {}
    vals[:id] = get_id(plug_load)
    vals[:plug_load_type] = XMLHelper.get_value(plug_load, "PlugLoadType")
    vals[:kWh_per_year] = to_float_or_nil(XMLHelper.get_value(plug_load, "Load[Units='kWh/year']/Value"))
    vals[:frac_sensible] = to_float_or_nil(XMLHelper.get_value(plug_load, "extension/FracSensible"))
    vals[:frac_latent] = to_float_or_nil(XMLHelper.get_value(plug_load, "extension/FracLatent"))
    return vals
  end

  def self.add_misc_loads_schedule(hpxml:,
                                   weekday_fractions: nil,
                                   weekend_fractions: nil,
                                   monthly_multipliers: nil)
    misc_loads = XMLHelper.create_elements_as_needed(hpxml, ["Building", "BuildingDetails", "MiscLoads"])
    add_extension(parent: misc_loads,
                  extensions: { "WeekdayScheduleFractions" => weekday_fractions,
                                "WeekendScheduleFractions" => weekend_fractions,
                                "MonthlyScheduleMultipliers" => monthly_multipliers })

    return misc_loads
  end

  def self.get_misc_loads_schedule_values(misc_loads:)
    return nil if misc_loads.nil?

    vals = {}
    vals[:weekday_fractions] = XMLHelper.get_value(misc_loads, "extension/WeekdayScheduleFractions")
    vals[:weekend_fractions] = XMLHelper.get_value(misc_loads, "extension/WeekendScheduleFractions")
    vals[:monthly_multipliers] = XMLHelper.get_value(misc_loads, "extension/MonthlyScheduleMultipliers")
    return vals
  end

  private

  def self.add_extension(parent:,
                         extensions: {})
    extension = nil
    unless extensions.empty?
      extensions.each do |name, value|
        next if value.nil?

        extension = parent.elements["extension"]
        if extension.nil?
          extension = XMLHelper.add_element(parent, "extension")
        end
        XMLHelper.add_element(extension, "#{name}", value) unless value.nil?
      end
    end

    return extension
  end

  def self.get_id(parent, element_name = "SystemIdentifier")
    return parent.elements[element_name].attributes["id"]
  end

  def self.get_idref(parent, element_name)
    element = parent.elements[element_name]
    return if element.nil?

    return element.attributes["idref"]
  end

  def self.to_float_or_nil(value)
    return nil if value.nil?

    return Float(value)
  end

  def self.to_integer_or_nil(value)
    return nil if value.nil?

    return Integer(Float(value))
  end

  def self.to_bool_or_nil(value)
    return nil if value.nil?

    return Boolean(value)
  end
end

# Helper methods

def is_thermal_boundary(surface_values)
  if ["other housing unit", "other housing unit above", "other housing unit below"].include? surface_values[:exterior_adjacent_to]
    return false # adiabatic
  end

  interior_conditioned = is_adjacent_to_conditioned(surface_values[:interior_adjacent_to])
  exterior_conditioned = is_adjacent_to_conditioned(surface_values[:exterior_adjacent_to])
  return (interior_conditioned != exterior_conditioned)
end

def is_adjacent_to_conditioned(adjacent_to)
  if ["living space", "basement - conditioned"].include? adjacent_to
    return true
  end

  return false
end

def hpxml_framefloor_is_ceiling(floor_interior_adjacent_to, floor_exterior_adjacent_to)
  if ["attic - vented", "attic - unvented"].include? floor_interior_adjacent_to
    return true
  elsif ["attic - vented", "attic - unvented", "other housing unit above"].include? floor_exterior_adjacent_to
    return true
  end

  return false
end<|MERGE_RESOLUTION|>--- conflicted
+++ resolved
@@ -113,9 +113,9 @@
                                   schedules_column_name: nil)
     building_occupancy = XMLHelper.create_elements_as_needed(hpxml, ["Building", "BuildingDetails", "BuildingSummary", "BuildingOccupancy"])
     XMLHelper.add_element(building_occupancy, "NumberofResidents", Float(number_of_residents)) unless number_of_residents.nil?
-    HPXML.add_extension(parent: building_occupancy,
-                        extensions: { "SchedulesOutputPath": schedules_output_path,
-                                      "SchedulesColumnName": schedules_column_name })
+    add_extension(parent: building_occupancy,
+                  extensions: { "SchedulesOutputPath": schedules_output_path,
+                                "SchedulesColumnName": schedules_column_name })
 
     return building_occupancy
   end
@@ -1846,15 +1846,10 @@
     XMLHelper.add_attribute(sys_id, "id", id)
     XMLHelper.add_element(refrigerator, "Location", location)
     XMLHelper.add_element(refrigerator, "RatedAnnualkWh", Float(rated_annual_kwh)) unless rated_annual_kwh.nil?
-<<<<<<< HEAD
-    HPXML.add_extension(parent: refrigerator,
-                        extensions: { "AdjustedAnnualkWh": to_float_or_nil(adjusted_annual_kwh),
-                                      "SchedulesOutputPath": schedules_output_path,
-                                      "SchedulesColumnName": schedules_column_name })
-=======
     add_extension(parent: refrigerator,
-                  extensions: { "AdjustedAnnualkWh" => to_float_or_nil(adjusted_annual_kwh) })
->>>>>>> 7974f322
+                  extensions: { "AdjustedAnnualkWh": to_float_or_nil(adjusted_annual_kwh),
+                                "SchedulesOutputPath": schedules_output_path,
+                                "SchedulesColumnName": schedules_column_name })
 
     return refrigerator
   end
