--- conflicted
+++ resolved
@@ -90,15 +90,7 @@
 
     tear_down_model(model, runner)
 
-<<<<<<< HEAD
-    # Check for correct versions of OS
-    os_version = '3.0'
-    if not OpenStudio.openStudioVersion.start_with? os_version
-      fail "OpenStudio version #{os_version}.X is required."
-    end
-=======
     Version.check_openstudio_version()
->>>>>>> 139c4b2f
 
     # assign the user inputs to variables
     hpxml_path = runner.getStringArgumentValue('hpxml_path', user_arguments)
