# see the URL below for information on how to write OpenStudio measures
# http://nrel.github.io/OpenStudio-user-documentation/reference/measure_writing_guide/

require 'openstudio'
require 'pathname'
require 'csv'
require_relative 'resources/EPvalidator'
require_relative 'resources/airflow'
require_relative 'resources/constants'
require_relative 'resources/constructions'
require_relative 'resources/geometry'
require_relative 'resources/hotwater_appliances'
require_relative 'resources/hvac'
require_relative 'resources/hvac_sizing'
require_relative 'resources/lighting'
require_relative 'resources/location'
require_relative 'resources/misc_loads'
require_relative 'resources/pv'
require_relative 'resources/unit_conversions'
require_relative 'resources/util'
require_relative 'resources/waterheater'
require_relative 'resources/weather'
require_relative 'resources/xmlhelper'
require_relative 'resources/hpxml'

# start the measure
class HPXMLtoOpenStudio < OpenStudio::Measure::ModelMeasure
  # human readable name
  def name
    return 'HPXML to OpenStudio Translator'
  end

  # human readable description
  def description
    return 'Translates HPXML file to OpenStudio Model'
  end

  # human readable description of modeling approach
  def modeler_description
    return ''
  end

  # define the arguments that the user will input
  def arguments(model)
    args = OpenStudio::Measure::OSArgumentVector.new

    arg = OpenStudio::Measure::OSArgument.makeStringArgument('hpxml_path', true)
    arg.setDisplayName('HPXML File Path')
    arg.setDescription('Absolute/relative path of the HPXML file.')
    args << arg

    arg = OpenStudio::Measure::OSArgument.makeStringArgument('weather_dir', true)
    arg.setDisplayName('Weather Directory')
    arg.setDescription('Absolute/relative path of the weather directory.')
    arg.setDefaultValue('weather')
    args << arg

    arg = OpenStudio::Measure::OSArgument.makeStringArgument('output_path', true)
    arg.setDisplayName('Path for Output Files')
    arg.setDescription('Absolute/relative path for the output files.')
    args << arg

    arg = OpenStudio::Measure::OSArgument.makeBoolArgument('debug', false)
    arg.setDisplayName('Debug Mode?')
    arg.setDescription('If enabled: 1) Writes in.osm file, 2) Writes in.xml HPXML file with defaults filled, and 3) Generates additional log output. Any files written will be in the output path specified above.')
    arg.setDefaultValue(false)
    args << arg

    return args
  end

  # define what happens when the measure is run
  def run(model, runner, user_arguments)
    super(model, runner, user_arguments)

    # use the built-in error checking
    if !runner.validateUserArguments(arguments(model), user_arguments)
      return false
    end

    # Tear down the existing model if it exists
    handles = OpenStudio::UUIDVector.new
    model.objects.each do |obj|
      handles << obj.handle
    end
    model.removeObjects(handles)
    unless handles.empty?
      runner.registerWarning('The model contains existing objects and is being reset.')
    end

    # Check for correct versions of OS
    os_version = '2.9.1'
    if OpenStudio.openStudioVersion != os_version
      fail "OpenStudio version #{os_version} is required."
    end

    # assign the user inputs to variables
    hpxml_path = runner.getStringArgumentValue('hpxml_path', user_arguments)
    weather_dir = runner.getStringArgumentValue('weather_dir', user_arguments)
    output_path = runner.getStringArgumentValue('output_path', user_arguments)
    debug = runner.getBoolArgumentValue('debug', user_arguments)

    unless (Pathname.new hpxml_path).absolute?
      hpxml_path = File.expand_path(File.join(File.dirname(__FILE__), hpxml_path))
    end
    unless File.exist?(hpxml_path) && hpxml_path.downcase.end_with?('.xml')
      fail "'#{hpxml_path}' does not exist or is not an .xml file."
    end

    unless (Pathname.new output_path).absolute?
      output_path = File.expand_path(File.join(File.dirname(__FILE__), output_path))
    end

    model.getBuilding.additionalProperties.setFeature('hpxml_path', hpxml_path)

    hpxml = HPXML.new(hpxml_path: hpxml_path)

    if not validate_hpxml(runner, hpxml_path, hpxml)
      return false
    end

    begin
      # Weather file
      unless (Pathname.new weather_dir).absolute?
        weather_dir = File.expand_path(File.join(File.dirname(__FILE__), '..', weather_dir))
      end
      epw_path = hpxml.climate_and_risk_zones.weather_station_epw_filename
      if not epw_path.nil?
        epw_path = File.join(weather_dir, epw_path)
        if not File.exist?(epw_path)
          fail "'#{epw_path}' could not be found."
        end
      else
        weather_wmo = hpxml.climate_and_risk_zones.weather_station_wmo
        CSV.foreach(File.join(weather_dir, 'data.csv'), headers: true) do |row|
          next if row['wmo'] != weather_wmo

          epw_path = File.join(weather_dir, row['filename'])
          if not File.exist?(epw_path)
            fail "'#{epw_path}' could not be found."
          end

          break
        end
        if epw_path.nil?
          fail "Weather station WMO '#{weather_wmo}' could not be found in weather/data.csv."
        end
      end
      cache_path = epw_path.gsub('.epw', '-cache.csv')
      if not File.exist?(cache_path)
        # Process weather file to create cache .csv
        runner.registerWarning("'#{cache_path}' could not be found; regenerating it.")
        epw_file = OpenStudio::EpwFile.new(epw_path)
        OpenStudio::Model::WeatherFile.setWeatherFile(model, epw_file)
        weather = WeatherProcess.new(model, runner)
        File.open(cache_path, 'wb') do |file|
          weather.dump_to_csv(file)
        end
      end
      epw_output_path = File.join(output_path, 'in.epw')
      FileUtils.cp(epw_path, epw_output_path)
      runner.registerInfo("Copied EPW to: #{epw_output_path}")

      # Apply Location to obtain weather data
      weather = Location.apply(model, runner, epw_path, cache_path, 'NA', 'NA')

      # Create OpenStudio model
      OSModel.create(hpxml, runner, model, weather, hpxml_path, output_path, debug)
    rescue Exception => e
      # Report exception
      runner.registerError("#{e.message}\n#{e.backtrace.join("\n")}")
      return false
    end

    if debug
      osm_output_path = File.join(output_path, 'in.osm')
      File.write(osm_output_path, model.to_s)
      runner.registerInfo("Wrote file: #{osm_output_path}")
    end

    return true
  end

  def validate_hpxml(runner, hpxml_path, hpxml)
    schemas_dir = File.join(File.dirname(__FILE__), 'resources')

    is_valid = true

    # Validate input HPXML against schema
    XMLHelper.validate(hpxml.doc.to_s, File.join(schemas_dir, 'HPXML.xsd'), runner).each do |error|
      runner.registerError("#{hpxml_path}: #{error}")
      is_valid = false
    end

    # Validate input HPXML against EnergyPlus Use Case
    errors = EnergyPlusValidator.run_validator(hpxml.doc)
    errors.each do |error|
      runner.registerError("#{hpxml_path}: #{error}")
      is_valid = false
    end

    # Check for additional errors
    errors = hpxml.check_for_errors()
    errors.each do |error|
      runner.registerError("#{hpxml_path}: #{error}")
      is_valid = false
    end

    return is_valid
  end
end

class OSModel
  def self.create(hpxml, runner, model, weather, hpxml_path, output_path, debug)
    @hpxml = hpxml
    @hpxml_path = hpxml_path
    @output_path = output_path
    @debug = debug

    @eri_version = @hpxml.header.eri_calculation_version # Hidden feature
    @eri_version = 'latest' if @eri_version.nil?
    @eri_version = Constants.ERIVersions[-1] if @eri_version == 'latest'

    set_defaults_and_globals(runner)

    # Simulation parameters

    add_simulation_params(model)

    # Geometry/Envelope

    spaces = add_geometry_envelope(runner, model, weather)

    # Bedrooms, Occupants

    add_num_occupants(model, hpxml, runner)

    # HVAC

    add_cooling_system(runner, model)
    add_heating_system(runner, model)
    add_heat_pump(runner, model, weather)
    add_residual_hvac(runner, model)
    add_setpoints(runner, model, weather)
    add_ceiling_fans(runner, model, weather)

    # Hot Water

    add_hot_water_and_appliances(runner, model, weather, spaces)

    # Plug Loads & Lighting

    add_mels(runner, model, spaces)
    add_lighting(runner, model, weather, spaces)

    # Other

    add_airflow(runner, model, weather, spaces)
    add_hvac_sizing(runner, model, weather)
    add_fuel_heating_eae(runner, model)
    add_photovoltaics(runner, model)
    add_outputs(runner, model)
  end

  private

  def self.set_defaults_and_globals(runner)
    # Set globals
    @cfa = @hpxml.building_construction.conditioned_floor_area
    @cfa_ag = @cfa
    @hpxml.slabs.each do |slab|
      next unless slab.interior_adjacent_to == HPXML::LocationBasementConditioned

      @cfa_ag -= slab.area
    end
    @gfa = 0 # garage floor area
    @hpxml.slabs.each do |slab|
      next unless slab.interior_adjacent_to == HPXML::LocationGarage

      @gfa += slab.area
    end
    @ncfl = @hpxml.building_construction.number_of_conditioned_floors
    @ncfl_ag = @hpxml.building_construction.number_of_conditioned_floors_above_grade
    @nbeds = @hpxml.building_construction.number_of_bedrooms
    @min_neighbor_distance = get_min_neighbor_distance()
    @default_azimuths = get_default_azimuths()

    @use_only_ideal_air = false
    if not @hpxml.building_construction.use_only_ideal_air_system.nil?
      @use_only_ideal_air = @hpxml.building_construction.use_only_ideal_air_system
    end

    # Initialize
    @total_frac_remaining_heat_load_served = 1.0
    @total_frac_remaining_cool_load_served = 1.0
    @hvac_map = {} # mapping between HPXML HVAC systems and model objects
    @dhw_map = {}  # mapping between HPXML Water Heating systems and model objects
    @cond_bsmnt_surfaces = [] # list of surfaces in conditioned basement, used for modification of some surface properties, eg. solar absorptance, view factor, etc.

    # Default misc
    @hpxml.header.timestep = 60 if @hpxml.header.timestep.nil?
    @hpxml.site.shelter_coefficient = Airflow.get_default_shelter_coefficient() if @hpxml.site.shelter_coefficient.nil?
    @hpxml.building_occupancy.number_of_residents = Geometry.get_occupancy_default_num(@nbeds) if @hpxml.building_occupancy.number_of_residents.nil?

    # Default attic/crawlspace ventilation rate
    if @hpxml.has_space_type(HPXML::LocationAtticVented)
      @hpxml.attics.each do |attic|
        next unless attic.attic_type == HPXML::AtticTypeVented
        next unless (attic.vented_attic_sla.nil? && attic.vented_attic_constant_ach.nil?)

        attic.vented_attic_sla = Airflow.get_default_vented_attic_sla()
      end
    end
    if @hpxml.has_space_type(HPXML::LocationCrawlspaceVented)
      @hpxml.foundations.each do |foundation|
        next unless foundation.foundation_type == HPXML::FoundationTypeCrawlspaceVented
        next unless foundation.vented_crawlspace_sla.nil?

        foundation.vented_crawlspace_sla = Airflow.get_default_vented_crawl_sla()
      end
    end

    # Default infiltration volume
    measurements = []
    infilvolume = nil
    @hpxml.air_infiltration_measurements.each do |measurement|
      is_ach50 = ((measurement.house_pressure == 50) && (measurement.unit_of_measure == HPXML::UnitsACH))
      is_cfm50 = ((measurement.house_pressure == 50) && (measurement.unit_of_measure == HPXML::UnitsCFM))
      is_constant_nach = !measurement.constant_ach_natural.nil?
      next unless (is_ach50 || is_cfm50 || is_constant_nach)

      measurements << measurement
      infilvolume = measurement.infiltration_volume unless infilvolume.nil?
    end
    if infilvolume.nil?
      @infilvolume = @hpxml.building_construction.conditioned_building_volume
      measurements.each do |measurement|
        measurement.infiltration_volume = @infilvolume
      end
    else
      @infilvolume = infilvolume
    end

    # Default window interior shading
    default_shade_summer, default_shade_winter = Constructions.get_default_interior_shading_factors()
    @hpxml.windows.each do |window|
      if window.interior_shading_factor_summer.nil?
        window.interior_shading_factor_summer = default_shade_summer
      end
      if window.interior_shading_factor_winter.nil?
        window.interior_shading_factor_winter = default_shade_winter
      end
    end

    # Default window fraction operable
    default_operable_frac = Airflow.get_default_fraction_of_operable_window_area()
    @hpxml.windows.each do |window|
      next unless window.operable.nil?
      # Split into operable/inoperable windows
      @hpxml.windows << window.dup
      @hpxml.windows[-1].id += 'Inoperable'
      @hpxml.windows[-1].operable = false
      @hpxml.windows[-1].area = (@hpxml.windows[-1].area * (1.0 - default_operable_frac)).round(2)

      window.id += 'Operable'
      window.operable = true
      window.area = (window.area * default_operable_frac).round(2)
    end
    @frac_window_area_operable = @hpxml.fraction_of_window_area_operable()

    # Default AC/HP compressor type
    @hpxml.cooling_systems.each do |cooling_system|
      next unless cooling_system.cooling_system_type == HPXML::HVACTypeCentralAirConditioner
      next unless cooling_system.compressor_type.nil?
      cooling_system.compressor_type = HVAC.get_default_compressor_type(cooling_system.cooling_efficiency_seer)
    end
    @hpxml.heat_pumps.each do |heat_pump|
      next unless heat_pump.heat_pump_type == HPXML::HVACTypeHeatPumpAirToAir
      next unless heat_pump.compressor_type.nil?
      heat_pump.compressor_type = HVAC.get_default_compressor_type(heat_pump.cooling_efficiency_seer)
    end

    # Default AC/HP sensible heat ratio
    @hpxml.cooling_systems.each do |cooling_system|
      next unless cooling_system.cooling_shr.nil?
      if cooling_system.cooling_system_type == HPXML::HVACTypeCentralAirConditioner
        if cooling_system.compressor_type == HPXML::HVACCompressorTypeSingleStage
          cooling_system.cooling_shr = 0.73
        elsif cooling_system.compressor_type == HPXML::HVACCompressorTypeTwoStage
          cooling_system.cooling_shr = 0.73
        elsif cooling_system.compressor_type == HPXML::HVACCompressorTypeVariableSpeed
          cooling_system.cooling_shr = 0.78
        end
      elsif cooling_system.cooling_system_type == HPXML::HVACTypeRoomAirConditioner
        cooling_system.cooling_shr = 0.65
      end
    end
    @hpxml.heat_pumps.each do |heat_pump|
      next unless heat_pump.cooling_shr.nil?
      if heat_pump.heat_pump_type == HPXML::HVACTypeHeatPumpAirToAir
        if heat_pump.compressor_type == HPXML::HVACCompressorTypeSingleStage
          heat_pump.cooling_shr = 0.73
        elsif heat_pump.compressor_type == HPXML::HVACCompressorTypeTwoStage
          heat_pump.cooling_shr = 0.724
        elsif heat_pump.compressor_type == HPXML::HVACCompressorTypeVariableSpeed
          heat_pump.cooling_shr = 0.78
        end
      elsif heat_pump.heat_pump_type == HPXML::HVACTypeHeatPumpMiniSplit
        heat_pump.cooling_shr = 0.73
      elsif heat_pump.heat_pump_type == HPXML::HVACTypeHeatPumpGroundToAir
        heat_pump.cooling_shr = 0.732
      end
    end

    # TODO: Default HeatingCapacity17F
    # TODO: Default Electric Auxiliary Energy (EAE; requires autosized HVAC capacity)

    # Default hot water temperature
    @hpxml.water_heating_systems.each do |water_heating_system|
      next unless water_heating_system.temperature.nil?
      water_heating_system.temperature = Waterheater.get_default_hot_water_temperature(@eri_version)
    end

    # Default tankless water heater cycle derate (performance adjustment)
    @hpxml.water_heating_systems.each do |water_heating_system|
      next unless water_heating_system.water_heater_type == HPXML::WaterHeaterTypeTankless
      next unless water_heating_system.performance_adjustment.nil?
      water_heating_system.performance_adjustment = Waterheater.get_tankless_cycling_derate()
    end

    # Default indirect water heater standby loss
    @hpxml.water_heating_systems.each do |water_heating_system|
      next unless [HPXML::WaterHeaterTypeCombiStorage].include? water_heating_system.water_heater_type
      next unless water_heating_system.standby_loss.nil?
      # Use equation fit from AHRI database
      # calculate independent variable SurfaceArea/vol(physically linear to standby_loss/skin_u under test condition) to fit the linear equation from AHRI database
      act_vol = Waterheater.calc_storage_tank_actual_vol(water_heating_system.tank_volume, nil)
      surface_area = Waterheater.calc_tank_areas(act_vol)[0]
      sqft_by_gal = surface_area / act_vol # sqft/gal
      water_heating_system.standby_loss = (2.9721 * sqft_by_gal - 0.4732).round(3) # linear equation assuming a constant u, F/hr
    end

    # Default ceiling fans efficiency/quantity
    if @hpxml.ceiling_fans.size > 0
      ceiling_fan = @hpxml.ceiling_fans[0]
      if ceiling_fan.efficiency.nil?
        medium_cfm = 3000.0
        ceiling_fan.efficiency = medium_cfm / HVAC.get_default_ceiling_fan_power()
      end
      if ceiling_fan.quantity.nil?
        ceiling_fan.quantity = HVAC.get_default_ceiling_fan_quantity(@nbeds)
      end
    end

    # Default plug loads kwh/year, frac sensible/latent
    @hpxml.plug_loads.each do |plug_load|
      if plug_load.plug_load_type == HPXML::PlugLoadTypeOther
        default_annual_kwh, default_sens_frac, default_lat_frac = MiscLoads.get_residual_mels_values(@cfa)
        if plug_load.kWh_per_year.nil?
          plug_load.kWh_per_year = default_annual_kwh
        end
        if plug_load.frac_sensible.nil?
          plug_load.frac_sensible = default_sens_frac
        end
        if plug_load.frac_latent.nil?
          plug_load.frac_latent = default_lat_frac
        end
      elsif plug_load.plug_load_type == HPXML::PlugLoadTypeTelevision
        default_annual_kwh, default_sens_frac, default_lat_frac = MiscLoads.get_televisions_values(@cfa, @nbeds)
        if plug_load.kWh_per_year.nil?
          plug_load.kWh_per_year = default_annual_kwh
        end
      end
    end

    # Default plug load schedules
    if @hpxml.misc_loads_schedule.weekday_fractions.nil?
      @hpxml.misc_loads_schedule.weekday_fractions = '0.04, 0.037, 0.037, 0.036, 0.033, 0.036, 0.043, 0.047, 0.034, 0.023, 0.024, 0.025, 0.024, 0.028, 0.031, 0.032, 0.039, 0.053, 0.063, 0.067, 0.071, 0.069, 0.059, 0.05'
    end
    if @hpxml.misc_loads_schedule.weekend_fractions.nil?
      @hpxml.misc_loads_schedule.weekend_fractions = '0.04, 0.037, 0.037, 0.036, 0.033, 0.036, 0.043, 0.047, 0.034, 0.023, 0.024, 0.025, 0.024, 0.028, 0.031, 0.032, 0.039, 0.053, 0.063, 0.067, 0.071, 0.069, 0.059, 0.05'
    end
    if @hpxml.misc_loads_schedule.monthly_multipliers.nil?
      @hpxml.misc_loads_schedule.monthly_multipliers = '1.248, 1.257, 0.993, 0.989, 0.993, 0.827, 0.821, 0.821, 0.827, 0.99, 0.987, 1.248'
    end

    if @debug
      # Write updated HPXML object to file
      hpxml_defaults_path = File.join(@output_path, 'in.xml')
      XMLHelper.write_file(@hpxml.to_rexml, hpxml_defaults_path)
      runner.registerInfo("Wrote file: #{hpxml_defaults_path}")
    end
  end

  def self.add_simulation_params(model)
    sim = model.getSimulationControl
    sim.setRunSimulationforSizingPeriods(false)

    tstep = model.getTimestep
    tstep.setNumberOfTimestepsPerHour(60 / @hpxml.header.timestep)

    shad = model.getShadowCalculation
    shad.setCalculationFrequency(20)
    shad.setMaximumFiguresInShadowOverlapCalculations(200)

    outsurf = model.getOutsideSurfaceConvectionAlgorithm
    outsurf.setAlgorithm('DOE-2')

    insurf = model.getInsideSurfaceConvectionAlgorithm
    insurf.setAlgorithm('TARP')

    zonecap = model.getZoneCapacitanceMultiplierResearchSpecial
    zonecap.setHumidityCapacityMultiplier(15)

    convlim = model.getConvergenceLimits
    convlim.setMinimumSystemTimestep(0)
  end

  def self.add_geometry_envelope(runner, model, weather)
    spaces = {}
    @foundation_top, @walls_top = get_foundation_and_walls_top()

    # Since we've already obtained the fraction of operable window area, further
    # collapse windows irrespective of their operable property. For example, if
    # there are two identical windows that only otherwise differ based on their
    # operable property, we will combine them so as to model a single window in
    # EnergyPlus for reasons of speed. Also reset the operable property since it
    # is now arbitrary and we don't want to accidentally use it.
    @hpxml.collapse_enclosure_surfaces([:operable])
    @hpxml.windows.each do |window|
      window.operable = nil
    end

    add_roofs(runner, model, spaces)
    add_walls(runner, model, spaces)
    add_rim_joists(runner, model, spaces)
    add_frame_floors(runner, model, spaces)
    add_foundation_walls_slabs(runner, model, spaces)
    add_interior_shading_schedule(runner, model, weather)
    add_windows(runner, model, spaces, weather)
    add_doors(runner, model, spaces)
    add_skylights(runner, model, spaces, weather)
    add_conditioned_floor_area(runner, model, spaces)

    # update living space/zone global variable
    @living_space = get_space_of_type(spaces, HPXML::LocationLivingSpace)
    @living_zone = @living_space.thermalZone.get

    add_thermal_mass(runner, model)
    modify_cond_basement_surface_properties(runner, model)
    assign_view_factor(runner, model)
    check_for_errors(runner, model)
    set_zone_volumes(runner, model)
    explode_surfaces(runner, model)

    return spaces
  end

  def self.set_zone_volumes(runner, model)
    # TODO: Use HPXML values not Model values
    thermal_zones = model.getThermalZones

    # Init
    zones_updated = 0

    # Basements, crawl, garage
    thermal_zones.each do |thermal_zone|
      next unless Geometry.is_unconditioned_basement(thermal_zone) || Geometry.is_unvented_crawl(thermal_zone) ||
                  Geometry.is_vented_crawl(thermal_zone) || Geometry.is_garage(thermal_zone)

      zones_updated += 1

      zone_floor_area = 0.0
      thermal_zone.spaces.each do |space|
        space.surfaces.each do |surface|
          if surface.surfaceType.downcase == 'floor'
            zone_floor_area += UnitConversions.convert(surface.grossArea, 'm^2', 'ft^2')
          end
        end
      end

      zone_volume = Geometry.get_height_of_spaces(thermal_zone.spaces) * zone_floor_area
      if zone_volume <= 0
        fail "Calculated volume for #{thermal_zone.name} zone (#{zone_volume}) is not greater than zero."
      end

      thermal_zone.setVolume(UnitConversions.convert(zone_volume, 'ft^3', 'm^3'))
    end

    # Conditioned living
    thermal_zones.each do |thermal_zone|
      if Geometry.is_living(thermal_zone)
        zones_updated += 1
        thermal_zone.setVolume(UnitConversions.convert(@hpxml.building_construction.conditioned_building_volume, 'ft^3', 'm^3'))
      end
    end

    # Attic
    thermal_zones.each do |thermal_zone|
      next unless Geometry.is_vented_attic(thermal_zone) || Geometry.is_unvented_attic(thermal_zone)

      zones_updated += 1

      zone_surfaces = []
      zone_floor_area = 0.0
      thermal_zone.spaces.each do |space|
        space.surfaces.each do |surface|
          zone_surfaces << surface
          if surface.surfaceType.downcase == 'floor'
            zone_floor_area += UnitConversions.convert(surface.grossArea, 'm^2', 'ft^2')
          end
        end
      end

      # Assume square hip roof for volume calculations; energy results are very insensitive to actual volume
      zone_length = zone_floor_area**0.5
      zone_height = Math.tan(UnitConversions.convert(Geometry.get_roof_pitch(zone_surfaces), 'deg', 'rad')) * zone_length / 2.0
      zone_volume = [zone_floor_area * zone_height / 3.0, 0.01].max
      thermal_zone.setVolume(UnitConversions.convert(zone_volume, 'ft^3', 'm^3'))
    end

    if zones_updated != thermal_zones.size
      fail 'Unhandled volume calculations for thermal zones.'
    end
  end

  def self.explode_surfaces(runner, model)
    # Re-position surfaces so as to not shade each other and to make it easier to visualize the building.
    # FUTURE: Might be able to use the new self-shading options in E+ 8.9 ShadowCalculation object?

    gap_distance = UnitConversions.convert(10.0, 'ft', 'm') # distance between surfaces of the same azimuth
    rad90 = UnitConversions.convert(90, 'deg', 'rad')

    # Determine surfaces to shift and distance with which to explode surfaces horizontally outward
    surfaces = []
    azimuth_lengths = {}
    model.getSurfaces.sort.each do |surface|
      next unless ['wall', 'roofceiling'].include? surface.surfaceType.downcase
      next unless ['outdoors', 'foundation'].include? surface.outsideBoundaryCondition.downcase
      next if surface.additionalProperties.getFeatureAsDouble('Tilt').get <= 0 # skip flat roofs

      surfaces << surface
      azimuth = surface.additionalProperties.getFeatureAsInteger('Azimuth').get
      if azimuth_lengths[azimuth].nil?
        azimuth_lengths[azimuth] = 0.0
      end
      azimuth_lengths[azimuth] += surface.additionalProperties.getFeatureAsDouble('Length').get + gap_distance
    end
    max_azimuth_length = azimuth_lengths.values.max

    # Using the max length for a given azimuth, calculate the apothem (radius of the incircle) of a regular
    # n-sided polygon to create the smallest polygon possible without self-shading. The number of polygon
    # sides is defined by the minimum difference between two azimuths.
    min_azimuth_diff = 360
    azimuths_sorted = azimuth_lengths.keys.sort
    azimuths_sorted.each_with_index do |az, idx|
      diff1 = (az - azimuths_sorted[(idx + 1) % azimuths_sorted.size]).abs
      diff2 = 360.0 - diff1 # opposite direction
      if diff1 < min_azimuth_diff
        min_azimuth_diff = diff1
      end
      if diff2 < min_azimuth_diff
        min_azimuth_diff = diff2
      end
    end
    if min_azimuth_diff > 0
      nsides = [(360.0 / min_azimuth_diff).ceil, 4].max # assume rectangle at the minimum
    else
      nsides = 4
    end
    explode_distance = max_azimuth_length / (2.0 * Math.tan(UnitConversions.convert(180.0 / nsides, 'deg', 'rad')))

    add_neighbors(runner, model, max_azimuth_length)

    # Initial distance of shifts at 90-degrees to horizontal outward
    azimuth_side_shifts = {}
    azimuth_lengths.keys.each do |azimuth|
      azimuth_side_shifts[azimuth] = max_azimuth_length / 2.0
    end

    # Explode neighbors
    model.getShadingSurfaceGroups.each do |shading_surface_group|
      next if shading_surface_group.name.to_s != Constants.ObjectNameNeighbors

      shading_surface_group.shadingSurfaces.each do |shading_surface|
        azimuth = shading_surface.additionalProperties.getFeatureAsInteger('Azimuth').get
        azimuth_rad = UnitConversions.convert(azimuth, 'deg', 'rad')
        distance = shading_surface.additionalProperties.getFeatureAsDouble('Distance').get

        unless azimuth_lengths.keys.include? azimuth
          fail "A neighbor building has an azimuth (#{azimuth}) not equal to the azimuth of any wall."
        end

        # Push out horizontally
        distance += explode_distance
        transformation = get_surface_transformation(distance, Math::sin(azimuth_rad), Math::cos(azimuth_rad), 0)

        shading_surface.setVertices(transformation * shading_surface.vertices)
      end
    end

    # Explode walls, windows, doors, roofs, and skylights
    surfaces_moved = []

    surfaces.sort.each do |surface|
      next if surface.additionalProperties.getFeatureAsDouble('Tilt').get <= 0 # skip flat roofs

      if surface.adjacentSurface.is_initialized
        next if surfaces_moved.include? surface.adjacentSurface.get
      end

      azimuth = surface.additionalProperties.getFeatureAsInteger('Azimuth').get
      azimuth_rad = UnitConversions.convert(azimuth, 'deg', 'rad')

      # Push out horizontally
      distance = explode_distance

      if surface.surfaceType.downcase == 'roofceiling'
        # Ensure pitched surfaces are positioned outward justified with walls, etc.
        tilt = surface.additionalProperties.getFeatureAsDouble('Tilt').get
        width = surface.additionalProperties.getFeatureAsDouble('Width').get
        distance -= 0.5 * Math.cos(Math.atan(tilt)) * width
      end
      transformation = get_surface_transformation(distance, Math::sin(azimuth_rad), Math::cos(azimuth_rad), 0)

      surface.setVertices(transformation * surface.vertices)
      if surface.adjacentSurface.is_initialized
        surface.adjacentSurface.get.setVertices(transformation * surface.adjacentSurface.get.vertices)
      end
      surface.subSurfaces.each do |subsurface|
        subsurface.setVertices(transformation * subsurface.vertices)
        next unless subsurface.subSurfaceType.downcase == 'fixedwindow'

        subsurface.shadingSurfaceGroups.each do |overhang_group|
          overhang_group.shadingSurfaces.each do |overhang|
            overhang.setVertices(transformation * overhang.vertices)
          end
        end
      end

      # Shift at 90-degrees to previous transformation
      azimuth_side_shifts[azimuth] -= surface.additionalProperties.getFeatureAsDouble('Length').get / 2.0
      transformation_shift = get_surface_transformation(azimuth_side_shifts[azimuth], Math::sin(azimuth_rad + rad90), Math::cos(azimuth_rad + rad90), 0)

      surface.setVertices(transformation_shift * surface.vertices)
      if surface.adjacentSurface.is_initialized
        surface.adjacentSurface.get.setVertices(transformation_shift * surface.adjacentSurface.get.vertices)
      end
      surface.subSurfaces.each do |subsurface|
        subsurface.setVertices(transformation_shift * subsurface.vertices)
        next unless subsurface.subSurfaceType.downcase == 'fixedwindow'

        subsurface.shadingSurfaceGroups.each do |overhang_group|
          overhang_group.shadingSurfaces.each do |overhang|
            overhang.setVertices(transformation_shift * overhang.vertices)
          end
        end
      end

      azimuth_side_shifts[azimuth] -= (surface.additionalProperties.getFeatureAsDouble('Length').get / 2.0 + gap_distance)

      surfaces_moved << surface
    end
  end

  def self.check_for_errors(runner, model)
    # Check every thermal zone has:
    # 1. At least one floor surface
    # 2. At least one roofceiling surface
    # 3. At least one wall surface (except for attics)
    # 4. At least one surface adjacent to outside/ground/adiabatic
    model.getThermalZones.each do |zone|
      n_floors = 0
      n_roofceilings = 0
      n_walls = 0
      n_exteriors = 0
      zone.spaces.each do |space|
        space.surfaces.each do |surface|
          if ['outdoors', 'foundation', 'adiabatic'].include? surface.outsideBoundaryCondition.downcase
            n_exteriors += 1
          end
          if surface.surfaceType.downcase == 'floor'
            n_floors += 1
          end
          if surface.surfaceType.downcase == 'wall'
            n_walls += 1
          end
          if surface.surfaceType.downcase == 'roofceiling'
            n_roofceilings += 1
          end
        end
      end

      if n_floors == 0
        fail "'#{zone.name}' must have at least one floor surface."
      end
      if n_roofceilings == 0
        fail "'#{zone.name}' must have at least one roof/ceiling surface."
      end
      if (n_walls == 0) && (not [HPXML::LocationAtticUnvented, HPXML::LocationAtticVented].include? zone.name.to_s)
        fail "'#{zone.name}' must have at least one wall surface."
      end
      if n_exteriors == 0
        fail "'#{zone.name}' must have at least one surface adjacent to outside/ground."
      end
    end
  end

  def self.modify_cond_basement_surface_properties(runner, model)
    # modify conditioned basement surface properties
    # - zero out interior solar absorptance in conditioned basement
    @cond_bsmnt_surfaces.each do |cond_bsmnt_surface|
      const = cond_bsmnt_surface.construction.get
      layered_const = const.to_LayeredConstruction.get
      innermost_material = layered_const.layers[layered_const.numLayers() - 1].to_StandardOpaqueMaterial.get
      # check if target surface is sharing its interior material/construction object with other surfaces
      # if so, need to clone the material/construction and make changes there, then reassign it to target surface
      mat_share = (innermost_material.directUseCount != 1)
      const_share = (const.directUseCount != 1)
      if const_share
        # create new construction + new material for these surfaces
        new_const = const.clone.to_Construction.get
        cond_bsmnt_surface.setConstruction(new_const)
        new_material = innermost_material.clone.to_StandardOpaqueMaterial.get
        layered_const = new_const.to_LayeredConstruction.get
        layered_const.setLayer(layered_const.numLayers() - 1, new_material)
      elsif mat_share
        # create new material for existing unique construction
        new_material = innermost_material.clone.to_StandardOpaqueMaterial.get
        layered_const.setLayer(layered_const.numLayers() - 1, new_material)
      end
      if layered_const.numLayers() == 1
        # split single layer into two to only change its inside facing property
        layer_mat = layered_const.layers[0].to_StandardOpaqueMaterial.get
        layer_mat.setThickness(layer_mat.thickness / 2)
        layered_const.insertLayer(1, layer_mat.clone.to_StandardOpaqueMaterial.get)
      end
      # Re-read innermost material and assign properties after adjustment
      innermost_material = layered_const.layers[layered_const.numLayers() - 1].to_StandardOpaqueMaterial.get
      innermost_material.setSolarAbsorptance(0.0)
      innermost_material.setVisibleAbsorptance(0.0)
    end
  end

  def self.assign_view_factor(runner, model)
    # zero out view factors between conditioned basement surfaces and living zone surfaces
    all_surfaces = [] # all surfaces in single conditioned space
    lv_surfaces = []  # surfaces in living
    cond_base_surfaces = [] # surfaces in conditioned basement

    @living_space.surfaces.each do |surface|
      surface.subSurfaces.each do |sub_surface|
        all_surfaces << sub_surface
      end
      all_surfaces << surface
    end
    @living_space.internalMass.each do |im|
      all_surfaces << im
    end

    all_surfaces.each do |surface|
      if @cond_bsmnt_surfaces.include?(surface) ||
         ((@cond_bsmnt_surfaces.include? surface.internalMassDefinition) if surface.is_a? OpenStudio::Model::InternalMass) ||
         ((@cond_bsmnt_surfaces.include? surface.surface.get) if surface.is_a? OpenStudio::Model::SubSurface)
        cond_base_surfaces << surface
      else
        lv_surfaces << surface
      end
    end

    all_surfaces.sort!

    # calculate view factors separately for living and conditioned basement
    vf_map_lv = calc_approximate_view_factor(runner, model, lv_surfaces)
    vf_map_cb = calc_approximate_view_factor(runner, model, cond_base_surfaces)

    all_surfaces.each do |from_surface|
      all_surfaces.each do |to_surface|
        next if (vf_map_lv[from_surface].nil? || vf_map_lv[from_surface][to_surface].nil?) &&
                (vf_map_cb[from_surface].nil? || vf_map_cb[from_surface][to_surface].nil?)

        if lv_surfaces.include? from_surface
          vf = vf_map_lv[from_surface][to_surface]
        else
          vf = vf_map_cb[from_surface][to_surface]
        end
        next if vf < 0.01

        os_vf = OpenStudio::Model::ViewFactor.new(from_surface, to_surface, vf.round(10))
        zone_prop = @living_zone.getZonePropertyUserViewFactorsBySurfaceName
        zone_prop.addViewFactor(os_vf)
      end
    end
  end

  def self.calc_approximate_view_factor(runner, model, all_surfaces)
    # calculate approximate view factor using E+ approach
    # used for recalculating single thermal zone view factor matrix
    return {} if all_surfaces.size == 0
    if all_surfaces.size <= 3
      fail 'less than three surfaces in conditioned space. Please double check.'
    end

    s_azimuths = {}
    s_tilts = {}
    s_types = {}
    all_surfaces.each do |surface|
      if surface.is_a? OpenStudio::Model::InternalMass
        # Assumed values consistent with EnergyPlus source code
        s_azimuths[surface] = 0.0
        s_tilts[surface] = 90.0
      else
        s_azimuths[surface] = UnitConversions.convert(surface.azimuth, 'rad', 'deg')
        s_tilts[surface] = UnitConversions.convert(surface.tilt, 'rad', 'deg')
        if surface.is_a? OpenStudio::Model::SubSurface
          s_types[surface] = surface.surface.get.surfaceType.downcase
        else
          s_types[surface] = surface.surfaceType.downcase
        end
      end
    end

    same_ang_limit = 10.0
    vf_map = {}
    all_surfaces.each do |surface| # surface, subsurface, and internalmass
      surface_vf_map = {}

      # sum all the surface area that could be seen by surface1 up
      zone_seen_area = 0.0
      seen_surface = {}
      all_surfaces.each do |surface2|
        next if surface2 == surface
        next if surface2.is_a? OpenStudio::Model::SubSurface

        seen_surface[surface2] = false
        if surface2.is_a? OpenStudio::Model::InternalMass
          # all surfaces see internal mass
          zone_seen_area += surface2.surfaceArea.get
          seen_surface[surface2] = true
        else
          if (s_types[surface2] == 'floor') ||
             ((s_types[surface] == 'floor') && (s_types[surface2] == 'roofceiling')) ||
             ((s_azimuths[surface] - s_azimuths[surface2]).abs > same_ang_limit) ||
             ((s_tilts[surface] - s_tilts[surface2]).abs > same_ang_limit)
            zone_seen_area += surface2.grossArea # include subsurface area
            seen_surface[surface2] = true
          end
        end
      end

      all_surfaces.each do |surface2|
        next if surface2 == surface
        next if surface2.is_a? OpenStudio::Model::SubSurface # handled together with its parent surface
        next unless seen_surface[surface2]

        if surface2.is_a? OpenStudio::Model::InternalMass
          surface_vf_map[surface2] = surface2.surfaceArea.get / zone_seen_area
        else # surfaces
          if surface2.subSurfaces.size > 0
            # calculate surface and its sub surfaces view factors
            if surface2.netArea > 0.01 # base surface of a sub surface: window/door etc.
              fail "Unexpected net area for surface '#{surface2.name}'."
            end

            surface2.subSurfaces.each do |sub_surface|
              surface_vf_map[sub_surface] = sub_surface.grossArea / zone_seen_area
            end
          else # no subsurface
            surface_vf_map[surface2] = surface2.grossArea / zone_seen_area
          end
        end
      end
      vf_map[surface] = surface_vf_map
    end
    return vf_map
  end

  def self.create_space_and_zone(model, spaces, space_type)
    if not spaces.keys.include? space_type
      thermal_zone = OpenStudio::Model::ThermalZone.new(model)
      thermal_zone.setName(space_type)

      space = OpenStudio::Model::Space.new(model)
      space.setName(space_type)

      st = OpenStudio::Model::SpaceType.new(model)
      st.setStandardsSpaceType(space_type)
      space.setSpaceType(st)

      space.setThermalZone(thermal_zone)
      spaces[space_type] = space
    end
  end

  def self.get_surface_transformation(offset, x, y, z)
    x = UnitConversions.convert(x, 'ft', 'm')
    y = UnitConversions.convert(y, 'ft', 'm')
    z = UnitConversions.convert(z, 'ft', 'm')

    m = OpenStudio::Matrix.new(4, 4, 0)
    m[0, 0] = 1
    m[1, 1] = 1
    m[2, 2] = 1
    m[3, 3] = 1
    m[0, 3] = x * offset
    m[1, 3] = y * offset
    m[2, 3] = z.abs * offset

    return OpenStudio::Transformation.new(m)
  end

  def self.add_floor_polygon(x, y, z)
    x = UnitConversions.convert(x, 'ft', 'm')
    y = UnitConversions.convert(y, 'ft', 'm')
    z = UnitConversions.convert(z, 'ft', 'm')

    vertices = OpenStudio::Point3dVector.new
    vertices << OpenStudio::Point3d.new(0 - x / 2, 0 - y / 2, z)
    vertices << OpenStudio::Point3d.new(0 - x / 2, y / 2, z)
    vertices << OpenStudio::Point3d.new(x / 2, y / 2, z)
    vertices << OpenStudio::Point3d.new(x / 2, 0 - y / 2, z)

    return vertices
  end

  def self.add_wall_polygon(x, y, z, azimuth = 0, offsets = [0] * 4, subsurface_area = 0)
    x = UnitConversions.convert(x, 'ft', 'm')
    y = UnitConversions.convert(y, 'ft', 'm')
    z = UnitConversions.convert(z, 'ft', 'm')

    vertices = OpenStudio::Point3dVector.new
    vertices << OpenStudio::Point3d.new(0 - (x / 2) - offsets[1], 0, z - offsets[0])
    vertices << OpenStudio::Point3d.new(0 - (x / 2) - offsets[1], 0, z + y + offsets[2])
    if subsurface_area > 0
      subsurface_area = UnitConversions.convert(subsurface_area, 'ft^2', 'm^2')
      sub_length = x / 10.0
      sub_height = subsurface_area / sub_length
      if sub_height >= y
        sub_height = y - 0.1
        sub_length = subsurface_area / sub_height
      end
      vertices << OpenStudio::Point3d.new(x - (x / 2) + offsets[3] - sub_length, 0, z + y + offsets[2])
      vertices << OpenStudio::Point3d.new(x - (x / 2) + offsets[3] - sub_length, 0, z + y + offsets[2] - sub_height)
      vertices << OpenStudio::Point3d.new(x - (x / 2) + offsets[3], 0, z + y + offsets[2] - sub_height)
    else
      vertices << OpenStudio::Point3d.new(x - (x / 2) + offsets[3], 0, z + y + offsets[2])
    end
    vertices << OpenStudio::Point3d.new(x - (x / 2) + offsets[3], 0, z - offsets[0])

    # Rotate about the z axis
    azimuth_rad = UnitConversions.convert(azimuth, 'deg', 'rad')
    m = OpenStudio::Matrix.new(4, 4, 0)
    m[0, 0] = Math::cos(-azimuth_rad)
    m[1, 1] = Math::cos(-azimuth_rad)
    m[0, 1] = -Math::sin(-azimuth_rad)
    m[1, 0] = Math::sin(-azimuth_rad)
    m[2, 2] = 1
    m[3, 3] = 1
    transformation = OpenStudio::Transformation.new(m)

    return transformation * vertices
  end

  def self.add_roof_polygon(x, y, z, azimuth = 0, tilt = 0.5)
    x = UnitConversions.convert(x, 'ft', 'm')
    y = UnitConversions.convert(y, 'ft', 'm')
    z = UnitConversions.convert(z, 'ft', 'm')

    vertices = OpenStudio::Point3dVector.new
    vertices << OpenStudio::Point3d.new(x / 2, -y / 2, 0)
    vertices << OpenStudio::Point3d.new(x / 2, y / 2, 0)
    vertices << OpenStudio::Point3d.new(-x / 2, y / 2, 0)
    vertices << OpenStudio::Point3d.new(-x / 2, -y / 2, 0)

    # Rotate about the x axis
    m = OpenStudio::Matrix.new(4, 4, 0)
    m[0, 0] = 1
    m[1, 1] = Math::cos(Math::atan(tilt))
    m[1, 2] = -Math::sin(Math::atan(tilt))
    m[2, 1] = Math::sin(Math::atan(tilt))
    m[2, 2] = Math::cos(Math::atan(tilt))
    m[3, 3] = 1
    transformation = OpenStudio::Transformation.new(m)
    vertices = transformation * vertices

    # Rotate about the z axis
    azimuth_rad = UnitConversions.convert(azimuth, 'deg', 'rad')
    rad180 = UnitConversions.convert(180, 'deg', 'rad')
    m = OpenStudio::Matrix.new(4, 4, 0)
    m[0, 0] = Math::cos(rad180 - azimuth_rad)
    m[1, 1] = Math::cos(rad180 - azimuth_rad)
    m[0, 1] = -Math::sin(rad180 - azimuth_rad)
    m[1, 0] = Math::sin(rad180 - azimuth_rad)
    m[2, 2] = 1
    m[3, 3] = 1
    transformation = OpenStudio::Transformation.new(m)
    vertices = transformation * vertices

    # Shift up by z
    new_vertices = OpenStudio::Point3dVector.new
    vertices.each do |vertex|
      new_vertices << OpenStudio::Point3d.new(vertex.x, vertex.y, vertex.z + z)
    end

    return new_vertices
  end

  def self.add_ceiling_polygon(x, y, z)
    return OpenStudio::reverse(add_floor_polygon(x, y, z))
  end

  def self.add_num_occupants(model, hpxml, runner)
    # Occupants
    num_occ = @hpxml.building_occupancy.number_of_residents
    if num_occ > 0
      occ_gain, hrs_per_day, sens_frac, lat_frac = Geometry.get_occupancy_default_values()
      weekday_sch = '1.00000, 1.00000, 1.00000, 1.00000, 1.00000, 1.00000, 1.00000, 0.88310, 0.40861, 0.24189, 0.24189, 0.24189, 0.24189, 0.24189, 0.24189, 0.24189, 0.29498, 0.55310, 0.89693, 0.89693, 0.89693, 1.00000, 1.00000, 1.00000'
      weekday_sch_sum = weekday_sch.split(',').map(&:to_f).inject(0, :+)
      if (weekday_sch_sum - hrs_per_day).abs > 0.1
        fail 'Occupancy schedule inconsistent with hrs_per_day.'
      end

      weekend_sch = weekday_sch
      monthly_sch = '1.0, 1.0, 1.0, 1.0, 1.0, 1.0, 1.0, 1.0, 1.0, 1.0, 1.0, 1.0'
      Geometry.process_occupants(model, num_occ, occ_gain, sens_frac, lat_frac, weekday_sch, weekend_sch, monthly_sch, @cfa, @nbeds, @living_space)
    end
  end

  def self.get_default_azimuths()
    # Returns a list of four azimuths (facing each direction). Determined based
    # on the primary azimuth, as defined by the azimuth with the largest surface
    # area, plus azimuths that are offset by 90/180/270 degrees. Used for
    # surfaces that may not have an azimuth defined (e.g., walls).
    azimuth_areas = {}
    (@hpxml.roofs + @hpxml.rim_joists + @hpxml.walls + @hpxml.foundation_walls +
     @hpxml.windows + @hpxml.skylights + @hpxml.doors).each do |surface|
      az = surface.azimuth
      next if az.nil?

      azimuth_areas[az] = 0 if azimuth_areas[az].nil?
      azimuth_areas[az] += surface.area
    end
    if azimuth_areas.empty?
      primary_azimuth = 0
    else
      primary_azimuth = azimuth_areas.max_by { |k, v| v }[0]
    end
    return [primary_azimuth,
            sanitize_azimuth(primary_azimuth + 90),
            sanitize_azimuth(primary_azimuth + 180),
            sanitize_azimuth(primary_azimuth + 270)].sort
  end

  def self.sanitize_azimuth(azimuth)
    # Ensure 0 <= orientation < 360
    while azimuth < 0
      azimuth += 360
    end
    while azimuth >= 360
      azimuth -= 360
    end
    return azimuth
  end

  def self.create_or_get_space(model, spaces, spacetype)
    if spaces[spacetype].nil?
      create_space_and_zone(model, spaces, spacetype)
    end
    return spaces[spacetype]
  end

  def self.add_roofs(runner, model, spaces)
    @hpxml.roofs.each do |roof|
      if roof.azimuth.nil?
        if roof.pitch > 0
          azimuths = @default_azimuths # Model as four directions for average exterior incident solar
        else
          azimuths = [90] # Arbitrary azimuth for flat roof
        end
      else
        azimuths = [roof.azimuth]
      end

      surfaces = []

      azimuths.each do |azimuth|
        next if roof.net_area < 0.1

        width = Math::sqrt(roof.net_area)
        length = (roof.net_area / width) / azimuths.size
        tilt = roof.pitch / 12.0
        z_origin = @walls_top + 0.5 * Math.sin(Math.atan(tilt)) * width

        surface = OpenStudio::Model::Surface.new(add_roof_polygon(length, width, z_origin, azimuth, tilt), model)
        surfaces << surface
        surface.additionalProperties.setFeature('Length', length)
        surface.additionalProperties.setFeature('Width', width)
        surface.additionalProperties.setFeature('Azimuth', azimuth)
        surface.additionalProperties.setFeature('Tilt', tilt)
        surface.additionalProperties.setFeature('SurfaceType', 'Roof')
        if azimuths.size > 1
          surface.setName("#{roof.id}:#{azimuth}")
        else
          surface.setName(roof.id)
        end
        surface.setSurfaceType('RoofCeiling')
        surface.setOutsideBoundaryCondition('Outdoors')
        set_surface_interior(model, spaces, surface, roof.interior_adjacent_to)
      end

      next if surfaces.empty?

      # Apply construction
      if roof.is_thermal_boundary
        drywall_thick_in = 0.5
      else
        drywall_thick_in = 0.0
      end
      solar_abs = roof.solar_absorptance
      emitt = roof.emittance
      has_radiant_barrier = roof.radiant_barrier
      if has_radiant_barrier
        film_r = Material.AirFilmOutside.rvalue + Material.AirFilmRoofRadiantBarrier(Geometry.get_roof_pitch([surfaces[0]])).rvalue
      else
        film_r = Material.AirFilmOutside.rvalue + Material.AirFilmRoof(Geometry.get_roof_pitch([surfaces[0]])).rvalue
      end
      if solar_abs >= 0.875
        mat_roofing = Material.RoofingAsphaltShinglesDark(emitt, solar_abs)
      elsif solar_abs >= 0.75
        mat_roofing = Material.RoofingAsphaltShinglesMed(emitt, solar_abs)
      elsif solar_abs >= 0.6
        mat_roofing = Material.RoofingAsphaltShinglesLight(emitt, solar_abs)
      else
        mat_roofing = Material.RoofingAsphaltShinglesWhiteCool(emitt, solar_abs)
      end

      assembly_r = roof.insulation_assembly_r_value
      constr_sets = [
        WoodStudConstructionSet.new(Material.Stud2x(8.0), 0.07, 10.0, 0.75, drywall_thick_in, mat_roofing), # 2x8, 24" o.c. + R10
        WoodStudConstructionSet.new(Material.Stud2x(8.0), 0.07, 5.0, 0.75, drywall_thick_in, mat_roofing),  # 2x8, 24" o.c. + R5
        WoodStudConstructionSet.new(Material.Stud2x(8.0), 0.07, 0.0, 0.75, drywall_thick_in, mat_roofing),  # 2x8, 24" o.c.
        WoodStudConstructionSet.new(Material.Stud2x6, 0.07, 0.0, 0.75, drywall_thick_in, mat_roofing),      # 2x6, 24" o.c.
        WoodStudConstructionSet.new(Material.Stud2x4, 0.07, 0.0, 0.5, drywall_thick_in, mat_roofing),       # 2x4, 16" o.c.
        WoodStudConstructionSet.new(Material.Stud2x4, 0.01, 0.0, 0.0, 0.0, mat_roofing),                    # Fallback
      ]
      match, constr_set, cavity_r = pick_wood_stud_construction_set(assembly_r, constr_sets, film_r, roof.id)

      install_grade = 1

      Constructions.apply_closed_cavity_roof(model, surfaces, "#{roof.id} construction",
                                             cavity_r, install_grade,
                                             constr_set.stud.thick_in,
                                             true, constr_set.framing_factor,
                                             constr_set.drywall_thick_in,
                                             constr_set.osb_thick_in, constr_set.rigid_r,
                                             constr_set.exterior_material, has_radiant_barrier)
      check_surface_assembly_rvalue(runner, surfaces, film_r, assembly_r, match)
    end
  end

  def self.add_walls(runner, model, spaces)
    @hpxml.walls.each do |wall|
      if wall.azimuth.nil?
        if wall.is_exterior
          azimuths = @default_azimuths # Model as four directions for average exterior incident solar
        else
          azimuths = [@default_azimuths[0]] # Arbitrary direction, doesn't receive exterior incident solar
        end
      else
        azimuths = [wall.azimuth]
      end

      surfaces = []

      azimuths.each do |azimuth|
        next if wall.net_area < 0.1

        height = 8.0 * @ncfl_ag
        length = (wall.net_area / height) / azimuths.size
        z_origin = @foundation_top

        surface = OpenStudio::Model::Surface.new(add_wall_polygon(length, height, z_origin, azimuth), model)
        surfaces << surface
        surface.additionalProperties.setFeature('Length', length)
        surface.additionalProperties.setFeature('Azimuth', azimuth)
        surface.additionalProperties.setFeature('Tilt', 90.0)
        surface.additionalProperties.setFeature('SurfaceType', 'Wall')
        if azimuths.size > 1
          surface.setName("#{wall.id}:#{azimuth}")
        else
          surface.setName(wall.id)
        end
        surface.setSurfaceType('Wall')
        set_surface_interior(model, spaces, surface, wall.interior_adjacent_to)
        set_surface_exterior(model, spaces, surface, wall.exterior_adjacent_to)
        if wall.is_interior
          surface.setSunExposure('NoSun')
          surface.setWindExposure('NoWind')
        end
      end

      next if surfaces.empty?

      # Apply construction
      # The code below constructs a reasonable wall construction based on the
      # wall type while ensuring the correct assembly R-value.

      if wall.is_thermal_boundary
        drywall_thick_in = 0.5
      else
        drywall_thick_in = 0.0
      end
      if wall.is_exterior
        film_r = Material.AirFilmVertical.rvalue + Material.AirFilmOutside.rvalue
        mat_ext_finish = Material.ExtFinishWoodLight
        mat_ext_finish.tAbs = wall.emittance
        mat_ext_finish.sAbs = wall.solar_absorptance
        mat_ext_finish.vAbs = wall.solar_absorptance
      else
        film_r = 2.0 * Material.AirFilmVertical.rvalue
        mat_ext_finish = nil
      end

      apply_wall_construction(runner, model, surfaces, wall.id, wall.wall_type, wall.insulation_assembly_r_value,
                              drywall_thick_in, film_r, mat_ext_finish)
    end
  end

  def self.add_rim_joists(runner, model, spaces)
    @hpxml.rim_joists.each do |rim_joist|
      if rim_joist.azimuth.nil?
        if rim_joist.is_exterior
          azimuths = @default_azimuths # Model as four directions for average exterior incident solar
        else
          azimuths = [@default_azimuths[0]] # Arbitrary direction, doesn't receive exterior incident solar
        end
      else
        azimuths = [rim_joist.azimuth]
      end

      surfaces = []

      azimuths.each do |azimuth|
        height = 1.0
        length = (rim_joist.area / height) / azimuths.size
        z_origin = @foundation_top

        surface = OpenStudio::Model::Surface.new(add_wall_polygon(length, height, z_origin, azimuth), model)
        surfaces << surface
        surface.additionalProperties.setFeature('Length', length)
        surface.additionalProperties.setFeature('Azimuth', azimuth)
        surface.additionalProperties.setFeature('Tilt', 90.0)
        surface.additionalProperties.setFeature('SurfaceType', 'RimJoist')
        if azimuths.size > 1
          surface.setName("#{rim_joist.id}:#{azimuth}")
        else
          surface.setName(rim_joist.id)
        end
        surface.setSurfaceType('Wall')
        set_surface_interior(model, spaces, surface, rim_joist.interior_adjacent_to)
        set_surface_exterior(model, spaces, surface, rim_joist.exterior_adjacent_to)
        if rim_joist.is_interior
          surface.setSunExposure('NoSun')
          surface.setWindExposure('NoWind')
        end
      end

      # Apply construction

      if rim_joist.is_thermal_boundary
        drywall_thick_in = 0.5
      else
        drywall_thick_in = 0.0
      end
      if rim_joist.is_exterior
        film_r = Material.AirFilmVertical.rvalue + Material.AirFilmOutside.rvalue
        mat_ext_finish = Material.ExtFinishWoodLight
        mat_ext_finish.tAbs = rim_joist.emittance
        mat_ext_finish.sAbs = rim_joist.solar_absorptance
        mat_ext_finish.vAbs = rim_joist.solar_absorptance
      else
        film_r = 2.0 * Material.AirFilmVertical.rvalue
        mat_ext_finish = nil
      end

      assembly_r = rim_joist.insulation_assembly_r_value

      constr_sets = [
        WoodStudConstructionSet.new(Material.Stud2x(2.0), 0.17, 10.0, 2.0, drywall_thick_in, mat_ext_finish),  # 2x4 + R10
        WoodStudConstructionSet.new(Material.Stud2x(2.0), 0.17, 5.0, 2.0, drywall_thick_in, mat_ext_finish),   # 2x4 + R5
        WoodStudConstructionSet.new(Material.Stud2x(2.0), 0.17, 0.0, 2.0, drywall_thick_in, mat_ext_finish),   # 2x4
        WoodStudConstructionSet.new(Material.Stud2x(2.0), 0.01, 0.0, 0.0, 0.0, mat_ext_finish),                # Fallback
      ]
      match, constr_set, cavity_r = pick_wood_stud_construction_set(assembly_r, constr_sets, film_r, rim_joist.id)
      install_grade = 1

      Constructions.apply_rim_joist(model, surfaces, "#{rim_joist.id} construction",
                                    cavity_r, install_grade, constr_set.framing_factor,
                                    constr_set.drywall_thick_in, constr_set.osb_thick_in,
                                    constr_set.rigid_r, constr_set.exterior_material)
      check_surface_assembly_rvalue(runner, surfaces, film_r, assembly_r, match)
    end
  end

  def self.add_frame_floors(runner, model, spaces)
    @hpxml.frame_floors.each do |frame_floor|
      area = frame_floor.area
      width = Math::sqrt(area)
      length = area / width
      if frame_floor.interior_adjacent_to.include?('attic') || frame_floor.exterior_adjacent_to.include?('attic')
        z_origin = @walls_top
      else
        z_origin = @foundation_top
      end

      if frame_floor.is_ceiling
        surface = OpenStudio::Model::Surface.new(add_ceiling_polygon(length, width, z_origin), model)
        surface.additionalProperties.setFeature('SurfaceType', 'Ceiling')
      else
        surface = OpenStudio::Model::Surface.new(add_floor_polygon(length, width, z_origin), model)
        surface.additionalProperties.setFeature('SurfaceType', 'Floor')
      end
      set_surface_interior(model, spaces, surface, frame_floor.interior_adjacent_to)
      set_surface_exterior(model, spaces, surface, frame_floor.exterior_adjacent_to)
      surface.setName(frame_floor.id)
      surface.setSunExposure('NoSun')
      surface.setWindExposure('NoWind')

      # Apply construction

      film_r = 2.0 * Material.AirFilmFloorReduced.rvalue
      assembly_r = frame_floor.insulation_assembly_r_value

      constr_sets = [
        WoodStudConstructionSet.new(Material.Stud2x6, 0.10, 10.0, 0.75, 0.0, Material.CoveringBare), # 2x6, 24" o.c. + R10
        WoodStudConstructionSet.new(Material.Stud2x6, 0.10, 0.0, 0.75, 0.0, Material.CoveringBare),  # 2x6, 24" o.c.
        WoodStudConstructionSet.new(Material.Stud2x4, 0.13, 0.0, 0.5, 0.0, Material.CoveringBare),   # 2x4, 16" o.c.
        WoodStudConstructionSet.new(Material.Stud2x4, 0.01, 0.0, 0.0, 0.0, nil),                     # Fallback
      ]
      match, constr_set, cavity_r = pick_wood_stud_construction_set(assembly_r, constr_sets, film_r, frame_floor.id)

      mat_floor_covering = nil
      install_grade = 1

      # Floor
      Constructions.apply_floor(model, [surface], "#{frame_floor.id} construction",
                                cavity_r, install_grade,
                                constr_set.framing_factor, constr_set.stud.thick_in,
                                constr_set.osb_thick_in, constr_set.rigid_r,
                                mat_floor_covering, constr_set.exterior_material)
      check_surface_assembly_rvalue(runner, [surface], film_r, assembly_r, match)
    end
  end

  def self.add_foundation_walls_slabs(runner, model, spaces)
    # Check for foundation walls without corresponding slabs
    @hpxml.foundation_walls.each do |foundation_wall|
      found_slab = false
      @hpxml.slabs.each do |slab|
        found_slab = true if foundation_wall.interior_adjacent_to == slab.interior_adjacent_to
      end
      next if found_slab

      fail "Foundation wall '#{foundation_wall.id}' is adjacent to '#{foundation_wall.interior_adjacent_to}' but no corresponding slab was found adjacent to '#{foundation_wall.interior_adjacent_to}'."
    end

    # Check for slabs without corresponding foundation walls
    @hpxml.slabs.each do |slab|
      next if [HPXML::LocationLivingSpace, HPXML::LocationGarage].include? slab.interior_adjacent_to

      found_foundation_wall = false
      @hpxml.foundation_walls.each do |foundation_wall|
        found_foundation_wall = true if slab.interior_adjacent_to == foundation_wall.interior_adjacent_to
      end
      next if found_foundation_wall

      fail "Slab '#{slab.id}' is adjacent to '#{slab.interior_adjacent_to}' but no corresponding foundation walls were found adjacent to '#{slab.interior_adjacent_to}'.\n"
    end

    # Get foundation types
    foundation_types = []
    @hpxml.slabs.each do |slab|
      next if foundation_types.include? slab.interior_adjacent_to

      foundation_types << slab.interior_adjacent_to
    end

    foundation_types.each do |foundation_type|
      # Get attached foundation walls/slabs
      fnd_walls = []
      slabs = []
      @hpxml.foundation_walls.each do |foundation_wall|
        next unless foundation_wall.interior_adjacent_to == foundation_type

        fnd_walls << foundation_wall
      end
      @hpxml.slabs.each do |slab|
        next unless slab.interior_adjacent_to == foundation_type

        slabs << slab
      end

      # Calculate combinations of slabs/walls for each Kiva instance
      kiva_instances = get_kiva_instances(fnd_walls, slabs)

      # Obtain some wall/slab information
      fnd_wall_lengths = {}
      fnd_walls.each do |foundation_wall|
        next unless foundation_wall.is_exterior

        fnd_wall_lengths[foundation_wall] = foundation_wall.area / foundation_wall.height
      end
      slab_exp_perims = {}
      slab_areas = {}
      slabs.each do |slab|
        slab_exp_perims[slab] = slab.exposed_perimeter
        slab_areas[slab] = slab.area
      end
      total_slab_exp_perim = slab_exp_perims.values.inject(0, :+)
      total_slab_area = slab_areas.values.inject(0, :+)
      total_fnd_wall_length = fnd_wall_lengths.values.inject(0, :+)

      no_wall_slab_exp_perim = {}

      kiva_instances.each do |foundation_wall, slab|
        # Apportion referenced walls/slabs for this Kiva instance
        slab_frac = slab_exp_perims[slab] / total_slab_exp_perim
        if total_fnd_wall_length > 0
          fnd_wall_frac = fnd_wall_lengths[foundation_wall] / total_fnd_wall_length
        else
          fnd_wall_frac = 1.0 # Handle slab foundation type
        end

        kiva_foundation = nil
        if not foundation_wall.nil?
          # Add exterior foundation wall surface
          kiva_foundation = add_foundation_wall(runner, model, spaces, foundation_wall, slab_frac,
                                                total_fnd_wall_length, total_slab_exp_perim)
        end

        # Add single combined foundation slab surface (for similar surfaces)
        slab_exp_perim = slab_exp_perims[slab] * fnd_wall_frac
        slab_area = slab_areas[slab] * fnd_wall_frac
        no_wall_slab_exp_perim[slab] = 0.0 if no_wall_slab_exp_perim[slab].nil?
        if (not foundation_wall.nil?) && (slab_exp_perim > fnd_wall_lengths[foundation_wall] * slab_frac)
          # Keep track of no-wall slab exposed perimeter
          no_wall_slab_exp_perim[slab] += (slab_exp_perim - fnd_wall_lengths[foundation_wall] * slab_frac)

          # Reduce this slab's exposed perimeter so that EnergyPlus does not automatically
          # create a second no-wall Kiva instance for each of our Kiva instances.
          # Instead, we will later create our own Kiva instance to account for it.
          # This reduces the number of Kiva instances we end up with.
          exp_perim_frac = (fnd_wall_lengths[foundation_wall] * slab_frac) / slab_exp_perim
          slab_exp_perim *= exp_perim_frac
          slab_area *= exp_perim_frac
        end
        if not foundation_wall.nil?
          z_origin = -1 * foundation_wall.depth_below_grade # Position based on adjacent foundation walls
        else
          z_origin = -1 * slab.depth_below_grade
        end
        kiva_foundation = add_foundation_slab(runner, model, spaces, slab, slab_exp_perim,
                                              slab_area, z_origin, kiva_foundation)
      end

      # For each slab, create a no-wall Kiva slab instance if needed.
      slabs.each do |slab|
        next unless no_wall_slab_exp_perim[slab] > 0.1

        z_origin = 0
        slab_area = total_slab_area * no_wall_slab_exp_perim[slab] / total_slab_exp_perim
        kiva_foundation = add_foundation_slab(runner, model, spaces, slab, no_wall_slab_exp_perim[slab],
                                              slab_area, z_origin, nil)
      end

      # Interzonal foundation wall surfaces
      # The above-grade portion of these walls are modeled as EnergyPlus surfaces with standard adjacency.
      # The below-grade portion of these walls (in contact with ground) are not modeled, as Kiva does not
      # calculate heat flow between two zones through the ground.
      fnd_walls.each do |foundation_wall|
        next unless foundation_wall.is_interior

        ag_height = foundation_wall.height - foundation_wall.depth_below_grade
        ag_net_area = foundation_wall.net_area * ag_height / foundation_wall.height
        next if ag_net_area < 0.1

        length = ag_net_area / ag_height
        z_origin = -1 * ag_height
        if foundation_wall.azimuth.nil?
          azimuth = @default_azimuths[0] # Arbitrary direction, doesn't receive exterior incident solar
        else
          azimuth = foundation_wall.azimuth
        end

        surface = OpenStudio::Model::Surface.new(add_wall_polygon(length, ag_height, z_origin, azimuth), model)
        surface.additionalProperties.setFeature('Length', length)
        surface.additionalProperties.setFeature('Azimuth', azimuth)
        surface.additionalProperties.setFeature('Tilt', 90.0)
        surface.additionalProperties.setFeature('SurfaceType', 'FoundationWall')
        surface.setName(foundation_wall.id)
        surface.setSurfaceType('Wall')
        set_surface_interior(model, spaces, surface, foundation_wall.interior_adjacent_to)
        set_surface_exterior(model, spaces, surface, foundation_wall.exterior_adjacent_to)
        surface.setSunExposure('NoSun')
        surface.setWindExposure('NoWind')

        # Apply construction

        wall_type = HPXML::WallTypeConcrete
        if foundation_wall.is_thermal_boundary
          drywall_thick_in = 0.5
        else
          drywall_thick_in = 0.0
        end
        film_r = 2.0 * Material.AirFilmVertical.rvalue
        assembly_r = foundation_wall.insulation_assembly_r_value
        if assembly_r.nil?
          concrete_thick_in = foundation_wall.thickness
          int_r = foundation_wall.insulation_interior_r_value
          ext_r = foundation_wall.insulation_exterior_r_value
          assembly_r = int_r + ext_r + Material.Concrete(concrete_thick_in).rvalue + Material.GypsumWall(drywall_thick_in).rvalue + film_r
        end
        mat_ext_finish = nil

        apply_wall_construction(runner, model, [surface], foundation_wall.id, wall_type, assembly_r,
                                drywall_thick_in, film_r, mat_ext_finish)
      end
    end
  end

  def self.add_foundation_wall(runner, model, spaces, foundation_wall, slab_frac,
                               total_fnd_wall_length, total_slab_exp_perim)

    net_area = foundation_wall.net_area * slab_frac
    gross_area = foundation_wall.area * slab_frac
    height = foundation_wall.height
    height_ag = height - foundation_wall.depth_below_grade
    z_origin = -1 * foundation_wall.depth_below_grade
    length = gross_area / height
    if foundation_wall.azimuth.nil?
      azimuth = @default_azimuths[0] # Arbitrary; solar incidence in Kiva is applied as an orientation average (to the above grade portion of the wall)
    else
      azimuth = foundation_wall.azimuth
    end

    if total_fnd_wall_length > total_slab_exp_perim
      # Calculate exposed section of wall based on slab's total exposed perimeter.
      length *= total_slab_exp_perim / total_fnd_wall_length
    end

    if gross_area > net_area
      # Create a "notch" in the wall to account for the subsurfaces. This ensures that
      # we preserve the appropriate wall height, length, and area for Kiva.
      subsurface_area = gross_area - net_area
    else
      subsurface_area = 0
    end

    surface = OpenStudio::Model::Surface.new(add_wall_polygon(length, height, z_origin, azimuth, [0] * 4, subsurface_area), model)
    surface.additionalProperties.setFeature('Length', length)
    surface.additionalProperties.setFeature('Azimuth', azimuth)
    surface.additionalProperties.setFeature('Tilt', 90.0)
    surface.additionalProperties.setFeature('SurfaceType', 'FoundationWall')
    surface.setName(foundation_wall.id)
    surface.setSurfaceType('Wall')
    set_surface_interior(model, spaces, surface, foundation_wall.interior_adjacent_to)
    set_surface_exterior(model, spaces, surface, foundation_wall.exterior_adjacent_to)

    if foundation_wall.is_thermal_boundary
      drywall_thick_in = 0.5
    else
      drywall_thick_in = 0.0
    end
    concrete_thick_in = foundation_wall.thickness
    assembly_r = foundation_wall.insulation_assembly_r_value
    if not assembly_r.nil?
      ext_rigid_height = height
      ext_rigid_offset = 0.0
      film_r = Material.AirFilmVertical.rvalue
      ext_rigid_r = assembly_r - Material.Concrete(concrete_thick_in).rvalue - Material.GypsumWall(drywall_thick_in).rvalue - film_r
      int_rigid_r = 0.0
      if ext_rigid_r < 0 # Try without drywall
        drywall_thick_in = 0.0
        ext_rigid_r = assembly_r - Material.Concrete(concrete_thick_in).rvalue - Material.GypsumWall(drywall_thick_in).rvalue - film_r
      end
      if (ext_rigid_r > 0) && (ext_rigid_r < 0.1)
        ext_rigid_r = 0.0 # Prevent tiny strip of insulation
      end
      if ext_rigid_r < 0
        ext_rigid_r = 0.0
        match = false
      else
        match = true
      end
    else
      ext_rigid_offset = foundation_wall.insulation_exterior_distance_to_top
      ext_rigid_height = foundation_wall.insulation_exterior_distance_to_bottom - ext_rigid_offset
      ext_rigid_r = foundation_wall.insulation_exterior_r_value
      int_rigid_offset = foundation_wall.insulation_interior_distance_to_top
      int_rigid_height = foundation_wall.insulation_interior_distance_to_bottom - int_rigid_offset
      int_rigid_r = foundation_wall.insulation_interior_r_value
    end

    Constructions.apply_foundation_wall(model, [surface], "#{foundation_wall.id} construction",
                                        ext_rigid_offset, int_rigid_offset, ext_rigid_height, int_rigid_height,
                                        ext_rigid_r, int_rigid_r, drywall_thick_in, concrete_thick_in, height_ag)

    if not assembly_r.nil?
      check_surface_assembly_rvalue(runner, [surface], film_r, assembly_r, match)
    end

    return surface.adjacentFoundation.get
  end

  def self.add_foundation_slab(runner, model, spaces, slab, slab_exp_perim,
                               slab_area, z_origin, kiva_foundation)

    slab_tot_perim = slab_exp_perim
    if slab_tot_perim**2 - 16.0 * slab_area <= 0
      # Cannot construct rectangle with this perimeter/area. Some of the
      # perimeter is presumably not exposed, so bump up perimeter value.
      slab_tot_perim = Math.sqrt(16.0 * slab_area)
    end
    sqrt_term = [slab_tot_perim**2 - 16.0 * slab_area, 0.0].max
    slab_length = slab_tot_perim / 4.0 + Math.sqrt(sqrt_term) / 4.0
    slab_width = slab_tot_perim / 4.0 - Math.sqrt(sqrt_term) / 4.0

    surface = OpenStudio::Model::Surface.new(add_floor_polygon(slab_length, slab_width, z_origin), model)
    surface.setName(slab.id)
    surface.setSurfaceType('Floor')
    surface.setOutsideBoundaryCondition('Foundation')
    surface.additionalProperties.setFeature('SurfaceType', 'Slab')
    set_surface_interior(model, spaces, surface, slab.interior_adjacent_to)
    surface.setSunExposure('NoSun')
    surface.setWindExposure('NoWind')

    slab_perim_r = slab.perimeter_insulation_r_value
    slab_perim_depth = slab.perimeter_insulation_depth
    if (slab_perim_r == 0) || (slab_perim_depth == 0)
      slab_perim_r = 0
      slab_perim_depth = 0
    end

    if slab.under_slab_insulation_spans_entire_slab
      slab_whole_r = slab.under_slab_insulation_r_value
      slab_under_r = 0
      slab_under_width = 0
    else
      slab_under_r = slab.under_slab_insulation_r_value
      slab_under_width = slab.under_slab_insulation_width
      if (slab_under_r == 0) || (slab_under_width == 0)
        slab_under_r = 0
        slab_under_width = 0
      end
      slab_whole_r = 0
    end
    slab_gap_r = slab_under_r

    mat_carpet = nil
    if (slab.carpet_fraction > 0) && (slab.carpet_r_value > 0)
      mat_carpet = Material.CoveringBare(slab.carpet_fraction,
                                         slab.carpet_r_value)
    end

    Constructions.apply_foundation_slab(model, surface, "#{slab.id} construction",
                                        slab_under_r, slab_under_width, slab_gap_r, slab_perim_r,
                                        slab_perim_depth, slab_whole_r, slab.thickness,
                                        slab_exp_perim, mat_carpet, kiva_foundation)
    # FIXME: Temporary code for sizing
    surface.additionalProperties.setFeature(Constants.SizingInfoSlabRvalue, 10.0)

    return surface.adjacentFoundation.get
  end

  def self.add_conditioned_floor_area(runner, model, spaces)
    # TODO: Use HPXML values not Model values
    cfa = @cfa.round(1)

    # Check if we need to add floors between conditioned spaces (e.g., 2-story buildings).
    # This ensures that the E+ reported Conditioned Floor Area is correct.

    # Calculate cfa already added to model
    model_cfa = 0.0
    model.getSpaces.each do |space|
      next unless Geometry.space_is_conditioned(space)

      space.surfaces.each do |surface|
        next unless surface.surfaceType.downcase.to_s == 'floor'

        model_cfa += UnitConversions.convert(surface.grossArea, 'm^2', 'ft^2').round(2)
      end
    end

    addtl_cfa = cfa - model_cfa
    return unless addtl_cfa > 0

    conditioned_floor_width = Math::sqrt(addtl_cfa)
    conditioned_floor_length = addtl_cfa / conditioned_floor_width
    z_origin = @foundation_top + 8.0 * (@ncfl_ag - 1)

    floor_surface = OpenStudio::Model::Surface.new(add_floor_polygon(-conditioned_floor_width, -conditioned_floor_length, z_origin), model)

    floor_surface.setSunExposure('NoSun')
    floor_surface.setWindExposure('NoWind')
    floor_surface.setName('inferred conditioned floor')
    floor_surface.setSurfaceType('Floor')
    floor_surface.setSpace(create_or_get_space(model, spaces, HPXML::LocationLivingSpace))
    floor_surface.setOutsideBoundaryCondition('Adiabatic')
    floor_surface.additionalProperties.setFeature('SurfaceType', 'InferredFloor')

    # add ceiling surfaces accordingly
    ceiling_surface = OpenStudio::Model::Surface.new(add_ceiling_polygon(-conditioned_floor_width, -conditioned_floor_length, z_origin), model)

    ceiling_surface.setSunExposure('NoSun')
    ceiling_surface.setWindExposure('NoWind')
    ceiling_surface.setName('inferred conditioned ceiling')
    ceiling_surface.setSurfaceType('RoofCeiling')
    ceiling_surface.setSpace(create_or_get_space(model, spaces, HPXML::LocationLivingSpace))
    ceiling_surface.setOutsideBoundaryCondition('Adiabatic')
    ceiling_surface.additionalProperties.setFeature('SurfaceType', 'InferredCeiling')

    if not @cond_bsmnt_surfaces.empty?
      # assuming added ceiling is in conditioned basement
      @cond_bsmnt_surfaces << ceiling_surface
    end

    # Apply Construction
    apply_adiabatic_construction(runner, model, [floor_surface, ceiling_surface], 'floor')
  end

  def self.add_thermal_mass(runner, model)
    drywall_thick_in = 0.5
    partition_frac_of_cfa = 1.0 # Ratio of partition wall area to conditioned floor area
    basement_frac_of_cfa = (@cfa - @cfa_ag) / @cfa
    Constructions.apply_partition_walls(model, 'PartitionWallConstruction', drywall_thick_in, partition_frac_of_cfa,
                                        basement_frac_of_cfa, @cond_bsmnt_surfaces, @living_space)

    mass_lb_per_sqft = 8.0
    density_lb_per_cuft = 40.0
    mat = BaseMaterial.Wood
    Constructions.apply_furniture(model, mass_lb_per_sqft, density_lb_per_cuft, mat,
                                  basement_frac_of_cfa, @cond_bsmnt_surfaces, @living_space)
  end

  def self.add_neighbors(runner, model, length)
    # Get the max z-value of any model surface
    default_height = -9e99
    model.getSpaces.each do |space|
      z_origin = space.zOrigin
      space.surfaces.each do |surface|
        surface.vertices.each do |vertex|
          surface_z = vertex.z + z_origin
          next if surface_z < default_height

          default_height = surface_z
        end
      end
    end
    default_height = UnitConversions.convert(default_height, 'm', 'ft')
    z_origin = 0 # shading surface always starts at grade

    shading_surfaces = []
    @hpxml.neighbor_buildings.each do |neighbor_building|
      height = neighbor_building.height.nil? ? default_height : neighbor_building.height

      shading_surface = OpenStudio::Model::ShadingSurface.new(add_wall_polygon(length, height, z_origin, neighbor_building.azimuth), model)
      shading_surface.additionalProperties.setFeature('Azimuth', neighbor_building.azimuth)
      shading_surface.additionalProperties.setFeature('Distance', neighbor_building.distance)
      shading_surface.setName("Neighbor azimuth #{neighbor_building.azimuth} distance #{neighbor_building.distance}")

      shading_surfaces << shading_surface
    end

    unless shading_surfaces.empty?
      shading_surface_group = OpenStudio::Model::ShadingSurfaceGroup.new(model)
      shading_surface_group.setName(Constants.ObjectNameNeighbors)
      shading_surfaces.each do |shading_surface|
        shading_surface.setShadingSurfaceGroup(shading_surface_group)
      end
    end
  end

  def self.add_interior_shading_schedule(runner, model, weather)
    heating_season, cooling_season = HVAC.calc_heating_and_cooling_seasons(model, weather)
    @clg_season_sch = MonthWeekdayWeekendSchedule.new(model, 'cooling season schedule', Array.new(24, 1), Array.new(24, 1), cooling_season, 1.0, 1.0, true, true, Constants.ScheduleTypeLimitsFraction)

    @clg_ssn_sensor = OpenStudio::Model::EnergyManagementSystemSensor.new(model, 'Schedule Value')
    @clg_ssn_sensor.setName('cool_season')
    @clg_ssn_sensor.setKeyName(@clg_season_sch.schedule.name.to_s)
  end

  def self.add_windows(runner, model, spaces, weather)
    surfaces = []
    @hpxml.windows.each do |window|
      window_height = 4.0 # ft, default
      overhang_depth = nil
      if not window.overhangs_depth.nil?
        overhang_depth = window.overhangs_depth
        overhang_distance_to_top = window.overhangs_distance_to_top_of_window
        overhang_distance_to_bottom = window.overhangs_distance_to_bottom_of_window
        window_height = overhang_distance_to_bottom - overhang_distance_to_top
      end

      window_width = window.area / window_height
      z_origin = @foundation_top

      # Create parent surface slightly bigger than window
      surface = OpenStudio::Model::Surface.new(add_wall_polygon(window_width, window_height, z_origin,
                                                                window.azimuth, [0, 0.0001, 0.0001, 0.0001]), model)

      surface.additionalProperties.setFeature('Length', window_width)
      surface.additionalProperties.setFeature('Azimuth', window.azimuth)
      surface.additionalProperties.setFeature('Tilt', 90.0)
      surface.additionalProperties.setFeature('SurfaceType', 'Window')
      surface.setName("surface #{window.id}")
      surface.setSurfaceType('Wall')
      set_surface_interior(model, spaces, surface, window.wall.interior_adjacent_to)
      assign_outside_boundary_condition_to_subsurface(surface, window, spaces, model)
      surfaces << surface

      sub_surface = OpenStudio::Model::SubSurface.new(add_wall_polygon(window_width, window_height, z_origin,
                                                                       window.azimuth, [-0.0001, 0, 0.0001, 0]), model)
      sub_surface.setName(window.id)
      sub_surface.setSurface(surface)
      sub_surface.setSubSurfaceType('FixedWindow')

      if not overhang_depth.nil?
        overhang = sub_surface.addOverhang(UnitConversions.convert(overhang_depth, 'ft', 'm'), UnitConversions.convert(overhang_distance_to_top, 'ft', 'm'))
        overhang.get.setName("#{sub_surface.name} - #{Constants.ObjectNameOverhangs}")

        sub_surface.additionalProperties.setFeature(Constants.SizingInfoWindowOverhangDepth, overhang_depth)
        sub_surface.additionalProperties.setFeature(Constants.SizingInfoWindowOverhangOffset, overhang_distance_to_top)
      end

      # Apply construction
      cool_shade_mult = window.interior_shading_factor_summer
      heat_shade_mult = window.interior_shading_factor_winter
      Constructions.apply_window(model, [sub_surface],
                                 'WindowConstruction',
                                 weather, @clg_season_sch, window.ufactor, window.shgc,
                                 heat_shade_mult, cool_shade_mult)
    end

    apply_adiabatic_construction(runner, model, surfaces, 'wall')
  end

  def self.add_skylights(runner, model, spaces, weather)
    surfaces = []
    @hpxml.skylights.each do |skylight|
      # Obtain skylight tilt from attached roof
      skylight_tilt = nil
      @hpxml.roofs.each do |roof|
        next unless roof.id == skylight.roof_idref

        skylight_tilt = roof.pitch / 12.0
      end
      if skylight_tilt.nil?
        fail "Attached roof '#{skylight.roof_idref}' not found for skylight '#{skylight.id}'."
      end

      skylight_area = skylight.area
      skylight_height = Math::sqrt(skylight_area)
      skylight_width = skylight_area / skylight_height
      z_origin = @walls_top + 0.5 * Math.sin(Math.atan(skylight_tilt)) * skylight_height

      # Create parent surface slightly bigger than skylight
      surface = OpenStudio::Model::Surface.new(add_roof_polygon(skylight_width + 0.0001, skylight_height + 0.0001, z_origin,
                                                                skylight.azimuth, skylight_tilt), model)

      surface.additionalProperties.setFeature('Length', skylight_width)
      surface.additionalProperties.setFeature('Width', skylight_height)
      surface.additionalProperties.setFeature('Azimuth', skylight.azimuth)
      surface.additionalProperties.setFeature('Tilt', skylight_tilt)
      surface.additionalProperties.setFeature('SurfaceType', 'Skylight')
      surface.setName("surface #{skylight.id}")
      surface.setSurfaceType('RoofCeiling')
      surface.setSpace(create_or_get_space(model, spaces, HPXML::LocationLivingSpace)) # Ensures it is included in Manual J sizing
      surface.setOutsideBoundaryCondition('Outdoors') # cannot be adiabatic because subsurfaces won't be created
      surfaces << surface

      sub_surface = OpenStudio::Model::SubSurface.new(add_roof_polygon(skylight_width, skylight_height, z_origin,
                                                                       skylight.azimuth, skylight_tilt), model)
      sub_surface.setName(skylight.id)
      sub_surface.setSurface(surface)
      sub_surface.setSubSurfaceType('Skylight')

      # Apply construction
      ufactor = skylight.ufactor
      shgc = skylight.shgc
      cool_shade_mult = 1.0
      heat_shade_mult = 1.0
      Constructions.apply_skylight(model, [sub_surface],
                                   'SkylightConstruction',
                                   weather, @clg_season_sch, ufactor, shgc,
                                   heat_shade_mult, cool_shade_mult)
    end

    apply_adiabatic_construction(runner, model, surfaces, 'roof')
  end

  def self.add_doors(runner, model, spaces)
    surfaces = []
    @hpxml.doors.each do |door|
      door_height = 6.67 # ft
      door_width = door.area / door_height
      z_origin = @foundation_top

      # Create parent surface slightly bigger than door
      surface = OpenStudio::Model::Surface.new(add_wall_polygon(door_width, door_height, z_origin,
                                                                door.azimuth, [0, 0.0001, 0.0001, 0.0001]), model)

      surface.additionalProperties.setFeature('Length', door_width)
      surface.additionalProperties.setFeature('Azimuth', door.azimuth)
      surface.additionalProperties.setFeature('Tilt', 90.0)
      surface.additionalProperties.setFeature('SurfaceType', 'Door')
      surface.setName("surface #{door.id}")
      surface.setSurfaceType('Wall')
      set_surface_interior(model, spaces, surface, door.wall.interior_adjacent_to)
      if not assign_outside_boundary_condition_to_subsurface(surface, door, spaces, model)
        surface.remove
        next
      end
      surfaces << surface

      sub_surface = OpenStudio::Model::SubSurface.new(add_wall_polygon(door_width, door_height, z_origin,
                                                                       door.azimuth, [0, 0, 0, 0]), model)
      sub_surface.setName(door.id)
      sub_surface.setSurface(surface)
      sub_surface.setSubSurfaceType('Door')

      # Apply construction
      ufactor = 1.0 / door.r_value

      Constructions.apply_door(model, [sub_surface], 'Door', ufactor)
    end

    apply_adiabatic_construction(runner, model, surfaces, 'wall')
  end

  def self.apply_adiabatic_construction(runner, model, surfaces, type)
    # Arbitrary construction for heat capacitance.
    # Only applies to surfaces where outside boundary conditioned is
    # adiabatic or surface net area is near zero.

    if type == 'wall'
      Constructions.apply_wood_stud_wall(model, surfaces, 'AdiabaticWallConstruction',
                                         0, 1, 3.5, true, 0.1, 0.5, 0, 999,
                                         Material.ExtFinishStuccoMedDark)
    elsif type == 'floor'
      Constructions.apply_floor(model, surfaces, 'AdiabaticFloorConstruction',
                                0, 1, 0.07, 5.5, 0.75, 999,
                                Material.FloorWood, Material.CoveringBare)
    elsif type == 'roof'
      Constructions.apply_open_cavity_roof(model, surfaces, 'AdiabaticRoofConstruction',
                                           0, 1, 7.25, 0.07, 7.25, 0.75, 999,
                                           Material.RoofingAsphaltShinglesMed, false)
    end
  end

  def self.add_hot_water_and_appliances(runner, model, weather, spaces)
    # Clothes Washer
    if @hpxml.clothes_washers.size > 0
      clothes_washer = @hpxml.clothes_washers[0]
      cw_space = get_space_from_location(clothes_washer.location, 'ClothesWasher', model, spaces)
      cw_ler = clothes_washer.rated_annual_kwh
      cw_elec_rate = clothes_washer.label_electric_rate
      cw_gas_rate = clothes_washer.label_gas_rate
      cw_agc = clothes_washer.label_annual_gas_cost
      cw_cap = clothes_washer.capacity
      cw_mef = clothes_washer.modified_energy_factor
      if cw_mef.nil?
        cw_mef = HotWaterAndAppliances.calc_clothes_washer_mef_from_imef(clothes_washer.integrated_modified_energy_factor)
      end
    else
      cw_mef = cw_ler = cw_elec_rate = cw_gas_rate = cw_agc = cw_cap = cw_space = nil
    end

    # Clothes Dryer
    if @hpxml.clothes_dryers.size > 0
      clothes_dryer = @hpxml.clothes_dryers[0]
      cd_space = get_space_from_location(clothes_dryer.location, 'ClothesDryer', model, spaces)
      cd_fuel = clothes_dryer.fuel_type
      cd_control = clothes_dryer.control_type
      cd_ef = clothes_dryer.energy_factor
      if cd_ef.nil?
        cd_ef = HotWaterAndAppliances.calc_clothes_dryer_ef_from_cef(clothes_dryer.combined_energy_factor)
      end
    else
      cd_ef = cd_control = cd_fuel = cd_space = nil
    end

    # Dishwasher
    if @hpxml.dishwashers.size > 0
      dishwasher = @hpxml.dishwashers[0]
      dw_space = get_space_from_location(dishwasher.location, 'Dishwasher', model, spaces)
      dw_cap = dishwasher.place_setting_capacity
      dw_ef = dishwasher.energy_factor
      if dw_ef.nil?
        dw_ef = HotWaterAndAppliances.calc_dishwasher_ef_from_annual_kwh(dishwasher.rated_annual_kwh)
      end
    else
      dw_ef = dw_cap = nil
    end

    # Refrigerator
    if @hpxml.refrigerators.size > 0
      refrigerator = @hpxml.refrigerators[0]
      fridge_space = get_space_from_location(refrigerator.location, 'Refrigerator', model, spaces)
      fridge_annual_kwh = refrigerator.adjusted_annual_kwh
      if fridge_annual_kwh.nil?
        fridge_annual_kwh = refrigerator.rated_annual_kwh
      end
    else
      fridge_annual_kwh = fridge_space = nil
    end

    # Cooking Range/Oven
    if (@hpxml.cooking_ranges.size > 0) && (@hpxml.ovens.size > 0)
      cooking_range = @hpxml.cooking_ranges[0]
      cook_space = get_space_from_location(cooking_range.location, 'CookingRange', model, spaces)
      oven = @hpxml.ovens[0]
      cook_fuel_type = cooking_range.fuel_type
      cook_is_induction = cooking_range.is_induction
      oven_is_convection = oven.is_convection
    else
      cook_fuel_type = cook_is_induction = oven_is_convection = nil
    end

    # Fixtures
    has_low_flow_fixtures = false
    if @hpxml.water_heating_systems.size > 0
      low_flow_fixtures_list = []
      @hpxml.water_fixtures.each do |water_fixture|
        next unless [HPXML::WaterFixtureTypeShowerhead, HPXML::WaterFixtureTypeFaucet].include? water_fixture.water_fixture_type

        low_flow_fixtures_list << water_fixture.low_flow
      end
      low_flow_fixtures_list.uniq!
      if (low_flow_fixtures_list.size == 1) && low_flow_fixtures_list[0]
        has_low_flow_fixtures = true
      end
    end

    # Distribution
    if @hpxml.water_heating_systems.size > 0
      hot_water_distribution = @hpxml.hot_water_distributions[0]
      dist_type = hot_water_distribution.system_type
      if dist_type == HPXML::DHWDistTypeStandard
        std_pipe_length = hot_water_distribution.standard_piping_length
        recirc_loop_length = nil
        recirc_branch_length = nil
        recirc_control_type = nil
        recirc_pump_power = nil
      elsif dist_type == HPXML::DHWDistTypeRecirc
        recirc_loop_length = hot_water_distribution.recirculation_piping_length
        recirc_branch_length = hot_water_distribution.recirculation_branch_piping_length
        recirc_control_type = hot_water_distribution.recirculation_control_type
        recirc_pump_power = hot_water_distribution.recirculation_pump_power
        std_pipe_length = nil
      end
      pipe_r = hot_water_distribution.pipe_r_value
    end

    # Drain Water Heat Recovery
    dwhr_present = false
    dwhr_facilities_connected = nil
    dwhr_is_equal_flow = nil
    dwhr_efficiency = nil
    if @hpxml.water_heating_systems.size > 0
      hot_water_distribution = @hpxml.hot_water_distributions[0]
      if not hot_water_distribution.dwhr_efficiency.nil?
        dwhr_present = true
        dwhr_facilities_connected = hot_water_distribution.dwhr_facilities_connected
        dwhr_is_equal_flow = hot_water_distribution.dwhr_equal_flow
        dwhr_efficiency = hot_water_distribution.dwhr_efficiency
      end
    end

    # Water Heater
    dhw_loop_fracs = {}
    water_heater_spaces = {}
    combi_sys_id_list = []
    avg_setpoint_temp = 0.0 # Weighted average by fraction DHW load served
    has_uncond_bsmnt = @hpxml.has_space_type(HPXML::LocationBasementUnconditioned)
    if @hpxml.water_heating_systems.size > 0
      @hpxml.water_heating_systems.each do |water_heating_system|
        sys_id = water_heating_system.id
        @dhw_map[sys_id] = []

        space = get_space_from_location(water_heating_system.location, 'WaterHeatingSystem', model, spaces)
        water_heater_spaces[sys_id] = space
        setpoint_temp = water_heating_system.temperature
        avg_setpoint_temp += setpoint_temp * water_heating_system.fraction_dhw_load_served
        wh_type = water_heating_system.water_heater_type
        fuel = water_heating_system.fuel_type
        jacket_r = water_heating_system.jacket_r_value

        if water_heating_system.uses_desuperheater
          desuperheater_clg_coil = get_desuperheatercoil(@hvac_map, water_heating_system.related_hvac_idref, sys_id)
        end

        ef = water_heating_system.energy_factor
        if ef.nil?
          uef = water_heating_system.uniform_energy_factor
          # allow systems not requiring EF and not specifying fuel type, e.g., indirect water heater
          if not uef.nil?
            ef = Waterheater.calc_ef_from_uef(uef, wh_type, fuel)
          end
        end

        # Check if simple solar water heater (defined by Solar Fraction) attached.
        # Solar fraction is used to adjust water heater's tank losses and hot water use, because it is
        # the portion of the total conventional hot water heating load (delivered energy + tank losses).
        solar_fraction = nil
        if (@hpxml.solar_thermal_systems.size > 0) && (water_heating_system.id == @hpxml.solar_thermal_systems[0].water_heating_system.id)
          solar_fraction = @hpxml.solar_thermal_systems[0].solar_fraction
        end
        solar_fraction = 0.0 if solar_fraction.nil?

        ec_adj = HotWaterAndAppliances.get_dist_energy_consumption_adjustment(has_uncond_bsmnt, @cfa, @ncfl,
                                                                              dist_type, recirc_control_type,
                                                                              pipe_r, std_pipe_length, recirc_loop_length)

        runner.registerInfo("EC_adj=#{ec_adj}") # Pass value to tests

        dhw_load_frac = water_heating_system.fraction_dhw_load_served * (1.0 - solar_fraction)

        @dhw_map[sys_id] = []

        if wh_type == HPXML::WaterHeaterTypeStorage

          tank_vol = water_heating_system.tank_volume
          re = water_heating_system.recovery_efficiency
          capacity_kbtuh = water_heating_system.heating_capacity / 1000.0

          Waterheater.apply_tank(model, space, fuel, capacity_kbtuh, tank_vol,
                                 ef, re, setpoint_temp, ec_adj, @nbeds, @dhw_map,
                                 sys_id, desuperheater_clg_coil, jacket_r, solar_fraction)

        elsif wh_type == HPXML::WaterHeaterTypeTankless

          cycling_derate = water_heating_system.performance_adjustment

          Waterheater.apply_tankless(model, space, fuel, ef, cycling_derate,
                                     setpoint_temp, ec_adj, @nbeds, @dhw_map,
                                     sys_id, desuperheater_clg_coil, solar_fraction)

        elsif wh_type == HPXML::WaterHeaterTypeHeatPump

          tank_vol = water_heating_system.tank_volume

          Waterheater.apply_heatpump(model, runner, space, weather, setpoint_temp, tank_vol, ef, ec_adj,
                                     @nbeds, @dhw_map, sys_id, jacket_r, solar_fraction)

        elsif (wh_type == HPXML::WaterHeaterTypeCombiStorage) || (wh_type == HPXML::WaterHeaterTypeCombiTankless)

          combi_sys_id_list << sys_id
          standby_loss = water_heating_system.standby_loss
          vol = water_heating_system.tank_volume
          boiler_afue = water_heating_system.related_hvac_system.heating_efficiency_afue
          boiler_fuel_type = water_heating_system.related_hvac_system.heating_system_fuel

          boiler_sys = get_boiler_and_plant_loop(@hvac_map, water_heating_system.related_hvac_idref, sys_id)
          @dhw_map[sys_id] << boiler_sys['boiler']

          Waterheater.apply_combi(model, runner, space, vol, setpoint_temp, ec_adj, @nbeds,
                                  boiler_sys['boiler'], boiler_sys['plant_loop'], boiler_fuel_type,
                                  boiler_afue, @dhw_map, sys_id, wh_type, jacket_r, standby_loss)

        else

          fail "Unhandled water heater (#{wh_type})."

        end

        dhw_loop_fracs[sys_id] = dhw_load_frac
      end
    end

    HotWaterAndAppliances.apply(model, weather, @living_space,
                                @cfa, @nbeds, @ncfl, has_uncond_bsmnt, avg_setpoint_temp,
                                cw_mef, cw_ler, cw_elec_rate, cw_gas_rate,
                                cw_agc, cw_cap, cw_space, cd_fuel, cd_ef, cd_control,
                                cd_space, dw_ef, dw_cap, dw_space, fridge_annual_kwh, fridge_space,
                                cook_fuel_type, cook_is_induction, oven_is_convection, cook_space,
                                has_low_flow_fixtures, dist_type, pipe_r,
                                std_pipe_length, recirc_loop_length,
                                recirc_branch_length, recirc_control_type,
                                recirc_pump_power, dwhr_present,
                                dwhr_facilities_connected, dwhr_is_equal_flow,
                                dwhr_efficiency, dhw_loop_fracs, @eri_version,
                                @dhw_map, @hpxml_path)

    if @hpxml.solar_thermal_systems.size > 0
      solar_thermal_system = @hpxml.solar_thermal_systems[0]
      water_heater = solar_thermal_system.water_heating_system

      if [HPXML::WaterHeaterTypeCombiStorage, HPXML::WaterHeaterTypeCombiTankless].include? water_heater.water_heater_type
        fail "Water heating system '#{water_heater.id}' connected to solar thermal system '#{solar_thermal_system.id}' cannot be a space-heating boiler."
      end

      if water_heater.uses_desuperheater
        fail "Water heating system '#{water_heater.id}' connected to solar thermal system '#{solar_thermal_system.id}' cannot be attached to a desuperheater."
      end

      collector_area = solar_thermal_system.collector_area
      if not collector_area.nil? # Detailed solar water heater
        frta = solar_thermal_system.collector_frta
        frul = solar_thermal_system.collector_frul
        storage_vol = solar_thermal_system.storage_volume
        loop_type = solar_thermal_system.collector_loop_type
        azimuth = Float(solar_thermal_system.collector_azimuth)
        tilt = solar_thermal_system.collector_tilt
        collector_type = solar_thermal_system.collector_type
        space = water_heater_spaces[water_heater.id]

        dhw_loop = nil
        if @dhw_map.keys.include? water_heater.id
          @dhw_map[water_heater.id].each do |dhw_object|
            next unless dhw_object.is_a? OpenStudio::Model::PlantLoop

            dhw_loop = dhw_object
          end
        end

        Waterheater.apply_solar_thermal(model, space, collector_area, frta, frul, storage_vol,
                                        azimuth, tilt, collector_type, loop_type, dhw_loop, @dhw_map,
                                        water_heater.id)
      end
    end

    # Add combi-system EMS program with water use equipment information
    @dhw_map.keys.each do |sys_id|
      next unless combi_sys_id_list.include? sys_id

      Waterheater.apply_combi_system_EMS(model, sys_id, @dhw_map)
    end
  end

  def self.get_desuperheatercoil(hvac_map, relatedhvac, wh_id)
    # search for the related cooling coil object for desuperheater

    # Supported cooling coil options
    clg_coil_supported = [OpenStudio::Model::CoilCoolingDXSingleSpeed, OpenStudio::Model::CoilCoolingDXMultiSpeed, OpenStudio::Model::CoilCoolingWaterToAirHeatPumpEquationFit]
    if hvac_map.keys.include? relatedhvac
      hvac_map[relatedhvac].each do |comp|
        clg_coil_supported.each do |coiltype|
          if comp.is_a? coiltype
            return comp
          end
        end
      end
      fail "RelatedHVACSystem '#{relatedhvac}' for water heating system '#{wh_id}' is not currently supported for desuperheaters."
    end
  end

  def self.calc_sequential_load_fraction(load_fraction, remaining_fraction)
    if remaining_fraction > 0
      if (load_fraction - remaining_fraction).abs <= 0.010001
        # Last equipment to handle all the remaining load (within 0.01 tolerance)
        load_fraction = remaining_fraction
        sequential_load_frac = 1.0 # Fraction of remaining load served by this system
      else
        sequential_load_frac = load_fraction / remaining_fraction # Fraction of remaining load served by this system
      end
    else
      sequential_load_frac = 0.0
    end
    remaining_fraction -= load_fraction

    return sequential_load_frac, remaining_fraction, load_fraction
  end

  def self.add_cooling_system(runner, model)
    return if @use_only_ideal_air

    @hpxml.cooling_systems.each do |cooling_system|
      clg_type = cooling_system.cooling_system_type

      cool_capacity_btuh = cooling_system.cooling_capacity
      if not cool_capacity_btuh.nil?
        if cool_capacity_btuh < 0
          cool_capacity_btuh = Constants.SizingAuto
        end
      end

      load_frac = cooling_system.fraction_cool_load_served
      sequential_load_frac, @total_frac_remaining_cool_load_served, load_frac = calc_sequential_load_fraction(load_frac, @total_frac_remaining_cool_load_served)

      check_distribution_system(cooling_system.distribution_system, clg_type)

      @hvac_map[cooling_system.id] = []

      if clg_type == HPXML::HVACTypeCentralAirConditioner

        seer = cooling_system.cooling_efficiency_seer
        compressor_type = cooling_system.compressor_type
        crankcase_kw = 0.05 # From RESNET Publication No. 002-2017
        crankcase_temp = 50.0 # From RESNET Publication No. 002-2017

        if compressor_type == HPXML::HVACCompressorTypeSingleStage

          shrs = [cooling_system.cooling_shr]
          airflow_rate = cooling_system.cooling_cfm # Hidden feature; used only for HERS DSE test
          HVAC.apply_central_ac_1speed(model, runner, seer, shrs,
                                       crankcase_kw, crankcase_temp,
                                       cool_capacity_btuh, airflow_rate, load_frac,
                                       sequential_load_frac, @living_zone,
                                       @hvac_map, cooling_system.id)
        elsif compressor_type == HPXML::HVACCompressorTypeTwoStage

          # TODO: is the following assumption correct (revisit Dylan's data?)? OR should value from HPXML be used for both stages
          shrs = [cooling_system.cooling_shr - 0.02, cooling_system.cooling_shr]
          HVAC.apply_central_ac_2speed(model, runner, seer, shrs,
                                       crankcase_kw, crankcase_temp,
                                       cool_capacity_btuh, load_frac,
                                       sequential_load_frac, @living_zone,
                                       @hvac_map, cooling_system.id)
        elsif compressor_type == HPXML::HVACCompressorTypeVariableSpeed

          var_sp_shr_mult = [1.115, 1.026, 1.013, 1.0]
          shrs = var_sp_shr_mult.map { |m| cooling_system.cooling_shr * m }
          HVAC.apply_central_ac_4speed(model, runner, seer, shrs,
                                       crankcase_kw, crankcase_temp,
                                       cool_capacity_btuh, load_frac,
                                       sequential_load_frac, @living_zone,
                                       @hvac_map, cooling_system.id)
        end

      elsif clg_type == HPXML::HVACTypeRoomAirConditioner

        eer = cooling_system.cooling_efficiency_eer
        shr = cooling_system.cooling_shr
        airflow_rate = 350.0
        HVAC.apply_room_ac(model, runner, eer, shr,
                           airflow_rate, cool_capacity_btuh, load_frac,
                           sequential_load_frac, @living_zone,
                           @hvac_map, cooling_system.id)
      elsif clg_type == HPXML::HVACTypeEvaporativeCooler

        is_ducted = !cooling_system.distribution_system_idref.nil?
        HVAC.apply_evaporative_cooler(model, runner, load_frac,
                                      sequential_load_frac, @living_zone,
                                      @hvac_map, cooling_system.id, is_ducted)
      end
    end
  end

  def self.add_heating_system(runner, model)
    return if @use_only_ideal_air

    # We need to process furnaces attached to ACs before any other heating system
    # such that the sequential load heating fraction is properly applied.

    [true, false].each do |only_furnaces_attached_to_cooling|
      @hpxml.heating_systems.each do |heating_system|
        htg_type = heating_system.heating_system_type

        check_distribution_system(heating_system.distribution_system, htg_type)

        attached_clg_system = get_attached_clg_system(heating_system)

        if only_furnaces_attached_to_cooling
          next unless (htg_type == HPXML::HVACTypeFurnace) && (not attached_clg_system.nil?)
        else
          next if (htg_type == HPXML::HVACTypeFurnace) && (not attached_clg_system.nil?)
        end

        fuel = heating_system.heating_system_fuel

        heat_capacity_btuh = heating_system.heating_capacity
        if heat_capacity_btuh < 0
          heat_capacity_btuh = Constants.SizingAuto
        end

        load_frac = heating_system.fraction_heat_load_served
        sequential_load_frac, @total_frac_remaining_heat_load_served, load_frac = calc_sequential_load_fraction(load_frac, @total_frac_remaining_heat_load_served)

        @hvac_map[heating_system.id] = []

        if htg_type == HPXML::HVACTypeFurnace

          afue = heating_system.heating_efficiency_afue
          fan_power = 0.5 # For fuel furnaces, will be overridden by EAE later
          airflow_rate = heating_system.heating_cfm # Hidden feature; used only for HERS DSE test
          HVAC.apply_furnace(model, runner, fuel, afue,
                             heat_capacity_btuh, airflow_rate, fan_power,
                             load_frac, sequential_load_frac,
                             attached_clg_system, @living_zone,
                             @hvac_map, heating_system.id)
        elsif htg_type == HPXML::HVACTypeWallFurnace

          afue = heating_system.heating_efficiency_afue
          fan_power = 0.0
          airflow_rate = 0.0
          HVAC.apply_unit_heater(model, runner, fuel,
                                 afue, heat_capacity_btuh, fan_power,
                                 airflow_rate, load_frac,
                                 sequential_load_frac, @living_zone,
                                 @hvac_map, heating_system.id)
        elsif htg_type == HPXML::HVACTypeBoiler

          system_type = Constants.BoilerTypeForcedDraft
          afue = heating_system.heating_efficiency_afue
          oat_reset_enabled = false
          oat_high = nil
          oat_low = nil
          oat_hwst_high = nil
          oat_hwst_low = nil
          design_temp = 180.0
          HVAC.apply_boiler(model, runner, fuel, system_type, afue,
                            oat_reset_enabled, oat_high, oat_low, oat_hwst_high, oat_hwst_low,
                            heat_capacity_btuh, design_temp, load_frac,
                            sequential_load_frac, @living_zone,
                            @hvac_map, heating_system.id)
        elsif htg_type == HPXML::HVACTypeElectricResistance

          efficiency = heating_system.heating_efficiency_percent
          HVAC.apply_electric_baseboard(model, runner, efficiency,
                                        heat_capacity_btuh, load_frac,
                                        sequential_load_frac, @living_zone,
                                        @hvac_map, heating_system.id)
        elsif (htg_type == HPXML::HVACTypeStove) || (htg_type == HPXML::HVACTypePortableHeater)

          efficiency = heating_system.heating_efficiency_percent
          airflow_rate = 125.0 # cfm/ton; doesn't affect energy consumption
          fan_power = 0.5 # For fuel equipment, will be overridden by EAE later
          HVAC.apply_unit_heater(model, runner, fuel,
                                 efficiency, heat_capacity_btuh, fan_power,
                                 airflow_rate, load_frac,
                                 sequential_load_frac, @living_zone,
                                 @hvac_map, heating_system.id)
        end
      end
    end
  end

  def self.add_heat_pump(runner, model, weather)
    return if @use_only_ideal_air

    @hpxml.heat_pumps.each do |heat_pump|
      hp_type = heat_pump.heat_pump_type

      check_distribution_system(heat_pump.distribution_system, hp_type)

      cool_capacity_btuh = heat_pump.cooling_capacity
      if cool_capacity_btuh < 0
        cool_capacity_btuh = Constants.SizingAuto
      end

      heat_capacity_btuh = heat_pump.heating_capacity
      if heat_capacity_btuh < 0
        heat_capacity_btuh = Constants.SizingAuto
      end

      # Heating and cooling capacity must either both be Autosized or Fixed
      if (cool_capacity_btuh == Constants.SizingAuto) ^ (heat_capacity_btuh == Constants.SizingAuto)
        fail "HeatPump '#{heat_pump.id}' CoolingCapacity and HeatingCapacity must either both be auto-sized or fixed-sized."
      end

      heat_capacity_btuh_17F = heat_pump.heating_capacity_17F
      if not heat_capacity_btuh_17F.nil?
        if heat_capacity_btuh == Constants.SizingAuto
          fail "HeatPump '#{heat_pump.id}' has HeatingCapacity17F provided but heating capacity is auto-sized."
        elsif heat_capacity_btuh == 0.0
          heat_capacity_btuh_17F = nil
        end
      end

      load_frac_heat = heat_pump.fraction_heat_load_served
      sequential_load_frac_heat, @total_frac_remaining_heat_load_served, load_frac_heat = calc_sequential_load_fraction(load_frac_heat, @total_frac_remaining_heat_load_served)

      load_frac_cool = heat_pump.fraction_cool_load_served
      sequential_load_frac_cool, @total_frac_remaining_cool_load_served, load_frac_cool = calc_sequential_load_fraction(load_frac_cool, @total_frac_remaining_cool_load_served)

      backup_heat_fuel = heat_pump.backup_heating_fuel
      if not backup_heat_fuel.nil?

        backup_heat_capacity_btuh = heat_pump.backup_heating_capacity
        if backup_heat_capacity_btuh < 0
          backup_heat_capacity_btuh = Constants.SizingAuto
        end

        # Heating and backup heating capacity must either both be Autosized or Fixed
        if (backup_heat_capacity_btuh == Constants.SizingAuto) ^ (heat_capacity_btuh == Constants.SizingAuto)
          fail "HeatPump '#{heat_pump.id}' BackupHeatingCapacity and HeatingCapacity must either both be auto-sized or fixed-sized."
        end

        if not heat_pump.backup_heating_efficiency_percent.nil?
          backup_heat_efficiency = heat_pump.backup_heating_efficiency_percent
        else
          backup_heat_efficiency = heat_pump.backup_heating_efficiency_afue
        end

        backup_switchover_temp = heat_pump.backup_heating_switchover_temp

      else
        backup_heat_fuel = HPXML::FuelTypeElectricity
        backup_heat_capacity_btuh = 0.0
        backup_heat_efficiency = 1.0
        backup_switchover_temp = nil
      end

      @hvac_map[heat_pump.id] = []

      if not backup_switchover_temp.nil?
        hp_compressor_min_temp = backup_switchover_temp
        supp_htg_max_outdoor_temp = backup_switchover_temp
      else
        supp_htg_max_outdoor_temp = 40.0
        # Minimum temperature for Heat Pump operation:
        if hp_type == HPXML::HVACTypeHeatPumpMiniSplit
          hp_compressor_min_temp = -30.0 # deg-F
        else
          hp_compressor_min_temp = 0.0 # deg-F
        end
      end

      if hp_type == HPXML::HVACTypeHeatPumpAirToAir

        seer = heat_pump.cooling_efficiency_seer
        hspf = heat_pump.heating_efficiency_hspf
        compressor_type = heat_pump.compressor_type
        crankcase_kw = 0.05 # From RESNET Publication No. 002-2017
        crankcase_temp = 50.0 # From RESNET Publication No. 002-2017

        if compressor_type == HPXML::HVACCompressorTypeSingleStage

          shrs = [heat_pump.cooling_shr]
          HVAC.apply_central_ashp_1speed(model, runner, seer, hspf, shrs,
                                         hp_compressor_min_temp, crankcase_kw, crankcase_temp,
                                         cool_capacity_btuh, heat_capacity_btuh, heat_capacity_btuh_17F,
                                         backup_heat_fuel, backup_heat_efficiency, backup_heat_capacity_btuh, supp_htg_max_outdoor_temp,
                                         load_frac_heat, load_frac_cool,
                                         sequential_load_frac_heat, sequential_load_frac_cool,
                                         @living_zone, @hvac_map, heat_pump.id)
        elsif compressor_type == HPXML::HVACCompressorTypeTwoStage

          # TODO: is the following assumption correct (revisit Dylan's data?)? OR should value from HPXML be used for both stages?
          shrs = [heat_pump.cooling_shr - 0.014, heat_pump.cooling_shr]
          HVAC.apply_central_ashp_2speed(model, runner, seer, hspf, shrs,
                                         hp_compressor_min_temp, crankcase_kw, crankcase_temp,
                                         cool_capacity_btuh, heat_capacity_btuh, heat_capacity_btuh_17F,
                                         backup_heat_fuel, backup_heat_efficiency, backup_heat_capacity_btuh, supp_htg_max_outdoor_temp,
                                         load_frac_heat, load_frac_cool,
                                         sequential_load_frac_heat, sequential_load_frac_cool,
                                         @living_zone, @hvac_map, heat_pump.id)
        elsif compressor_type == HPXML::HVACCompressorTypeVariableSpeed

          var_sp_shr_mult = [1.115, 1.026, 1.013, 1.0]
          shrs = var_sp_shr_mult.map { |m| heat_pump.cooling_shr * m }
          HVAC.apply_central_ashp_4speed(model, runner, seer, hspf, shrs,
                                         hp_compressor_min_temp, crankcase_kw, crankcase_temp,
                                         cool_capacity_btuh, heat_capacity_btuh, heat_capacity_btuh_17F,
                                         backup_heat_fuel, backup_heat_efficiency, backup_heat_capacity_btuh, supp_htg_max_outdoor_temp,
                                         load_frac_heat, load_frac_cool,
                                         sequential_load_frac_heat, sequential_load_frac_cool,
                                         @living_zone, @hvac_map, heat_pump.id)
        end

      elsif hp_type == HPXML::HVACTypeHeatPumpMiniSplit

        seer = heat_pump.cooling_efficiency_seer
        hspf = heat_pump.heating_efficiency_hspf
        shr = heat_pump.cooling_shr
        min_cooling_capacity = 0.4
        max_cooling_capacity = 1.2
        min_cooling_airflow_rate = 200.0
        max_cooling_airflow_rate = 425.0
        min_heating_capacity = 0.3
        max_heating_capacity = 1.2
        min_heating_airflow_rate = 200.0
        max_heating_airflow_rate = 400.0
        if heat_capacity_btuh == Constants.SizingAuto
          heating_capacity_offset = 2300.0
        else
          heating_capacity_offset = heat_capacity_btuh - cool_capacity_btuh
        end

        if heat_capacity_btuh_17F.nil?
          cap_retention_frac = 0.25
          cap_retention_temp = -5.0
        else
          cap_retention_frac = heat_capacity_btuh_17F / heat_capacity_btuh
          cap_retention_temp = 17.0
        end
        pan_heater_power = 0.0
        fan_power = 0.07
        is_ducted = !heat_pump.distribution_system_idref.nil?
        HVAC.apply_mshp(model, runner, seer, hspf, shr,
                        min_cooling_capacity, max_cooling_capacity,
                        min_cooling_airflow_rate, max_cooling_airflow_rate,
                        min_heating_capacity, max_heating_capacity,
                        min_heating_airflow_rate, max_heating_airflow_rate,
                        heating_capacity_offset, cap_retention_frac,
                        cap_retention_temp, pan_heater_power, fan_power,
                        is_ducted, cool_capacity_btuh, hp_compressor_min_temp,
                        backup_heat_fuel, backup_heat_efficiency, backup_heat_capacity_btuh,
                        supp_htg_max_outdoor_temp, load_frac_heat, load_frac_cool,
                        sequential_load_frac_heat, sequential_load_frac_cool,
                        @living_zone, @hvac_map, heat_pump.id)

      elsif hp_type == HPXML::HVACTypeHeatPumpGroundToAir

        eer = heat_pump.cooling_efficiency_eer
        cop = heat_pump.heating_efficiency_cop
        shr = heat_pump.cooling_shr
        ground_conductivity = 0.6
        grout_conductivity = 0.4
        bore_config = Constants.SizingAuto
        bore_holes = Constants.SizingAuto
        bore_depth = Constants.SizingAuto
        bore_spacing = 20.0
        bore_diameter = 5.0
        pipe_size = 0.75
        ground_diffusivity = 0.0208
        fluid_type = Constants.FluidPropyleneGlycol
        frac_glycol = 0.3
        design_delta_t = 10.0
        pump_head = 50.0
        u_tube_leg_spacing = 0.9661
        u_tube_spacing_type = 'b'
        fan_power = 0.5
        HVAC.apply_gshp(model, runner, weather, cop, eer, shr,
                        ground_conductivity, grout_conductivity,
                        bore_config, bore_holes, bore_depth,
                        bore_spacing, bore_diameter, pipe_size,
                        ground_diffusivity, fluid_type, frac_glycol,
                        design_delta_t, pump_head,
                        u_tube_leg_spacing, u_tube_spacing_type,
                        fan_power, cool_capacity_btuh, heat_capacity_btuh,
                        backup_heat_efficiency, backup_heat_capacity_btuh,
                        load_frac_heat, load_frac_cool,
                        sequential_load_frac_heat, sequential_load_frac_cool,
                        @living_zone, @hvac_map, heat_pump.id)
      end
    end
  end

  def self.add_residual_hvac(runner, model)
    if @use_only_ideal_air
      HVAC.apply_ideal_air_loads(model, runner, 1, 1, @living_zone)
      return
    end

    # Adds an ideal air system to meet either:
    # 1. Any expected unmet load (i.e., because the sum of fractions load served is less than 1), or
    # 2. Any unexpected load (i.e., because the HVAC systems are undersized to meet the load)
    #
    # Addressing #2 ensures we can correctly calculate heating/cooling loads without having to run
    # an additional EnergyPlus simulation solely for that purpose, as well as allows us to report
    # the unmet load (i.e., the energy delivered by the ideal air system).
    if @total_frac_remaining_cool_load_served < 1
      sequential_cool_load_frac = 1
    else
      sequential_cool_load_frac = 0 # no cooling system, don't add ideal air for cooling either
    end

    if @total_frac_remaining_heat_load_served < 1
      sequential_heat_load_frac = 1
    else
      sequential_heat_load_frac = 0 # no heating system, don't add ideal air for heating either
    end
    if (sequential_heat_load_frac > 0) || (sequential_cool_load_frac > 0)
      HVAC.apply_ideal_air_loads(model, runner, sequential_cool_load_frac, sequential_heat_load_frac,
                                 @living_zone)
    end
  end

  def self.add_setpoints(runner, model, weather)
    return if @hpxml.hvac_controls.size == 0

    hvac_control = @hpxml.hvac_controls[0]

    # Base heating setpoint
    htg_setpoint = hvac_control.heating_setpoint_temp
    @htg_weekday_setpoints = [[htg_setpoint] * 24] * 12

    # Apply heating setback?
    htg_setback = hvac_control.heating_setback_temp
    if not htg_setback.nil?
      htg_setback_hrs_per_week = hvac_control.heating_setback_hours_per_week
      htg_setback_start_hr = hvac_control.heating_setback_start_hour
      for m in 1..12
        for hr in htg_setback_start_hr..htg_setback_start_hr + Integer(htg_setback_hrs_per_week / 7.0) - 1
          @htg_weekday_setpoints[m - 1][hr % 24] = htg_setback
        end
      end
    end
    @htg_weekend_setpoints = @htg_weekday_setpoints

    # Base cooling setpoint
    clg_setpoint = hvac_control.cooling_setpoint_temp
    @clg_weekday_setpoints = [[clg_setpoint] * 24] * 12

    # Apply cooling setup?
    clg_setup = hvac_control.cooling_setup_temp
    if not clg_setup.nil?
      clg_setup_hrs_per_week = hvac_control.cooling_setup_hours_per_week
      clg_setup_start_hr = hvac_control.cooling_setup_start_hour
      for m in 1..12
        for hr in clg_setup_start_hr..clg_setup_start_hr + Integer(clg_setup_hrs_per_week / 7.0) - 1
          @clg_weekday_setpoints[m - 1][hr % 24] = clg_setup
        end
      end
    end

    # Apply cooling setpoint offset due to ceiling fan?
    clg_ceiling_fan_offset = hvac_control.ceiling_fan_cooling_setpoint_temp_offset
    if not clg_ceiling_fan_offset.nil?
      HVAC.get_ceiling_fan_operation_months(weather).each_with_index do |operation, m|
        next unless operation == 1

        @clg_weekday_setpoints[m] = [@clg_weekday_setpoints[m], Array.new(24, clg_ceiling_fan_offset)].transpose.map { |i| i.reduce(:+) }
      end
    end
    @clg_weekend_setpoints = @clg_weekday_setpoints

    HVAC.apply_setpoints(model, runner, weather, @living_zone,
                         @htg_weekday_setpoints, @htg_weekend_setpoints, 1, 12,
                         @clg_weekday_setpoints, @clg_weekend_setpoints, 1, 12)
  end

  def self.add_ceiling_fans(runner, model, weather)
    return if @hpxml.ceiling_fans.size == 0

    ceiling_fan = @hpxml.ceiling_fans[0]

    monthly_sch = HVAC.get_ceiling_fan_operation_months(weather)
    medium_cfm = 3000.0
    weekday_sch = [0.0, 0.0, 0.0, 0.0, 0.0, 0.0, 0.0, 0.0, 0.0, 0.5, 1.0, 1.0, 1.0, 1.0, 1.0, 1.0, 1.0, 1.0, 1.0, 1.0, 0.0, 0.0, 0.0, 0.0]
    weekend_sch = weekday_sch
    hrs_per_day = weekday_sch.inject(0, :+)
    cfm_per_w = ceiling_fan.efficiency
    quantity = ceiling_fan.quantity
    annual_kwh = UnitConversions.convert(quantity * medium_cfm / cfm_per_w * hrs_per_day * 365.0, 'Wh', 'kWh')
    annual_kwh *= monthly_sch.inject(:+) / 12.0

    HVAC.apply_ceiling_fans(model, runner, annual_kwh, weekday_sch, weekend_sch, monthly_sch,
                            @cfa, @living_space)
  end

  def self.check_distribution_system(hvac_distribution, system_type)
    return if hvac_distribution.nil?

    hvac_distribution_type_map = { HPXML::HVACTypeFurnace => [HPXML::HVACDistributionTypeAir, HPXML::HVACDistributionTypeDSE],
                                   HPXML::HVACTypeBoiler => [HPXML::HVACDistributionTypeHydronic, HPXML::HVACDistributionTypeDSE],
                                   HPXML::HVACTypeCentralAirConditioner => [HPXML::HVACDistributionTypeAir, HPXML::HVACDistributionTypeDSE],
                                   HPXML::HVACTypeEvaporativeCooler => [HPXML::HVACDistributionTypeAir, HPXML::HVACDistributionTypeDSE],
                                   HPXML::HVACTypeHeatPumpAirToAir => [HPXML::HVACDistributionTypeAir, HPXML::HVACDistributionTypeDSE],
                                   HPXML::HVACTypeHeatPumpMiniSplit => [HPXML::HVACDistributionTypeAir, HPXML::HVACDistributionTypeDSE],
                                   HPXML::HVACTypeHeatPumpGroundToAir => [HPXML::HVACDistributionTypeAir, HPXML::HVACDistributionTypeDSE] }

    if not hvac_distribution_type_map[system_type].include? hvac_distribution.distribution_system_type
      # EPvalidator.rb only checks that a HVAC distribution system of the correct type (for the given HVAC system) exists
      # in the HPXML file, not that it is attached to this HVAC system. So here we perform the more rigorous check.
      fail "Incorrect HVAC distribution system type for HVAC type: '#{system_type}'. Should be one of: #{hvac_distribution_type_map[system_type]}"
    end
  end

  def self.get_boiler_and_plant_loop(loop_hvacs, heating_source_id, sys_id)
    # Search for the right boiler OS object
    related_boiler_sys = {}
    if loop_hvacs.keys.include? heating_source_id
      loop_hvacs[heating_source_id].each do |comp|
        if comp.is_a? OpenStudio::Model::PlantLoop
          related_boiler_sys['plant_loop'] = comp
        elsif comp.is_a? OpenStudio::Model::BoilerHotWater
          related_boiler_sys['boiler'] = comp
        end
      end
      return related_boiler_sys
    end
  end

  def self.add_mels(runner, model, spaces)
    # Misc
    misc_annual_kwh = 0
    misc_sens_frac = nil
    misc_lat_frac = nil
    misc_weekday_sch = nil
    misc_weekend_sch = nil
    misc_monthly_sch = nil
    @hpxml.plug_loads.each do |plug_load|
      next unless plug_load.plug_load_type == HPXML::PlugLoadTypeOther

      misc_annual_kwh = plug_load.kWh_per_year
      misc_sens_frac = plug_load.frac_sensible
      misc_lat_frac = plug_load.frac_latent
      misc_weekday_sch = @hpxml.misc_loads_schedule.weekday_fractions
      misc_weekend_sch = @hpxml.misc_loads_schedule.weekend_fractions
      misc_monthly_sch = @hpxml.misc_loads_schedule.monthly_multipliers
    end

    # Television
    tv_annual_kwh = 0
    @hpxml.plug_loads.each do |plug_load|
      next unless plug_load.plug_load_type == HPXML::PlugLoadTypeTelevision

      tv_annual_kwh = plug_load.kWh_per_year
    end

    MiscLoads.apply_plug(model, misc_annual_kwh, misc_sens_frac, misc_lat_frac,
                         misc_weekday_sch, misc_weekend_sch, misc_monthly_sch, tv_annual_kwh,
                         @cfa, @living_space)
  end

  def self.add_lighting(runner, model, weather, spaces)
    return if @hpxml.lighting_groups.size == 0

    fractions = {}
    @hpxml.lighting_groups.each do |lg|
      fractions[[lg.location, lg.third_party_certification]] = lg.fration_of_units_in_location
    end

    int_kwh, ext_kwh, grg_kwh = Lighting.calc_lighting_energy(@eri_version, @cfa, @gfa,
                                                              fractions[[HPXML::LocationInterior, HPXML::LightingTypeTierI]],
                                                              fractions[[HPXML::LocationExterior, HPXML::LightingTypeTierI]],
                                                              fractions[[HPXML::LocationGarage, HPXML::LightingTypeTierI]],
                                                              fractions[[HPXML::LocationInterior, HPXML::LightingTypeTierII]],
                                                              fractions[[HPXML::LocationExterior, HPXML::LightingTypeTierII]],
                                                              fractions[[HPXML::LocationGarage, HPXML::LightingTypeTierII]])

    garage_space = get_space_of_type(spaces, HPXML::LocationGarage)
    Lighting.apply(model, weather, int_kwh, grg_kwh, ext_kwh, @cfa, @gfa,
                   @living_space, garage_space)
  end

  def self.add_airflow(runner, model, weather, spaces)
    # Infiltration
    infil_ach50 = nil
    infil_const_ach = nil
    @hpxml.air_infiltration_measurements.each do |measurement|
      if (measurement.house_pressure == 50) && (measurement.unit_of_measure == HPXML::UnitsACH)
        infil_ach50 = measurement.air_leakage
      elsif (measurement.house_pressure == 50) && (measurement.unit_of_measure == HPXML::UnitsCFM)
        infil_ach50 = measurement.air_leakage * 60.0 / @infilvolume # Convert CFM50 to ACH50
      else
        infil_const_ach = measurement.constant_ach_natural
      end
    end

    vented_attic_sla = nil
    vented_attic_const_ach = nil
    if @hpxml.has_space_type(HPXML::LocationAtticVented)
      @hpxml.attics.each do |attic|
        next unless attic.attic_type == HPXML::AtticTypeVented

        vented_attic_sla = attic.vented_attic_sla
        vented_attic_const_ach = attic.vented_attic_constant_ach
      end
    else
      vented_attic_sla = 0.0
    end

    vented_crawl_sla = nil
    if @hpxml.has_space_type(HPXML::LocationCrawlspaceVented)
      @hpxml.foundations.each do |foundation|
        next unless foundation.foundation_type == HPXML::FoundationTypeCrawlspaceVented

        vented_crawl_sla = foundation.vented_crawlspace_sla
      end
    else
      vented_crawl_sla = 0.0
    end

    shelter_coef = @hpxml.site.shelter_coefficient
    living_ach50 = infil_ach50
    living_constant_ach = infil_const_ach
    garage_ach50 = infil_ach50
    unconditioned_basement_ach = 0.1
    unvented_crawl_sla = 0
    unvented_attic_sla = 0
    has_flue_chimney = false
    terrain = Constants.TerrainSuburban
    infil = Infiltration.new(living_ach50, living_constant_ach, shelter_coef, garage_ach50, vented_crawl_sla, unvented_crawl_sla,
                             vented_attic_sla, unvented_attic_sla, vented_attic_const_ach, unconditioned_basement_ach, has_flue_chimney, terrain)

    # Natural Ventilation
    nv_frac_window_area_open = @frac_window_area_operable * 0.20 # Assume 20% of operable window area is open
    nv_num_days_per_week = 7
    nv_max_oa_hr = 0.0115
    nv_max_oa_rh = 0.7
    nat_vent = NaturalVentilation.new(nv_frac_window_area_open, nv_max_oa_hr, nv_max_oa_rh, nv_num_days_per_week,
                                      @htg_weekday_setpoints, @htg_weekend_setpoints, @clg_weekday_setpoints, @clg_weekend_setpoints, @clg_ssn_sensor)

    # Ducts
    duct_systems = {}
    @hpxml.hvac_distributions.each do |hvac_distribution|
      next unless hvac_distribution.distribution_system_type == HPXML::HVACDistributionTypeAir

      air_ducts = create_ducts(hvac_distribution, model, spaces)

      # Connect AirLoopHVACs to ducts
      hvac_distribution.hvac_systems.each do |hvac_system|
        @hvac_map[hvac_system.id].each do |loop|
          next unless loop.is_a? OpenStudio::Model::AirLoopHVAC

          if duct_systems[air_ducts].nil?
            duct_systems[air_ducts] = loop
          elsif duct_systems[air_ducts] != loop
            # Multiple air loops associated with this duct system, treat
            # as separate duct systems.
            air_ducts2 = create_ducts(hvac_distribution, model, spaces)
            duct_systems[air_ducts2] = loop
          end
        end
      end
    end

    # Mechanical Ventilation
    mech_vent_id = nil
    mech_vent_type = nil
    mech_vent_total_eff = 0.0
    mech_vent_total_eff_adj = 0.0
    mech_vent_sens_eff = 0.0
    mech_vent_sens_eff_adj = 0.0
    mech_vent_fan_w = 0.0
    mech_vent_cfm = 0.0
    mech_vent_attached_dist_system = nil
    cfis_open_time = 0.0
    @hpxml.ventilation_fans.each do |ventilation_fan|
      next unless ventilation_fan.used_for_whole_building_ventilation

      mech_vent_id = ventilation_fan.id
      mech_vent_type = ventilation_fan.fan_type
      if (mech_vent_type == HPXML::MechVentTypeERV) || (mech_vent_type == HPXML::MechVentTypeHRV)
        if ventilation_fan.sensible_recovery_efficiency_adjusted.nil?
          mech_vent_sens_eff = ventilation_fan.sensible_recovery_efficiency
        else
          mech_vent_sens_eff_adj = ventilation_fan.sensible_recovery_efficiency_adjusted
        end
      end
      if mech_vent_type == HPXML::MechVentTypeERV
        if ventilation_fan.total_recovery_efficiency_adjusted.nil?
          mech_vent_total_eff = ventilation_fan.total_recovery_efficiency
        else
          mech_vent_total_eff_adj = ventilation_fan.total_recovery_efficiency_adjusted
        end
      end
      mech_vent_cfm = ventilation_fan.tested_flow_rate
      if mech_vent_cfm.nil?
        mech_vent_cfm = ventilation_fan.rated_flow_rate
      end
      mech_vent_fan_w = ventilation_fan.fan_power
      if mech_vent_type == HPXML::MechVentTypeCFIS
        # CFIS: Specify minimum open time in minutes
        cfis_open_time = [ventilation_fan.hours_in_operation / 24.0 * 60.0, 59.999].min
      else
        # Other: Adjust constant CFM/power based on hours per day of operation
        mech_vent_cfm *= (ventilation_fan.hours_in_operation / 24.0)
        mech_vent_fan_w *= (ventilation_fan.hours_in_operation / 24.0)
      end
      mech_vent_attached_dist_system = ventilation_fan.distribution_system
    end
    cfis_airflow_frac = 1.0
    clothes_dryer_exhaust = 0.0
    range_exhaust = 0.0
    range_exhaust_hour = 16
    bathroom_exhaust = 0.0
    bathroom_exhaust_hour = 5

    # Whole house fan
    whole_house_fan_w = 0.0
    whole_house_fan_cfm = 0.0
    whf_num_days_per_week = 0
    @hpxml.ventilation_fans.each do |ventilation_fan|
      next unless ventilation_fan.used_for_seasonal_cooling_load_reduction

      whole_house_fan_w = ventilation_fan.fan_power
      whole_house_fan_cfm = ventilation_fan.rated_flow_rate
      whf_num_days_per_week = 7
    end
    whf = WholeHouseFan.new(whole_house_fan_cfm, whole_house_fan_w, whf_num_days_per_week)

    # Get AirLoop associated with CFIS
    cfis_airloop = nil
    if mech_vent_type == HPXML::MechVentTypeCFIS
      cfis_sys_ids = mech_vent_attached_dist_system.hvac_systems.map { |system| system.id }

      # Get AirLoopHVACs associated with these HVAC systems
      @hvac_map.each do |sys_id, hvacs|
        next unless cfis_sys_ids.include? sys_id

        hvacs.each do |loop|
          next unless loop.is_a? OpenStudio::Model::AirLoopHVAC
          next if cfis_airloop == loop # already assigned

          fail 'Two airloops found for CFIS. Aborting...' unless cfis_airloop.nil?

          cfis_airloop = loop
        end
      end
    end

    mech_vent = MechanicalVentilation.new(mech_vent_type, mech_vent_total_eff, mech_vent_total_eff_adj, mech_vent_cfm,
                                          mech_vent_fan_w, mech_vent_sens_eff, mech_vent_sens_eff_adj,
                                          clothes_dryer_exhaust, range_exhaust,
                                          range_exhaust_hour, bathroom_exhaust, bathroom_exhaust_hour,
                                          cfis_open_time, cfis_airflow_frac, cfis_airloop)

    window_area = 0.0
    @hpxml.windows.each do |window|
      window_area += window.area
    end

    nbaths = @hpxml.building_construction.number_of_bathrooms
    if nbaths.nil?
      nbaths = Waterheater.get_default_num_bathrooms(@nbeds)
    end
    Airflow.apply(model, runner, weather, infil, mech_vent, nat_vent, whf, duct_systems,
                  @cfa, @infilvolume, @nbeds, nbaths, @ncfl, @ncfl_ag, window_area,
                  @min_neighbor_distance)
  end

  def self.create_ducts(hvac_distribution, model, spaces)
    air_ducts = []

    # Duct leakage (supply/return => [value, units])
    leakage_to_outside = { HPXML::DuctTypeSupply => [0.0, nil],
                           HPXML::DuctTypeReturn => [0.0, nil] }
    hvac_distribution.duct_leakage_measurements.each do |duct_leakage_measurement|
      next unless [HPXML::UnitsCFM25, HPXML::UnitsPercent].include?(duct_leakage_measurement.duct_leakage_units) && (duct_leakage_measurement.duct_leakage_total_or_to_outside == 'to outside')
      next if duct_leakage_measurement.duct_type.nil?

      leakage_to_outside[duct_leakage_measurement.duct_type] = [duct_leakage_measurement.duct_leakage_value, duct_leakage_measurement.duct_leakage_units]
    end

    # Duct location, R-value, Area
    total_unconditioned_duct_area = { HPXML::DuctTypeSupply => 0.0,
                                      HPXML::DuctTypeReturn => 0.0 }
    hvac_distribution.ducts.each do |ducts|
      next if [HPXML::LocationLivingSpace, HPXML::LocationBasementConditioned].include? ducts.duct_location
      next if ducts.duct_type.nil?

      # Calculate total duct area in unconditioned spaces
      total_unconditioned_duct_area[ducts.duct_type] += ducts.duct_surface_area
    end

    # Create duct objects
    hvac_distribution.ducts.each do |ducts|
      next if [HPXML::LocationLivingSpace, HPXML::LocationBasementConditioned].include? ducts.duct_location
      next if ducts.duct_type.nil?

      duct_area = ducts.duct_surface_area
      duct_space = get_space_from_location(ducts.duct_location, 'Duct', model, spaces)
      # Apportion leakage to individual ducts by surface area
      duct_leakage_value = leakage_to_outside[ducts.duct_type][0] * duct_area / total_unconditioned_duct_area[ducts.duct_type]
      duct_leakage_units = leakage_to_outside[ducts.duct_type][1]

      duct_leakage_cfm = nil
      duct_leakage_frac = nil
      if duct_leakage_units == HPXML::UnitsCFM25
        duct_leakage_cfm = duct_leakage_value
      elsif duct_leakage_units == HPXML::UnitsPercent
        duct_leakage_frac = duct_leakage_value
      else
        fail "#{ducts.duct_type.capitalize} ducts exist but leakage was not specified for distribution system '#{hvac_distribution.id}'."
      end

      air_ducts << Duct.new(ducts.duct_type, duct_space, duct_leakage_frac, duct_leakage_cfm, duct_area, ducts.duct_insulation_r_value)
    end

    # If all ducts are in conditioned space, model leakage as going to outside
    [HPXML::DuctTypeSupply, HPXML::DuctTypeReturn].each do |duct_side|
      next unless (leakage_to_outside[duct_side][0] > 0) && (total_unconditioned_duct_area[duct_side] == 0)

      duct_area = 0.0
      duct_rvalue = 0.0
      duct_space = nil # outside
      duct_leakage_value = leakage_to_outside[duct_side][0]
      duct_leakage_units = leakage_to_outside[duct_side][1]

      duct_leakage_cfm = nil
      duct_leakage_frac = nil
      if duct_leakage_units == HPXML::UnitsCFM25
        duct_leakage_cfm = duct_leakage_value
      elsif duct_leakage_units == HPXML::UnitsPercent
        duct_leakage_frac = duct_leakage_value
      else
        fail "#{duct_side.capitalize} ducts exist but leakage was not specified for distribution system '#{hvac_distribution.id}'."
      end

      air_ducts << Duct.new(duct_side, duct_space, duct_leakage_frac, duct_leakage_cfm, duct_area, duct_rvalue)
    end

    return air_ducts
  end

  def self.add_hvac_sizing(runner, model, weather)
    HVACSizing.apply(model, runner, weather, @cfa, @infilvolume, @nbeds, @min_neighbor_distance, @living_space, @debug)
  end

  def self.add_fuel_heating_eae(runner, model)
    # Needs to come after HVAC sizing (needs heating capacity and airflow rate)
    # FUTURE: Could remove this method and simplify everything if we could autosize via the HPXML file

    @hpxml.heating_systems.each do |heating_system|
      next unless heating_system.fraction_heat_load_served > 0

      htg_type = heating_system.heating_system_type
      next unless [HPXML::HVACTypeFurnace, HPXML::HVACTypeWallFurnace, HPXML::HVACTypeStove, HPXML::HVACTypeBoiler].include? htg_type

      fuel = heating_system.heating_system_fuel
      next if fuel == HPXML::FuelTypeElectricity

      fuel_eae = heating_system.electric_auxiliary_energy
      load_frac = heating_system.fraction_heat_load_served
      sys_id = heating_system.id

      HVAC.apply_eae_to_heating_fan(runner, @hvac_map[sys_id], fuel_eae, fuel, load_frac, htg_type)
    end
  end

  def self.add_photovoltaics(runner, model)
    modules_map = { HPXML::PVModuleTypeStandard => 'Standard',
                    HPXML::PVModuleTypePremium => 'Premium',
                    HPXML::PVModuleTypeThinFilm => 'ThinFilm' }

    @hpxml.pv_systems.each do |pv_system|
      pv_id = pv_system.id
      module_type = modules_map[pv_system.module_type]
      if (pv_system.tracking == HPXML::PVTrackingTypeFixed) && (pv_system.location == HPXML::LocationRoof)
        array_type = 'FixedRoofMounted'
      elsif (pv_system.tracking == HPXML::PVTrackingTypeFixed) && (pv_system.location == HPXML::LocationGround)
        array_type = 'FixedOpenRack'
      elsif pv_system.tracking == HPXML::PVTrackingType1Axis
        array_type = 'OneAxis'
      elsif pv_system.tracking == HPXML::PVTrackingType1AxisBacktracked
        array_type = 'OneAxisBacktracking'
      elsif pv_system.tracking == HPXML::PVTrackingType2Axis
        array_type = 'TwoAxis'
      end
      az = pv_system.array_azimuth
      tilt = pv_system.array_tilt
      power_w = pv_system.max_power_output
      inv_eff = pv_system.inverter_efficiency
      system_losses = pv_system.system_losses_fraction

      PV.apply(model, pv_id, power_w, module_type,
               system_losses, inv_eff, tilt, az, array_type)
    end
  end

  def self.add_outputs(runner, model)
    # Store some data for use in reporting measure
    model.getBuilding.additionalProperties.setFeature('hvac_map', map_to_string(@hvac_map))
    model.getBuilding.additionalProperties.setFeature('dhw_map', map_to_string(@dhw_map))

    add_component_loads_output(runner, model)
  end

  def self.map_to_string(map)
    map_str = {}
    map.each do |sys_id, objects|
      object_name_list = []
      objects.uniq.each do |object|
        object_name_list << object.name.to_s
      end
      map_str[sys_id] = object_name_list if object_name_list.size > 0
    end
    return map_str.to_s
  end

  def self.add_component_loads_output(runner, model)
    # Prevent certain objects (e.g., OtherEquipment) from being counted towards both, e.g., ducts and internal gains
    objects_already_processed = []

    # EMS Sensors: Global

    liv_load_sensors = {}

    liv_load_sensors[:htg] = OpenStudio::Model::EnergyManagementSystemSensor.new(model, "Heating:EnergyTransfer:Zone:#{@living_zone.name.to_s.upcase}")
    liv_load_sensors[:htg].setName('htg_load_liv')

    liv_load_sensors[:clg] = OpenStudio::Model::EnergyManagementSystemSensor.new(model, "Cooling:EnergyTransfer:Zone:#{@living_zone.name.to_s.upcase}")
    liv_load_sensors[:clg].setName('clg_load_liv')

    tot_load_sensors = {}

    tot_load_sensors[:htg] = OpenStudio::Model::EnergyManagementSystemSensor.new(model, 'Heating:EnergyTransfer')
    tot_load_sensors[:htg].setName('htg_load_tot')

    tot_load_sensors[:clg] = OpenStudio::Model::EnergyManagementSystemSensor.new(model, 'Cooling:EnergyTransfer')
    tot_load_sensors[:clg].setName('clg_load_tot')

    # EMS Sensors: Surfaces, SubSurfaces, InternalMass

    surfaces_sensors = { walls: [],
                         rim_joists: [],
                         foundation_walls: [],
                         floors: [],
                         slabs: [],
                         ceilings: [],
                         roofs: [],
                         windows: [],
                         doors: [],
                         skylights: [],
                         internal_mass: [] }

    model.getSurfaces.sort.each_with_index do |s, idx|
      next unless s.space.get.thermalZone.get.name.to_s == @living_zone.name.to_s

      surface_type = s.additionalProperties.getFeatureAsString('SurfaceType')
      if not surface_type.is_initialized
        fail "Could not identify surface type for surface: '#{s.name}'."
      end

      surface_type = surface_type.get

      s.subSurfaces.each do |ss|
        key = { 'Window' => :windows,
                'Door' => :doors,
                'Skylight' => :skylights }[surface_type]
        fail "Unexpected subsurface for component loads: '#{ss.name}'." if key.nil?

        if (surface_type == 'Window') || (surface_type == 'Skylight')
          vars = { 'Surface Window Net Heat Transfer Energy' => 'ss_net',
                   'Surface Inside Face Internal Gains Radiation Heat Gain Energy' => 'ss_ig',
                   'Surface Window Total Glazing Layers Absorbed Shortwave Radiation Rate' => 'ss_sw_abs',
                   'Surface Window Total Glazing Layers Absorbed Solar Radiation Energy' => 'ss_sol_abs',
                   'Surface Inside Face Initial Transmitted Diffuse Transmitted Out Window Solar Radiation Rate' => 'ss_sol_out' }
        else
          vars = { 'Surface Inside Face Convection Heat Gain Energy' => 'ss_conv',
                   'Surface Inside Face Internal Gains Radiation Heat Gain Energy' => 'ss_ig',
                   'Surface Inside Face Net Surface Thermal Radiation Heat Gain Energy' => 'ss_surf',
                   'Surface Inside Face Solar Radiation Heat Gain Energy' => 'ss_sol',
                   'Surface Inside Face Lights Radiation Heat Gain Energy' => 'ss_lgt' }
        end

        surfaces_sensors[key] << []
        vars.each do |var, name|
          sensor = OpenStudio::Model::EnergyManagementSystemSensor.new(model, var)
          sensor.setName(name)
          sensor.setKeyName(ss.name.to_s)
          surfaces_sensors[key][-1] << sensor
        end
      end

      next if s.netArea < 0.01 # Skip parent surfaces (of subsurfaces) that have near zero net area

      key = { 'FoundationWall' => :foundation_walls,
              'RimJoist' => :rim_joists,
              'Wall' => :walls,
              'Slab' => :slabs,
              'Floor' => :floors,
              'Ceiling' => :ceilings,
              'Roof' => :roofs,
              'InferredCeiling' => :internal_mass,
              'InferredFloor' => :internal_mass }[surface_type]
      fail "Unexpected surface for component loads: '#{s.name}'." if key.nil?

      surfaces_sensors[key] << []
      { 'Surface Inside Face Convection Heat Gain Energy' => 's_conv',
        'Surface Inside Face Internal Gains Radiation Heat Gain Energy' => 's_ig',
        'Surface Inside Face Solar Radiation Heat Gain Energy' => 's_sol',
        'Surface Inside Face Lights Radiation Heat Gain Energy' => 's_lgt',
        'Surface Inside Face Net Surface Thermal Radiation Heat Gain Energy' => 's_surf' }.each do |var, name|
        sensor = OpenStudio::Model::EnergyManagementSystemSensor.new(model, var)
        sensor.setName(name)
        sensor.setKeyName(s.name.to_s)
        surfaces_sensors[key][-1] << sensor
      end
    end

    model.getInternalMasss.sort.each do |m|
      next unless m.space.get.thermalZone.get.name.to_s == @living_zone.name.to_s

      surfaces_sensors[:internal_mass] << []
      { 'Surface Inside Face Convection Heat Gain Energy' => 'im_conv',
        'Surface Inside Face Internal Gains Radiation Heat Gain Energy' => 'im_ig',
        'Surface Inside Face Solar Radiation Heat Gain Energy' => 'im_sol',
        'Surface Inside Face Lights Radiation Heat Gain Energy' => 'im_lgt',
        'Surface Inside Face Net Surface Thermal Radiation Heat Gain Energy' => 'im_surf' }.each do |var, name|
        sensor = OpenStudio::Model::EnergyManagementSystemSensor.new(model, var)
        sensor.setName(name)
        sensor.setKeyName(m.name.to_s)
        surfaces_sensors[:internal_mass][-1] << sensor
      end
    end

    # EMS Sensors: Infiltration, Mechanical Ventilation, Natural Ventilation, Whole House Fan

    air_gain_sensor = OpenStudio::Model::EnergyManagementSystemSensor.new(model, 'Zone Infiltration Sensible Heat Gain Energy')
    air_gain_sensor.setName('airflow_gain')
    air_gain_sensor.setKeyName(@living_zone.name.to_s)

    air_loss_sensor = OpenStudio::Model::EnergyManagementSystemSensor.new(model, 'Zone Infiltration Sensible Heat Loss Energy')
    air_loss_sensor.setName('airflow_loss')
    air_loss_sensor.setKeyName(@living_zone.name.to_s)

    mechvent_sensors = []
    model.getElectricEquipments.sort.each do |o|
      next unless o.name.to_s.start_with? Constants.ObjectNameMechanicalVentilation

      { 'Electric Equipment Convective Heating Energy' => 'mv_conv',
        'Electric Equipment Radiant Heating Energy' => 'mv_rad' }.each do |var, name|
        mechvent_sensor = OpenStudio::Model::EnergyManagementSystemSensor.new(model, var)
        mechvent_sensor.setName(name)
        mechvent_sensor.setKeyName(o.name.to_s)
        mechvent_sensors << mechvent_sensor
        objects_already_processed << o
      end
    end
    model.getOtherEquipments.sort.each do |o|
      next unless o.name.to_s.start_with? Constants.ObjectNameERVHRV

      { 'Other Equipment Convective Heating Energy' => 'mv_conv',
        'Other Equipment Radiant Heating Energy' => 'mv_rad' }.each do |var, name|
        mechvent_sensor = OpenStudio::Model::EnergyManagementSystemSensor.new(model, var)
        mechvent_sensor.setName(name)
        mechvent_sensor.setKeyName(o.name.to_s)
        mechvent_sensors << mechvent_sensor
        objects_already_processed << o
      end
    end

    infil_flow_actuators = []
    natvent_flow_actuators = []
    imbal_mechvent_flow_actuators = []
    whf_flow_actuators = []

    model.getEnergyManagementSystemActuators.each do |actuator|
      next unless (actuator.actuatedComponentType == 'Zone Infiltration') && (actuator.actuatedComponentControlType == 'Air Exchange Flow Rate')

      if actuator.name.to_s.start_with? Constants.ObjectNameInfiltration.gsub(' ', '_')
        infil_flow_actuators << actuator
      elsif actuator.name.to_s.start_with? Constants.ObjectNameNaturalVentilation.gsub(' ', '_')
        natvent_flow_actuators << actuator
      elsif actuator.name.to_s.start_with? Constants.ObjectNameMechanicalVentilation.gsub(' ', '_')
        imbal_mechvent_flow_actuators << actuator
      elsif actuator.name.to_s.start_with? Constants.ObjectNameWholeHouseFan.gsub(' ', '_')
        whf_flow_actuators << actuator
      end
    end
    if (infil_flow_actuators.size != 1) || (natvent_flow_actuators.size != 1) || (imbal_mechvent_flow_actuators.size != 1) || (whf_flow_actuators.size != 1)
      fail 'Could not find actuator for component loads.'
    end

    infil_flow_actuator = infil_flow_actuators[0]
    natvent_flow_actuator = natvent_flow_actuators[0]
    imbal_mechvent_flow_actuator = imbal_mechvent_flow_actuators[0]
    whf_flow_actuator = whf_flow_actuators[0]

    # EMS Sensors: Ducts

    plenum_zones = []
    model.getThermalZones.each do |zone|
      next unless zone.isPlenum

      plenum_zones << zone
    end

    ducts_sensors = []
    ducts_mix_gain_sensor = nil
    ducts_mix_loss_sensor = nil

    if not plenum_zones.empty?

      has_duct_zone_mixing = false
      @living_zone.airLoopHVACs.sort.each do |airloop|
        @living_zone.zoneMixing.each do |zone_mix|
          next unless zone_mix.name.to_s.start_with? airloop.name.to_s.gsub(' ', '_')

          has_duct_zone_mixing = true
        end
      end

      if has_duct_zone_mixing
        ducts_mix_gain_sensor = OpenStudio::Model::EnergyManagementSystemSensor.new(model, 'Zone Mixing Sensible Heat Gain Energy')
        ducts_mix_gain_sensor.setName('duct_mix_gain')
        ducts_mix_gain_sensor.setKeyName(@living_zone.name.to_s)

        ducts_mix_loss_sensor = OpenStudio::Model::EnergyManagementSystemSensor.new(model, 'Zone Mixing Sensible Heat Loss Energy')
        ducts_mix_loss_sensor.setName('duct_mix_loss')
        ducts_mix_loss_sensor.setKeyName(@living_zone.name.to_s)
      end

      # Return duct losses
      plenum_zones.each do |plenum_zone|
        model.getOtherEquipments.sort.each do |o|
          next unless o.space.get.thermalZone.get.name.to_s == plenum_zone.name.to_s

          ducts_sensors << []
          { 'Other Equipment Convective Heating Energy' => 'ducts_conv',
            'Other Equipment Radiant Heating Energy' => 'ducts_rad' }.each do |var, name|
            ducts_sensor = OpenStudio::Model::EnergyManagementSystemSensor.new(model, var)
            ducts_sensor.setName(name)
            ducts_sensor.setKeyName(o.name.to_s)
            ducts_sensors[-1] << ducts_sensor
            objects_already_processed << o
          end
        end
      end

      # Supply duct losses
      @living_zone.airLoopHVACs.sort.each do |airloop|
        model.getOtherEquipments.sort.each do |o|
          next unless o.space.get.thermalZone.get.name.to_s == @living_zone.name.to_s
          next unless o.name.to_s.start_with? airloop.name.to_s.gsub(' ', '_')

          ducts_sensors << []
          { 'Other Equipment Convective Heating Energy' => 'ducts_conv',
            'Other Equipment Radiant Heating Energy' => 'ducts_rad' }.each do |var, name|
            ducts_sensor = OpenStudio::Model::EnergyManagementSystemSensor.new(model, var)
            ducts_sensor.setName(name)
            ducts_sensor.setKeyName(o.name.to_s)
            ducts_sensors[-1] << ducts_sensor
            objects_already_processed << o
          end
        end
      end
    end

    # EMS Sensors: Internal Gains

    intgains_sensors = []

    model.getElectricEquipments.sort.each do |o|
      next unless o.space.get.thermalZone.get.name.to_s == @living_zone.name.to_s
      next if objects_already_processed.include? o

      intgains_sensors << []
      { 'Electric Equipment Convective Heating Energy' => 'ig_ee_conv',
        'Electric Equipment Radiant Heating Energy' => 'ig_ee_rad' }.each do |var, name|
        intgains_elec_equip_sensor = OpenStudio::Model::EnergyManagementSystemSensor.new(model, var)
        intgains_elec_equip_sensor.setName(name)
        intgains_elec_equip_sensor.setKeyName(o.name.to_s)
        intgains_sensors[-1] << intgains_elec_equip_sensor
      end
    end

    model.getGasEquipments.sort.each do |o|
      next unless o.space.get.thermalZone.get.name.to_s == @living_zone.name.to_s
      next if objects_already_processed.include? o

      intgains_sensors << []
      { 'Gas Equipment Convective Heating Energy' => 'ig_ge_conv',
        'Gas Equipment Radiant Heating Energy' => 'ig_ge_rad' }.each do |var, name|
        intgains_gas_equip_sensor = OpenStudio::Model::EnergyManagementSystemSensor.new(model, var)
        intgains_gas_equip_sensor.setName(name)
        intgains_gas_equip_sensor.setKeyName(o.name.to_s)
        intgains_sensors[-1] << intgains_gas_equip_sensor
      end
    end

    model.getOtherEquipments.sort.each do |o|
      next unless o.space.get.thermalZone.get.name.to_s == @living_zone.name.to_s
      next if objects_already_processed.include? o

      intgains_sensors << []
      { 'Other Equipment Convective Heating Energy' => 'ig_oe_conv',
        'Other Equipment Radiant Heating Energy' => 'ig_oe_rad' }.each do |var, name|
        intgains_other_equip_sensor = OpenStudio::Model::EnergyManagementSystemSensor.new(model, var)
        intgains_other_equip_sensor.setName(name)
        intgains_other_equip_sensor.setKeyName(o.name.to_s)
        intgains_sensors[-1] << intgains_other_equip_sensor
      end
    end

    model.getLightss.sort.each do |e|
      next unless e.space.get.thermalZone.get.name.to_s == @living_zone.name.to_s

      intgains_sensors << []
      { 'Lights Convective Heating Energy' => 'ig_lgt_conv',
        'Lights Radiant Heating Energy' => 'ig_lgt_rad',
        'Lights Visible Radiation Heating Energy' => 'ig_lgt_vis' }.each do |var, name|
        intgains_lights_sensor = OpenStudio::Model::EnergyManagementSystemSensor.new(model, var)
        intgains_lights_sensor.setName(name)
        intgains_lights_sensor.setKeyName(e.name.to_s)
        intgains_sensors[-1] << intgains_lights_sensor
      end
    end

    model.getPeoples.sort.each do |e|
      next unless e.space.get.thermalZone.get.name.to_s == @living_zone.name.to_s

      intgains_sensors << []
      { 'People Convective Heating Energy' => 'ig_ppl_conv',
        'People Radiant Heating Energy' => 'ig_ppl_rad' }.each do |var, name|
        intgains_people = OpenStudio::Model::EnergyManagementSystemSensor.new(model, var)
        intgains_people.setName(name)
        intgains_people.setKeyName(e.name.to_s)
        intgains_sensors[-1] << intgains_people
      end
    end

    intgains_dhw_sensors = {}

    (model.getWaterHeaterMixeds + model.getWaterHeaterStratifieds).sort.each do |wh|
      next unless wh.ambientTemperatureThermalZone.is_initialized
      next unless wh.ambientTemperatureThermalZone.get.name.to_s == @living_zone.name.to_s

      dhw_sensor = OpenStudio::Model::EnergyManagementSystemSensor.new(model, 'Water Heater Heat Loss Energy')
      dhw_sensor.setName('dhw_loss')
      dhw_sensor.setKeyName(wh.name.to_s)

      if wh.is_a? OpenStudio::Model::WaterHeaterMixed
        oncycle_loss = wh.onCycleLossFractiontoThermalZone
        offcycle_loss = wh.offCycleLossFractiontoThermalZone
      else
        oncycle_loss = wh.skinLossFractiontoZone
        offcycle_loss = wh.offCycleFlueLossFractiontoZone
      end

      dhw_rtf_sensor = OpenStudio::Model::EnergyManagementSystemSensor.new(model, 'Water Heater Runtime Fraction')
      dhw_rtf_sensor.setName('dhw_rtf')
      dhw_rtf_sensor.setKeyName(wh.name.to_s)

      intgains_dhw_sensors[dhw_sensor] = [offcycle_loss, oncycle_loss, dhw_rtf_sensor]
    end

    nonsurf_names = ['intgains', 'infil', 'mechvent', 'natvent', 'whf', 'ducts']

    # EMS program
    program = OpenStudio::Model::EnergyManagementSystemProgram.new(model)
    program.setName(Constants.ObjectNameComponentLoadsProgram)

    # EMS program: Surfaces
    surfaces_sensors.each do |k, surface_sensors|
      program.addLine("Set hr_#{k} = 0")
      surface_sensors.each do |sensors|
        s = "Set hr_#{k} = hr_#{k}"
        sensors.each do |sensor|
          if sensor.name.to_s.start_with?('ss_net') || sensor.name.to_s.start_with?('ss_sol_abs')
            s += " - #{sensor.name}"
          elsif sensor.name.to_s.start_with?('ss_sw_abs') || sensor.name.to_s.start_with?('ss_sol_out')
            s += " + #{sensor.name} * ZoneTimestep * 3600"
          else
            s += " + #{sensor.name}"
          end
        end
        program.addLine(s) if sensors.size > 0
      end
    end

    # EMS program: Internal gains
    program.addLine('Set hr_intgains = 0')
    intgains_sensors.each do |intgain_sensors|
      s = 'Set hr_intgains = hr_intgains'
      intgain_sensors.each do |sensor|
        s += " - #{sensor.name}"
      end
      program.addLine(s) if intgain_sensors.size > 0
    end
    intgains_dhw_sensors.each do |sensor, vals|
      off_loss, on_loss, rtf_sensor = vals
      program.addLine("Set hr_intgains = hr_intgains + #{sensor.name} * (#{off_loss}*(1-#{rtf_sensor.name}) + #{on_loss}*#{rtf_sensor.name})") # Water heater tank losses to zone
    end

    # EMS program: Infiltration, Natural Ventilation, Mechanical Ventilation
    program.addLine("Set hr_airflow_rate = #{infil_flow_actuator.name} + #{imbal_mechvent_flow_actuator.name} + #{natvent_flow_actuator.name} + #{whf_flow_actuator.name}")
    program.addLine("Set hr_infil = (#{air_loss_sensor.name} - #{air_gain_sensor.name}) * #{infil_flow_actuator.name} / hr_airflow_rate") # Airflow heat attributed to infiltration
    program.addLine("Set hr_natvent = (#{air_loss_sensor.name} - #{air_gain_sensor.name}) * #{natvent_flow_actuator.name} / hr_airflow_rate") # Airflow heat attributed to natural ventilation
    program.addLine("Set hr_whf = (#{air_loss_sensor.name} - #{air_gain_sensor.name}) * #{whf_flow_actuator.name} / hr_airflow_rate") # Airflow heat attributed to whole house fan
    program.addLine("Set hr_mechvent = ((#{air_loss_sensor.name} - #{air_gain_sensor.name}) * #{imbal_mechvent_flow_actuator.name} / hr_airflow_rate)") # Airflow heat attributed to imbalanced mech vent
    s = 'Set hr_mechvent = hr_mechvent'
    mechvent_sensors.each do |sensor|
      s += " - #{sensor.name}" # Balanced mech vent load + imbalanced mech vent fan heat
    end
    program.addLine(s) if mechvent_sensors.size > 0

    # EMS program: Ducts
    program.addLine('Set hr_ducts = 0')
    ducts_sensors.each do |duct_sensors|
      s = 'Set hr_ducts = hr_ducts'
      duct_sensors.each do |sensor|
        s += " - #{sensor.name}"
      end
      program.addLine(s) if duct_sensors.size > 0
    end
    if not ducts_mix_loss_sensor.nil?
      program.addLine("Set hr_ducts = hr_ducts + (#{ducts_mix_loss_sensor.name} - #{ducts_mix_gain_sensor.name})")
    end

    # EMS program: Heating vs Cooling logic
    program.addLine('Set htg_mode = 0')
    program.addLine('Set clg_mode = 0')
    program.addLine("If (#{liv_load_sensors[:htg].name} > 0)") # Assign hour to heating if heating load
    program.addLine('  Set htg_mode = 1')
    program.addLine("ElseIf (#{liv_load_sensors[:clg].name} > 0)") # Assign hour to cooling if cooling load
    program.addLine('  Set clg_mode = 1')
    program.addLine("ElseIf (#{@clg_ssn_sensor.name} > 0)") # No load, assign hour to cooling if in cooling season definition (Note: natural ventilation & whole house fan only operate during the cooling season)
    program.addLine('  Set clg_mode = 1')
    program.addLine('Else') # No load, assign hour to heating if not in cooling season definition
    program.addLine('  Set htg_mode = 1')
    program.addLine('EndIf')

    [:htg, :clg].each do |mode|
      if mode == :htg
        sign = ''
      else
        sign = '-'
      end
      surfaces_sensors.keys.each do |k|
        program.addLine("Set loads_#{mode}_#{k} = #{sign}hr_#{k} * #{mode}_mode")
      end
      nonsurf_names.each do |nonsurf_name|
        program.addLine("Set loads_#{mode}_#{nonsurf_name} = #{sign}hr_#{nonsurf_name} * #{mode}_mode")
      end
    end

    # EMS program: Total loads
    program.addLine('Set loads_htg_tot = 0')
    program.addLine('Set loads_clg_tot = 0')
    program.addLine("If #{liv_load_sensors[:htg].name} > 0")
    program.addLine("  Set loads_htg_tot = #{tot_load_sensors[:htg].name} - #{tot_load_sensors[:clg].name}")
    program.addLine("ElseIf #{liv_load_sensors[:clg].name} > 0")
    program.addLine("  Set loads_clg_tot = #{tot_load_sensors[:clg].name} - #{tot_load_sensors[:htg].name}")
    program.addLine('EndIf')

    # EMS calling manager
    program_calling_manager = OpenStudio::Model::EnergyManagementSystemProgramCallingManager.new(model)
    program_calling_manager.setName("#{program.name} calling manager")
    program_calling_manager.setCallingPoint('EndOfZoneTimestepAfterZoneReporting')
    program_calling_manager.addProgram(program)
  end

  def self.calc_non_cavity_r(film_r, constr_set)
    # Calculate R-value for all non-cavity layers
    non_cavity_r = film_r
    if not constr_set.exterior_material.nil?
      non_cavity_r += constr_set.exterior_material.rvalue
    end
    if not constr_set.rigid_r.nil?
      non_cavity_r += constr_set.rigid_r
    end
    if not constr_set.osb_thick_in.nil?
      non_cavity_r += Material.Plywood(constr_set.osb_thick_in).rvalue
    end
    if not constr_set.drywall_thick_in.nil?
      non_cavity_r += Material.GypsumWall(constr_set.drywall_thick_in).rvalue
    end
    return non_cavity_r
  end

  def self.apply_wall_construction(runner, model, surfaces, wall_id, wall_type, assembly_r,
                                   drywall_thick_in, film_r, mat_ext_finish)

    if mat_ext_finish.nil?
      fallback_mat_ext_finish = nil
    else
      fallback_mat_ext_finish = Material.ExtFinishWoodLight(0.1)
      fallback_mat_ext_finish.tAbs = mat_ext_finish.tAbs
      fallback_mat_ext_finish.vAbs = mat_ext_finish.vAbs
      fallback_mat_ext_finish.sAbs = mat_ext_finish.sAbs
    end

    if wall_type == HPXML::WallTypeWoodStud
      install_grade = 1
      cavity_filled = true

      constr_sets = [
        WoodStudConstructionSet.new(Material.Stud2x6, 0.20, 10.0, 0.5, drywall_thick_in, mat_ext_finish), # 2x6, 24" o.c. + R10
        WoodStudConstructionSet.new(Material.Stud2x6, 0.20, 5.0, 0.5, drywall_thick_in, mat_ext_finish),  # 2x6, 24" o.c. + R5
        WoodStudConstructionSet.new(Material.Stud2x6, 0.20, 0.0, 0.5, drywall_thick_in, mat_ext_finish),  # 2x6, 24" o.c.
        WoodStudConstructionSet.new(Material.Stud2x4, 0.23, 0.0, 0.5, drywall_thick_in, mat_ext_finish),  # 2x4, 16" o.c.
        WoodStudConstructionSet.new(Material.Stud2x4, 0.01, 0.0, 0.0, 0.0, fallback_mat_ext_finish),      # Fallback
      ]
      match, constr_set, cavity_r = pick_wood_stud_construction_set(assembly_r, constr_sets, film_r, wall_id)

      Constructions.apply_wood_stud_wall(model, surfaces, "#{wall_id} construction",
                                         cavity_r, install_grade, constr_set.stud.thick_in,
                                         cavity_filled, constr_set.framing_factor,
                                         constr_set.drywall_thick_in, constr_set.osb_thick_in,
                                         constr_set.rigid_r, constr_set.exterior_material)
    elsif wall_type == HPXML::WallTypeSteelStud
      install_grade = 1
      cavity_filled = true
      corr_factor = 0.45

      constr_sets = [
        SteelStudConstructionSet.new(5.5, corr_factor, 0.20, 10.0, 0.5, drywall_thick_in, mat_ext_finish), # 2x6, 24" o.c. + R10
        SteelStudConstructionSet.new(5.5, corr_factor, 0.20, 5.0, 0.5, drywall_thick_in, mat_ext_finish),  # 2x6, 24" o.c. + R5
        SteelStudConstructionSet.new(5.5, corr_factor, 0.20, 0.0, 0.5, drywall_thick_in, mat_ext_finish),  # 2x6, 24" o.c.
        SteelStudConstructionSet.new(3.5, corr_factor, 0.23, 0.0, 0.5, drywall_thick_in, mat_ext_finish),  # 2x4, 16" o.c.
        SteelStudConstructionSet.new(3.5, 1.0, 0.01, 0.0, 0.0, 0.0, fallback_mat_ext_finish),              # Fallback
      ]
      match, constr_set, cavity_r = pick_steel_stud_construction_set(assembly_r, constr_sets, film_r, "wall #{wall_id}")

      Constructions.apply_steel_stud_wall(model, surfaces, "#{wall_id} construction",
                                          cavity_r, install_grade, constr_set.cavity_thick_in,
                                          cavity_filled, constr_set.framing_factor,
                                          constr_set.corr_factor, constr_set.drywall_thick_in,
                                          constr_set.osb_thick_in, constr_set.rigid_r,
                                          constr_set.exterior_material)
    elsif wall_type == HPXML::WallTypeDoubleWoodStud
      install_grade = 1
      is_staggered = false

      constr_sets = [
        DoubleStudConstructionSet.new(Material.Stud2x4, 0.23, 24.0, 0.0, 0.5, drywall_thick_in, mat_ext_finish),  # 2x4, 24" o.c.
        DoubleStudConstructionSet.new(Material.Stud2x4, 0.01, 16.0, 0.0, 0.0, 0.0, fallback_mat_ext_finish),      # Fallback
      ]
      match, constr_set, cavity_r = pick_double_stud_construction_set(assembly_r, constr_sets, film_r, "wall #{wall_id}")

      Constructions.apply_double_stud_wall(model, surfaces, "#{wall_id} construction",
                                           cavity_r, install_grade, constr_set.stud.thick_in,
                                           constr_set.stud.thick_in, constr_set.framing_factor,
                                           constr_set.framing_spacing, is_staggered,
                                           constr_set.drywall_thick_in, constr_set.osb_thick_in,
                                           constr_set.rigid_r, constr_set.exterior_material)
    elsif wall_type == HPXML::WallTypeCMU
      density = 119.0 # lb/ft^3
      furring_r = 0
      furring_cavity_depth_in = 0 # in
      furring_spacing = 0

      constr_sets = [
        CMUConstructionSet.new(8.0, 1.4, 0.08, 0.5, drywall_thick_in, mat_ext_finish),  # 8" perlite-filled CMU
        CMUConstructionSet.new(6.0, 5.29, 0.01, 0.0, 0.0, fallback_mat_ext_finish),     # Fallback (6" hollow CMU)
      ]
      match, constr_set, rigid_r = pick_cmu_construction_set(assembly_r, constr_sets, film_r, "wall #{wall_id}")

      Constructions.apply_cmu_wall(model, surfaces, "#{wall_id} construction",
                                   constr_set.thick_in, constr_set.cond_in, density,
                                   constr_set.framing_factor, furring_r,
                                   furring_cavity_depth_in, furring_spacing,
                                   constr_set.drywall_thick_in, constr_set.osb_thick_in,
                                   rigid_r, constr_set.exterior_material)
    elsif wall_type == HPXML::WallTypeSIP
      sheathing_thick_in = 0.44
      sheathing_type = Constants.MaterialOSB

      constr_sets = [
        SIPConstructionSet.new(10.0, 0.16, 0.0, sheathing_thick_in, 0.5, drywall_thick_in, mat_ext_finish), # 10" SIP core
        SIPConstructionSet.new(5.0, 0.16, 0.0, sheathing_thick_in, 0.5, drywall_thick_in, mat_ext_finish),  # 5" SIP core
        SIPConstructionSet.new(1.0, 0.01, 0.0, sheathing_thick_in, 0.0, 0.0, fallback_mat_ext_finish),      # Fallback
      ]
      match, constr_set, cavity_r = pick_sip_construction_set(assembly_r, constr_sets, film_r, "wall #{wall_id}")

      Constructions.apply_sip_wall(model, surfaces, "#{wall_id} construction",
                                   cavity_r, constr_set.thick_in, constr_set.framing_factor,
                                   sheathing_type, constr_set.sheath_thick_in,
                                   constr_set.drywall_thick_in, constr_set.osb_thick_in,
                                   constr_set.rigid_r, constr_set.exterior_material)
    elsif wall_type == HPXML::WallTypeICF
      constr_sets = [
        ICFConstructionSet.new(2.0, 4.0, 0.08, 0.0, 0.5, drywall_thick_in, mat_ext_finish), # ICF w/4" concrete and 2" rigid ins layers
        ICFConstructionSet.new(1.0, 1.0, 0.01, 0.0, 0.0, 0.0, fallback_mat_ext_finish),     # Fallback
      ]
      match, constr_set, icf_r = pick_icf_construction_set(assembly_r, constr_sets, film_r, "wall #{wall_id}")

      Constructions.apply_icf_wall(model, surfaces, "#{wall_id} construction",
                                   icf_r, constr_set.ins_thick_in,
                                   constr_set.concrete_thick_in, constr_set.framing_factor,
                                   constr_set.drywall_thick_in, constr_set.osb_thick_in,
                                   constr_set.rigid_r, constr_set.exterior_material)
    elsif [HPXML::WallTypeConcrete, HPXML::WallTypeBrick, HPXML::WallTypeStrawBale, HPXML::WallTypeStone, HPXML::WallTypeLog].include? wall_type
      constr_sets = [
        GenericConstructionSet.new(10.0, 0.5, drywall_thick_in, mat_ext_finish), # w/R-10 rigid
        GenericConstructionSet.new(0.0, 0.5, drywall_thick_in, mat_ext_finish),  # Standard
        GenericConstructionSet.new(0.0, 0.0, 0.0, fallback_mat_ext_finish),      # Fallback
      ]
      match, constr_set, layer_r = pick_generic_construction_set(assembly_r, constr_sets, film_r, "wall #{wall_id}")

      if wall_type == HPXML::WallTypeConcrete
        thick_in = 6.0
        base_mat = BaseMaterial.Concrete
      elsif wall_type == HPXML::WallTypeBrick
        thick_in = 8.0
        base_mat = BaseMaterial.Brick
      elsif wall_type == HPXML::WallTypeStrawBale
        thick_in = 23.0
        base_mat = BaseMaterial.StrawBale
      elsif wall_type == HPXML::WallTypeStone
        thick_in = 6.0
        base_mat = BaseMaterial.Stone
      elsif wall_type == HPXML::WallTypeLog
        thick_in = 6.0
        base_mat = BaseMaterial.Wood
      end
      thick_ins = [thick_in]
      if layer_r == 0
        conds = [999]
      else
        conds = [thick_in / layer_r]
      end
      denss = [base_mat.rho]
      specheats = [base_mat.cp]

      Constructions.apply_generic_layered_wall(model, surfaces, "#{wall_id} construction",
                                               thick_ins, conds, denss, specheats,
                                               constr_set.drywall_thick_in, constr_set.osb_thick_in,
                                               constr_set.rigid_r, constr_set.exterior_material)
    else
      fail "Unexpected wall type '#{wall_type}'."
    end

    check_surface_assembly_rvalue(runner, surfaces, film_r, assembly_r, match)
  end

  def self.pick_wood_stud_construction_set(assembly_r, constr_sets, film_r, surface_name)
    # Picks a construction set from supplied constr_sets for which a positive R-value
    # can be calculated for the unknown insulation to achieve the assembly R-value.

    constr_sets.each do |constr_set|
      fail 'Unexpected object.' unless constr_set.is_a? WoodStudConstructionSet

      non_cavity_r = calc_non_cavity_r(film_r, constr_set)

      # Calculate effective cavity R-value
      # Assumes installation quality 1
      cavity_frac = 1.0 - constr_set.framing_factor
      cavity_r = cavity_frac / (1.0 / assembly_r - constr_set.framing_factor / (constr_set.stud.rvalue + non_cavity_r)) - non_cavity_r
      if cavity_r > 0 # Choose this construction set
        return true, constr_set, cavity_r
      end
    end

    return false, constr_sets[-1], 0.0 # Pick fallback construction with minimum R-value
  end

  def self.pick_steel_stud_construction_set(assembly_r, constr_sets, film_r, surface_name)
    # Picks a construction set from supplied constr_sets for which a positive R-value
    # can be calculated for the unknown insulation to achieve the assembly R-value.

    constr_sets.each do |constr_set|
      fail 'Unexpected object.' unless constr_set.is_a? SteelStudConstructionSet

      non_cavity_r = calc_non_cavity_r(film_r, constr_set)

      # Calculate effective cavity R-value
      # Assumes installation quality 1
      cavity_r = (assembly_r - non_cavity_r) / constr_set.corr_factor
      if cavity_r > 0 # Choose this construction set
        return true, constr_set, cavity_r
      end
    end

    return false, constr_sets[-1], 0.0 # Pick fallback construction with minimum R-value
  end

  def self.pick_double_stud_construction_set(assembly_r, constr_sets, film_r, surface_name)
    # Picks a construction set from supplied constr_sets for which a positive R-value
    # can be calculated for the unknown insulation to achieve the assembly R-value.

    constr_sets.each do |constr_set|
      fail 'Unexpected object.' unless constr_set.is_a? DoubleStudConstructionSet

      non_cavity_r = calc_non_cavity_r(film_r, constr_set)

      # Calculate effective cavity R-value
      # Assumes installation quality 1, not staggered, gap depth == stud depth
      # Solved in Wolfram Alpha: https://www.wolframalpha.com/input/?i=1%2FA+%3D+B%2F(2*C%2Bx%2BD)+%2B+E%2F(3*C%2BD)+%2B+(1-B-E)%2F(3*x%2BD)
      stud_frac = 1.5 / constr_set.framing_spacing
      misc_framing_factor = constr_set.framing_factor - stud_frac
      cavity_frac = 1.0 - (2 * stud_frac + misc_framing_factor)
      a = assembly_r
      b = stud_frac
      c = constr_set.stud.rvalue
      d = non_cavity_r
      e = misc_framing_factor
      cavity_r = ((3 * c + d) * Math.sqrt(4 * a**2 * b**2 + 12 * a**2 * b * e + 4 * a**2 * b + 9 * a**2 * e**2 - 6 * a**2 * e + a**2 - 48 * a * b * c - 16 * a * b * d - 36 * a * c * e + 12 * a * c - 12 * a * d * e + 4 * a * d + 36 * c**2 + 24 * c * d + 4 * d**2) + 6 * a * b * c + 2 * a * b * d + 3 * a * c * e + 3 * a * c + 3 * a * d * e + a * d - 18 * c**2 - 18 * c * d - 4 * d**2) / (2 * (-3 * a * e + 9 * c + 3 * d))
      cavity_r = 3 * cavity_r
      if cavity_r > 0 # Choose this construction set
        return true, constr_set, cavity_r
      end
    end

    return false, constr_sets[-1], 0.0 # Pick fallback construction with minimum R-value
  end

  def self.pick_sip_construction_set(assembly_r, constr_sets, film_r, surface_name)
    # Picks a construction set from supplied constr_sets for which a positive R-value
    # can be calculated for the unknown insulation to achieve the assembly R-value.

    constr_sets.each do |constr_set|
      fail 'Unexpected object.' unless constr_set.is_a? SIPConstructionSet

      non_cavity_r = calc_non_cavity_r(film_r, constr_set)
      non_cavity_r += Material.new(nil, constr_set.sheath_thick_in, BaseMaterial.Wood).rvalue

      # Calculate effective SIP core R-value
      # Solved in Wolfram Alpha: https://www.wolframalpha.com/input/?i=1%2FA+%3D+B%2F(C%2BD)+%2B+E%2F(2*F%2BG%2FH*x%2BD)+%2B+(1-B-E)%2F(x%2BD)
      spline_thick_in = 0.5 # in
      ins_thick_in = constr_set.thick_in - (2.0 * spline_thick_in) # in
      framing_r = Material.new(nil, constr_set.thick_in, BaseMaterial.Wood).rvalue
      spline_r = Material.new(nil, spline_thick_in, BaseMaterial.Wood).rvalue
      spline_frac = 4.0 / 48.0 # One 4" spline for every 48" wide panel
      cavity_frac = 1.0 - (spline_frac + constr_set.framing_factor)
      a = assembly_r
      b = constr_set.framing_factor
      c = framing_r
      d = non_cavity_r
      e = spline_frac
      f = spline_r
      g = ins_thick_in
      h = constr_set.thick_in
      cavity_r = (Math.sqrt((a * b * c * g - a * b * d * h - 2 * a * b * f * h + a * c * e * g - a * c * e * h - a * c * g + a * d * e * g - a * d * e * h - a * d * g + c * d * g + c * d * h + 2 * c * f * h + d**2 * g + d**2 * h + 2 * d * f * h)**2 - 4 * (-a * b * g + c * g + d * g) * (a * b * c * d * h + 2 * a * b * c * f * h - a * c * d * h + 2 * a * c * e * f * h - 2 * a * c * f * h - a * d**2 * h + 2 * a * d * e * f * h - 2 * a * d * f * h + c * d**2 * h + 2 * c * d * f * h + d**3 * h + 2 * d**2 * f * h)) - a * b * c * g + a * b * d * h + 2 * a * b * f * h - a * c * e * g + a * c * e * h + a * c * g - a * d * e * g + a * d * e * h + a * d * g - c * d * g - c * d * h - 2 * c * f * h - g * d**2 - d**2 * h - 2 * d * f * h) / (2 * (-a * b * g + c * g + d * g))
      if cavity_r > 0 # Choose this construction set
        return true, constr_set, cavity_r
      end
    end

    return false, constr_sets[-1], 0.0 # Pick fallback construction with minimum R-value
  end

  def self.pick_cmu_construction_set(assembly_r, constr_sets, film_r, surface_name)
    # Picks a construction set from supplied constr_sets for which a positive R-value
    # can be calculated for the unknown insulation to achieve the assembly R-value.

    constr_sets.each do |constr_set|
      fail 'Unexpected object.' unless constr_set.is_a? CMUConstructionSet

      non_cavity_r = calc_non_cavity_r(film_r, constr_set)

      # Calculate effective other CMU R-value
      # Assumes no furring strips
      # Solved in Wolfram Alpha: https://www.wolframalpha.com/input/?i=1%2FA+%3D+B%2F(C%2BE%2Bx)+%2B+(1-B)%2F(D%2BE%2Bx)
      a = assembly_r
      b = constr_set.framing_factor
      c = Material.new(nil, constr_set.thick_in, BaseMaterial.Wood).rvalue # Framing
      d = Material.new(nil, constr_set.thick_in, BaseMaterial.Concrete, constr_set.cond_in).rvalue # Concrete
      e = non_cavity_r
      rigid_r = 0.5 * (Math.sqrt(a**2 - 4 * a * b * c + 4 * a * b * d + 2 * a * c - 2 * a * d + c**2 - 2 * c * d + d**2) + a - c - d - 2 * e)
      if rigid_r > 0 # Choose this construction set
        return true, constr_set, rigid_r
      end
    end

    return false, constr_sets[-1], 0.0 # Pick fallback construction with minimum R-value
  end

  def self.pick_icf_construction_set(assembly_r, constr_sets, film_r, surface_name)
    # Picks a construction set from supplied constr_sets for which a positive R-value
    # can be calculated for the unknown insulation to achieve the assembly R-value.

    constr_sets.each do |constr_set|
      fail 'Unexpected object.' unless constr_set.is_a? ICFConstructionSet

      non_cavity_r = calc_non_cavity_r(film_r, constr_set)

      # Calculate effective ICF rigid ins R-value
      # Solved in Wolfram Alpha: https://www.wolframalpha.com/input/?i=1%2FA+%3D+B%2F(C%2BE)+%2B+(1-B)%2F(D%2BE%2B2*x)
      a = assembly_r
      b = constr_set.framing_factor
      c = Material.new(nil, 2 * constr_set.ins_thick_in + constr_set.concrete_thick_in, BaseMaterial.Wood).rvalue # Framing
      d = Material.new(nil, constr_set.concrete_thick_in, BaseMaterial.Concrete).rvalue # Concrete
      e = non_cavity_r
      icf_r = (a * b * c - a * b * d - a * c - a * e + c * d + c * e + d * e + e**2) / (2 * (a * b - c - e))
      if icf_r > 0 # Choose this construction set
        return true, constr_set, icf_r
      end
    end

    return false, constr_sets[-1], 0.0 # Pick fallback construction with minimum R-value
  end

  def self.pick_generic_construction_set(assembly_r, constr_sets, film_r, surface_name)
    # Picks a construction set from supplied constr_sets for which a positive R-value
    # can be calculated for the unknown insulation to achieve the assembly R-value.

    constr_sets.each do |constr_set|
      fail 'Unexpected object.' unless constr_set.is_a? GenericConstructionSet

      non_cavity_r = calc_non_cavity_r(film_r, constr_set)

      # Calculate effective ins layer R-value
      layer_r = assembly_r - non_cavity_r
      if layer_r > 0 # Choose this construction set
        return true, constr_set, layer_r
      end
    end

    return false, constr_sets[-1], 0.0 # Pick fallback construction with minimum R-value
  end

  def self.check_surface_assembly_rvalue(runner, surfaces, film_r, assembly_r, match)
    # Verify that the actual OpenStudio construction R-value matches our target assembly R-value

    surfaces.each do |surface|
      constr_r = UnitConversions.convert(1.0 / surface.construction.get.uFactor(0.0).get, 'm^2*k/w', 'hr*ft^2*f/btu') + film_r

      if surface.adjacentFoundation.is_initialized
        foundation = surface.adjacentFoundation.get
        foundation.customBlocks.each do |custom_block|
          ins_mat = custom_block.material.to_StandardOpaqueMaterial.get
          constr_r += UnitConversions.convert(ins_mat.thickness, 'm', 'ft') / UnitConversions.convert(ins_mat.thermalConductivity, 'W/(m*K)', 'Btu/(hr*ft*R)')
        end
      end

      if (assembly_r - constr_r).abs > 0.1
        if match
          fail "Construction R-value (#{constr_r}) does not match Assembly R-value (#{assembly_r}) for '#{surface.name}'."
        else
          runner.registerWarning("Assembly R-value (#{assembly_r}) for '#{surface.name}' below minimum expected value. Construction R-value increased to #{constr_r.round(2)}.")
        end
      end
    end
  end

  def self.get_attached_clg_system(system)
    return if system.distribution_system_idref.nil?

    # Finds the OpenStudio object of the cooling system attached (i.e., on the same
    # distribution system) to the current heating system.
    hvac_objects = []
    @hpxml.cooling_systems.each do |attached_system|
      next unless system.distribution_system_idref == attached_system.distribution_system_idref

      @hvac_map[attached_system.id].each do |hvac_object|
        next unless hvac_object.is_a? OpenStudio::Model::AirLoopHVACUnitarySystem

        hvac_objects << hvac_object
      end
    end

    if hvac_objects.size == 1
      return hvac_objects[0]
    end

    return
  end

  def self.set_surface_interior(model, spaces, surface, interior_adjacent_to)
    if [HPXML::LocationBasementConditioned].include? interior_adjacent_to
      surface.setSpace(create_or_get_space(model, spaces, HPXML::LocationLivingSpace))
      @cond_bsmnt_surfaces << surface
    else
      surface.setSpace(create_or_get_space(model, spaces, interior_adjacent_to))
    end
  end

  def self.set_surface_exterior(model, spaces, surface, exterior_adjacent_to)
    if [HPXML::LocationOutside].include? exterior_adjacent_to
      surface.setOutsideBoundaryCondition('Outdoors')
    elsif [HPXML::LocationGround].include? exterior_adjacent_to
      surface.setOutsideBoundaryCondition('Foundation')
    elsif [HPXML::LocationOtherHousingUnit, HPXML::LocationOtherHousingUnitAbove, HPXML::LocationOtherHousingUnitBelow].include? exterior_adjacent_to
      surface.setOutsideBoundaryCondition('Adiabatic')
    elsif [HPXML::LocationBasementConditioned].include? exterior_adjacent_to
      surface.createAdjacentSurface(create_or_get_space(model, spaces, HPXML::LocationLivingSpace))
      @cond_bsmnt_surfaces << surface
    elsif [HPXML::LocationOtherHeatedSpace, HPXML::LocationOtherMultifamilyBufferSpace, HPXML::LocationOtherNonFreezingSpace].include? exterior_adjacent_to
      add_otherside_coefficients(surface, exterior_adjacent_to, model, spaces)
    else
      surface.createAdjacentSurface(create_or_get_space(model, spaces, exterior_adjacent_to))
    end
  end

  def self.add_otherside_coefficients(surface, exterior_adjacent_to, model, spaces)
    if spaces[exterior_adjacent_to].nil?

      # Create E+ other side coefficient object
      otherside_object = OpenStudio::Model::SurfacePropertyOtherSideCoefficients.new(model)
      otherside_object.setName(exterior_adjacent_to)
      # Fixme: assumption the same as SurfacePropertyConvectionCoefficients of return air plenum
      otherside_object.setCombinedConvectiveRadiativeFilmCoefficient(30)
      # Schedule of space temperature, can be shared with water heater/appliances
      otherside_schedule = create_or_get_outside_boundary_schedule(model, exterior_adjacent_to, spaces)
      # FIXME: wait for new OS release with bugfix of https://github.com/NREL/OpenStudio/issues/3848
      otherside_object.setPointer(9, otherside_schedule.handle)
      surface.setSurfacePropertyOtherSideCoefficients(otherside_object)
      spaces[exterior_adjacent_to] = otherside_object
    else
      surface.setSurfacePropertyOtherSideCoefficients(spaces[exterior_adjacent_to])
    end
  end

  def self.create_or_get_outside_boundary_schedule(model, outside_space, spaces)
    actuated_schedule = nil
    if outside_space == HPXML::LocationOtherHeatedSpace
      # Average of indoor/outdoor temperatures with minimum of 68 deg-F
      temp_min = UnitConversions.convert(68, 'F', 'C')
      indoor_weight = 0.5
      outdoor_weight = 0.5
      if not @heated_space_temp_sch.nil?
        return @heated_space_temp_sch
      else
        @heated_space_temp_sch = OpenStudio::Model::ScheduleConstant.new(model)
        @heated_space_temp_sch.setName("#{outside_space}")
        actuated_schedule = @heated_space_temp_sch
      end
    elsif outside_space == HPXML::LocationOtherMultifamilyBufferSpace
      # Average of indoor/outdoor temperatures with minimum of 50 deg-F
      temp_min = UnitConversions.convert(50, 'F', 'C')
      indoor_weight = 0.5
      outdoor_weight = 0.5
      if not @multifamily_buffer_space_temp_sch.nil?
        return @multifamily_buffer_space_temp_sch
      else
        @multifamily_buffer_space_temp_sch = OpenStudio::Model::ScheduleConstant.new(model)
        @multifamily_buffer_space_temp_sch.setName("#{outside_space}")
        actuated_schedule = @multifamily_buffer_space_temp_sch
      end
    elsif outside_space == HPXML::LocationOtherNonFreezingSpace
      # Floating with outdoor air temperature with minimum of 40 deg-F
      temp_min = UnitConversions.convert(40, 'F', 'C')
      indoor_weight = 0.0
      outdoor_weight = 1.0
      if not @non_freezing_space_temp_sch.nil?
        return @non_freezing_space_temp_sch
      else
        @non_freezing_space_temp_sch = OpenStudio::Model::ScheduleConstant.new(model)
        @non_freezing_space_temp_sch.setName("#{outside_space}")
        actuated_schedule = @non_freezing_space_temp_sch
      end
    elsif outside_space == HPXML::LocationOtherHousingUnit
      # For water heater, duct, appliances, etc.
      # Indoor air temperature
      temp_min = UnitConversions.convert(40, 'F', 'C')
      indoor_weight = 1.0
      outdoor_weight = 0.0
      if not @other_housing_unit_temp_sch.nil?
        return @other_housing_unit_temp_sch
      else
        @other_housing_unit_temp_sch = OpenStudio::Model::ScheduleConstant.new(model)
        @other_housing_unit_temp_sch.setName("#{outside_space}")
        actuated_schedule = @other_housing_unit_temp_sch
      end
    end

    # Schedule type limits compatible
    schedule_type_limits = OpenStudio::Model::ScheduleTypeLimits.new(model)
    schedule_type_limits.setUnitType('Temperature')
    actuated_schedule.setScheduleTypeLimits(schedule_type_limits)

    # Ems to actuate schedule
    if @sensor_ia.nil?
      @sensor_ia = OpenStudio::Model::EnergyManagementSystemSensor.new(model, 'Zone Air Temperature')
      @sensor_ia.setName('cond_zone_temp')
      @sensor_ia.setKeyName(create_or_get_space(model, spaces, 'living space').name.to_s)
    end
    if @sensor_oa.nil?
      @sensor_oa = OpenStudio::Model::EnergyManagementSystemSensor.new(model, 'Site Outdoor Air Drybulb Temperature')
      @sensor_oa.setName('oa_temp')
    end
    actuator = OpenStudio::Model::EnergyManagementSystemActuator.new(actuated_schedule, 'Schedule:Constant', 'Schedule Value')
    actuator.setName("#{outside_space.gsub(' ', '_').gsub('-', '_')}_temp_sch")

    program = OpenStudio::Model::EnergyManagementSystemProgram.new(model)
    program.setName('Other Side Indoor Temperature Program')
    program.addLine("Set #{actuator.name} = #{@sensor_ia.name} * #{indoor_weight} + #{@sensor_oa.name} * #{outdoor_weight}")
    program.addLine("If #{actuator.name} < #{temp_min}")
    program.addLine("Set #{actuator.name} = #{temp_min}")
    program.addLine('EndIf')

    program_cm = OpenStudio::Model::EnergyManagementSystemProgramCallingManager.new(model)
    program_cm.setName("#{program.name} calling manager")
    program_cm.setCallingPoint('EndOfSystemTimestepAfterHVACReporting')
    program_cm.addProgram(program)

    return actuated_schedule
  end

  # Returns an OS:Space, or nil if the location is outside the building
  def self.get_space_from_location(location, object_name, model, spaces)
    if (location == HPXML::LocationOtherExterior) || (location == HPXML::LocationOutside) || (location == HPXML::LocationOther)
      return
    elsif (location == HPXML::LocationOtherHeatedSpace) || (location == HPXML::LocationOtherHousingUnit) || (location == HPXML::LocationOtherMultifamilyBufferSpace) || (location == HPXML::LocationOtherNonFreezingSpace)
      schedule = create_or_get_outside_boundary_schedule(model, location, spaces)
      return schedule
    end

    num_orig_spaces = spaces.size

    if location == HPXML::LocationBasementConditioned
      space = create_or_get_space(model, spaces, HPXML::LocationLivingSpace)
    else
      space = create_or_get_space(model, spaces, location)
    end

    if spaces.size != num_orig_spaces
      fail "#{object_name} location is '#{location}' but building does not have this location specified."
    end

    return space
  end

  def self.get_spaces_of_type(spaces, space_types_list)
    spaces_of_type = []
    space_types_list.each do |space_type|
      spaces_of_type << spaces[space_type] unless spaces[space_type].nil?
    end
    return spaces_of_type
  end

  def self.get_space_of_type(spaces, space_type)
    spaces_of_type = get_spaces_of_type(spaces, [space_type])
    if spaces_of_type.size > 1
      fail 'Unexpected number of spaces.'
    elsif spaces_of_type.size == 1
      return spaces_of_type[0]
    end

    return
  end

<<<<<<< HEAD
  def self.assign_outside_boundary_condition_to_subsurface(surface, subsurface_class, spaces, model)
    # Check walls
    wall_exterior_adjacent_to = subsurface_class.wall.exterior_adjacent_to

    if [HPXML::LocationOtherHeatedSpace, HPXML::LocationOtherMultifamilyBufferSpace, HPXML::LocationOtherNonFreezingSpace, HPXML::LocationOtherHousingUnit, HPXML::LocationOtherHousingUnitAbove, HPXML::LocationOtherHousingUnitBelow].include? wall_exterior_adjacent_to
      if subsurface_class.is_a? HPXML::Window
        fail "Window '#{subsurface_class.id}' cannot be adjacent to '#{wall_exterior_adjacent_to}'. Check wall: '#{subsurface_class.wall.id}'."
      elsif [HPXML::LocationOtherHousingUnit, HPXML::LocationOtherHousingUnitAbove, HPXML::LocationOtherHousingUnitBelow].include? wall_exterior_adjacent_to
        # subsurface with adiabatic outside boundary condition, ignore it
        return false
      end
    end

    # Subsurface on foundationwalls, set it to be adjacent to outdoors
    if wall_exterior_adjacent_to == HPXML::LocationGround
      surface.setOutsideBoundaryCondition('Outdoors')
    else
      set_surface_exterior(model, spaces, surface, wall_exterior_adjacent_to)
    end

    return true
  end

  def self.get_infiltration_volume()
    infilvolume = nil
    @hpxml.air_infiltration_measurements.each do |measurement|
      is_ach50 = ((measurement.house_pressure == 50) && (measurement.unit_of_measure == HPXML::UnitsACH))
      is_cfm50 = ((measurement.house_pressure == 50) && (measurement.unit_of_measure == HPXML::UnitsCFM))
      is_constant_nach = !measurement.constant_ach_natural.nil?
      next unless (is_ach50 || is_cfm50 || is_constant_nach)

      infilvolume = measurement.infiltration_volume
      if infilvolume.nil?
        infilvolume = @hpxml.building_construction.conditioned_building_volume
      end
    end
    return infilvolume
  end

=======
>>>>>>> f8c20fee
  def self.get_min_neighbor_distance()
    min_neighbor_distance = nil
    @hpxml.neighbor_buildings.each do |neighbor_building|
      if min_neighbor_distance.nil?
        min_neighbor_distance = 9e99
      end
      if neighbor_building.distance < min_neighbor_distance
        min_neighbor_distance = neighbor_building.distance
      end
    end
    return min_neighbor_distance
  end

  def self.get_kiva_instances(fnd_walls, slabs)
    # Identify unique Kiva foundations that are required.
    kiva_fnd_walls = []
    fnd_walls.each do |foundation_wall|
      next unless foundation_wall.is_exterior

      kiva_fnd_walls << foundation_wall
    end
    if kiva_fnd_walls.empty? # Handle slab foundation type
      kiva_fnd_walls << nil
    end

    kiva_slabs = slabs

    return kiva_fnd_walls.product(kiva_slabs)
  end

  def self.get_foundation_and_walls_top()
    foundation_top = 0
    @hpxml.foundation_walls.each do |foundation_wall|
      top = -1 * foundation_wall.depth_below_grade + foundation_wall.height
      foundation_top = top if top > foundation_top
    end
    walls_top = foundation_top + 8.0 * @ncfl_ag
    return foundation_top, walls_top
  end
end

class WoodStudConstructionSet
  def initialize(stud, framing_factor, rigid_r, osb_thick_in, drywall_thick_in, exterior_material)
    @stud = stud
    @framing_factor = framing_factor
    @rigid_r = rigid_r
    @osb_thick_in = osb_thick_in
    @drywall_thick_in = drywall_thick_in
    @exterior_material = exterior_material
  end
  attr_accessor(:stud, :framing_factor, :rigid_r, :osb_thick_in, :drywall_thick_in, :exterior_material)
end

class SteelStudConstructionSet
  def initialize(cavity_thick_in, corr_factor, framing_factor, rigid_r, osb_thick_in, drywall_thick_in, exterior_material)
    @cavity_thick_in = cavity_thick_in
    @corr_factor = corr_factor
    @framing_factor = framing_factor
    @rigid_r = rigid_r
    @osb_thick_in = osb_thick_in
    @drywall_thick_in = drywall_thick_in
    @exterior_material = exterior_material
  end
  attr_accessor(:cavity_thick_in, :corr_factor, :framing_factor, :rigid_r, :osb_thick_in, :drywall_thick_in, :exterior_material)
end

class DoubleStudConstructionSet
  def initialize(stud, framing_factor, framing_spacing, rigid_r, osb_thick_in, drywall_thick_in, exterior_material)
    @stud = stud
    @framing_factor = framing_factor
    @framing_spacing = framing_spacing
    @rigid_r = rigid_r
    @osb_thick_in = osb_thick_in
    @drywall_thick_in = drywall_thick_in
    @exterior_material = exterior_material
  end
  attr_accessor(:stud, :framing_factor, :framing_spacing, :rigid_r, :osb_thick_in, :drywall_thick_in, :exterior_material)
end

class SIPConstructionSet
  def initialize(thick_in, framing_factor, rigid_r, sheath_thick_in, osb_thick_in, drywall_thick_in, exterior_material)
    @thick_in = thick_in
    @framing_factor = framing_factor
    @rigid_r = rigid_r
    @sheath_thick_in = sheath_thick_in
    @osb_thick_in = osb_thick_in
    @drywall_thick_in = drywall_thick_in
    @exterior_material = exterior_material
  end
  attr_accessor(:thick_in, :framing_factor, :rigid_r, :sheath_thick_in, :osb_thick_in, :drywall_thick_in, :exterior_material)
end

class CMUConstructionSet
  def initialize(thick_in, cond_in, framing_factor, osb_thick_in, drywall_thick_in, exterior_material)
    @thick_in = thick_in
    @cond_in = cond_in
    @framing_factor = framing_factor
    @osb_thick_in = osb_thick_in
    @drywall_thick_in = drywall_thick_in
    @exterior_material = exterior_material
    @rigid_r = nil # solved for
  end
  attr_accessor(:thick_in, :cond_in, :framing_factor, :rigid_r, :osb_thick_in, :drywall_thick_in, :exterior_material)
end

class ICFConstructionSet
  def initialize(ins_thick_in, concrete_thick_in, framing_factor, rigid_r, osb_thick_in, drywall_thick_in, exterior_material)
    @ins_thick_in = ins_thick_in
    @concrete_thick_in = concrete_thick_in
    @framing_factor = framing_factor
    @rigid_r = rigid_r
    @osb_thick_in = osb_thick_in
    @drywall_thick_in = drywall_thick_in
    @exterior_material = exterior_material
  end
  attr_accessor(:ins_thick_in, :concrete_thick_in, :framing_factor, :rigid_r, :osb_thick_in, :drywall_thick_in, :exterior_material)
end

class GenericConstructionSet
  def initialize(rigid_r, osb_thick_in, drywall_thick_in, exterior_material)
    @rigid_r = rigid_r
    @osb_thick_in = osb_thick_in
    @drywall_thick_in = drywall_thick_in
    @exterior_material = exterior_material
  end
  attr_accessor(:rigid_r, :osb_thick_in, :drywall_thick_in, :exterior_material)
end

# register the measure to be used by the application
HPXMLtoOpenStudio.new.registerWithApplication<|MERGE_RESOLUTION|>--- conflicted
+++ resolved
@@ -4287,7 +4287,6 @@
     return
   end
 
-<<<<<<< HEAD
   def self.assign_outside_boundary_condition_to_subsurface(surface, subsurface_class, spaces, model)
     # Check walls
     wall_exterior_adjacent_to = subsurface_class.wall.exterior_adjacent_to
@@ -4311,24 +4310,6 @@
     return true
   end
 
-  def self.get_infiltration_volume()
-    infilvolume = nil
-    @hpxml.air_infiltration_measurements.each do |measurement|
-      is_ach50 = ((measurement.house_pressure == 50) && (measurement.unit_of_measure == HPXML::UnitsACH))
-      is_cfm50 = ((measurement.house_pressure == 50) && (measurement.unit_of_measure == HPXML::UnitsCFM))
-      is_constant_nach = !measurement.constant_ach_natural.nil?
-      next unless (is_ach50 || is_cfm50 || is_constant_nach)
-
-      infilvolume = measurement.infiltration_volume
-      if infilvolume.nil?
-        infilvolume = @hpxml.building_construction.conditioned_building_volume
-      end
-    end
-    return infilvolume
-  end
-
-=======
->>>>>>> f8c20fee
   def self.get_min_neighbor_distance()
     min_neighbor_distance = nil
     @hpxml.neighbor_buildings.each do |neighbor_building|
