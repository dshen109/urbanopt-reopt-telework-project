# see the URL below for information on how to write OpenStudio measures
# http://nrel.github.io/OpenStudio-user-documentation/reference/measure_writing_guide/

require 'openstudio'
require 'pathname'
require 'csv'
require_relative 'resources/EPvalidator'
require_relative 'resources/airflow'
require_relative 'resources/constants'
require_relative 'resources/constructions'
require_relative 'resources/geometry'
require_relative 'resources/hotwater_appliances'
require_relative 'resources/hvac'
require_relative 'resources/hvac_sizing'
require_relative 'resources/lighting'
require_relative 'resources/location'
require_relative 'resources/misc_loads'
require_relative 'resources/pv'
require_relative 'resources/unit_conversions'
require_relative 'resources/util'
require_relative 'resources/waterheater'
require_relative 'resources/weather'
require_relative 'resources/xmlhelper'
require_relative 'resources/hpxml'

# start the measure
class HPXMLtoOpenStudio < OpenStudio::Measure::ModelMeasure
  # human readable name
  def name
    return 'HPXML to OpenStudio Translator'
  end

  # human readable description
  def description
    return 'Translates HPXML file to OpenStudio Model'
  end

  # human readable description of modeling approach
  def modeler_description
    return ''
  end

  # define the arguments that the user will input
  def arguments(model)
    args = OpenStudio::Measure::OSArgumentVector.new

    arg = OpenStudio::Measure::OSArgument.makeStringArgument('hpxml_path', true)
    arg.setDisplayName('HPXML File Path')
    arg.setDescription('Absolute/relative path of the HPXML file.')
    args << arg

    arg = OpenStudio::Measure::OSArgument.makeStringArgument('weather_dir', true)
    arg.setDisplayName('Weather Directory')
    arg.setDescription('Absolute/relative path of the weather directory.')
    arg.setDefaultValue('weather')
    args << arg

    arg = OpenStudio::Measure::OSArgument.makeStringArgument('output_dir', false)
    arg.setDisplayName('Directory for Output Files')
    arg.setDescription('Absolute/relative path for the output files directory.')
    args << arg

    arg = OpenStudio::Measure::OSArgument.makeBoolArgument('debug', false)
    arg.setDisplayName('Debug Mode?')
    arg.setDescription('If enabled: 1) Writes in.osm file, 2) Writes in.xml HPXML file with defaults filled, and 3) Generates additional log output. Any files written will be in the output path specified above.')
    arg.setDefaultValue(false)
    args << arg

    return args
  end

  # define what happens when the measure is run
  def run(model, runner, user_arguments)
    super(model, runner, user_arguments)

    # use the built-in error checking
    if !runner.validateUserArguments(arguments(model), user_arguments)
      return false
    end

    tear_down_model(model, runner)

    # Check for correct versions of OS
    os_version = '2.9.1'
    if OpenStudio.openStudioVersion != os_version
      fail "OpenStudio version #{os_version} is required."
    end

    # assign the user inputs to variables
    hpxml_path = runner.getStringArgumentValue('hpxml_path', user_arguments)
    weather_dir = runner.getStringArgumentValue('weather_dir', user_arguments)
    output_dir = runner.getOptionalStringArgumentValue('output_dir', user_arguments)
    debug = runner.getBoolArgumentValue('debug', user_arguments)

    unless (Pathname.new hpxml_path).absolute?
      hpxml_path = File.expand_path(File.join(File.dirname(__FILE__), hpxml_path))
    end
    unless File.exist?(hpxml_path) && hpxml_path.downcase.end_with?('.xml')
      fail "'#{hpxml_path}' does not exist or is not an .xml file."
    end
    unless (Pathname.new weather_dir).absolute?
      weather_dir = File.expand_path(File.join(File.dirname(__FILE__), '..', weather_dir))
    end
    if output_dir.is_initialized
      output_dir = output_dir.get
      unless (Pathname.new output_dir).absolute?
        output_dir = File.expand_path(File.join(File.dirname(__FILE__), output_dir))
      end
    else
      output_dir = nil
    end

    begin
      hpxml = HPXML.new(hpxml_path: hpxml_path)

      if not validate_hpxml(runner, hpxml_path, hpxml)
        return false
      end

      epw_path, cache_path = process_weather(hpxml, runner, model, weather_dir, output_dir)

      OSModel.create(hpxml, runner, model, hpxml_path, epw_path, cache_path, output_dir, debug)
    rescue Exception => e
      runner.registerError("#{e.message}\n#{e.backtrace.join("\n")}")
      return false
    end

    return true
  end

  def tear_down_model(model, runner)
    # Tear down the existing model if it exists
    has_existing_objects = (model.getThermalZones.size > 0)
    handles = OpenStudio::UUIDVector.new
    model.objects.each do |obj|
      handles << obj.handle
    end
    model.removeObjects(handles)
    if has_existing_objects
      runner.registerWarning('The model contains existing objects and is being reset.')
    end
  end

  def validate_hpxml(runner, hpxml_path, hpxml)
    schemas_dir = File.join(File.dirname(__FILE__), 'resources')

    is_valid = true

    # Validate input HPXML against schema
    XMLHelper.validate(hpxml.doc.to_s, File.join(schemas_dir, 'HPXML.xsd'), runner).each do |error|
      runner.registerError("#{hpxml_path}: #{error}")
      is_valid = false
    end

    # Validate input HPXML against EnergyPlus Use Case
    errors = EnergyPlusValidator.run_validator(hpxml.doc)
    errors.each do |error|
      runner.registerError("#{hpxml_path}: #{error}")
      is_valid = false
    end

    # Check for additional errors
    errors = hpxml.check_for_errors()
    errors.each do |error|
      runner.registerError("#{hpxml_path}: #{error}")
      is_valid = false
    end

    return is_valid
  end

  def process_weather(hpxml, runner, model, weather_dir, output_dir)
    epw_path = hpxml.climate_and_risk_zones.weather_station_epw_filename

    if not epw_path.nil?
      epw_path = File.join(weather_dir, epw_path)
      if not File.exist?(epw_path)
        fail "'#{epw_path}' could not be found."
      end
    else
      weather_wmo = hpxml.climate_and_risk_zones.weather_station_wmo
      CSV.foreach(File.join(weather_dir, 'data.csv'), headers: true) do |row|
        next if row['wmo'] != weather_wmo

        epw_path = File.join(weather_dir, row['filename'])
        if not File.exist?(epw_path)
          fail "'#{epw_path}' could not be found."
        end

        break
      end
      if epw_path.nil?
        fail "Weather station WMO '#{weather_wmo}' could not be found in #{File.join(weather_dir, 'data.csv')}."
      end
    end

    cache_path = epw_path.gsub('.epw', '-cache.csv')
    if not File.exist?(cache_path)
      # Process weather file to create cache .csv
      runner.registerWarning("'#{cache_path}' could not be found; regenerating it.")
      epw_file = OpenStudio::EpwFile.new(epw_path)
      OpenStudio::Model::WeatherFile.setWeatherFile(model, epw_file)
      weather = WeatherProcess.new(model, runner)
      File.open(cache_path, 'wb') do |file|
        weather.dump_to_csv(file)
      end
    end

    if not output_dir.nil?
      epw_output_path = File.join(output_dir, 'in.epw')
      FileUtils.cp(epw_path, epw_output_path)
      runner.registerInfo("Copied EPW to: #{epw_output_path}")
    end

    return epw_path, cache_path
  end
end

class OSModel
  def self.create(hpxml, runner, model, hpxml_path, epw_path, cache_path, output_dir, debug)
    @hpxml = hpxml
    @hpxml_path = hpxml_path
    @output_dir = output_dir
    @debug = debug

    @eri_version = @hpxml.header.eri_calculation_version # Hidden feature
    @eri_version = 'latest' if @eri_version.nil?
    @eri_version = Constants.ERIVersions[-1] if @eri_version == 'latest'

    # Init
    weather = Location.apply(model, runner, epw_path, cache_path, 'NA', 'NA')
    set_defaults_and_globals(runner)
    add_simulation_params(model)

    # Geometry/Envelope

    spaces = {}
    create_or_get_space(model, spaces, HPXML::LocationLivingSpace)
    @living_space = spaces[HPXML::LocationLivingSpace]
    @living_zone = @living_space.thermalZone.get
    @foundation_top, @walls_top = get_foundation_and_walls_top()
    add_roofs(runner, model, spaces)
    add_walls(runner, model, spaces)
    add_rim_joists(runner, model, spaces)
    add_frame_floors(runner, model, spaces)
    add_foundation_walls_slabs(runner, model, spaces)
    add_interior_shading_schedule(runner, model, weather)
    add_windows(runner, model, spaces, weather)
    add_doors(runner, model, spaces)
    add_skylights(runner, model, spaces, weather)
    add_conditioned_floor_area(runner, model, spaces)
    add_thermal_mass(runner, model)
    modify_cond_basement_surface_properties(runner, model)
    assign_view_factor(runner, model)
    check_for_errors(runner, model)
    set_zone_volumes(runner, model)
    explode_surfaces(runner, model)
    add_num_occupants(model, hpxml, runner)

    # HVAC

    add_cooling_system(runner, model)
    add_heating_system(runner, model)
    add_heat_pump(runner, model, weather)
    add_residual_hvac(runner, model)
    add_setpoints(runner, model, weather)
    add_ceiling_fans(runner, model, weather)

    # Hot Water

    add_hot_water_and_appliances(runner, model, weather, spaces)

    # Plug Loads & Lighting

    add_mels(runner, model, spaces)
    add_lighting(runner, model, weather, spaces)

    # Other

    add_airflow(runner, model, weather, spaces)
    add_hvac_sizing(runner, model, weather)
    add_fuel_heating_eae(runner, model)
    add_photovoltaics(runner, model)
    add_additional_properties(runner, model)
    add_component_loads_output(runner, model)

    if debug && (not output_dir.nil?)
      osm_output_path = File.join(output_dir, 'in.osm')
      File.write(osm_output_path, model.to_s)
      runner.registerInfo("Wrote file: #{osm_output_path}")
    end
  end

  private

  def self.set_defaults_and_globals(runner)
    # Set globals
    @cfa = @hpxml.building_construction.conditioned_floor_area
    @cfa_ag = @cfa
    @hpxml.slabs.each do |slab|
      next unless slab.interior_adjacent_to == HPXML::LocationBasementConditioned

      @cfa_ag -= slab.area
    end
    @gfa = 0 # garage floor area
    @hpxml.slabs.each do |slab|
      next unless slab.interior_adjacent_to == HPXML::LocationGarage

      @gfa += slab.area
    end
    @ncfl = @hpxml.building_construction.number_of_conditioned_floors
    @ncfl_ag = @hpxml.building_construction.number_of_conditioned_floors_above_grade
    @nbeds = @hpxml.building_construction.number_of_bedrooms
    @min_neighbor_distance = get_min_neighbor_distance()
    @default_azimuths = get_default_azimuths()

    @use_only_ideal_air = false
    if not @hpxml.building_construction.use_only_ideal_air_system.nil?
      @use_only_ideal_air = @hpxml.building_construction.use_only_ideal_air_system
    end

    # Initialize
    @total_frac_remaining_heat_load_served = 1.0
    @total_frac_remaining_cool_load_served = 1.0
    @hvac_map = {} # mapping between HPXML HVAC systems and model objects
    @dhw_map = {}  # mapping between HPXML Water Heating systems and model objects
    @mf_temp_sch_map = {} # mapping between HPXML new sfa/mf spaces and temperature schedules created to model those space
    @cond_bsmnt_surfaces = [] # list of surfaces in conditioned basement, used for modification of some surface properties, eg. solar absorptance, view factor, etc.

    # Default misc
    @hpxml.header.timestep = 60 if @hpxml.header.timestep.nil?
    @hpxml.site.shelter_coefficient = Airflow.get_default_shelter_coefficient() if @hpxml.site.shelter_coefficient.nil?
    @hpxml.building_occupancy.number_of_residents = Geometry.get_occupancy_default_num(@nbeds) if @hpxml.building_occupancy.number_of_residents.nil?

    # Default attic/crawlspace ventilation rate
    if @hpxml.has_space_type(HPXML::LocationAtticVented)
      @hpxml.attics.each do |attic|
        next unless attic.attic_type == HPXML::AtticTypeVented
        next unless (attic.vented_attic_sla.nil? && attic.vented_attic_constant_ach.nil?)

        attic.vented_attic_sla = Airflow.get_default_vented_attic_sla()
      end
    end
    if @hpxml.has_space_type(HPXML::LocationCrawlspaceVented)
      @hpxml.foundations.each do |foundation|
        next unless foundation.foundation_type == HPXML::FoundationTypeCrawlspaceVented
        next unless foundation.vented_crawlspace_sla.nil?

        foundation.vented_crawlspace_sla = Airflow.get_default_vented_crawl_sla()
      end
    end

    # Default infiltration volume
    measurements = []
    infilvolume = nil
    @hpxml.air_infiltration_measurements.each do |measurement|
      is_ach50 = ((measurement.house_pressure == 50) && (measurement.unit_of_measure == HPXML::UnitsACH))
      is_cfm50 = ((measurement.house_pressure == 50) && (measurement.unit_of_measure == HPXML::UnitsCFM))
      is_constant_nach = !measurement.constant_ach_natural.nil?
      next unless (is_ach50 || is_cfm50 || is_constant_nach)

      measurements << measurement
      infilvolume = measurement.infiltration_volume unless infilvolume.nil?
    end
    if infilvolume.nil?
      @infilvolume = @hpxml.building_construction.conditioned_building_volume
      measurements.each do |measurement|
        measurement.infiltration_volume = @infilvolume
      end
    else
      @infilvolume = infilvolume
    end

    # Default window interior shading
    default_shade_summer, default_shade_winter = Constructions.get_default_interior_shading_factors()
    @hpxml.windows.each do |window|
      if window.interior_shading_factor_summer.nil?
        window.interior_shading_factor_summer = default_shade_summer
      end
      if window.interior_shading_factor_winter.nil?
        window.interior_shading_factor_winter = default_shade_winter
      end
    end

    # Default window fraction operable
    @hpxml.windows.each do |window|
      next unless window.fraction_operable.nil?

      window.fraction_operable = Airflow.get_default_fraction_of_operable_window_area()
    end
    @frac_window_area_operable = @hpxml.fraction_of_window_area_operable()

    # Default AC/HP compressor type
    @hpxml.cooling_systems.each do |cooling_system|
      next unless cooling_system.cooling_system_type == HPXML::HVACTypeCentralAirConditioner
      next unless cooling_system.compressor_type.nil?
      cooling_system.compressor_type = HVAC.get_default_compressor_type(cooling_system.cooling_efficiency_seer)
    end
    @hpxml.heat_pumps.each do |heat_pump|
      next unless heat_pump.heat_pump_type == HPXML::HVACTypeHeatPumpAirToAir
      next unless heat_pump.compressor_type.nil?
      heat_pump.compressor_type = HVAC.get_default_compressor_type(heat_pump.cooling_efficiency_seer)
    end

    # Default AC/HP sensible heat ratio
    @hpxml.cooling_systems.each do |cooling_system|
      next unless cooling_system.cooling_shr.nil?
      if cooling_system.cooling_system_type == HPXML::HVACTypeCentralAirConditioner
        if cooling_system.compressor_type == HPXML::HVACCompressorTypeSingleStage
          cooling_system.cooling_shr = 0.73
        elsif cooling_system.compressor_type == HPXML::HVACCompressorTypeTwoStage
          cooling_system.cooling_shr = 0.73
        elsif cooling_system.compressor_type == HPXML::HVACCompressorTypeVariableSpeed
          cooling_system.cooling_shr = 0.78
        end
      elsif cooling_system.cooling_system_type == HPXML::HVACTypeRoomAirConditioner
        cooling_system.cooling_shr = 0.65
      end
    end
    @hpxml.heat_pumps.each do |heat_pump|
      next unless heat_pump.cooling_shr.nil?
      if heat_pump.heat_pump_type == HPXML::HVACTypeHeatPumpAirToAir
        if heat_pump.compressor_type == HPXML::HVACCompressorTypeSingleStage
          heat_pump.cooling_shr = 0.73
        elsif heat_pump.compressor_type == HPXML::HVACCompressorTypeTwoStage
          heat_pump.cooling_shr = 0.724
        elsif heat_pump.compressor_type == HPXML::HVACCompressorTypeVariableSpeed
          heat_pump.cooling_shr = 0.78
        end
      elsif heat_pump.heat_pump_type == HPXML::HVACTypeHeatPumpMiniSplit
        heat_pump.cooling_shr = 0.73
      elsif heat_pump.heat_pump_type == HPXML::HVACTypeHeatPumpGroundToAir
        heat_pump.cooling_shr = 0.732
      end
    end

    # TODO: Default HeatingCapacity17F
    # TODO: Default Electric Auxiliary Energy (EAE; requires autosized HVAC capacity)

    # Default hot water temperature
    @hpxml.water_heating_systems.each do |water_heating_system|
      next unless water_heating_system.temperature.nil?
      water_heating_system.temperature = Waterheater.get_default_hot_water_temperature(@eri_version)
    end

    # Default tankless water heater cycle derate (performance adjustment)
    @hpxml.water_heating_systems.each do |water_heating_system|
      next unless water_heating_system.water_heater_type == HPXML::WaterHeaterTypeTankless
      next unless water_heating_system.performance_adjustment.nil?
      water_heating_system.performance_adjustment = Waterheater.get_tankless_cycling_derate()
    end

    # Default indirect water heater standby loss
    @hpxml.water_heating_systems.each do |water_heating_system|
      next unless [HPXML::WaterHeaterTypeCombiStorage].include? water_heating_system.water_heater_type
      next unless water_heating_system.standby_loss.nil?
      # Use equation fit from AHRI database
      # calculate independent variable SurfaceArea/vol(physically linear to standby_loss/skin_u under test condition) to fit the linear equation from AHRI database
      act_vol = Waterheater.calc_storage_tank_actual_vol(water_heating_system.tank_volume, nil)
      surface_area = Waterheater.calc_tank_areas(act_vol)[0]
      sqft_by_gal = surface_area / act_vol # sqft/gal
      water_heating_system.standby_loss = (2.9721 * sqft_by_gal - 0.4732).round(3) # linear equation assuming a constant u, F/hr
    end

    # Default ceiling fans efficiency/quantity
    if @hpxml.ceiling_fans.size > 0
      ceiling_fan = @hpxml.ceiling_fans[0]
      if ceiling_fan.efficiency.nil?
        medium_cfm = 3000.0
        ceiling_fan.efficiency = medium_cfm / HVAC.get_default_ceiling_fan_power()
      end
      if ceiling_fan.quantity.nil?
        ceiling_fan.quantity = HVAC.get_default_ceiling_fan_quantity(@nbeds)
      end
    end

    # Default plug loads kwh/year, frac sensible/latent
    @hpxml.plug_loads.each do |plug_load|
      if plug_load.plug_load_type == HPXML::PlugLoadTypeOther
        default_annual_kwh, default_sens_frac, default_lat_frac = MiscLoads.get_residual_mels_values(@cfa)
        if plug_load.kWh_per_year.nil?
          plug_load.kWh_per_year = default_annual_kwh
        end
        if plug_load.frac_sensible.nil?
          plug_load.frac_sensible = default_sens_frac
        end
        if plug_load.frac_latent.nil?
          plug_load.frac_latent = default_lat_frac
        end
      elsif plug_load.plug_load_type == HPXML::PlugLoadTypeTelevision
        default_annual_kwh, default_sens_frac, default_lat_frac = MiscLoads.get_televisions_values(@cfa, @nbeds)
        if plug_load.kWh_per_year.nil?
          plug_load.kWh_per_year = default_annual_kwh
        end
      end
    end

    # Default plug load schedules
    if @hpxml.misc_loads_schedule.weekday_fractions.nil?
      @hpxml.misc_loads_schedule.weekday_fractions = '0.04, 0.037, 0.037, 0.036, 0.033, 0.036, 0.043, 0.047, 0.034, 0.023, 0.024, 0.025, 0.024, 0.028, 0.031, 0.032, 0.039, 0.053, 0.063, 0.067, 0.071, 0.069, 0.059, 0.05'
    end
    if @hpxml.misc_loads_schedule.weekend_fractions.nil?
      @hpxml.misc_loads_schedule.weekend_fractions = '0.04, 0.037, 0.037, 0.036, 0.033, 0.036, 0.043, 0.047, 0.034, 0.023, 0.024, 0.025, 0.024, 0.028, 0.031, 0.032, 0.039, 0.053, 0.063, 0.067, 0.071, 0.069, 0.059, 0.05'
    end
    if @hpxml.misc_loads_schedule.monthly_multipliers.nil?
      @hpxml.misc_loads_schedule.monthly_multipliers = '1.248, 1.257, 0.993, 0.989, 0.993, 0.827, 0.821, 0.821, 0.827, 0.99, 0.987, 1.248'
    end

    if @debug && (not @output_dir.nil?)
      # Write updated HPXML object to file
      hpxml_defaults_path = File.join(@output_dir, 'in.xml')
      XMLHelper.write_file(@hpxml.to_rexml, hpxml_defaults_path)
      runner.registerInfo("Wrote file: #{hpxml_defaults_path}")
    end
  end

  def self.add_simulation_params(model)
    sim = model.getSimulationControl
    sim.setRunSimulationforSizingPeriods(false)

    tstep = model.getTimestep
    tstep.setNumberOfTimestepsPerHour(60 / @hpxml.header.timestep)

    shad = model.getShadowCalculation
    shad.setCalculationFrequency(20)
    shad.setMaximumFiguresInShadowOverlapCalculations(200)

    outsurf = model.getOutsideSurfaceConvectionAlgorithm
    outsurf.setAlgorithm('DOE-2')

    insurf = model.getInsideSurfaceConvectionAlgorithm
    insurf.setAlgorithm('TARP')

    zonecap = model.getZoneCapacitanceMultiplierResearchSpecial
    zonecap.setHumidityCapacityMultiplier(15)

    convlim = model.getConvergenceLimits
    convlim.setMinimumSystemTimestep(0)
  end

  def self.set_zone_volumes(runner, model)
    # TODO: Use HPXML values not Model values
    thermal_zones = model.getThermalZones

    # Init
    zones_updated = 0

    # Basements, crawl, garage
    thermal_zones.each do |thermal_zone|
      next unless Geometry.is_unconditioned_basement(thermal_zone) || Geometry.is_unvented_crawl(thermal_zone) ||
                  Geometry.is_vented_crawl(thermal_zone) || Geometry.is_garage(thermal_zone)

      zones_updated += 1

      zone_floor_area = 0.0
      thermal_zone.spaces.each do |space|
        space.surfaces.each do |surface|
          if surface.surfaceType.downcase == 'floor'
            zone_floor_area += UnitConversions.convert(surface.grossArea, 'm^2', 'ft^2')
          end
        end
      end

      zone_volume = Geometry.get_height_of_spaces(thermal_zone.spaces) * zone_floor_area
      if zone_volume <= 0
        fail "Calculated volume for #{thermal_zone.name} zone (#{zone_volume}) is not greater than zero."
      end

      thermal_zone.setVolume(UnitConversions.convert(zone_volume, 'ft^3', 'm^3'))
    end

    # Conditioned living
    thermal_zones.each do |thermal_zone|
      if Geometry.is_living(thermal_zone)
        zones_updated += 1
        thermal_zone.setVolume(UnitConversions.convert(@hpxml.building_construction.conditioned_building_volume, 'ft^3', 'm^3'))
      end
    end

    # Attic
    thermal_zones.each do |thermal_zone|
      next unless Geometry.is_vented_attic(thermal_zone) || Geometry.is_unvented_attic(thermal_zone)

      zones_updated += 1

      zone_surfaces = []
      zone_floor_area = 0.0
      thermal_zone.spaces.each do |space|
        space.surfaces.each do |surface|
          zone_surfaces << surface
          if surface.surfaceType.downcase == 'floor'
            zone_floor_area += UnitConversions.convert(surface.grossArea, 'm^2', 'ft^2')
          end
        end
      end

      # Assume square hip roof for volume calculations; energy results are very insensitive to actual volume
      zone_length = zone_floor_area**0.5
      zone_height = Math.tan(UnitConversions.convert(Geometry.get_roof_pitch(zone_surfaces), 'deg', 'rad')) * zone_length / 2.0
      zone_volume = [zone_floor_area * zone_height / 3.0, 0.01].max
      thermal_zone.setVolume(UnitConversions.convert(zone_volume, 'ft^3', 'm^3'))
    end

    if zones_updated != thermal_zones.size
      fail 'Unhandled volume calculations for thermal zones.'
    end
  end

  def self.explode_surfaces(runner, model)
    # Re-position surfaces so as to not shade each other and to make it easier to visualize the building.
    # FUTURE: Might be able to use the new self-shading options in E+ 8.9 ShadowCalculation object?

    gap_distance = UnitConversions.convert(10.0, 'ft', 'm') # distance between surfaces of the same azimuth
    rad90 = UnitConversions.convert(90, 'deg', 'rad')

    # Determine surfaces to shift and distance with which to explode surfaces horizontally outward
    surfaces = []
    azimuth_lengths = {}
    model.getSurfaces.sort.each do |surface|
      next unless ['wall', 'roofceiling'].include? surface.surfaceType.downcase
      next unless ['outdoors', 'foundation'].include? surface.outsideBoundaryCondition.downcase
      next if surface.additionalProperties.getFeatureAsDouble('Tilt').get <= 0 # skip flat roofs

      surfaces << surface
      azimuth = surface.additionalProperties.getFeatureAsInteger('Azimuth').get
      if azimuth_lengths[azimuth].nil?
        azimuth_lengths[azimuth] = 0.0
      end
      azimuth_lengths[azimuth] += surface.additionalProperties.getFeatureAsDouble('Length').get + gap_distance
    end
    max_azimuth_length = azimuth_lengths.values.max

    # Using the max length for a given azimuth, calculate the apothem (radius of the incircle) of a regular
    # n-sided polygon to create the smallest polygon possible without self-shading. The number of polygon
    # sides is defined by the minimum difference between two azimuths.
    min_azimuth_diff = 360
    azimuths_sorted = azimuth_lengths.keys.sort
    azimuths_sorted.each_with_index do |az, idx|
      diff1 = (az - azimuths_sorted[(idx + 1) % azimuths_sorted.size]).abs
      diff2 = 360.0 - diff1 # opposite direction
      if diff1 < min_azimuth_diff
        min_azimuth_diff = diff1
      end
      if diff2 < min_azimuth_diff
        min_azimuth_diff = diff2
      end
    end
    if min_azimuth_diff > 0
      nsides = [(360.0 / min_azimuth_diff).ceil, 4].max # assume rectangle at the minimum
    else
      nsides = 4
    end
    explode_distance = max_azimuth_length / (2.0 * Math.tan(UnitConversions.convert(180.0 / nsides, 'deg', 'rad')))

    add_neighbors(runner, model, max_azimuth_length)

    # Initial distance of shifts at 90-degrees to horizontal outward
    azimuth_side_shifts = {}
    azimuth_lengths.keys.each do |azimuth|
      azimuth_side_shifts[azimuth] = max_azimuth_length / 2.0
    end

    # Explode neighbors
    model.getShadingSurfaceGroups.each do |shading_surface_group|
      next if shading_surface_group.name.to_s != Constants.ObjectNameNeighbors

      shading_surface_group.shadingSurfaces.each do |shading_surface|
        azimuth = shading_surface.additionalProperties.getFeatureAsInteger('Azimuth').get
        azimuth_rad = UnitConversions.convert(azimuth, 'deg', 'rad')
        distance = shading_surface.additionalProperties.getFeatureAsDouble('Distance').get

        unless azimuth_lengths.keys.include? azimuth
          fail "A neighbor building has an azimuth (#{azimuth}) not equal to the azimuth of any wall."
        end

        # Push out horizontally
        distance += explode_distance
        transformation = get_surface_transformation(distance, Math::sin(azimuth_rad), Math::cos(azimuth_rad), 0)

        shading_surface.setVertices(transformation * shading_surface.vertices)
      end
    end

    # Explode walls, windows, doors, roofs, and skylights
    surfaces_moved = []

    surfaces.sort.each do |surface|
      next if surface.additionalProperties.getFeatureAsDouble('Tilt').get <= 0 # skip flat roofs

      if surface.adjacentSurface.is_initialized
        next if surfaces_moved.include? surface.adjacentSurface.get
      end

      azimuth = surface.additionalProperties.getFeatureAsInteger('Azimuth').get
      azimuth_rad = UnitConversions.convert(azimuth, 'deg', 'rad')

      # Push out horizontally
      distance = explode_distance

      if surface.surfaceType.downcase == 'roofceiling'
        # Ensure pitched surfaces are positioned outward justified with walls, etc.
        tilt = surface.additionalProperties.getFeatureAsDouble('Tilt').get
        width = surface.additionalProperties.getFeatureAsDouble('Width').get
        distance -= 0.5 * Math.cos(Math.atan(tilt)) * width
      end
      transformation = get_surface_transformation(distance, Math::sin(azimuth_rad), Math::cos(azimuth_rad), 0)

      surface.setVertices(transformation * surface.vertices)
      if surface.adjacentSurface.is_initialized
        surface.adjacentSurface.get.setVertices(transformation * surface.adjacentSurface.get.vertices)
      end
      surface.subSurfaces.each do |subsurface|
        subsurface.setVertices(transformation * subsurface.vertices)
        next unless subsurface.subSurfaceType.downcase == 'fixedwindow'

        subsurface.shadingSurfaceGroups.each do |overhang_group|
          overhang_group.shadingSurfaces.each do |overhang|
            overhang.setVertices(transformation * overhang.vertices)
          end
        end
      end

      # Shift at 90-degrees to previous transformation
      azimuth_side_shifts[azimuth] -= surface.additionalProperties.getFeatureAsDouble('Length').get / 2.0
      transformation_shift = get_surface_transformation(azimuth_side_shifts[azimuth], Math::sin(azimuth_rad + rad90), Math::cos(azimuth_rad + rad90), 0)

      surface.setVertices(transformation_shift * surface.vertices)
      if surface.adjacentSurface.is_initialized
        surface.adjacentSurface.get.setVertices(transformation_shift * surface.adjacentSurface.get.vertices)
      end
      surface.subSurfaces.each do |subsurface|
        subsurface.setVertices(transformation_shift * subsurface.vertices)
        next unless subsurface.subSurfaceType.downcase == 'fixedwindow'

        subsurface.shadingSurfaceGroups.each do |overhang_group|
          overhang_group.shadingSurfaces.each do |overhang|
            overhang.setVertices(transformation_shift * overhang.vertices)
          end
        end
      end

      azimuth_side_shifts[azimuth] -= (surface.additionalProperties.getFeatureAsDouble('Length').get / 2.0 + gap_distance)

      surfaces_moved << surface
    end
  end

  def self.check_for_errors(runner, model)
    # Check every thermal zone has:
    # 1. At least one floor surface
    # 2. At least one roofceiling surface
    # 3. At least one wall surface (except for attics)
    # 4. At least one surface adjacent to outside/ground/adiabatic
    model.getThermalZones.each do |zone|
      n_floors = 0
      n_roofceilings = 0
      n_walls = 0
      n_exteriors = 0
      zone.spaces.each do |space|
        space.surfaces.each do |surface|
          if ['outdoors', 'foundation', 'adiabatic'].include? surface.outsideBoundaryCondition.downcase
            n_exteriors += 1
          end
          if surface.surfaceType.downcase == 'floor'
            n_floors += 1
          end
          if surface.surfaceType.downcase == 'wall'
            n_walls += 1
          end
          if surface.surfaceType.downcase == 'roofceiling'
            n_roofceilings += 1
          end
        end
      end

      if n_floors == 0
        fail "'#{zone.name}' must have at least one floor surface."
      end
      if n_roofceilings == 0
        fail "'#{zone.name}' must have at least one roof/ceiling surface."
      end
      if (n_walls == 0) && (not [HPXML::LocationAtticUnvented, HPXML::LocationAtticVented].include? zone.name.to_s)
        fail "'#{zone.name}' must have at least one wall surface."
      end
      if n_exteriors == 0
        fail "'#{zone.name}' must have at least one surface adjacent to outside/ground."
      end
    end
  end

  def self.modify_cond_basement_surface_properties(runner, model)
    # modify conditioned basement surface properties
    # - zero out interior solar absorptance in conditioned basement
    @cond_bsmnt_surfaces.each do |cond_bsmnt_surface|
      const = cond_bsmnt_surface.construction.get
      layered_const = const.to_LayeredConstruction.get
      innermost_material = layered_const.layers[layered_const.numLayers() - 1].to_StandardOpaqueMaterial.get
      # check if target surface is sharing its interior material/construction object with other surfaces
      # if so, need to clone the material/construction and make changes there, then reassign it to target surface
      mat_share = (innermost_material.directUseCount != 1)
      const_share = (const.directUseCount != 1)
      if const_share
        # create new construction + new material for these surfaces
        new_const = const.clone.to_Construction.get
        cond_bsmnt_surface.setConstruction(new_const)
        new_material = innermost_material.clone.to_StandardOpaqueMaterial.get
        layered_const = new_const.to_LayeredConstruction.get
        layered_const.setLayer(layered_const.numLayers() - 1, new_material)
      elsif mat_share
        # create new material for existing unique construction
        new_material = innermost_material.clone.to_StandardOpaqueMaterial.get
        layered_const.setLayer(layered_const.numLayers() - 1, new_material)
      end
      if layered_const.numLayers() == 1
        # split single layer into two to only change its inside facing property
        layer_mat = layered_const.layers[0].to_StandardOpaqueMaterial.get
        layer_mat.setThickness(layer_mat.thickness / 2)
        layered_const.insertLayer(1, layer_mat.clone.to_StandardOpaqueMaterial.get)
      end
      # Re-read innermost material and assign properties after adjustment
      innermost_material = layered_const.layers[layered_const.numLayers() - 1].to_StandardOpaqueMaterial.get
      innermost_material.setSolarAbsorptance(0.0)
      innermost_material.setVisibleAbsorptance(0.0)
    end
  end

  def self.assign_view_factor(runner, model)
    # zero out view factors between conditioned basement surfaces and living zone surfaces
    all_surfaces = [] # all surfaces in single conditioned space
    lv_surfaces = []  # surfaces in living
    cond_base_surfaces = [] # surfaces in conditioned basement

    @living_space.surfaces.each do |surface|
      surface.subSurfaces.each do |sub_surface|
        all_surfaces << sub_surface
      end
      all_surfaces << surface
    end
    @living_space.internalMass.each do |im|
      all_surfaces << im
    end

    all_surfaces.each do |surface|
      if @cond_bsmnt_surfaces.include?(surface) ||
         ((@cond_bsmnt_surfaces.include? surface.internalMassDefinition) if surface.is_a? OpenStudio::Model::InternalMass) ||
         ((@cond_bsmnt_surfaces.include? surface.surface.get) if surface.is_a? OpenStudio::Model::SubSurface)
        cond_base_surfaces << surface
      else
        lv_surfaces << surface
      end
    end

    all_surfaces.sort!

    # calculate view factors separately for living and conditioned basement
    vf_map_lv = calc_approximate_view_factor(runner, model, lv_surfaces)
    vf_map_cb = calc_approximate_view_factor(runner, model, cond_base_surfaces)

    all_surfaces.each do |from_surface|
      all_surfaces.each do |to_surface|
        next if (vf_map_lv[from_surface].nil? || vf_map_lv[from_surface][to_surface].nil?) &&
                (vf_map_cb[from_surface].nil? || vf_map_cb[from_surface][to_surface].nil?)

        if lv_surfaces.include? from_surface
          vf = vf_map_lv[from_surface][to_surface]
        else
          vf = vf_map_cb[from_surface][to_surface]
        end
        next if vf < 0.01

        os_vf = OpenStudio::Model::ViewFactor.new(from_surface, to_surface, vf.round(10))
        zone_prop = @living_zone.getZonePropertyUserViewFactorsBySurfaceName
        zone_prop.addViewFactor(os_vf)
      end
    end
  end

  def self.calc_approximate_view_factor(runner, model, all_surfaces)
    # calculate approximate view factor using E+ approach
    # used for recalculating single thermal zone view factor matrix
    return {} if all_surfaces.size == 0
    if all_surfaces.size <= 3
      fail 'less than three surfaces in conditioned space. Please double check.'
    end

    s_azimuths = {}
    s_tilts = {}
    s_types = {}
    all_surfaces.each do |surface|
      if surface.is_a? OpenStudio::Model::InternalMass
        # Assumed values consistent with EnergyPlus source code
        s_azimuths[surface] = 0.0
        s_tilts[surface] = 90.0
      else
        s_azimuths[surface] = UnitConversions.convert(surface.azimuth, 'rad', 'deg')
        s_tilts[surface] = UnitConversions.convert(surface.tilt, 'rad', 'deg')
        if surface.is_a? OpenStudio::Model::SubSurface
          s_types[surface] = surface.surface.get.surfaceType.downcase
        else
          s_types[surface] = surface.surfaceType.downcase
        end
      end
    end

    same_ang_limit = 10.0
    vf_map = {}
    all_surfaces.each do |surface| # surface, subsurface, and internalmass
      surface_vf_map = {}

      # sum all the surface area that could be seen by surface1 up
      zone_seen_area = 0.0
      seen_surface = {}
      all_surfaces.each do |surface2|
        next if surface2 == surface
        next if surface2.is_a? OpenStudio::Model::SubSurface

        seen_surface[surface2] = false
        if surface2.is_a? OpenStudio::Model::InternalMass
          # all surfaces see internal mass
          zone_seen_area += surface2.surfaceArea.get
          seen_surface[surface2] = true
        else
          if (s_types[surface2] == 'floor') ||
             ((s_types[surface] == 'floor') && (s_types[surface2] == 'roofceiling')) ||
             ((s_azimuths[surface] - s_azimuths[surface2]).abs > same_ang_limit) ||
             ((s_tilts[surface] - s_tilts[surface2]).abs > same_ang_limit)
            zone_seen_area += surface2.grossArea # include subsurface area
            seen_surface[surface2] = true
          end
        end
      end

      all_surfaces.each do |surface2|
        next if surface2 == surface
        next if surface2.is_a? OpenStudio::Model::SubSurface # handled together with its parent surface
        next unless seen_surface[surface2]

        if surface2.is_a? OpenStudio::Model::InternalMass
          surface_vf_map[surface2] = surface2.surfaceArea.get / zone_seen_area
        else # surfaces
          if surface2.subSurfaces.size > 0
            # calculate surface and its sub surfaces view factors
            if surface2.netArea > 0.01 # base surface of a sub surface: window/door etc.
              fail "Unexpected net area for surface '#{surface2.name}'."
            end

            surface2.subSurfaces.each do |sub_surface|
              surface_vf_map[sub_surface] = sub_surface.grossArea / zone_seen_area
            end
          else # no subsurface
            surface_vf_map[surface2] = surface2.grossArea / zone_seen_area
          end
        end
      end
      vf_map[surface] = surface_vf_map
    end
    return vf_map
  end

  def self.create_space_and_zone(model, spaces, space_type)
    if not spaces.keys.include? space_type
      thermal_zone = OpenStudio::Model::ThermalZone.new(model)
      thermal_zone.setName(space_type)

      space = OpenStudio::Model::Space.new(model)
      space.setName(space_type)

      st = OpenStudio::Model::SpaceType.new(model)
      st.setStandardsSpaceType(space_type)
      space.setSpaceType(st)

      space.setThermalZone(thermal_zone)
      spaces[space_type] = space
    end
  end

  def self.get_surface_transformation(offset, x, y, z)
    x = UnitConversions.convert(x, 'ft', 'm')
    y = UnitConversions.convert(y, 'ft', 'm')
    z = UnitConversions.convert(z, 'ft', 'm')

    m = OpenStudio::Matrix.new(4, 4, 0)
    m[0, 0] = 1
    m[1, 1] = 1
    m[2, 2] = 1
    m[3, 3] = 1
    m[0, 3] = x * offset
    m[1, 3] = y * offset
    m[2, 3] = z.abs * offset

    return OpenStudio::Transformation.new(m)
  end

  def self.add_floor_polygon(x, y, z)
    x = UnitConversions.convert(x, 'ft', 'm')
    y = UnitConversions.convert(y, 'ft', 'm')
    z = UnitConversions.convert(z, 'ft', 'm')

    vertices = OpenStudio::Point3dVector.new
    vertices << OpenStudio::Point3d.new(0 - x / 2, 0 - y / 2, z)
    vertices << OpenStudio::Point3d.new(0 - x / 2, y / 2, z)
    vertices << OpenStudio::Point3d.new(x / 2, y / 2, z)
    vertices << OpenStudio::Point3d.new(x / 2, 0 - y / 2, z)

    return vertices
  end

  def self.add_wall_polygon(x, y, z, azimuth = 0, offsets = [0] * 4, subsurface_area = 0)
    x = UnitConversions.convert(x, 'ft', 'm')
    y = UnitConversions.convert(y, 'ft', 'm')
    z = UnitConversions.convert(z, 'ft', 'm')

    vertices = OpenStudio::Point3dVector.new
    vertices << OpenStudio::Point3d.new(0 - (x / 2) - offsets[1], 0, z - offsets[0])
    vertices << OpenStudio::Point3d.new(0 - (x / 2) - offsets[1], 0, z + y + offsets[2])
    if subsurface_area > 0
      subsurface_area = UnitConversions.convert(subsurface_area, 'ft^2', 'm^2')
      sub_length = x / 10.0
      sub_height = subsurface_area / sub_length
      if sub_height >= y
        sub_height = y - 0.1
        sub_length = subsurface_area / sub_height
      end
      vertices << OpenStudio::Point3d.new(x - (x / 2) + offsets[3] - sub_length, 0, z + y + offsets[2])
      vertices << OpenStudio::Point3d.new(x - (x / 2) + offsets[3] - sub_length, 0, z + y + offsets[2] - sub_height)
      vertices << OpenStudio::Point3d.new(x - (x / 2) + offsets[3], 0, z + y + offsets[2] - sub_height)
    else
      vertices << OpenStudio::Point3d.new(x - (x / 2) + offsets[3], 0, z + y + offsets[2])
    end
    vertices << OpenStudio::Point3d.new(x - (x / 2) + offsets[3], 0, z - offsets[0])

    # Rotate about the z axis
    azimuth_rad = UnitConversions.convert(azimuth, 'deg', 'rad')
    m = OpenStudio::Matrix.new(4, 4, 0)
    m[0, 0] = Math::cos(-azimuth_rad)
    m[1, 1] = Math::cos(-azimuth_rad)
    m[0, 1] = -Math::sin(-azimuth_rad)
    m[1, 0] = Math::sin(-azimuth_rad)
    m[2, 2] = 1
    m[3, 3] = 1
    transformation = OpenStudio::Transformation.new(m)

    return transformation * vertices
  end

  def self.add_roof_polygon(x, y, z, azimuth = 0, tilt = 0.5)
    x = UnitConversions.convert(x, 'ft', 'm')
    y = UnitConversions.convert(y, 'ft', 'm')
    z = UnitConversions.convert(z, 'ft', 'm')

    vertices = OpenStudio::Point3dVector.new
    vertices << OpenStudio::Point3d.new(x / 2, -y / 2, 0)
    vertices << OpenStudio::Point3d.new(x / 2, y / 2, 0)
    vertices << OpenStudio::Point3d.new(-x / 2, y / 2, 0)
    vertices << OpenStudio::Point3d.new(-x / 2, -y / 2, 0)

    # Rotate about the x axis
    m = OpenStudio::Matrix.new(4, 4, 0)
    m[0, 0] = 1
    m[1, 1] = Math::cos(Math::atan(tilt))
    m[1, 2] = -Math::sin(Math::atan(tilt))
    m[2, 1] = Math::sin(Math::atan(tilt))
    m[2, 2] = Math::cos(Math::atan(tilt))
    m[3, 3] = 1
    transformation = OpenStudio::Transformation.new(m)
    vertices = transformation * vertices

    # Rotate about the z axis
    azimuth_rad = UnitConversions.convert(azimuth, 'deg', 'rad')
    rad180 = UnitConversions.convert(180, 'deg', 'rad')
    m = OpenStudio::Matrix.new(4, 4, 0)
    m[0, 0] = Math::cos(rad180 - azimuth_rad)
    m[1, 1] = Math::cos(rad180 - azimuth_rad)
    m[0, 1] = -Math::sin(rad180 - azimuth_rad)
    m[1, 0] = Math::sin(rad180 - azimuth_rad)
    m[2, 2] = 1
    m[3, 3] = 1
    transformation = OpenStudio::Transformation.new(m)
    vertices = transformation * vertices

    # Shift up by z
    new_vertices = OpenStudio::Point3dVector.new
    vertices.each do |vertex|
      new_vertices << OpenStudio::Point3d.new(vertex.x, vertex.y, vertex.z + z)
    end

    return new_vertices
  end

  def self.add_ceiling_polygon(x, y, z)
    return OpenStudio::reverse(add_floor_polygon(x, y, z))
  end

  def self.add_num_occupants(model, hpxml, runner)
    # Occupants
    num_occ = @hpxml.building_occupancy.number_of_residents
    if num_occ > 0
      occ_gain, hrs_per_day, sens_frac, lat_frac = Geometry.get_occupancy_default_values()
      weekday_sch = '1.00000, 1.00000, 1.00000, 1.00000, 1.00000, 1.00000, 1.00000, 0.88310, 0.40861, 0.24189, 0.24189, 0.24189, 0.24189, 0.24189, 0.24189, 0.24189, 0.29498, 0.55310, 0.89693, 0.89693, 0.89693, 1.00000, 1.00000, 1.00000'
      weekday_sch_sum = weekday_sch.split(',').map(&:to_f).inject(0, :+)
      if (weekday_sch_sum - hrs_per_day).abs > 0.1
        fail 'Occupancy schedule inconsistent with hrs_per_day.'
      end

      weekend_sch = weekday_sch
      monthly_sch = '1.0, 1.0, 1.0, 1.0, 1.0, 1.0, 1.0, 1.0, 1.0, 1.0, 1.0, 1.0'
      Geometry.process_occupants(model, num_occ, occ_gain, sens_frac, lat_frac, weekday_sch, weekend_sch, monthly_sch, @cfa, @nbeds, @living_space)
    end
  end

  def self.get_default_azimuths()
    # Returns a list of four azimuths (facing each direction). Determined based
    # on the primary azimuth, as defined by the azimuth with the largest surface
    # area, plus azimuths that are offset by 90/180/270 degrees. Used for
    # surfaces that may not have an azimuth defined (e.g., walls).
    azimuth_areas = {}
    (@hpxml.roofs + @hpxml.rim_joists + @hpxml.walls + @hpxml.foundation_walls +
     @hpxml.windows + @hpxml.skylights + @hpxml.doors).each do |surface|
      az = surface.azimuth
      next if az.nil?

      azimuth_areas[az] = 0 if azimuth_areas[az].nil?
      azimuth_areas[az] += surface.area
    end
    if azimuth_areas.empty?
      primary_azimuth = 0
    else
      primary_azimuth = azimuth_areas.max_by { |k, v| v }[0]
    end
    return [primary_azimuth,
            sanitize_azimuth(primary_azimuth + 90),
            sanitize_azimuth(primary_azimuth + 180),
            sanitize_azimuth(primary_azimuth + 270)].sort
  end

  def self.sanitize_azimuth(azimuth)
    # Ensure 0 <= orientation < 360
    while azimuth < 0
      azimuth += 360
    end
    while azimuth >= 360
      azimuth -= 360
    end
    return azimuth
  end

  def self.create_or_get_space(model, spaces, spacetype)
    if spaces[spacetype].nil?
      create_space_and_zone(model, spaces, spacetype)
    end
    return spaces[spacetype]
  end

  def self.add_roofs(runner, model, spaces)
    @hpxml.roofs.each do |roof|
      if roof.azimuth.nil?
        if roof.pitch > 0
          azimuths = @default_azimuths # Model as four directions for average exterior incident solar
        else
          azimuths = [90] # Arbitrary azimuth for flat roof
        end
      else
        azimuths = [roof.azimuth]
      end

      surfaces = []

      azimuths.each do |azimuth|
        next if roof.net_area < 0.1

        width = Math::sqrt(roof.net_area)
        length = (roof.net_area / width) / azimuths.size
        tilt = roof.pitch / 12.0
        z_origin = @walls_top + 0.5 * Math.sin(Math.atan(tilt)) * width

        surface = OpenStudio::Model::Surface.new(add_roof_polygon(length, width, z_origin, azimuth, tilt), model)
        surfaces << surface
        surface.additionalProperties.setFeature('Length', length)
        surface.additionalProperties.setFeature('Width', width)
        surface.additionalProperties.setFeature('Azimuth', azimuth)
        surface.additionalProperties.setFeature('Tilt', tilt)
        surface.additionalProperties.setFeature('SurfaceType', 'Roof')
        if azimuths.size > 1
          surface.setName("#{roof.id}:#{azimuth}")
        else
          surface.setName(roof.id)
        end
        surface.setSurfaceType('RoofCeiling')
        surface.setOutsideBoundaryCondition('Outdoors')
        set_surface_interior(model, spaces, surface, roof.interior_adjacent_to)
      end

      next if surfaces.empty?

      # Apply construction
      if roof.is_thermal_boundary
        drywall_thick_in = 0.5
      else
        drywall_thick_in = 0.0
      end
      solar_abs = roof.solar_absorptance
      emitt = roof.emittance
      has_radiant_barrier = roof.radiant_barrier
      if has_radiant_barrier
        film_r = Material.AirFilmOutside.rvalue + Material.AirFilmRoofRadiantBarrier(Geometry.get_roof_pitch([surfaces[0]])).rvalue
      else
        film_r = Material.AirFilmOutside.rvalue + Material.AirFilmRoof(Geometry.get_roof_pitch([surfaces[0]])).rvalue
      end
      if solar_abs >= 0.875
        mat_roofing = Material.RoofingAsphaltShinglesDark(emitt, solar_abs)
      elsif solar_abs >= 0.75
        mat_roofing = Material.RoofingAsphaltShinglesMed(emitt, solar_abs)
      elsif solar_abs >= 0.6
        mat_roofing = Material.RoofingAsphaltShinglesLight(emitt, solar_abs)
      else
        mat_roofing = Material.RoofingAsphaltShinglesWhiteCool(emitt, solar_abs)
      end

      assembly_r = roof.insulation_assembly_r_value
      constr_sets = [
        WoodStudConstructionSet.new(Material.Stud2x(8.0), 0.07, 10.0, 0.75, drywall_thick_in, mat_roofing), # 2x8, 24" o.c. + R10
        WoodStudConstructionSet.new(Material.Stud2x(8.0), 0.07, 5.0, 0.75, drywall_thick_in, mat_roofing),  # 2x8, 24" o.c. + R5
        WoodStudConstructionSet.new(Material.Stud2x(8.0), 0.07, 0.0, 0.75, drywall_thick_in, mat_roofing),  # 2x8, 24" o.c.
        WoodStudConstructionSet.new(Material.Stud2x6, 0.07, 0.0, 0.75, drywall_thick_in, mat_roofing),      # 2x6, 24" o.c.
        WoodStudConstructionSet.new(Material.Stud2x4, 0.07, 0.0, 0.5, drywall_thick_in, mat_roofing),       # 2x4, 16" o.c.
        WoodStudConstructionSet.new(Material.Stud2x4, 0.01, 0.0, 0.0, 0.0, mat_roofing),                    # Fallback
      ]
      match, constr_set, cavity_r = pick_wood_stud_construction_set(assembly_r, constr_sets, film_r, roof.id)

      install_grade = 1

      Constructions.apply_closed_cavity_roof(model, surfaces, "#{roof.id} construction",
                                             cavity_r, install_grade,
                                             constr_set.stud.thick_in,
                                             true, constr_set.framing_factor,
                                             constr_set.drywall_thick_in,
                                             constr_set.osb_thick_in, constr_set.rigid_r,
                                             constr_set.exterior_material, has_radiant_barrier)
      check_surface_assembly_rvalue(runner, surfaces, film_r, assembly_r, match)
    end
  end

  def self.add_walls(runner, model, spaces)
    @hpxml.walls.each do |wall|
      if wall.azimuth.nil?
        if wall.is_exterior
          azimuths = @default_azimuths # Model as four directions for average exterior incident solar
        else
          azimuths = [@default_azimuths[0]] # Arbitrary direction, doesn't receive exterior incident solar
        end
      else
        azimuths = [wall.azimuth]
      end

      surfaces = []

      azimuths.each do |azimuth|
        next if wall.net_area < 0.1

        height = 8.0 * @ncfl_ag
        length = (wall.net_area / height) / azimuths.size
        z_origin = @foundation_top

        surface = OpenStudio::Model::Surface.new(add_wall_polygon(length, height, z_origin, azimuth), model)
        surfaces << surface
        surface.additionalProperties.setFeature('Length', length)
        surface.additionalProperties.setFeature('Azimuth', azimuth)
        surface.additionalProperties.setFeature('Tilt', 90.0)
        surface.additionalProperties.setFeature('SurfaceType', 'Wall')
        if azimuths.size > 1
          surface.setName("#{wall.id}:#{azimuth}")
        else
          surface.setName(wall.id)
        end
        surface.setSurfaceType('Wall')
        set_surface_interior(model, spaces, surface, wall.interior_adjacent_to)
        set_surface_exterior(model, spaces, surface, wall.exterior_adjacent_to)
        if wall.is_interior
          surface.setSunExposure('NoSun')
          surface.setWindExposure('NoWind')
        end
      end

      next if surfaces.empty?

      # Apply construction
      # The code below constructs a reasonable wall construction based on the
      # wall type while ensuring the correct assembly R-value.

      if wall.is_thermal_boundary
        drywall_thick_in = 0.5
      else
        drywall_thick_in = 0.0
      end
      if wall.is_exterior
        film_r = Material.AirFilmVertical.rvalue + Material.AirFilmOutside.rvalue
        mat_ext_finish = Material.ExtFinishWoodLight
        mat_ext_finish.tAbs = wall.emittance
        mat_ext_finish.sAbs = wall.solar_absorptance
        mat_ext_finish.vAbs = wall.solar_absorptance
      else
        film_r = 2.0 * Material.AirFilmVertical.rvalue
        mat_ext_finish = nil
      end

      apply_wall_construction(runner, model, surfaces, wall.id, wall.wall_type, wall.insulation_assembly_r_value,
                              drywall_thick_in, film_r, mat_ext_finish)
    end
  end

  def self.add_rim_joists(runner, model, spaces)
    @hpxml.rim_joists.each do |rim_joist|
      if rim_joist.azimuth.nil?
        if rim_joist.is_exterior
          azimuths = @default_azimuths # Model as four directions for average exterior incident solar
        else
          azimuths = [@default_azimuths[0]] # Arbitrary direction, doesn't receive exterior incident solar
        end
      else
        azimuths = [rim_joist.azimuth]
      end

      surfaces = []

      azimuths.each do |azimuth|
        height = 1.0
        length = (rim_joist.area / height) / azimuths.size
        z_origin = @foundation_top

        surface = OpenStudio::Model::Surface.new(add_wall_polygon(length, height, z_origin, azimuth), model)
        surfaces << surface
        surface.additionalProperties.setFeature('Length', length)
        surface.additionalProperties.setFeature('Azimuth', azimuth)
        surface.additionalProperties.setFeature('Tilt', 90.0)
        surface.additionalProperties.setFeature('SurfaceType', 'RimJoist')
        if azimuths.size > 1
          surface.setName("#{rim_joist.id}:#{azimuth}")
        else
          surface.setName(rim_joist.id)
        end
        surface.setSurfaceType('Wall')
        set_surface_interior(model, spaces, surface, rim_joist.interior_adjacent_to)
        set_surface_exterior(model, spaces, surface, rim_joist.exterior_adjacent_to)
        if rim_joist.is_interior
          surface.setSunExposure('NoSun')
          surface.setWindExposure('NoWind')
        end
      end

      # Apply construction

      if rim_joist.is_thermal_boundary
        drywall_thick_in = 0.5
      else
        drywall_thick_in = 0.0
      end
      if rim_joist.is_exterior
        film_r = Material.AirFilmVertical.rvalue + Material.AirFilmOutside.rvalue
        mat_ext_finish = Material.ExtFinishWoodLight
        mat_ext_finish.tAbs = rim_joist.emittance
        mat_ext_finish.sAbs = rim_joist.solar_absorptance
        mat_ext_finish.vAbs = rim_joist.solar_absorptance
      else
        film_r = 2.0 * Material.AirFilmVertical.rvalue
        mat_ext_finish = nil
      end

      assembly_r = rim_joist.insulation_assembly_r_value

      constr_sets = [
        WoodStudConstructionSet.new(Material.Stud2x(2.0), 0.17, 10.0, 2.0, drywall_thick_in, mat_ext_finish),  # 2x4 + R10
        WoodStudConstructionSet.new(Material.Stud2x(2.0), 0.17, 5.0, 2.0, drywall_thick_in, mat_ext_finish),   # 2x4 + R5
        WoodStudConstructionSet.new(Material.Stud2x(2.0), 0.17, 0.0, 2.0, drywall_thick_in, mat_ext_finish),   # 2x4
        WoodStudConstructionSet.new(Material.Stud2x(2.0), 0.01, 0.0, 0.0, 0.0, mat_ext_finish),                # Fallback
      ]
      match, constr_set, cavity_r = pick_wood_stud_construction_set(assembly_r, constr_sets, film_r, rim_joist.id)
      install_grade = 1

      Constructions.apply_rim_joist(model, surfaces, "#{rim_joist.id} construction",
                                    cavity_r, install_grade, constr_set.framing_factor,
                                    constr_set.drywall_thick_in, constr_set.osb_thick_in,
                                    constr_set.rigid_r, constr_set.exterior_material)
      check_surface_assembly_rvalue(runner, surfaces, film_r, assembly_r, match)
    end
  end

  def self.add_frame_floors(runner, model, spaces)
    @hpxml.frame_floors.each do |frame_floor|
      area = frame_floor.area
      width = Math::sqrt(area)
      length = area / width
      if frame_floor.interior_adjacent_to.include?('attic') || frame_floor.exterior_adjacent_to.include?('attic')
        z_origin = @walls_top
      else
        z_origin = @foundation_top
      end

      if frame_floor.is_ceiling
        surface = OpenStudio::Model::Surface.new(add_ceiling_polygon(length, width, z_origin), model)
        surface.additionalProperties.setFeature('SurfaceType', 'Ceiling')
      else
        surface = OpenStudio::Model::Surface.new(add_floor_polygon(length, width, z_origin), model)
        surface.additionalProperties.setFeature('SurfaceType', 'Floor')
      end
      set_surface_interior(model, spaces, surface, frame_floor.interior_adjacent_to)
      set_surface_exterior(model, spaces, surface, frame_floor.exterior_adjacent_to)
      surface.setName(frame_floor.id)
      surface.setSunExposure('NoSun')
      surface.setWindExposure('NoWind')

      # Apply construction

      film_r = 2.0 * Material.AirFilmFloorReduced.rvalue
      assembly_r = frame_floor.insulation_assembly_r_value

      constr_sets = [
        WoodStudConstructionSet.new(Material.Stud2x6, 0.10, 10.0, 0.75, 0.0, Material.CoveringBare), # 2x6, 24" o.c. + R10
        WoodStudConstructionSet.new(Material.Stud2x6, 0.10, 0.0, 0.75, 0.0, Material.CoveringBare),  # 2x6, 24" o.c.
        WoodStudConstructionSet.new(Material.Stud2x4, 0.13, 0.0, 0.5, 0.0, Material.CoveringBare),   # 2x4, 16" o.c.
        WoodStudConstructionSet.new(Material.Stud2x4, 0.01, 0.0, 0.0, 0.0, nil),                     # Fallback
      ]
      match, constr_set, cavity_r = pick_wood_stud_construction_set(assembly_r, constr_sets, film_r, frame_floor.id)

      mat_floor_covering = nil
      install_grade = 1

      # Floor
      Constructions.apply_floor(model, [surface], "#{frame_floor.id} construction",
                                cavity_r, install_grade,
                                constr_set.framing_factor, constr_set.stud.thick_in,
                                constr_set.osb_thick_in, constr_set.rigid_r,
                                mat_floor_covering, constr_set.exterior_material)
      check_surface_assembly_rvalue(runner, [surface], film_r, assembly_r, match)
    end
  end

  def self.add_foundation_walls_slabs(runner, model, spaces)
    # Check for foundation walls without corresponding slabs
    @hpxml.foundation_walls.each do |foundation_wall|
      found_slab = false
      @hpxml.slabs.each do |slab|
        found_slab = true if foundation_wall.interior_adjacent_to == slab.interior_adjacent_to
      end
      next if found_slab

      fail "Foundation wall '#{foundation_wall.id}' is adjacent to '#{foundation_wall.interior_adjacent_to}' but no corresponding slab was found adjacent to '#{foundation_wall.interior_adjacent_to}'."
    end

    # Check for slabs without corresponding foundation walls
    @hpxml.slabs.each do |slab|
      next if [HPXML::LocationLivingSpace, HPXML::LocationGarage].include? slab.interior_adjacent_to

      found_foundation_wall = false
      @hpxml.foundation_walls.each do |foundation_wall|
        found_foundation_wall = true if slab.interior_adjacent_to == foundation_wall.interior_adjacent_to
      end
      next if found_foundation_wall

      fail "Slab '#{slab.id}' is adjacent to '#{slab.interior_adjacent_to}' but no corresponding foundation walls were found adjacent to '#{slab.interior_adjacent_to}'.\n"
    end

    # Get foundation types
    foundation_types = []
    @hpxml.slabs.each do |slab|
      next if foundation_types.include? slab.interior_adjacent_to

      foundation_types << slab.interior_adjacent_to
    end

    foundation_types.each do |foundation_type|
      # Get attached foundation walls/slabs
      fnd_walls = []
      slabs = []
      @hpxml.foundation_walls.each do |foundation_wall|
        next unless foundation_wall.interior_adjacent_to == foundation_type

        fnd_walls << foundation_wall
      end
      @hpxml.slabs.each do |slab|
        next unless slab.interior_adjacent_to == foundation_type

        slabs << slab
      end

      # Calculate combinations of slabs/walls for each Kiva instance
      kiva_instances = get_kiva_instances(fnd_walls, slabs)

      # Obtain some wall/slab information
      fnd_wall_lengths = {}
      fnd_walls.each do |foundation_wall|
        next unless foundation_wall.is_exterior

        fnd_wall_lengths[foundation_wall] = foundation_wall.area / foundation_wall.height
      end
      slab_exp_perims = {}
      slab_areas = {}
      slabs.each do |slab|
        slab_exp_perims[slab] = slab.exposed_perimeter
        slab_areas[slab] = slab.area
      end
      total_slab_exp_perim = slab_exp_perims.values.inject(0, :+)
      total_slab_area = slab_areas.values.inject(0, :+)
      total_fnd_wall_length = fnd_wall_lengths.values.inject(0, :+)

      no_wall_slab_exp_perim = {}

      kiva_instances.each do |foundation_wall, slab|
        # Apportion referenced walls/slabs for this Kiva instance
        slab_frac = slab_exp_perims[slab] / total_slab_exp_perim
        if total_fnd_wall_length > 0
          fnd_wall_frac = fnd_wall_lengths[foundation_wall] / total_fnd_wall_length
        else
          fnd_wall_frac = 1.0 # Handle slab foundation type
        end

        kiva_foundation = nil
        if not foundation_wall.nil?
          # Add exterior foundation wall surface
          kiva_foundation = add_foundation_wall(runner, model, spaces, foundation_wall, slab_frac,
                                                total_fnd_wall_length, total_slab_exp_perim)
        end

        # Add single combined foundation slab surface (for similar surfaces)
        slab_exp_perim = slab_exp_perims[slab] * fnd_wall_frac
        slab_area = slab_areas[slab] * fnd_wall_frac
        no_wall_slab_exp_perim[slab] = 0.0 if no_wall_slab_exp_perim[slab].nil?
        if (not foundation_wall.nil?) && (slab_exp_perim > fnd_wall_lengths[foundation_wall] * slab_frac)
          # Keep track of no-wall slab exposed perimeter
          no_wall_slab_exp_perim[slab] += (slab_exp_perim - fnd_wall_lengths[foundation_wall] * slab_frac)

          # Reduce this slab's exposed perimeter so that EnergyPlus does not automatically
          # create a second no-wall Kiva instance for each of our Kiva instances.
          # Instead, we will later create our own Kiva instance to account for it.
          # This reduces the number of Kiva instances we end up with.
          exp_perim_frac = (fnd_wall_lengths[foundation_wall] * slab_frac) / slab_exp_perim
          slab_exp_perim *= exp_perim_frac
          slab_area *= exp_perim_frac
        end
        if not foundation_wall.nil?
          z_origin = -1 * foundation_wall.depth_below_grade # Position based on adjacent foundation walls
        else
          z_origin = -1 * slab.depth_below_grade
        end
        kiva_foundation = add_foundation_slab(runner, model, spaces, slab, slab_exp_perim,
                                              slab_area, z_origin, kiva_foundation)
      end

      # For each slab, create a no-wall Kiva slab instance if needed.
      slabs.each do |slab|
        next unless no_wall_slab_exp_perim[slab] > 0.1

        z_origin = 0
        slab_area = total_slab_area * no_wall_slab_exp_perim[slab] / total_slab_exp_perim
        kiva_foundation = add_foundation_slab(runner, model, spaces, slab, no_wall_slab_exp_perim[slab],
                                              slab_area, z_origin, nil)
      end

      # Interzonal foundation wall surfaces
      # The above-grade portion of these walls are modeled as EnergyPlus surfaces with standard adjacency.
      # The below-grade portion of these walls (in contact with ground) are not modeled, as Kiva does not
      # calculate heat flow between two zones through the ground.
      fnd_walls.each do |foundation_wall|
        next unless foundation_wall.is_interior

        ag_height = foundation_wall.height - foundation_wall.depth_below_grade
        ag_net_area = foundation_wall.net_area * ag_height / foundation_wall.height
        next if ag_net_area < 0.1

        length = ag_net_area / ag_height
        z_origin = -1 * ag_height
        if foundation_wall.azimuth.nil?
          azimuth = @default_azimuths[0] # Arbitrary direction, doesn't receive exterior incident solar
        else
          azimuth = foundation_wall.azimuth
        end

        surface = OpenStudio::Model::Surface.new(add_wall_polygon(length, ag_height, z_origin, azimuth), model)
        surface.additionalProperties.setFeature('Length', length)
        surface.additionalProperties.setFeature('Azimuth', azimuth)
        surface.additionalProperties.setFeature('Tilt', 90.0)
        surface.additionalProperties.setFeature('SurfaceType', 'FoundationWall')
        surface.setName(foundation_wall.id)
        surface.setSurfaceType('Wall')
        set_surface_interior(model, spaces, surface, foundation_wall.interior_adjacent_to)
        set_surface_exterior(model, spaces, surface, foundation_wall.exterior_adjacent_to)
        surface.setSunExposure('NoSun')
        surface.setWindExposure('NoWind')

        # Apply construction

        wall_type = HPXML::WallTypeConcrete
        if foundation_wall.is_thermal_boundary
          drywall_thick_in = 0.5
        else
          drywall_thick_in = 0.0
        end
        film_r = 2.0 * Material.AirFilmVertical.rvalue
        assembly_r = foundation_wall.insulation_assembly_r_value
        if assembly_r.nil?
          concrete_thick_in = foundation_wall.thickness
          int_r = foundation_wall.insulation_interior_r_value
          ext_r = foundation_wall.insulation_exterior_r_value
          assembly_r = int_r + ext_r + Material.Concrete(concrete_thick_in).rvalue + Material.GypsumWall(drywall_thick_in).rvalue + film_r
        end
        mat_ext_finish = nil

        apply_wall_construction(runner, model, [surface], foundation_wall.id, wall_type, assembly_r,
                                drywall_thick_in, film_r, mat_ext_finish)
      end
    end
  end

  def self.add_foundation_wall(runner, model, spaces, foundation_wall, slab_frac,
                               total_fnd_wall_length, total_slab_exp_perim)

    net_area = foundation_wall.net_area * slab_frac
    gross_area = foundation_wall.area * slab_frac
    height = foundation_wall.height
    height_ag = height - foundation_wall.depth_below_grade
    z_origin = -1 * foundation_wall.depth_below_grade
    length = gross_area / height
    if foundation_wall.azimuth.nil?
      azimuth = @default_azimuths[0] # Arbitrary; solar incidence in Kiva is applied as an orientation average (to the above grade portion of the wall)
    else
      azimuth = foundation_wall.azimuth
    end

    if total_fnd_wall_length > total_slab_exp_perim
      # Calculate exposed section of wall based on slab's total exposed perimeter.
      length *= total_slab_exp_perim / total_fnd_wall_length
    end

    if gross_area > net_area
      # Create a "notch" in the wall to account for the subsurfaces. This ensures that
      # we preserve the appropriate wall height, length, and area for Kiva.
      subsurface_area = gross_area - net_area
    else
      subsurface_area = 0
    end

    surface = OpenStudio::Model::Surface.new(add_wall_polygon(length, height, z_origin, azimuth, [0] * 4, subsurface_area), model)
    surface.additionalProperties.setFeature('Length', length)
    surface.additionalProperties.setFeature('Azimuth', azimuth)
    surface.additionalProperties.setFeature('Tilt', 90.0)
    surface.additionalProperties.setFeature('SurfaceType', 'FoundationWall')
    surface.setName(foundation_wall.id)
    surface.setSurfaceType('Wall')
    set_surface_interior(model, spaces, surface, foundation_wall.interior_adjacent_to)
    set_surface_exterior(model, spaces, surface, foundation_wall.exterior_adjacent_to)

    if foundation_wall.is_thermal_boundary
      drywall_thick_in = 0.5
    else
      drywall_thick_in = 0.0
    end
    concrete_thick_in = foundation_wall.thickness
    assembly_r = foundation_wall.insulation_assembly_r_value
    if not assembly_r.nil?
      ext_rigid_height = height
      ext_rigid_offset = 0.0
      film_r = Material.AirFilmVertical.rvalue
      ext_rigid_r = assembly_r - Material.Concrete(concrete_thick_in).rvalue - Material.GypsumWall(drywall_thick_in).rvalue - film_r
      int_rigid_r = 0.0
      if ext_rigid_r < 0 # Try without drywall
        drywall_thick_in = 0.0
        ext_rigid_r = assembly_r - Material.Concrete(concrete_thick_in).rvalue - Material.GypsumWall(drywall_thick_in).rvalue - film_r
      end
      if (ext_rigid_r > 0) && (ext_rigid_r < 0.1)
        ext_rigid_r = 0.0 # Prevent tiny strip of insulation
      end
      if ext_rigid_r < 0
        ext_rigid_r = 0.0
        match = false
      else
        match = true
      end
    else
      ext_rigid_offset = foundation_wall.insulation_exterior_distance_to_top
      ext_rigid_height = foundation_wall.insulation_exterior_distance_to_bottom - ext_rigid_offset
      ext_rigid_r = foundation_wall.insulation_exterior_r_value
      int_rigid_offset = foundation_wall.insulation_interior_distance_to_top
      int_rigid_height = foundation_wall.insulation_interior_distance_to_bottom - int_rigid_offset
      int_rigid_r = foundation_wall.insulation_interior_r_value
    end

    Constructions.apply_foundation_wall(model, [surface], "#{foundation_wall.id} construction",
                                        ext_rigid_offset, int_rigid_offset, ext_rigid_height, int_rigid_height,
                                        ext_rigid_r, int_rigid_r, drywall_thick_in, concrete_thick_in, height_ag)

    if not assembly_r.nil?
      check_surface_assembly_rvalue(runner, [surface], film_r, assembly_r, match)
    end

    return surface.adjacentFoundation.get
  end

  def self.add_foundation_slab(runner, model, spaces, slab, slab_exp_perim,
                               slab_area, z_origin, kiva_foundation)

    slab_tot_perim = slab_exp_perim
    if slab_tot_perim**2 - 16.0 * slab_area <= 0
      # Cannot construct rectangle with this perimeter/area. Some of the
      # perimeter is presumably not exposed, so bump up perimeter value.
      slab_tot_perim = Math.sqrt(16.0 * slab_area)
    end
    sqrt_term = [slab_tot_perim**2 - 16.0 * slab_area, 0.0].max
    slab_length = slab_tot_perim / 4.0 + Math.sqrt(sqrt_term) / 4.0
    slab_width = slab_tot_perim / 4.0 - Math.sqrt(sqrt_term) / 4.0

    surface = OpenStudio::Model::Surface.new(add_floor_polygon(slab_length, slab_width, z_origin), model)
    surface.setName(slab.id)
    surface.setSurfaceType('Floor')
    surface.setOutsideBoundaryCondition('Foundation')
    surface.additionalProperties.setFeature('SurfaceType', 'Slab')
    set_surface_interior(model, spaces, surface, slab.interior_adjacent_to)
    surface.setSunExposure('NoSun')
    surface.setWindExposure('NoWind')

    slab_perim_r = slab.perimeter_insulation_r_value
    slab_perim_depth = slab.perimeter_insulation_depth
    if (slab_perim_r == 0) || (slab_perim_depth == 0)
      slab_perim_r = 0
      slab_perim_depth = 0
    end

    if slab.under_slab_insulation_spans_entire_slab
      slab_whole_r = slab.under_slab_insulation_r_value
      slab_under_r = 0
      slab_under_width = 0
    else
      slab_under_r = slab.under_slab_insulation_r_value
      slab_under_width = slab.under_slab_insulation_width
      if (slab_under_r == 0) || (slab_under_width == 0)
        slab_under_r = 0
        slab_under_width = 0
      end
      slab_whole_r = 0
    end
    slab_gap_r = slab_under_r

    mat_carpet = nil
    if (slab.carpet_fraction > 0) && (slab.carpet_r_value > 0)
      mat_carpet = Material.CoveringBare(slab.carpet_fraction,
                                         slab.carpet_r_value)
    end

    Constructions.apply_foundation_slab(model, surface, "#{slab.id} construction",
                                        slab_under_r, slab_under_width, slab_gap_r, slab_perim_r,
                                        slab_perim_depth, slab_whole_r, slab.thickness,
                                        slab_exp_perim, mat_carpet, kiva_foundation)
    # FIXME: Temporary code for sizing
    surface.additionalProperties.setFeature(Constants.SizingInfoSlabRvalue, 10.0)

    return surface.adjacentFoundation.get
  end

  def self.add_conditioned_floor_area(runner, model, spaces)
    # TODO: Use HPXML values not Model values
    cfa = @cfa.round(1)

    # Check if we need to add floors between conditioned spaces (e.g., 2-story buildings).
    # This ensures that the E+ reported Conditioned Floor Area is correct.

    # Calculate cfa already added to model
    model_cfa = 0.0
    model.getSpaces.each do |space|
      next unless Geometry.space_is_conditioned(space)

      space.surfaces.each do |surface|
        next unless surface.surfaceType.downcase.to_s == 'floor'

        model_cfa += UnitConversions.convert(surface.grossArea, 'm^2', 'ft^2').round(2)
      end
    end

    addtl_cfa = cfa - model_cfa
    return unless addtl_cfa > 0

    conditioned_floor_width = Math::sqrt(addtl_cfa)
    conditioned_floor_length = addtl_cfa / conditioned_floor_width
    z_origin = @foundation_top + 8.0 * (@ncfl_ag - 1)

    floor_surface = OpenStudio::Model::Surface.new(add_floor_polygon(-conditioned_floor_width, -conditioned_floor_length, z_origin), model)

    floor_surface.setSunExposure('NoSun')
    floor_surface.setWindExposure('NoWind')
    floor_surface.setName('inferred conditioned floor')
    floor_surface.setSurfaceType('Floor')
    floor_surface.setSpace(create_or_get_space(model, spaces, HPXML::LocationLivingSpace))
    floor_surface.setOutsideBoundaryCondition('Adiabatic')
    floor_surface.additionalProperties.setFeature('SurfaceType', 'InferredFloor')

    # add ceiling surfaces accordingly
    ceiling_surface = OpenStudio::Model::Surface.new(add_ceiling_polygon(-conditioned_floor_width, -conditioned_floor_length, z_origin), model)

    ceiling_surface.setSunExposure('NoSun')
    ceiling_surface.setWindExposure('NoWind')
    ceiling_surface.setName('inferred conditioned ceiling')
    ceiling_surface.setSurfaceType('RoofCeiling')
    ceiling_surface.setSpace(create_or_get_space(model, spaces, HPXML::LocationLivingSpace))
    ceiling_surface.setOutsideBoundaryCondition('Adiabatic')
    ceiling_surface.additionalProperties.setFeature('SurfaceType', 'InferredCeiling')

    if not @cond_bsmnt_surfaces.empty?
      # assuming added ceiling is in conditioned basement
      @cond_bsmnt_surfaces << ceiling_surface
    end

    # Apply Construction
    apply_adiabatic_construction(runner, model, [floor_surface, ceiling_surface], 'floor')
  end

  def self.add_thermal_mass(runner, model)
    drywall_thick_in = 0.5
    partition_frac_of_cfa = 1.0 # Ratio of partition wall area to conditioned floor area
    basement_frac_of_cfa = (@cfa - @cfa_ag) / @cfa
    Constructions.apply_partition_walls(model, 'PartitionWallConstruction', drywall_thick_in, partition_frac_of_cfa,
                                        basement_frac_of_cfa, @cond_bsmnt_surfaces, @living_space)

    mass_lb_per_sqft = 8.0
    density_lb_per_cuft = 40.0
    mat = BaseMaterial.Wood
    Constructions.apply_furniture(model, mass_lb_per_sqft, density_lb_per_cuft, mat,
                                  basement_frac_of_cfa, @cond_bsmnt_surfaces, @living_space)
  end

  def self.add_neighbors(runner, model, length)
    # Get the max z-value of any model surface
    default_height = -9e99
    model.getSpaces.each do |space|
      z_origin = space.zOrigin
      space.surfaces.each do |surface|
        surface.vertices.each do |vertex|
          surface_z = vertex.z + z_origin
          next if surface_z < default_height

          default_height = surface_z
        end
      end
    end
    default_height = UnitConversions.convert(default_height, 'm', 'ft')
    z_origin = 0 # shading surface always starts at grade

    shading_surfaces = []
    @hpxml.neighbor_buildings.each do |neighbor_building|
      height = neighbor_building.height.nil? ? default_height : neighbor_building.height

      shading_surface = OpenStudio::Model::ShadingSurface.new(add_wall_polygon(length, height, z_origin, neighbor_building.azimuth), model)
      shading_surface.additionalProperties.setFeature('Azimuth', neighbor_building.azimuth)
      shading_surface.additionalProperties.setFeature('Distance', neighbor_building.distance)
      shading_surface.setName("Neighbor azimuth #{neighbor_building.azimuth} distance #{neighbor_building.distance}")

      shading_surfaces << shading_surface
    end

    unless shading_surfaces.empty?
      shading_surface_group = OpenStudio::Model::ShadingSurfaceGroup.new(model)
      shading_surface_group.setName(Constants.ObjectNameNeighbors)
      shading_surfaces.each do |shading_surface|
        shading_surface.setShadingSurfaceGroup(shading_surface_group)
      end
    end
  end

  def self.add_interior_shading_schedule(runner, model, weather)
    heating_season, cooling_season = HVAC.calc_heating_and_cooling_seasons(model, weather)
    @clg_season_sch = MonthWeekdayWeekendSchedule.new(model, 'cooling season schedule', Array.new(24, 1), Array.new(24, 1), cooling_season, 1.0, 1.0, true, true, Constants.ScheduleTypeLimitsFraction)

    @clg_ssn_sensor = OpenStudio::Model::EnergyManagementSystemSensor.new(model, 'Schedule Value')
    @clg_ssn_sensor.setName('cool_season')
    @clg_ssn_sensor.setKeyName(@clg_season_sch.schedule.name.to_s)
  end

  def self.add_windows(runner, model, spaces, weather)
    surfaces = []
    @hpxml.windows.each do |window|
      wall_exterior_adjacent_to = window.wall.exterior_adjacent_to
      if [HPXML::LocationOtherHeatedSpace, HPXML::LocationOtherMultifamilyBufferSpace, HPXML::LocationOtherNonFreezingSpace, HPXML::LocationOtherHousingUnit].include? wall_exterior_adjacent_to
        fail "Window '#{window.id}' cannot be adjacent to '#{wall_exterior_adjacent_to}'. Check parent wall: '#{window.wall.id}'."
      end
      window_height = 4.0 # ft, default
      overhang_depth = nil
      if not window.overhangs_depth.nil?
        overhang_depth = window.overhangs_depth
        overhang_distance_to_top = window.overhangs_distance_to_top_of_window
        overhang_distance_to_bottom = window.overhangs_distance_to_bottom_of_window
        window_height = overhang_distance_to_bottom - overhang_distance_to_top
      end

      window_width = window.area / window_height
      z_origin = @foundation_top

      # Create parent surface slightly bigger than window
      surface = OpenStudio::Model::Surface.new(add_wall_polygon(window_width, window_height, z_origin,
                                                                window.azimuth, [0, 0.0001, 0.0001, 0.0001]), model)

      surface.additionalProperties.setFeature('Length', window_width)
      surface.additionalProperties.setFeature('Azimuth', window.azimuth)
      surface.additionalProperties.setFeature('Tilt', 90.0)
      surface.additionalProperties.setFeature('SurfaceType', 'Window')
      surface.setName("surface #{window.id}")
      surface.setSurfaceType('Wall')
      set_surface_interior(model, spaces, surface, window.wall.interior_adjacent_to)
      assign_outside_boundary_condition_to_subsurface(surface, wall_exterior_adjacent_to, spaces, model)
      surfaces << surface

      sub_surface = OpenStudio::Model::SubSurface.new(add_wall_polygon(window_width, window_height, z_origin,
                                                                       window.azimuth, [-0.0001, 0, 0.0001, 0]), model)
      sub_surface.setName(window.id)
      sub_surface.setSurface(surface)
      sub_surface.setSubSurfaceType('FixedWindow')

      if not overhang_depth.nil?
        overhang = sub_surface.addOverhang(UnitConversions.convert(overhang_depth, 'ft', 'm'), UnitConversions.convert(overhang_distance_to_top, 'ft', 'm'))
        overhang.get.setName("#{sub_surface.name} - #{Constants.ObjectNameOverhangs}")

        sub_surface.additionalProperties.setFeature(Constants.SizingInfoWindowOverhangDepth, overhang_depth)
        sub_surface.additionalProperties.setFeature(Constants.SizingInfoWindowOverhangOffset, overhang_distance_to_top)
      end

      # Apply construction
      cool_shade_mult = window.interior_shading_factor_summer
      heat_shade_mult = window.interior_shading_factor_winter
      Constructions.apply_window(model, [sub_surface],
                                 'WindowConstruction',
                                 weather, @clg_season_sch, window.ufactor, window.shgc,
                                 heat_shade_mult, cool_shade_mult)
    end

    apply_adiabatic_construction(runner, model, surfaces, 'wall')
  end

  def self.add_skylights(runner, model, spaces, weather)
    surfaces = []
    @hpxml.skylights.each do |skylight|
      # Obtain skylight tilt from attached roof
      skylight_tilt = skylight.roof.pitch / 12.0

      skylight_height = Math::sqrt(skylight.area)
      skylight_width = skylight.area / skylight_height
      z_origin = @walls_top + 0.5 * Math.sin(Math.atan(skylight_tilt)) * skylight_height

      # Create parent surface slightly bigger than skylight
      surface = OpenStudio::Model::Surface.new(add_roof_polygon(skylight_width + 0.0001, skylight_height + 0.0001, z_origin,
                                                                skylight.azimuth, skylight_tilt), model)

      surface.additionalProperties.setFeature('Length', skylight_width)
      surface.additionalProperties.setFeature('Width', skylight_height)
      surface.additionalProperties.setFeature('Azimuth', skylight.azimuth)
      surface.additionalProperties.setFeature('Tilt', skylight_tilt)
      surface.additionalProperties.setFeature('SurfaceType', 'Skylight')
      surface.setName("surface #{skylight.id}")
      surface.setSurfaceType('RoofCeiling')
      surface.setSpace(create_or_get_space(model, spaces, HPXML::LocationLivingSpace)) # Ensures it is included in Manual J sizing
      surface.setOutsideBoundaryCondition('Outdoors') # cannot be adiabatic because subsurfaces won't be created
      surfaces << surface

      sub_surface = OpenStudio::Model::SubSurface.new(add_roof_polygon(skylight_width, skylight_height, z_origin,
                                                                       skylight.azimuth, skylight_tilt), model)
      sub_surface.setName(skylight.id)
      sub_surface.setSurface(surface)
      sub_surface.setSubSurfaceType('Skylight')

      # Apply construction
      ufactor = skylight.ufactor
      shgc = skylight.shgc
      cool_shade_mult = 1.0
      heat_shade_mult = 1.0
      Constructions.apply_skylight(model, [sub_surface],
                                   'SkylightConstruction',
                                   weather, @clg_season_sch, ufactor, shgc,
                                   heat_shade_mult, cool_shade_mult)
    end

    apply_adiabatic_construction(runner, model, surfaces, 'roof')
  end

  def self.add_doors(runner, model, spaces)
    surfaces = []
    @hpxml.doors.each do |door|
      # ignore doors with adiabatic outside boundary condition
      next if door.wall.exterior_adjacent_to == HPXML::LocationOtherHousingUnit

      door_height = 6.67 # ft
      door_width = door.area / door_height
      z_origin = @foundation_top

      # Create parent surface slightly bigger than door
      surface = OpenStudio::Model::Surface.new(add_wall_polygon(door_width, door_height, z_origin,
                                                                door.azimuth, [0, 0.0001, 0.0001, 0.0001]), model)

      surface.additionalProperties.setFeature('Length', door_width)
      surface.additionalProperties.setFeature('Azimuth', door.azimuth)
      surface.additionalProperties.setFeature('Tilt', 90.0)
      surface.additionalProperties.setFeature('SurfaceType', 'Door')
      surface.setName("surface #{door.id}")
      surface.setSurfaceType('Wall')
      set_surface_interior(model, spaces, surface, door.wall.interior_adjacent_to)
      wall_exterior_adjacent_to = door.wall.exterior_adjacent_to
      assign_outside_boundary_condition_to_subsurface(surface, wall_exterior_adjacent_to, spaces, model)

      surfaces << surface

      sub_surface = OpenStudio::Model::SubSurface.new(add_wall_polygon(door_width, door_height, z_origin,
                                                                       door.azimuth, [0, 0, 0, 0]), model)
      sub_surface.setName(door.id)
      sub_surface.setSurface(surface)
      sub_surface.setSubSurfaceType('Door')

      # Apply construction
      ufactor = 1.0 / door.r_value

      Constructions.apply_door(model, [sub_surface], 'Door', ufactor)
    end

    apply_adiabatic_construction(runner, model, surfaces, 'wall')
  end

  def self.apply_adiabatic_construction(runner, model, surfaces, type)
    # Arbitrary construction for heat capacitance.
    # Only applies to surfaces where outside boundary conditioned is
    # adiabatic or surface net area is near zero.

    if type == 'wall'
      Constructions.apply_wood_stud_wall(model, surfaces, 'AdiabaticWallConstruction',
                                         0, 1, 3.5, true, 0.1, 0.5, 0, 999,
                                         Material.ExtFinishStuccoMedDark)
    elsif type == 'floor'
      Constructions.apply_floor(model, surfaces, 'AdiabaticFloorConstruction',
                                0, 1, 0.07, 5.5, 0.75, 999,
                                Material.FloorWood, Material.CoveringBare)
    elsif type == 'roof'
      Constructions.apply_open_cavity_roof(model, surfaces, 'AdiabaticRoofConstruction',
                                           0, 1, 7.25, 0.07, 7.25, 0.75, 999,
                                           Material.RoofingAsphaltShinglesMed, false)
    end
  end

  def self.add_hot_water_and_appliances(runner, model, weather, spaces)
    # Clothes Washer
    if @hpxml.clothes_washers.size > 0
      clothes_washer = @hpxml.clothes_washers[0]
      cw_space = get_space_from_location(clothes_washer.location, 'ClothesWasher', model, spaces)
      cw_ler = clothes_washer.rated_annual_kwh
      cw_elec_rate = clothes_washer.label_electric_rate
      cw_gas_rate = clothes_washer.label_gas_rate
      cw_agc = clothes_washer.label_annual_gas_cost
      cw_cap = clothes_washer.capacity
      cw_mef = clothes_washer.modified_energy_factor
      if cw_mef.nil?
        cw_mef = HotWaterAndAppliances.calc_clothes_washer_mef_from_imef(clothes_washer.integrated_modified_energy_factor)
      end
    else
      cw_mef = cw_ler = cw_elec_rate = cw_gas_rate = cw_agc = cw_cap = cw_space = nil
    end

    # Clothes Dryer
    if @hpxml.clothes_dryers.size > 0
      clothes_dryer = @hpxml.clothes_dryers[0]
      cd_space = get_space_from_location(clothes_dryer.location, 'ClothesDryer', model, spaces)
      cd_fuel = clothes_dryer.fuel_type
      cd_control = clothes_dryer.control_type
      cd_ef = clothes_dryer.energy_factor
      if cd_ef.nil?
        cd_ef = HotWaterAndAppliances.calc_clothes_dryer_ef_from_cef(clothes_dryer.combined_energy_factor)
      end
    else
      cd_ef = cd_control = cd_fuel = cd_space = nil
    end

    # Dishwasher
    if @hpxml.dishwashers.size > 0
      dishwasher = @hpxml.dishwashers[0]
      dw_space = get_space_from_location(dishwasher.location, 'Dishwasher', model, spaces)
      dw_cap = dishwasher.place_setting_capacity
      dw_ef = dishwasher.energy_factor
      if dw_ef.nil?
        dw_ef = HotWaterAndAppliances.calc_dishwasher_ef_from_annual_kwh(dishwasher.rated_annual_kwh)
      end
    else
      dw_ef = dw_cap = nil
    end

    # Refrigerator
    if @hpxml.refrigerators.size > 0
      refrigerator = @hpxml.refrigerators[0]
      fridge_space = get_space_from_location(refrigerator.location, 'Refrigerator', model, spaces)
      fridge_annual_kwh = refrigerator.adjusted_annual_kwh
      if fridge_annual_kwh.nil?
        fridge_annual_kwh = refrigerator.rated_annual_kwh
      end
    else
      fridge_annual_kwh = fridge_space = nil
    end

    # Cooking Range/Oven
    if (@hpxml.cooking_ranges.size > 0) && (@hpxml.ovens.size > 0)
      cooking_range = @hpxml.cooking_ranges[0]
      cook_space = get_space_from_location(cooking_range.location, 'CookingRange', model, spaces)
      oven = @hpxml.ovens[0]
      cook_fuel_type = cooking_range.fuel_type
      cook_is_induction = cooking_range.is_induction
      oven_is_convection = oven.is_convection
    else
      cook_fuel_type = cook_is_induction = oven_is_convection = nil
    end

    # Fixtures
    has_low_flow_fixtures = false
    if @hpxml.water_heating_systems.size > 0
      low_flow_fixtures_list = []
      @hpxml.water_fixtures.each do |water_fixture|
        next unless [HPXML::WaterFixtureTypeShowerhead, HPXML::WaterFixtureTypeFaucet].include? water_fixture.water_fixture_type

        low_flow_fixtures_list << water_fixture.low_flow
      end
      low_flow_fixtures_list.uniq!
      if (low_flow_fixtures_list.size == 1) && low_flow_fixtures_list[0]
        has_low_flow_fixtures = true
      end
    end

    # Distribution
    if @hpxml.water_heating_systems.size > 0
      hot_water_distribution = @hpxml.hot_water_distributions[0]
      dist_type = hot_water_distribution.system_type
      if dist_type == HPXML::DHWDistTypeStandard
        std_pipe_length = hot_water_distribution.standard_piping_length
        recirc_loop_length = nil
        recirc_branch_length = nil
        recirc_control_type = nil
        recirc_pump_power = nil
      elsif dist_type == HPXML::DHWDistTypeRecirc
        recirc_loop_length = hot_water_distribution.recirculation_piping_length
        recirc_branch_length = hot_water_distribution.recirculation_branch_piping_length
        recirc_control_type = hot_water_distribution.recirculation_control_type
        recirc_pump_power = hot_water_distribution.recirculation_pump_power
        std_pipe_length = nil
      end
      pipe_r = hot_water_distribution.pipe_r_value
    end

    # Drain Water Heat Recovery
    dwhr_present = false
    dwhr_facilities_connected = nil
    dwhr_is_equal_flow = nil
    dwhr_efficiency = nil
    if @hpxml.water_heating_systems.size > 0
      hot_water_distribution = @hpxml.hot_water_distributions[0]
      if not hot_water_distribution.dwhr_efficiency.nil?
        dwhr_present = true
        dwhr_facilities_connected = hot_water_distribution.dwhr_facilities_connected
        dwhr_is_equal_flow = hot_water_distribution.dwhr_equal_flow
        dwhr_efficiency = hot_water_distribution.dwhr_efficiency
      end
    end

    # Water Heater
    dhw_loop_fracs = {}
    water_heater_spaces = {}
    combi_sys_id_list = []
    avg_setpoint_temp = 0.0 # Weighted average by fraction DHW load served
    has_uncond_bsmnt = @hpxml.has_space_type(HPXML::LocationBasementUnconditioned)
    if @hpxml.water_heating_systems.size > 0
      @hpxml.water_heating_systems.each do |water_heating_system|
        sys_id = water_heating_system.id
        @dhw_map[sys_id] = []

        space = get_space_from_location(water_heating_system.location, 'WaterHeatingSystem', model, spaces)
        water_heater_spaces[sys_id] = space
        setpoint_temp = water_heating_system.temperature
        avg_setpoint_temp += setpoint_temp * water_heating_system.fraction_dhw_load_served
        wh_type = water_heating_system.water_heater_type
        fuel = water_heating_system.fuel_type
        jacket_r = water_heating_system.jacket_r_value

        if water_heating_system.uses_desuperheater
          desuperheater_clg_coil = get_desuperheatercoil(@hvac_map, water_heating_system.related_hvac_idref, sys_id)
        end

        ef = water_heating_system.energy_factor
        if ef.nil?
          uef = water_heating_system.uniform_energy_factor
          # allow systems not requiring EF and not specifying fuel type, e.g., indirect water heater
          if not uef.nil?
            ef = Waterheater.calc_ef_from_uef(uef, wh_type, fuel)
          end
        end

        # Check if simple solar water heater (defined by Solar Fraction) attached.
        # Solar fraction is used to adjust water heater's tank losses and hot water use, because it is
        # the portion of the total conventional hot water heating load (delivered energy + tank losses).
        solar_fraction = nil
        if (@hpxml.solar_thermal_systems.size > 0) && (water_heating_system.id == @hpxml.solar_thermal_systems[0].water_heating_system.id)
          solar_fraction = @hpxml.solar_thermal_systems[0].solar_fraction
        end
        solar_fraction = 0.0 if solar_fraction.nil?

        ec_adj = HotWaterAndAppliances.get_dist_energy_consumption_adjustment(has_uncond_bsmnt, @cfa, @ncfl,
                                                                              dist_type, recirc_control_type,
                                                                              pipe_r, std_pipe_length, recirc_loop_length)

        runner.registerInfo("EC_adj=#{ec_adj}") # Pass value to tests

        dhw_load_frac = water_heating_system.fraction_dhw_load_served * (1.0 - solar_fraction)

        @dhw_map[sys_id] = []

        if wh_type == HPXML::WaterHeaterTypeStorage

          tank_vol = water_heating_system.tank_volume
          re = water_heating_system.recovery_efficiency
          capacity_kbtuh = water_heating_system.heating_capacity / 1000.0

          Waterheater.apply_tank(model, space, fuel, capacity_kbtuh, tank_vol,
                                 ef, re, setpoint_temp, ec_adj, @nbeds, @dhw_map,
                                 sys_id, desuperheater_clg_coil, jacket_r, solar_fraction)

        elsif wh_type == HPXML::WaterHeaterTypeTankless

          cycling_derate = water_heating_system.performance_adjustment

          Waterheater.apply_tankless(model, space, fuel, ef, cycling_derate,
                                     setpoint_temp, ec_adj, @nbeds, @dhw_map,
                                     sys_id, desuperheater_clg_coil, solar_fraction)

        elsif wh_type == HPXML::WaterHeaterTypeHeatPump

          tank_vol = water_heating_system.tank_volume

          Waterheater.apply_heatpump(model, runner, space, weather, setpoint_temp, tank_vol, ef, ec_adj,
                                     @nbeds, @dhw_map, sys_id, jacket_r, solar_fraction)

        elsif (wh_type == HPXML::WaterHeaterTypeCombiStorage) || (wh_type == HPXML::WaterHeaterTypeCombiTankless)

          combi_sys_id_list << sys_id
          standby_loss = water_heating_system.standby_loss
          vol = water_heating_system.tank_volume
          boiler_afue = water_heating_system.related_hvac_system.heating_efficiency_afue
          boiler_fuel_type = water_heating_system.related_hvac_system.heating_system_fuel

          boiler_sys = get_boiler_and_plant_loop(@hvac_map, water_heating_system.related_hvac_idref, sys_id)
          @dhw_map[sys_id] << boiler_sys['boiler']

          Waterheater.apply_combi(model, runner, space, vol, setpoint_temp, ec_adj, @nbeds,
                                  boiler_sys['boiler'], boiler_sys['plant_loop'], boiler_fuel_type,
                                  boiler_afue, @dhw_map, sys_id, wh_type, jacket_r, standby_loss)

        else

          fail "Unhandled water heater (#{wh_type})."

        end

        dhw_loop_fracs[sys_id] = dhw_load_frac
      end
    end

    HotWaterAndAppliances.apply(model, weather, @living_space,
                                @cfa, @nbeds, @ncfl, has_uncond_bsmnt, avg_setpoint_temp,
                                cw_mef, cw_ler, cw_elec_rate, cw_gas_rate,
                                cw_agc, cw_cap, cw_space, cd_fuel, cd_ef, cd_control,
                                cd_space, dw_ef, dw_cap, dw_space, fridge_annual_kwh, fridge_space,
                                cook_fuel_type, cook_is_induction, oven_is_convection, cook_space,
                                has_low_flow_fixtures, dist_type, pipe_r,
                                std_pipe_length, recirc_loop_length,
                                recirc_branch_length, recirc_control_type,
                                recirc_pump_power, dwhr_present,
                                dwhr_facilities_connected, dwhr_is_equal_flow,
                                dwhr_efficiency, dhw_loop_fracs, @eri_version,
                                @dhw_map, @hpxml_path)

    if @hpxml.solar_thermal_systems.size > 0
      solar_thermal_system = @hpxml.solar_thermal_systems[0]
      water_heater = solar_thermal_system.water_heating_system

      if [HPXML::WaterHeaterTypeCombiStorage, HPXML::WaterHeaterTypeCombiTankless].include? water_heater.water_heater_type
        fail "Water heating system '#{water_heater.id}' connected to solar thermal system '#{solar_thermal_system.id}' cannot be a space-heating boiler."
      end

      if water_heater.uses_desuperheater
        fail "Water heating system '#{water_heater.id}' connected to solar thermal system '#{solar_thermal_system.id}' cannot be attached to a desuperheater."
      end

      collector_area = solar_thermal_system.collector_area
      if not collector_area.nil? # Detailed solar water heater
        frta = solar_thermal_system.collector_frta
        frul = solar_thermal_system.collector_frul
        storage_vol = solar_thermal_system.storage_volume
        loop_type = solar_thermal_system.collector_loop_type
        azimuth = Float(solar_thermal_system.collector_azimuth)
        tilt = solar_thermal_system.collector_tilt
        collector_type = solar_thermal_system.collector_type
        space = water_heater_spaces[water_heater.id]

        dhw_loop = nil
        if @dhw_map.keys.include? water_heater.id
          @dhw_map[water_heater.id].each do |dhw_object|
            next unless dhw_object.is_a? OpenStudio::Model::PlantLoop

            dhw_loop = dhw_object
          end
        end

        Waterheater.apply_solar_thermal(model, space, collector_area, frta, frul, storage_vol,
                                        azimuth, tilt, collector_type, loop_type, dhw_loop, @dhw_map,
                                        water_heater.id)
      end
    end

    # Add combi-system EMS program with water use equipment information
    @dhw_map.keys.each do |sys_id|
      next unless combi_sys_id_list.include? sys_id

      Waterheater.apply_combi_system_EMS(model, sys_id, @dhw_map)
    end
  end

  def self.get_desuperheatercoil(hvac_map, relatedhvac, wh_id)
    # search for the related cooling coil object for desuperheater

    # Supported cooling coil options
    clg_coil_supported = [OpenStudio::Model::CoilCoolingDXSingleSpeed, OpenStudio::Model::CoilCoolingDXMultiSpeed, OpenStudio::Model::CoilCoolingWaterToAirHeatPumpEquationFit]
    if hvac_map.keys.include? relatedhvac
      hvac_map[relatedhvac].each do |comp|
        clg_coil_supported.each do |coiltype|
          if comp.is_a? coiltype
            return comp
          end
        end
      end
      fail "RelatedHVACSystem '#{relatedhvac}' for water heating system '#{wh_id}' is not currently supported for desuperheaters."
    end
  end

  def self.calc_sequential_load_fraction(load_fraction, remaining_fraction)
    if remaining_fraction > 0
      if (load_fraction - remaining_fraction).abs <= 0.010001
        # Last equipment to handle all the remaining load (within 0.01 tolerance)
        load_fraction = remaining_fraction
        sequential_load_frac = 1.0 # Fraction of remaining load served by this system
      else
        sequential_load_frac = load_fraction / remaining_fraction # Fraction of remaining load served by this system
      end
    else
      sequential_load_frac = 0.0
    end
    remaining_fraction -= load_fraction

    return sequential_load_frac, remaining_fraction, load_fraction
  end

  def self.add_cooling_system(runner, model)
    return if @use_only_ideal_air

    @hpxml.cooling_systems.each do |cooling_system|
      clg_type = cooling_system.cooling_system_type

      cool_capacity_btuh = cooling_system.cooling_capacity
      if not cool_capacity_btuh.nil?
        if cool_capacity_btuh < 0
          cool_capacity_btuh = Constants.SizingAuto
        end
      end

      load_frac = cooling_system.fraction_cool_load_served
      sequential_load_frac, @total_frac_remaining_cool_load_served, load_frac = calc_sequential_load_fraction(load_frac, @total_frac_remaining_cool_load_served)

      check_distribution_system(cooling_system.distribution_system, clg_type)

      @hvac_map[cooling_system.id] = []

      if clg_type == HPXML::HVACTypeCentralAirConditioner

        seer = cooling_system.cooling_efficiency_seer
        compressor_type = cooling_system.compressor_type
        crankcase_kw = 0.05 # From RESNET Publication No. 002-2017
        crankcase_temp = 50.0 # From RESNET Publication No. 002-2017

        if compressor_type == HPXML::HVACCompressorTypeSingleStage

          shrs = [cooling_system.cooling_shr]
          airflow_rate = cooling_system.cooling_cfm # Hidden feature; used only for HERS DSE test
          HVAC.apply_central_ac_1speed(model, runner, seer, shrs,
                                       crankcase_kw, crankcase_temp,
                                       cool_capacity_btuh, airflow_rate, load_frac,
                                       sequential_load_frac, @living_zone,
                                       @hvac_map, cooling_system.id)
        elsif compressor_type == HPXML::HVACCompressorTypeTwoStage

          # TODO: is the following assumption correct (revisit Dylan's data?)? OR should value from HPXML be used for both stages
          shrs = [cooling_system.cooling_shr - 0.02, cooling_system.cooling_shr]
          HVAC.apply_central_ac_2speed(model, runner, seer, shrs,
                                       crankcase_kw, crankcase_temp,
                                       cool_capacity_btuh, load_frac,
                                       sequential_load_frac, @living_zone,
                                       @hvac_map, cooling_system.id)
        elsif compressor_type == HPXML::HVACCompressorTypeVariableSpeed

          var_sp_shr_mult = [1.115, 1.026, 1.013, 1.0]
          shrs = var_sp_shr_mult.map { |m| cooling_system.cooling_shr * m }
          HVAC.apply_central_ac_4speed(model, runner, seer, shrs,
                                       crankcase_kw, crankcase_temp,
                                       cool_capacity_btuh, load_frac,
                                       sequential_load_frac, @living_zone,
                                       @hvac_map, cooling_system.id)
        end

      elsif clg_type == HPXML::HVACTypeRoomAirConditioner

        eer = cooling_system.cooling_efficiency_eer
        shr = cooling_system.cooling_shr
        airflow_rate = 350.0
        HVAC.apply_room_ac(model, runner, eer, shr,
                           airflow_rate, cool_capacity_btuh, load_frac,
                           sequential_load_frac, @living_zone,
                           @hvac_map, cooling_system.id)
      elsif clg_type == HPXML::HVACTypeEvaporativeCooler

        is_ducted = !cooling_system.distribution_system_idref.nil?
        HVAC.apply_evaporative_cooler(model, runner, load_frac,
                                      sequential_load_frac, @living_zone,
                                      @hvac_map, cooling_system.id, is_ducted)
      end
    end
  end

  def self.add_heating_system(runner, model)
    return if @use_only_ideal_air

    # We need to process furnaces attached to ACs before any other heating system
    # such that the sequential load heating fraction is properly applied.

    [true, false].each do |only_furnaces_attached_to_cooling|
      @hpxml.heating_systems.each do |heating_system|
        htg_type = heating_system.heating_system_type

        check_distribution_system(heating_system.distribution_system, htg_type)

        attached_clg_system = get_attached_clg_system(heating_system)

        if only_furnaces_attached_to_cooling
          next unless (htg_type == HPXML::HVACTypeFurnace) && (not attached_clg_system.nil?)
        else
          next if (htg_type == HPXML::HVACTypeFurnace) && (not attached_clg_system.nil?)
        end

        fuel = heating_system.heating_system_fuel

        heat_capacity_btuh = heating_system.heating_capacity
        if heat_capacity_btuh < 0
          heat_capacity_btuh = Constants.SizingAuto
        end

        load_frac = heating_system.fraction_heat_load_served
        sequential_load_frac, @total_frac_remaining_heat_load_served, load_frac = calc_sequential_load_fraction(load_frac, @total_frac_remaining_heat_load_served)

        @hvac_map[heating_system.id] = []

        if htg_type == HPXML::HVACTypeFurnace

          afue = heating_system.heating_efficiency_afue
          fan_power = 0.5 # For fuel furnaces, will be overridden by EAE later
          airflow_rate = heating_system.heating_cfm # Hidden feature; used only for HERS DSE test
          HVAC.apply_furnace(model, runner, fuel, afue,
                             heat_capacity_btuh, airflow_rate, fan_power,
                             load_frac, sequential_load_frac,
                             attached_clg_system, @living_zone,
                             @hvac_map, heating_system.id)
        elsif htg_type == HPXML::HVACTypeWallFurnace

          afue = heating_system.heating_efficiency_afue
          fan_power = 0.0
          airflow_rate = 0.0
          HVAC.apply_unit_heater(model, runner, fuel,
                                 afue, heat_capacity_btuh, fan_power,
                                 airflow_rate, load_frac,
                                 sequential_load_frac, @living_zone,
                                 @hvac_map, heating_system.id)
        elsif htg_type == HPXML::HVACTypeBoiler

          system_type = Constants.BoilerTypeForcedDraft
          afue = heating_system.heating_efficiency_afue
          oat_reset_enabled = false
          oat_high = nil
          oat_low = nil
          oat_hwst_high = nil
          oat_hwst_low = nil
          design_temp = 180.0
          HVAC.apply_boiler(model, runner, fuel, system_type, afue,
                            oat_reset_enabled, oat_high, oat_low, oat_hwst_high, oat_hwst_low,
                            heat_capacity_btuh, design_temp, load_frac,
                            sequential_load_frac, @living_zone,
                            @hvac_map, heating_system.id)
        elsif htg_type == HPXML::HVACTypeElectricResistance

          efficiency = heating_system.heating_efficiency_percent
          HVAC.apply_electric_baseboard(model, runner, efficiency,
                                        heat_capacity_btuh, load_frac,
                                        sequential_load_frac, @living_zone,
                                        @hvac_map, heating_system.id)
        elsif (htg_type == HPXML::HVACTypeStove) || (htg_type == HPXML::HVACTypePortableHeater)

          efficiency = heating_system.heating_efficiency_percent
          airflow_rate = 125.0 # cfm/ton; doesn't affect energy consumption
          fan_power = 0.5 # For fuel equipment, will be overridden by EAE later
          HVAC.apply_unit_heater(model, runner, fuel,
                                 efficiency, heat_capacity_btuh, fan_power,
                                 airflow_rate, load_frac,
                                 sequential_load_frac, @living_zone,
                                 @hvac_map, heating_system.id)
        end
      end
    end
  end

  def self.add_heat_pump(runner, model, weather)
    return if @use_only_ideal_air

    @hpxml.heat_pumps.each do |heat_pump|
      hp_type = heat_pump.heat_pump_type

      check_distribution_system(heat_pump.distribution_system, hp_type)

      cool_capacity_btuh = heat_pump.cooling_capacity
      if cool_capacity_btuh < 0
        cool_capacity_btuh = Constants.SizingAuto
      end

      heat_capacity_btuh = heat_pump.heating_capacity
      if heat_capacity_btuh < 0
        heat_capacity_btuh = Constants.SizingAuto
      end

      # Heating and cooling capacity must either both be Autosized or Fixed
      if (cool_capacity_btuh == Constants.SizingAuto) ^ (heat_capacity_btuh == Constants.SizingAuto)
        fail "HeatPump '#{heat_pump.id}' CoolingCapacity and HeatingCapacity must either both be auto-sized or fixed-sized."
      end

      heat_capacity_btuh_17F = heat_pump.heating_capacity_17F
      if not heat_capacity_btuh_17F.nil?
        if heat_capacity_btuh == Constants.SizingAuto
          fail "HeatPump '#{heat_pump.id}' has HeatingCapacity17F provided but heating capacity is auto-sized."
        elsif heat_capacity_btuh == 0.0
          heat_capacity_btuh_17F = nil
        end
      end

      load_frac_heat = heat_pump.fraction_heat_load_served
      sequential_load_frac_heat, @total_frac_remaining_heat_load_served, load_frac_heat = calc_sequential_load_fraction(load_frac_heat, @total_frac_remaining_heat_load_served)

      load_frac_cool = heat_pump.fraction_cool_load_served
      sequential_load_frac_cool, @total_frac_remaining_cool_load_served, load_frac_cool = calc_sequential_load_fraction(load_frac_cool, @total_frac_remaining_cool_load_served)

      backup_heat_fuel = heat_pump.backup_heating_fuel
      if not backup_heat_fuel.nil?

        backup_heat_capacity_btuh = heat_pump.backup_heating_capacity
        if backup_heat_capacity_btuh < 0
          backup_heat_capacity_btuh = Constants.SizingAuto
        end

        # Heating and backup heating capacity must either both be Autosized or Fixed
        if (backup_heat_capacity_btuh == Constants.SizingAuto) ^ (heat_capacity_btuh == Constants.SizingAuto)
          fail "HeatPump '#{heat_pump.id}' BackupHeatingCapacity and HeatingCapacity must either both be auto-sized or fixed-sized."
        end

        if not heat_pump.backup_heating_efficiency_percent.nil?
          backup_heat_efficiency = heat_pump.backup_heating_efficiency_percent
        else
          backup_heat_efficiency = heat_pump.backup_heating_efficiency_afue
        end

        backup_switchover_temp = heat_pump.backup_heating_switchover_temp

      else
        backup_heat_fuel = HPXML::FuelTypeElectricity
        backup_heat_capacity_btuh = 0.0
        backup_heat_efficiency = 1.0
        backup_switchover_temp = nil
      end

      @hvac_map[heat_pump.id] = []

      if not backup_switchover_temp.nil?
        hp_compressor_min_temp = backup_switchover_temp
        supp_htg_max_outdoor_temp = backup_switchover_temp
      else
        supp_htg_max_outdoor_temp = 40.0
        # Minimum temperature for Heat Pump operation:
        if hp_type == HPXML::HVACTypeHeatPumpMiniSplit
          hp_compressor_min_temp = -30.0 # deg-F
        else
          hp_compressor_min_temp = 0.0 # deg-F
        end
      end

      if hp_type == HPXML::HVACTypeHeatPumpAirToAir

        seer = heat_pump.cooling_efficiency_seer
        hspf = heat_pump.heating_efficiency_hspf
        compressor_type = heat_pump.compressor_type
        crankcase_kw = 0.05 # From RESNET Publication No. 002-2017
        crankcase_temp = 50.0 # From RESNET Publication No. 002-2017

        if compressor_type == HPXML::HVACCompressorTypeSingleStage

          shrs = [heat_pump.cooling_shr]
          HVAC.apply_central_ashp_1speed(model, runner, seer, hspf, shrs,
                                         hp_compressor_min_temp, crankcase_kw, crankcase_temp,
                                         cool_capacity_btuh, heat_capacity_btuh, heat_capacity_btuh_17F,
                                         backup_heat_fuel, backup_heat_efficiency, backup_heat_capacity_btuh, supp_htg_max_outdoor_temp,
                                         load_frac_heat, load_frac_cool,
                                         sequential_load_frac_heat, sequential_load_frac_cool,
                                         @living_zone, @hvac_map, heat_pump.id)
        elsif compressor_type == HPXML::HVACCompressorTypeTwoStage

          # TODO: is the following assumption correct (revisit Dylan's data?)? OR should value from HPXML be used for both stages?
          shrs = [heat_pump.cooling_shr - 0.014, heat_pump.cooling_shr]
          HVAC.apply_central_ashp_2speed(model, runner, seer, hspf, shrs,
                                         hp_compressor_min_temp, crankcase_kw, crankcase_temp,
                                         cool_capacity_btuh, heat_capacity_btuh, heat_capacity_btuh_17F,
                                         backup_heat_fuel, backup_heat_efficiency, backup_heat_capacity_btuh, supp_htg_max_outdoor_temp,
                                         load_frac_heat, load_frac_cool,
                                         sequential_load_frac_heat, sequential_load_frac_cool,
                                         @living_zone, @hvac_map, heat_pump.id)
        elsif compressor_type == HPXML::HVACCompressorTypeVariableSpeed

          var_sp_shr_mult = [1.115, 1.026, 1.013, 1.0]
          shrs = var_sp_shr_mult.map { |m| heat_pump.cooling_shr * m }
          HVAC.apply_central_ashp_4speed(model, runner, seer, hspf, shrs,
                                         hp_compressor_min_temp, crankcase_kw, crankcase_temp,
                                         cool_capacity_btuh, heat_capacity_btuh, heat_capacity_btuh_17F,
                                         backup_heat_fuel, backup_heat_efficiency, backup_heat_capacity_btuh, supp_htg_max_outdoor_temp,
                                         load_frac_heat, load_frac_cool,
                                         sequential_load_frac_heat, sequential_load_frac_cool,
                                         @living_zone, @hvac_map, heat_pump.id)
        end

      elsif hp_type == HPXML::HVACTypeHeatPumpMiniSplit

        seer = heat_pump.cooling_efficiency_seer
        hspf = heat_pump.heating_efficiency_hspf
        shr = heat_pump.cooling_shr
        min_cooling_capacity = 0.4
        max_cooling_capacity = 1.2
        min_cooling_airflow_rate = 200.0
        max_cooling_airflow_rate = 425.0
        min_heating_capacity = 0.3
        max_heating_capacity = 1.2
        min_heating_airflow_rate = 200.0
        max_heating_airflow_rate = 400.0
        if heat_capacity_btuh == Constants.SizingAuto
          heating_capacity_offset = 2300.0
        else
          heating_capacity_offset = heat_capacity_btuh - cool_capacity_btuh
        end

        if heat_capacity_btuh_17F.nil?
          cap_retention_frac = 0.25
          cap_retention_temp = -5.0
        else
          cap_retention_frac = heat_capacity_btuh_17F / heat_capacity_btuh
          cap_retention_temp = 17.0
        end
        pan_heater_power = 0.0
        fan_power = 0.07
        is_ducted = !heat_pump.distribution_system_idref.nil?
        HVAC.apply_mshp(model, runner, seer, hspf, shr,
                        min_cooling_capacity, max_cooling_capacity,
                        min_cooling_airflow_rate, max_cooling_airflow_rate,
                        min_heating_capacity, max_heating_capacity,
                        min_heating_airflow_rate, max_heating_airflow_rate,
                        heating_capacity_offset, cap_retention_frac,
                        cap_retention_temp, pan_heater_power, fan_power,
                        is_ducted, cool_capacity_btuh, hp_compressor_min_temp,
                        backup_heat_fuel, backup_heat_efficiency, backup_heat_capacity_btuh,
                        supp_htg_max_outdoor_temp, load_frac_heat, load_frac_cool,
                        sequential_load_frac_heat, sequential_load_frac_cool,
                        @living_zone, @hvac_map, heat_pump.id)

      elsif hp_type == HPXML::HVACTypeHeatPumpGroundToAir

        eer = heat_pump.cooling_efficiency_eer
        cop = heat_pump.heating_efficiency_cop
        shr = heat_pump.cooling_shr
        ground_conductivity = 0.6
        grout_conductivity = 0.4
        bore_config = Constants.SizingAuto
        bore_holes = Constants.SizingAuto
        bore_depth = Constants.SizingAuto
        bore_spacing = 20.0
        bore_diameter = 5.0
        pipe_size = 0.75
        ground_diffusivity = 0.0208
        fluid_type = Constants.FluidPropyleneGlycol
        frac_glycol = 0.3
        design_delta_t = 10.0
        pump_head = 50.0
        u_tube_leg_spacing = 0.9661
        u_tube_spacing_type = 'b'
        fan_power = 0.5
        HVAC.apply_gshp(model, runner, weather, cop, eer, shr,
                        ground_conductivity, grout_conductivity,
                        bore_config, bore_holes, bore_depth,
                        bore_spacing, bore_diameter, pipe_size,
                        ground_diffusivity, fluid_type, frac_glycol,
                        design_delta_t, pump_head,
                        u_tube_leg_spacing, u_tube_spacing_type,
                        fan_power, cool_capacity_btuh, heat_capacity_btuh,
                        backup_heat_efficiency, backup_heat_capacity_btuh,
                        load_frac_heat, load_frac_cool,
                        sequential_load_frac_heat, sequential_load_frac_cool,
                        @living_zone, @hvac_map, heat_pump.id)
      end
    end
  end

  def self.add_residual_hvac(runner, model)
    if @use_only_ideal_air
      HVAC.apply_ideal_air_loads(model, runner, 1, 1, @living_zone)
      return
    end

    # Adds an ideal air system to meet either:
    # 1. Any expected unmet load (i.e., because the sum of fractions load served is less than 1), or
    # 2. Any unexpected load (i.e., because the HVAC systems are undersized to meet the load)
    #
    # Addressing #2 ensures we can correctly calculate heating/cooling loads without having to run
    # an additional EnergyPlus simulation solely for that purpose, as well as allows us to report
    # the unmet load (i.e., the energy delivered by the ideal air system).
    if @total_frac_remaining_cool_load_served < 1
      sequential_cool_load_frac = 1
    else
      sequential_cool_load_frac = 0 # no cooling system, don't add ideal air for cooling either
    end

    if @total_frac_remaining_heat_load_served < 1
      sequential_heat_load_frac = 1
    else
      sequential_heat_load_frac = 0 # no heating system, don't add ideal air for heating either
    end
    if (sequential_heat_load_frac > 0) || (sequential_cool_load_frac > 0)
      HVAC.apply_ideal_air_loads(model, runner, sequential_cool_load_frac, sequential_heat_load_frac,
                                 @living_zone)
    end
  end

  def self.add_setpoints(runner, model, weather)
    return if @hpxml.hvac_controls.size == 0

    hvac_control = @hpxml.hvac_controls[0]

    # Base heating setpoint
    htg_setpoint = hvac_control.heating_setpoint_temp
    @htg_weekday_setpoints = [[htg_setpoint] * 24] * 12

    # Apply heating setback?
    htg_setback = hvac_control.heating_setback_temp
    if not htg_setback.nil?
      htg_setback_hrs_per_week = hvac_control.heating_setback_hours_per_week
      htg_setback_start_hr = hvac_control.heating_setback_start_hour
      for m in 1..12
        for hr in htg_setback_start_hr..htg_setback_start_hr + Integer(htg_setback_hrs_per_week / 7.0) - 1
          @htg_weekday_setpoints[m - 1][hr % 24] = htg_setback
        end
      end
    end
    @htg_weekend_setpoints = @htg_weekday_setpoints

    # Base cooling setpoint
    clg_setpoint = hvac_control.cooling_setpoint_temp
    @clg_weekday_setpoints = [[clg_setpoint] * 24] * 12

    # Apply cooling setup?
    clg_setup = hvac_control.cooling_setup_temp
    if not clg_setup.nil?
      clg_setup_hrs_per_week = hvac_control.cooling_setup_hours_per_week
      clg_setup_start_hr = hvac_control.cooling_setup_start_hour
      for m in 1..12
        for hr in clg_setup_start_hr..clg_setup_start_hr + Integer(clg_setup_hrs_per_week / 7.0) - 1
          @clg_weekday_setpoints[m - 1][hr % 24] = clg_setup
        end
      end
    end

    # Apply cooling setpoint offset due to ceiling fan?
    clg_ceiling_fan_offset = hvac_control.ceiling_fan_cooling_setpoint_temp_offset
    if not clg_ceiling_fan_offset.nil?
      HVAC.get_ceiling_fan_operation_months(weather).each_with_index do |operation, m|
        next unless operation == 1

        @clg_weekday_setpoints[m] = [@clg_weekday_setpoints[m], Array.new(24, clg_ceiling_fan_offset)].transpose.map { |i| i.reduce(:+) }
      end
    end
    @clg_weekend_setpoints = @clg_weekday_setpoints

    HVAC.apply_setpoints(model, runner, weather, @living_zone,
                         @htg_weekday_setpoints, @htg_weekend_setpoints, 1, 12,
                         @clg_weekday_setpoints, @clg_weekend_setpoints, 1, 12)
  end

  def self.add_ceiling_fans(runner, model, weather)
    return if @hpxml.ceiling_fans.size == 0

    ceiling_fan = @hpxml.ceiling_fans[0]

    monthly_sch = HVAC.get_ceiling_fan_operation_months(weather)
    medium_cfm = 3000.0
    weekday_sch = [0.0, 0.0, 0.0, 0.0, 0.0, 0.0, 0.0, 0.0, 0.0, 0.5, 1.0, 1.0, 1.0, 1.0, 1.0, 1.0, 1.0, 1.0, 1.0, 1.0, 0.0, 0.0, 0.0, 0.0]
    weekend_sch = weekday_sch
    hrs_per_day = weekday_sch.inject(0, :+)
    cfm_per_w = ceiling_fan.efficiency
    quantity = ceiling_fan.quantity
    annual_kwh = UnitConversions.convert(quantity * medium_cfm / cfm_per_w * hrs_per_day * 365.0, 'Wh', 'kWh')
    annual_kwh *= monthly_sch.inject(:+) / 12.0

    HVAC.apply_ceiling_fans(model, runner, annual_kwh, weekday_sch, weekend_sch, monthly_sch,
                            @cfa, @living_space)
  end

  def self.check_distribution_system(hvac_distribution, system_type)
    return if hvac_distribution.nil?

    hvac_distribution_type_map = { HPXML::HVACTypeFurnace => [HPXML::HVACDistributionTypeAir, HPXML::HVACDistributionTypeDSE],
                                   HPXML::HVACTypeBoiler => [HPXML::HVACDistributionTypeHydronic, HPXML::HVACDistributionTypeDSE],
                                   HPXML::HVACTypeCentralAirConditioner => [HPXML::HVACDistributionTypeAir, HPXML::HVACDistributionTypeDSE],
                                   HPXML::HVACTypeEvaporativeCooler => [HPXML::HVACDistributionTypeAir, HPXML::HVACDistributionTypeDSE],
                                   HPXML::HVACTypeHeatPumpAirToAir => [HPXML::HVACDistributionTypeAir, HPXML::HVACDistributionTypeDSE],
                                   HPXML::HVACTypeHeatPumpMiniSplit => [HPXML::HVACDistributionTypeAir, HPXML::HVACDistributionTypeDSE],
                                   HPXML::HVACTypeHeatPumpGroundToAir => [HPXML::HVACDistributionTypeAir, HPXML::HVACDistributionTypeDSE] }

    if not hvac_distribution_type_map[system_type].include? hvac_distribution.distribution_system_type
      # EPvalidator.rb only checks that a HVAC distribution system of the correct type (for the given HVAC system) exists
      # in the HPXML file, not that it is attached to this HVAC system. So here we perform the more rigorous check.
      fail "Incorrect HVAC distribution system type for HVAC type: '#{system_type}'. Should be one of: #{hvac_distribution_type_map[system_type]}"
    end
  end

  def self.get_boiler_and_plant_loop(loop_hvacs, heating_source_id, sys_id)
    # Search for the right boiler OS object
    related_boiler_sys = {}
    if loop_hvacs.keys.include? heating_source_id
      loop_hvacs[heating_source_id].each do |comp|
        if comp.is_a? OpenStudio::Model::PlantLoop
          related_boiler_sys['plant_loop'] = comp
        elsif comp.is_a? OpenStudio::Model::BoilerHotWater
          related_boiler_sys['boiler'] = comp
        end
      end
      return related_boiler_sys
    end
  end

  def self.add_mels(runner, model, spaces)
    # Misc
    misc_annual_kwh = 0
    misc_sens_frac = nil
    misc_lat_frac = nil
    misc_weekday_sch = nil
    misc_weekend_sch = nil
    misc_monthly_sch = nil
    @hpxml.plug_loads.each do |plug_load|
      next unless plug_load.plug_load_type == HPXML::PlugLoadTypeOther

      misc_annual_kwh = plug_load.kWh_per_year
      misc_sens_frac = plug_load.frac_sensible
      misc_lat_frac = plug_load.frac_latent
      misc_weekday_sch = @hpxml.misc_loads_schedule.weekday_fractions
      misc_weekend_sch = @hpxml.misc_loads_schedule.weekend_fractions
      misc_monthly_sch = @hpxml.misc_loads_schedule.monthly_multipliers
    end

    # Television
    tv_annual_kwh = 0
    @hpxml.plug_loads.each do |plug_load|
      next unless plug_load.plug_load_type == HPXML::PlugLoadTypeTelevision

      tv_annual_kwh = plug_load.kWh_per_year
    end

    MiscLoads.apply_plug(model, misc_annual_kwh, misc_sens_frac, misc_lat_frac,
                         misc_weekday_sch, misc_weekend_sch, misc_monthly_sch, tv_annual_kwh,
                         @cfa, @living_space)
  end

  def self.add_lighting(runner, model, weather, spaces)
    return if @hpxml.lighting_groups.size == 0

    fractions = {}
    @hpxml.lighting_groups.each do |lg|
      fractions[[lg.location, lg.third_party_certification]] = lg.fration_of_units_in_location
    end

    int_kwh, ext_kwh, grg_kwh = Lighting.calc_lighting_energy(@eri_version, @cfa, @gfa,
                                                              fractions[[HPXML::LocationInterior, HPXML::LightingTypeTierI]],
                                                              fractions[[HPXML::LocationExterior, HPXML::LightingTypeTierI]],
                                                              fractions[[HPXML::LocationGarage, HPXML::LightingTypeTierI]],
                                                              fractions[[HPXML::LocationInterior, HPXML::LightingTypeTierII]],
                                                              fractions[[HPXML::LocationExterior, HPXML::LightingTypeTierII]],
                                                              fractions[[HPXML::LocationGarage, HPXML::LightingTypeTierII]])

    garage_space = spaces[HPXML::LocationGarage]
    Lighting.apply(model, weather, int_kwh, grg_kwh, ext_kwh, @cfa, @gfa,
                   @living_space, garage_space)
  end

  def self.add_airflow(runner, model, weather, spaces)
    # Infiltration
    infil_ach50 = nil
    infil_const_ach = nil
    @hpxml.air_infiltration_measurements.each do |measurement|
      if (measurement.house_pressure == 50) && (measurement.unit_of_measure == HPXML::UnitsACH)
        infil_ach50 = measurement.air_leakage
      elsif (measurement.house_pressure == 50) && (measurement.unit_of_measure == HPXML::UnitsCFM)
        infil_ach50 = measurement.air_leakage * 60.0 / @infilvolume # Convert CFM50 to ACH50
      else
        infil_const_ach = measurement.constant_ach_natural
      end
    end

    vented_attic_sla = nil
    vented_attic_const_ach = nil
    if @hpxml.has_space_type(HPXML::LocationAtticVented)
      @hpxml.attics.each do |attic|
        next unless attic.attic_type == HPXML::AtticTypeVented

        vented_attic_sla = attic.vented_attic_sla
        vented_attic_const_ach = attic.vented_attic_constant_ach
      end
    else
      vented_attic_sla = 0.0
    end

    vented_crawl_sla = nil
    if @hpxml.has_space_type(HPXML::LocationCrawlspaceVented)
      @hpxml.foundations.each do |foundation|
        next unless foundation.foundation_type == HPXML::FoundationTypeCrawlspaceVented

        vented_crawl_sla = foundation.vented_crawlspace_sla
      end
    else
      vented_crawl_sla = 0.0
    end

    shelter_coef = @hpxml.site.shelter_coefficient
    living_ach50 = infil_ach50
    living_constant_ach = infil_const_ach
    garage_ach50 = infil_ach50
    unconditioned_basement_ach = 0.1
    unvented_crawl_sla = 0
    unvented_attic_sla = 0
    has_flue_chimney = false
    terrain = Constants.TerrainSuburban
    infil = Infiltration.new(living_ach50, living_constant_ach, shelter_coef, garage_ach50, vented_crawl_sla, unvented_crawl_sla,
                             vented_attic_sla, unvented_attic_sla, vented_attic_const_ach, unconditioned_basement_ach, has_flue_chimney, terrain)

    # Natural Ventilation
    nv_frac_window_area_open = @frac_window_area_operable * 0.20 # Assume 20% of operable window area is open
    nv_num_days_per_week = 7
    nv_max_oa_hr = 0.0115
    nv_max_oa_rh = 0.7
    nat_vent = NaturalVentilation.new(nv_frac_window_area_open, nv_max_oa_hr, nv_max_oa_rh, nv_num_days_per_week,
                                      @htg_weekday_setpoints, @htg_weekend_setpoints, @clg_weekday_setpoints, @clg_weekend_setpoints, @clg_ssn_sensor)

    # Ducts
    duct_systems = {}
    @hpxml.hvac_distributions.each do |hvac_distribution|
      next unless hvac_distribution.distribution_system_type == HPXML::HVACDistributionTypeAir

      air_ducts = create_ducts(hvac_distribution, model, spaces)

      # Connect AirLoopHVACs to ducts
      hvac_distribution.hvac_systems.each do |hvac_system|
        @hvac_map[hvac_system.id].each do |loop|
          next unless loop.is_a? OpenStudio::Model::AirLoopHVAC

          if duct_systems[air_ducts].nil?
            duct_systems[air_ducts] = loop
          elsif duct_systems[air_ducts] != loop
            # Multiple air loops associated with this duct system, treat
            # as separate duct systems.
            air_ducts2 = create_ducts(hvac_distribution, model, spaces)
            duct_systems[air_ducts2] = loop
          end
        end
      end
    end

    # Mechanical Ventilation
    mech_vent_id = nil
    mech_vent_type = nil
    mech_vent_total_eff = 0.0
    mech_vent_total_eff_adj = 0.0
    mech_vent_sens_eff = 0.0
    mech_vent_sens_eff_adj = 0.0
    mech_vent_fan_w = 0.0
    mech_vent_cfm = 0.0
    mech_vent_attached_dist_system = nil
    cfis_open_time = 0.0
    @hpxml.ventilation_fans.each do |ventilation_fan|
      next unless ventilation_fan.used_for_whole_building_ventilation

      mech_vent_id = ventilation_fan.id
      mech_vent_type = ventilation_fan.fan_type
      if (mech_vent_type == HPXML::MechVentTypeERV) || (mech_vent_type == HPXML::MechVentTypeHRV)
        if ventilation_fan.sensible_recovery_efficiency_adjusted.nil?
          mech_vent_sens_eff = ventilation_fan.sensible_recovery_efficiency
        else
          mech_vent_sens_eff_adj = ventilation_fan.sensible_recovery_efficiency_adjusted
        end
      end
      if mech_vent_type == HPXML::MechVentTypeERV
        if ventilation_fan.total_recovery_efficiency_adjusted.nil?
          mech_vent_total_eff = ventilation_fan.total_recovery_efficiency
        else
          mech_vent_total_eff_adj = ventilation_fan.total_recovery_efficiency_adjusted
        end
      end
      mech_vent_cfm = ventilation_fan.tested_flow_rate
      if mech_vent_cfm.nil?
        mech_vent_cfm = ventilation_fan.rated_flow_rate
      end
      mech_vent_fan_w = ventilation_fan.fan_power
      if mech_vent_type == HPXML::MechVentTypeCFIS
        # CFIS: Specify minimum open time in minutes
        cfis_open_time = [ventilation_fan.hours_in_operation / 24.0 * 60.0, 59.999].min
      else
        # Other: Adjust constant CFM/power based on hours per day of operation
        mech_vent_cfm *= (ventilation_fan.hours_in_operation / 24.0)
        mech_vent_fan_w *= (ventilation_fan.hours_in_operation / 24.0)
      end
      mech_vent_attached_dist_system = ventilation_fan.distribution_system
    end
    cfis_airflow_frac = 1.0
    clothes_dryer_exhaust = 0.0
    range_exhaust = 0.0
    range_exhaust_hour = 16
    bathroom_exhaust = 0.0
    bathroom_exhaust_hour = 5

    # Whole house fan
    whole_house_fan_w = 0.0
    whole_house_fan_cfm = 0.0
    whf_num_days_per_week = 0
    @hpxml.ventilation_fans.each do |ventilation_fan|
      next unless ventilation_fan.used_for_seasonal_cooling_load_reduction

      whole_house_fan_w = ventilation_fan.fan_power
      whole_house_fan_cfm = ventilation_fan.rated_flow_rate
      whf_num_days_per_week = 7
    end
    whf = WholeHouseFan.new(whole_house_fan_cfm, whole_house_fan_w, whf_num_days_per_week)

    # Get AirLoop associated with CFIS
    cfis_airloop = nil
    if mech_vent_type == HPXML::MechVentTypeCFIS
      cfis_sys_ids = mech_vent_attached_dist_system.hvac_systems.map { |system| system.id }

      # Get AirLoopHVACs associated with these HVAC systems
      @hvac_map.each do |sys_id, hvacs|
        next unless cfis_sys_ids.include? sys_id

        hvacs.each do |loop|
          next unless loop.is_a? OpenStudio::Model::AirLoopHVAC
          next if cfis_airloop == loop # already assigned

          fail 'Two airloops found for CFIS. Aborting...' unless cfis_airloop.nil?

          cfis_airloop = loop
        end
      end
    end

    mech_vent = MechanicalVentilation.new(mech_vent_type, mech_vent_total_eff, mech_vent_total_eff_adj, mech_vent_cfm,
                                          mech_vent_fan_w, mech_vent_sens_eff, mech_vent_sens_eff_adj,
                                          clothes_dryer_exhaust, range_exhaust,
                                          range_exhaust_hour, bathroom_exhaust, bathroom_exhaust_hour,
                                          cfis_open_time, cfis_airflow_frac, cfis_airloop)

    window_area = 0.0
    @hpxml.windows.each do |window|
      window_area += window.area
    end

    nbaths = @hpxml.building_construction.number_of_bathrooms
    if nbaths.nil?
      nbaths = Waterheater.get_default_num_bathrooms(@nbeds)
    end
    Airflow.apply(model, runner, weather, infil, mech_vent, nat_vent, whf, duct_systems,
                  @cfa, @infilvolume, @nbeds, nbaths, @ncfl, @ncfl_ag, window_area,
                  @min_neighbor_distance)
  end

  def self.create_ducts(hvac_distribution, model, spaces)
    air_ducts = []

    # Duct leakage (supply/return => [value, units])
    leakage_to_outside = { HPXML::DuctTypeSupply => [0.0, nil],
                           HPXML::DuctTypeReturn => [0.0, nil] }
    hvac_distribution.duct_leakage_measurements.each do |duct_leakage_measurement|
      next unless [HPXML::UnitsCFM25, HPXML::UnitsPercent].include?(duct_leakage_measurement.duct_leakage_units) && (duct_leakage_measurement.duct_leakage_total_or_to_outside == 'to outside')
      next if duct_leakage_measurement.duct_type.nil?

      leakage_to_outside[duct_leakage_measurement.duct_type] = [duct_leakage_measurement.duct_leakage_value, duct_leakage_measurement.duct_leakage_units]
    end

    # Duct location, R-value, Area
    total_unconditioned_duct_area = { HPXML::DuctTypeSupply => 0.0,
                                      HPXML::DuctTypeReturn => 0.0 }
    hvac_distribution.ducts.each do |ducts|
      next if [HPXML::LocationLivingSpace, HPXML::LocationBasementConditioned].include? ducts.duct_location
      next if ducts.duct_type.nil?

      # Calculate total duct area in unconditioned spaces
      total_unconditioned_duct_area[ducts.duct_type] += ducts.duct_surface_area
    end

    # Create duct objects
    hvac_distribution.ducts.each do |ducts|
      next if [HPXML::LocationLivingSpace, HPXML::LocationBasementConditioned].include? ducts.duct_location
      next if ducts.duct_type.nil?

      duct_area = ducts.duct_surface_area
      duct_space = get_space_from_location(ducts.duct_location, 'Duct', model, spaces)
      # Apportion leakage to individual ducts by surface area
      duct_leakage_value = leakage_to_outside[ducts.duct_type][0] * duct_area / total_unconditioned_duct_area[ducts.duct_type]
      duct_leakage_units = leakage_to_outside[ducts.duct_type][1]

      duct_leakage_cfm = nil
      duct_leakage_frac = nil
      if duct_leakage_units == HPXML::UnitsCFM25
        duct_leakage_cfm = duct_leakage_value
      elsif duct_leakage_units == HPXML::UnitsPercent
        duct_leakage_frac = duct_leakage_value
      else
        fail "#{ducts.duct_type.capitalize} ducts exist but leakage was not specified for distribution system '#{hvac_distribution.id}'."
      end

      air_ducts << Duct.new(ducts.duct_type, duct_space, duct_leakage_frac, duct_leakage_cfm, duct_area, ducts.duct_insulation_r_value)
    end

    # If all ducts are in conditioned space, model leakage as going to outside
    [HPXML::DuctTypeSupply, HPXML::DuctTypeReturn].each do |duct_side|
      next unless (leakage_to_outside[duct_side][0] > 0) && (total_unconditioned_duct_area[duct_side] == 0)

      duct_area = 0.0
      duct_rvalue = 0.0
      duct_space = nil # outside
      duct_leakage_value = leakage_to_outside[duct_side][0]
      duct_leakage_units = leakage_to_outside[duct_side][1]

      duct_leakage_cfm = nil
      duct_leakage_frac = nil
      if duct_leakage_units == HPXML::UnitsCFM25
        duct_leakage_cfm = duct_leakage_value
      elsif duct_leakage_units == HPXML::UnitsPercent
        duct_leakage_frac = duct_leakage_value
      else
        fail "#{duct_side.capitalize} ducts exist but leakage was not specified for distribution system '#{hvac_distribution.id}'."
      end

      air_ducts << Duct.new(duct_side, duct_space, duct_leakage_frac, duct_leakage_cfm, duct_area, duct_rvalue)
    end

    return air_ducts
  end

  def self.add_hvac_sizing(runner, model, weather)
    HVACSizing.apply(model, runner, weather, @cfa, @infilvolume, @nbeds, @min_neighbor_distance, @living_space, @debug)
  end

  def self.add_fuel_heating_eae(runner, model)
    # Needs to come after HVAC sizing (needs heating capacity and airflow rate)
    # FUTURE: Could remove this method and simplify everything if we could autosize via the HPXML file

    @hpxml.heating_systems.each do |heating_system|
      next unless heating_system.fraction_heat_load_served > 0

      htg_type = heating_system.heating_system_type
      next unless [HPXML::HVACTypeFurnace, HPXML::HVACTypeWallFurnace, HPXML::HVACTypeStove, HPXML::HVACTypeBoiler].include? htg_type

      fuel = heating_system.heating_system_fuel
      next if fuel == HPXML::FuelTypeElectricity

      fuel_eae = heating_system.electric_auxiliary_energy
      load_frac = heating_system.fraction_heat_load_served
      sys_id = heating_system.id

      HVAC.apply_eae_to_heating_fan(runner, @hvac_map[sys_id], fuel_eae, fuel, load_frac, htg_type)
    end
  end

  def self.add_photovoltaics(runner, model)
    modules_map = { HPXML::PVModuleTypeStandard => 'Standard',
                    HPXML::PVModuleTypePremium => 'Premium',
                    HPXML::PVModuleTypeThinFilm => 'ThinFilm' }

    @hpxml.pv_systems.each do |pv_system|
      pv_id = pv_system.id
      module_type = modules_map[pv_system.module_type]
      if (pv_system.tracking == HPXML::PVTrackingTypeFixed) && (pv_system.location == HPXML::LocationRoof)
        array_type = 'FixedRoofMounted'
      elsif (pv_system.tracking == HPXML::PVTrackingTypeFixed) && (pv_system.location == HPXML::LocationGround)
        array_type = 'FixedOpenRack'
      elsif pv_system.tracking == HPXML::PVTrackingType1Axis
        array_type = 'OneAxis'
      elsif pv_system.tracking == HPXML::PVTrackingType1AxisBacktracked
        array_type = 'OneAxisBacktracking'
      elsif pv_system.tracking == HPXML::PVTrackingType2Axis
        array_type = 'TwoAxis'
      end
      az = pv_system.array_azimuth
      tilt = pv_system.array_tilt
      power_w = pv_system.max_power_output
      inv_eff = pv_system.inverter_efficiency
      system_losses = pv_system.system_losses_fraction

      PV.apply(model, pv_id, power_w, module_type,
               system_losses, inv_eff, tilt, az, array_type)
    end
  end

  def self.add_additional_properties(runner, model)
    # Store some data for use in reporting measure
    additionalProperties = model.getBuilding.additionalProperties
    additionalProperties.setFeature('hpxml_path', @hpxml_path)
    additionalProperties.setFeature('hvac_map', map_to_string(@hvac_map))
    additionalProperties.setFeature('dhw_map', map_to_string(@dhw_map))
  end

  def self.map_to_string(map)
    map_str = {}
    map.each do |sys_id, objects|
      object_name_list = []
      objects.uniq.each do |object|
        object_name_list << object.name.to_s
      end
      map_str[sys_id] = object_name_list if object_name_list.size > 0
    end
    return map_str.to_s
  end

  def self.add_component_loads_output(runner, model)
    # Prevent certain objects (e.g., OtherEquipment) from being counted towards both, e.g., ducts and internal gains
    objects_already_processed = []

    # EMS Sensors: Global

    liv_load_sensors = {}

    liv_load_sensors[:htg] = OpenStudio::Model::EnergyManagementSystemSensor.new(model, "Heating:EnergyTransfer:Zone:#{@living_zone.name.to_s.upcase}")
    liv_load_sensors[:htg].setName('htg_load_liv')

    liv_load_sensors[:clg] = OpenStudio::Model::EnergyManagementSystemSensor.new(model, "Cooling:EnergyTransfer:Zone:#{@living_zone.name.to_s.upcase}")
    liv_load_sensors[:clg].setName('clg_load_liv')

    tot_load_sensors = {}

    tot_load_sensors[:htg] = OpenStudio::Model::EnergyManagementSystemSensor.new(model, 'Heating:EnergyTransfer')
    tot_load_sensors[:htg].setName('htg_load_tot')

    tot_load_sensors[:clg] = OpenStudio::Model::EnergyManagementSystemSensor.new(model, 'Cooling:EnergyTransfer')
    tot_load_sensors[:clg].setName('clg_load_tot')

    # EMS Sensors: Surfaces, SubSurfaces, InternalMass

    surfaces_sensors = { walls: [],
                         rim_joists: [],
                         foundation_walls: [],
                         floors: [],
                         slabs: [],
                         ceilings: [],
                         roofs: [],
                         windows: [],
                         doors: [],
                         skylights: [],
                         internal_mass: [] }

    model.getSurfaces.sort.each_with_index do |s, idx|
      next unless s.space.get.thermalZone.get.name.to_s == @living_zone.name.to_s

      surface_type = s.additionalProperties.getFeatureAsString('SurfaceType')
      if not surface_type.is_initialized
        fail "Could not identify surface type for surface: '#{s.name}'."
      end

      surface_type = surface_type.get

      s.subSurfaces.each do |ss|
        key = { 'Window' => :windows,
                'Door' => :doors,
                'Skylight' => :skylights }[surface_type]
        fail "Unexpected subsurface for component loads: '#{ss.name}'." if key.nil?

        if (surface_type == 'Window') || (surface_type == 'Skylight')
          vars = { 'Surface Window Net Heat Transfer Energy' => 'ss_net',
                   'Surface Inside Face Internal Gains Radiation Heat Gain Energy' => 'ss_ig',
                   'Surface Window Total Glazing Layers Absorbed Shortwave Radiation Rate' => 'ss_sw_abs',
                   'Surface Window Total Glazing Layers Absorbed Solar Radiation Energy' => 'ss_sol_abs',
                   'Surface Inside Face Initial Transmitted Diffuse Transmitted Out Window Solar Radiation Rate' => 'ss_sol_out' }
        else
          vars = { 'Surface Inside Face Convection Heat Gain Energy' => 'ss_conv',
                   'Surface Inside Face Internal Gains Radiation Heat Gain Energy' => 'ss_ig',
                   'Surface Inside Face Net Surface Thermal Radiation Heat Gain Energy' => 'ss_surf',
                   'Surface Inside Face Solar Radiation Heat Gain Energy' => 'ss_sol',
                   'Surface Inside Face Lights Radiation Heat Gain Energy' => 'ss_lgt' }
        end

        surfaces_sensors[key] << []
        vars.each do |var, name|
          sensor = OpenStudio::Model::EnergyManagementSystemSensor.new(model, var)
          sensor.setName(name)
          sensor.setKeyName(ss.name.to_s)
          surfaces_sensors[key][-1] << sensor
        end
      end

      next if s.netArea < 0.01 # Skip parent surfaces (of subsurfaces) that have near zero net area

      key = { 'FoundationWall' => :foundation_walls,
              'RimJoist' => :rim_joists,
              'Wall' => :walls,
              'Slab' => :slabs,
              'Floor' => :floors,
              'Ceiling' => :ceilings,
              'Roof' => :roofs,
              'InferredCeiling' => :internal_mass,
              'InferredFloor' => :internal_mass }[surface_type]
      fail "Unexpected surface for component loads: '#{s.name}'." if key.nil?

      surfaces_sensors[key] << []
      { 'Surface Inside Face Convection Heat Gain Energy' => 's_conv',
        'Surface Inside Face Internal Gains Radiation Heat Gain Energy' => 's_ig',
        'Surface Inside Face Solar Radiation Heat Gain Energy' => 's_sol',
        'Surface Inside Face Lights Radiation Heat Gain Energy' => 's_lgt',
        'Surface Inside Face Net Surface Thermal Radiation Heat Gain Energy' => 's_surf' }.each do |var, name|
        sensor = OpenStudio::Model::EnergyManagementSystemSensor.new(model, var)
        sensor.setName(name)
        sensor.setKeyName(s.name.to_s)
        surfaces_sensors[key][-1] << sensor
      end
    end

    model.getInternalMasss.sort.each do |m|
      next unless m.space.get.thermalZone.get.name.to_s == @living_zone.name.to_s

      surfaces_sensors[:internal_mass] << []
      { 'Surface Inside Face Convection Heat Gain Energy' => 'im_conv',
        'Surface Inside Face Internal Gains Radiation Heat Gain Energy' => 'im_ig',
        'Surface Inside Face Solar Radiation Heat Gain Energy' => 'im_sol',
        'Surface Inside Face Lights Radiation Heat Gain Energy' => 'im_lgt',
        'Surface Inside Face Net Surface Thermal Radiation Heat Gain Energy' => 'im_surf' }.each do |var, name|
        sensor = OpenStudio::Model::EnergyManagementSystemSensor.new(model, var)
        sensor.setName(name)
        sensor.setKeyName(m.name.to_s)
        surfaces_sensors[:internal_mass][-1] << sensor
      end
    end

    # EMS Sensors: Infiltration, Mechanical Ventilation, Natural Ventilation, Whole House Fan

    air_gain_sensor = OpenStudio::Model::EnergyManagementSystemSensor.new(model, 'Zone Infiltration Sensible Heat Gain Energy')
    air_gain_sensor.setName('airflow_gain')
    air_gain_sensor.setKeyName(@living_zone.name.to_s)

    air_loss_sensor = OpenStudio::Model::EnergyManagementSystemSensor.new(model, 'Zone Infiltration Sensible Heat Loss Energy')
    air_loss_sensor.setName('airflow_loss')
    air_loss_sensor.setKeyName(@living_zone.name.to_s)

    mechvent_sensors = []
    model.getElectricEquipments.sort.each do |o|
      next unless o.name.to_s.start_with? Constants.ObjectNameMechanicalVentilation

      { 'Electric Equipment Convective Heating Energy' => 'mv_conv',
        'Electric Equipment Radiant Heating Energy' => 'mv_rad' }.each do |var, name|
        mechvent_sensor = OpenStudio::Model::EnergyManagementSystemSensor.new(model, var)
        mechvent_sensor.setName(name)
        mechvent_sensor.setKeyName(o.name.to_s)
        mechvent_sensors << mechvent_sensor
        objects_already_processed << o
      end
    end
    model.getOtherEquipments.sort.each do |o|
      next unless o.name.to_s.start_with? Constants.ObjectNameERVHRV

      { 'Other Equipment Convective Heating Energy' => 'mv_conv',
        'Other Equipment Radiant Heating Energy' => 'mv_rad' }.each do |var, name|
        mechvent_sensor = OpenStudio::Model::EnergyManagementSystemSensor.new(model, var)
        mechvent_sensor.setName(name)
        mechvent_sensor.setKeyName(o.name.to_s)
        mechvent_sensors << mechvent_sensor
        objects_already_processed << o
      end
    end

    infil_flow_actuators = []
    natvent_flow_actuators = []
    imbal_mechvent_flow_actuators = []
    whf_flow_actuators = []

    model.getEnergyManagementSystemActuators.each do |actuator|
      next unless (actuator.actuatedComponentType == 'Zone Infiltration') && (actuator.actuatedComponentControlType == 'Air Exchange Flow Rate')

      if actuator.name.to_s.start_with? Constants.ObjectNameInfiltration.gsub(' ', '_')
        infil_flow_actuators << actuator
      elsif actuator.name.to_s.start_with? Constants.ObjectNameNaturalVentilation.gsub(' ', '_')
        natvent_flow_actuators << actuator
      elsif actuator.name.to_s.start_with? Constants.ObjectNameMechanicalVentilation.gsub(' ', '_')
        imbal_mechvent_flow_actuators << actuator
      elsif actuator.name.to_s.start_with? Constants.ObjectNameWholeHouseFan.gsub(' ', '_')
        whf_flow_actuators << actuator
      end
    end
    if (infil_flow_actuators.size != 1) || (natvent_flow_actuators.size != 1) || (imbal_mechvent_flow_actuators.size != 1) || (whf_flow_actuators.size != 1)
      fail 'Could not find actuator for component loads.'
    end

    infil_flow_actuator = infil_flow_actuators[0]
    natvent_flow_actuator = natvent_flow_actuators[0]
    imbal_mechvent_flow_actuator = imbal_mechvent_flow_actuators[0]
    whf_flow_actuator = whf_flow_actuators[0]

    # EMS Sensors: Ducts

    plenum_zones = []
    model.getThermalZones.each do |zone|
      next unless zone.isPlenum

      plenum_zones << zone
    end

    ducts_sensors = []
    ducts_mix_gain_sensor = nil
    ducts_mix_loss_sensor = nil

    if not plenum_zones.empty?

      has_duct_zone_mixing = false
      @living_zone.airLoopHVACs.sort.each do |airloop|
        @living_zone.zoneMixing.each do |zone_mix|
          next unless zone_mix.name.to_s.start_with? airloop.name.to_s.gsub(' ', '_')

          has_duct_zone_mixing = true
        end
      end

      if has_duct_zone_mixing
        ducts_mix_gain_sensor = OpenStudio::Model::EnergyManagementSystemSensor.new(model, 'Zone Mixing Sensible Heat Gain Energy')
        ducts_mix_gain_sensor.setName('duct_mix_gain')
        ducts_mix_gain_sensor.setKeyName(@living_zone.name.to_s)

        ducts_mix_loss_sensor = OpenStudio::Model::EnergyManagementSystemSensor.new(model, 'Zone Mixing Sensible Heat Loss Energy')
        ducts_mix_loss_sensor.setName('duct_mix_loss')
        ducts_mix_loss_sensor.setKeyName(@living_zone.name.to_s)
      end

      # Return duct losses
      plenum_zones.each do |plenum_zone|
        model.getOtherEquipments.sort.each do |o|
          next unless o.space.get.thermalZone.get.name.to_s == plenum_zone.name.to_s

          ducts_sensors << []
          { 'Other Equipment Convective Heating Energy' => 'ducts_conv',
            'Other Equipment Radiant Heating Energy' => 'ducts_rad' }.each do |var, name|
            ducts_sensor = OpenStudio::Model::EnergyManagementSystemSensor.new(model, var)
            ducts_sensor.setName(name)
            ducts_sensor.setKeyName(o.name.to_s)
            ducts_sensors[-1] << ducts_sensor
            objects_already_processed << o
          end
        end
      end

      # Supply duct losses
      @living_zone.airLoopHVACs.sort.each do |airloop|
        model.getOtherEquipments.sort.each do |o|
          next unless o.space.get.thermalZone.get.name.to_s == @living_zone.name.to_s
          next unless o.name.to_s.start_with? airloop.name.to_s.gsub(' ', '_')

          ducts_sensors << []
          { 'Other Equipment Convective Heating Energy' => 'ducts_conv',
            'Other Equipment Radiant Heating Energy' => 'ducts_rad' }.each do |var, name|
            ducts_sensor = OpenStudio::Model::EnergyManagementSystemSensor.new(model, var)
            ducts_sensor.setName(name)
            ducts_sensor.setKeyName(o.name.to_s)
            ducts_sensors[-1] << ducts_sensor
            objects_already_processed << o
          end
        end
      end
    end

    # EMS Sensors: Internal Gains

    intgains_sensors = []

    model.getElectricEquipments.sort.each do |o|
      next unless o.space.get.thermalZone.get.name.to_s == @living_zone.name.to_s
      next if objects_already_processed.include? o

      intgains_sensors << []
      { 'Electric Equipment Convective Heating Energy' => 'ig_ee_conv',
        'Electric Equipment Radiant Heating Energy' => 'ig_ee_rad' }.each do |var, name|
        intgains_elec_equip_sensor = OpenStudio::Model::EnergyManagementSystemSensor.new(model, var)
        intgains_elec_equip_sensor.setName(name)
        intgains_elec_equip_sensor.setKeyName(o.name.to_s)
        intgains_sensors[-1] << intgains_elec_equip_sensor
      end
    end

    model.getGasEquipments.sort.each do |o|
      next unless o.space.get.thermalZone.get.name.to_s == @living_zone.name.to_s
      next if objects_already_processed.include? o

      intgains_sensors << []
      { 'Gas Equipment Convective Heating Energy' => 'ig_ge_conv',
        'Gas Equipment Radiant Heating Energy' => 'ig_ge_rad' }.each do |var, name|
        intgains_gas_equip_sensor = OpenStudio::Model::EnergyManagementSystemSensor.new(model, var)
        intgains_gas_equip_sensor.setName(name)
        intgains_gas_equip_sensor.setKeyName(o.name.to_s)
        intgains_sensors[-1] << intgains_gas_equip_sensor
      end
    end

    model.getOtherEquipments.sort.each do |o|
      next unless o.space.get.thermalZone.get.name.to_s == @living_zone.name.to_s
      next if objects_already_processed.include? o

      intgains_sensors << []
      { 'Other Equipment Convective Heating Energy' => 'ig_oe_conv',
        'Other Equipment Radiant Heating Energy' => 'ig_oe_rad' }.each do |var, name|
        intgains_other_equip_sensor = OpenStudio::Model::EnergyManagementSystemSensor.new(model, var)
        intgains_other_equip_sensor.setName(name)
        intgains_other_equip_sensor.setKeyName(o.name.to_s)
        intgains_sensors[-1] << intgains_other_equip_sensor
      end
    end

    model.getLightss.sort.each do |e|
      next unless e.space.get.thermalZone.get.name.to_s == @living_zone.name.to_s

      intgains_sensors << []
      { 'Lights Convective Heating Energy' => 'ig_lgt_conv',
        'Lights Radiant Heating Energy' => 'ig_lgt_rad',
        'Lights Visible Radiation Heating Energy' => 'ig_lgt_vis' }.each do |var, name|
        intgains_lights_sensor = OpenStudio::Model::EnergyManagementSystemSensor.new(model, var)
        intgains_lights_sensor.setName(name)
        intgains_lights_sensor.setKeyName(e.name.to_s)
        intgains_sensors[-1] << intgains_lights_sensor
      end
    end

    model.getPeoples.sort.each do |e|
      next unless e.space.get.thermalZone.get.name.to_s == @living_zone.name.to_s

      intgains_sensors << []
      { 'People Convective Heating Energy' => 'ig_ppl_conv',
        'People Radiant Heating Energy' => 'ig_ppl_rad' }.each do |var, name|
        intgains_people = OpenStudio::Model::EnergyManagementSystemSensor.new(model, var)
        intgains_people.setName(name)
        intgains_people.setKeyName(e.name.to_s)
        intgains_sensors[-1] << intgains_people
      end
    end

    intgains_dhw_sensors = {}

    (model.getWaterHeaterMixeds + model.getWaterHeaterStratifieds).sort.each do |wh|
      next unless wh.ambientTemperatureThermalZone.is_initialized
      next unless wh.ambientTemperatureThermalZone.get.name.to_s == @living_zone.name.to_s

      dhw_sensor = OpenStudio::Model::EnergyManagementSystemSensor.new(model, 'Water Heater Heat Loss Energy')
      dhw_sensor.setName('dhw_loss')
      dhw_sensor.setKeyName(wh.name.to_s)

      if wh.is_a? OpenStudio::Model::WaterHeaterMixed
        oncycle_loss = wh.onCycleLossFractiontoThermalZone
        offcycle_loss = wh.offCycleLossFractiontoThermalZone
      else
        oncycle_loss = wh.skinLossFractiontoZone
        offcycle_loss = wh.offCycleFlueLossFractiontoZone
      end

      dhw_rtf_sensor = OpenStudio::Model::EnergyManagementSystemSensor.new(model, 'Water Heater Runtime Fraction')
      dhw_rtf_sensor.setName('dhw_rtf')
      dhw_rtf_sensor.setKeyName(wh.name.to_s)

      intgains_dhw_sensors[dhw_sensor] = [offcycle_loss, oncycle_loss, dhw_rtf_sensor]
    end

    nonsurf_names = ['intgains', 'infil', 'mechvent', 'natvent', 'whf', 'ducts']

    # EMS program
    program = OpenStudio::Model::EnergyManagementSystemProgram.new(model)
    program.setName(Constants.ObjectNameComponentLoadsProgram)

    # EMS program: Surfaces
    surfaces_sensors.each do |k, surface_sensors|
      program.addLine("Set hr_#{k} = 0")
      surface_sensors.each do |sensors|
        s = "Set hr_#{k} = hr_#{k}"
        sensors.each do |sensor|
          if sensor.name.to_s.start_with?('ss_net') || sensor.name.to_s.start_with?('ss_sol_abs')
            s += " - #{sensor.name}"
          elsif sensor.name.to_s.start_with?('ss_sw_abs') || sensor.name.to_s.start_with?('ss_sol_out')
            s += " + #{sensor.name} * ZoneTimestep * 3600"
          else
            s += " + #{sensor.name}"
          end
        end
        program.addLine(s) if sensors.size > 0
      end
    end

    # EMS program: Internal gains
    program.addLine('Set hr_intgains = 0')
    intgains_sensors.each do |intgain_sensors|
      s = 'Set hr_intgains = hr_intgains'
      intgain_sensors.each do |sensor|
        s += " - #{sensor.name}"
      end
      program.addLine(s) if intgain_sensors.size > 0
    end
    intgains_dhw_sensors.each do |sensor, vals|
      off_loss, on_loss, rtf_sensor = vals
      program.addLine("Set hr_intgains = hr_intgains + #{sensor.name} * (#{off_loss}*(1-#{rtf_sensor.name}) + #{on_loss}*#{rtf_sensor.name})") # Water heater tank losses to zone
    end

    # EMS program: Infiltration, Natural Ventilation, Mechanical Ventilation
    program.addLine("Set hr_airflow_rate = #{infil_flow_actuator.name} + #{imbal_mechvent_flow_actuator.name} + #{natvent_flow_actuator.name} + #{whf_flow_actuator.name}")
    program.addLine("Set hr_infil = (#{air_loss_sensor.name} - #{air_gain_sensor.name}) * #{infil_flow_actuator.name} / hr_airflow_rate") # Airflow heat attributed to infiltration
    program.addLine("Set hr_natvent = (#{air_loss_sensor.name} - #{air_gain_sensor.name}) * #{natvent_flow_actuator.name} / hr_airflow_rate") # Airflow heat attributed to natural ventilation
    program.addLine("Set hr_whf = (#{air_loss_sensor.name} - #{air_gain_sensor.name}) * #{whf_flow_actuator.name} / hr_airflow_rate") # Airflow heat attributed to whole house fan
    program.addLine("Set hr_mechvent = ((#{air_loss_sensor.name} - #{air_gain_sensor.name}) * #{imbal_mechvent_flow_actuator.name} / hr_airflow_rate)") # Airflow heat attributed to imbalanced mech vent
    s = 'Set hr_mechvent = hr_mechvent'
    mechvent_sensors.each do |sensor|
      s += " - #{sensor.name}" # Balanced mech vent load + imbalanced mech vent fan heat
    end
    program.addLine(s) if mechvent_sensors.size > 0

    # EMS program: Ducts
    program.addLine('Set hr_ducts = 0')
    ducts_sensors.each do |duct_sensors|
      s = 'Set hr_ducts = hr_ducts'
      duct_sensors.each do |sensor|
        s += " - #{sensor.name}"
      end
      program.addLine(s) if duct_sensors.size > 0
    end
    if not ducts_mix_loss_sensor.nil?
      program.addLine("Set hr_ducts = hr_ducts + (#{ducts_mix_loss_sensor.name} - #{ducts_mix_gain_sensor.name})")
    end

    # EMS program: Heating vs Cooling logic
    program.addLine('Set htg_mode = 0')
    program.addLine('Set clg_mode = 0')
    program.addLine("If (#{liv_load_sensors[:htg].name} > 0)") # Assign hour to heating if heating load
    program.addLine('  Set htg_mode = 1')
    program.addLine("ElseIf (#{liv_load_sensors[:clg].name} > 0)") # Assign hour to cooling if cooling load
    program.addLine('  Set clg_mode = 1')
    program.addLine("ElseIf (#{@clg_ssn_sensor.name} > 0)") # No load, assign hour to cooling if in cooling season definition (Note: natural ventilation & whole house fan only operate during the cooling season)
    program.addLine('  Set clg_mode = 1')
    program.addLine('Else') # No load, assign hour to heating if not in cooling season definition
    program.addLine('  Set htg_mode = 1')
    program.addLine('EndIf')

    [:htg, :clg].each do |mode|
      if mode == :htg
        sign = ''
      else
        sign = '-'
      end
      surfaces_sensors.keys.each do |k|
        program.addLine("Set loads_#{mode}_#{k} = #{sign}hr_#{k} * #{mode}_mode")
      end
      nonsurf_names.each do |nonsurf_name|
        program.addLine("Set loads_#{mode}_#{nonsurf_name} = #{sign}hr_#{nonsurf_name} * #{mode}_mode")
      end
    end

    # EMS program: Total loads
    program.addLine('Set loads_htg_tot = 0')
    program.addLine('Set loads_clg_tot = 0')
    program.addLine("If #{liv_load_sensors[:htg].name} > 0")
    program.addLine("  Set loads_htg_tot = #{tot_load_sensors[:htg].name} - #{tot_load_sensors[:clg].name}")
    program.addLine("ElseIf #{liv_load_sensors[:clg].name} > 0")
    program.addLine("  Set loads_clg_tot = #{tot_load_sensors[:clg].name} - #{tot_load_sensors[:htg].name}")
    program.addLine('EndIf')

    # EMS calling manager
    program_calling_manager = OpenStudio::Model::EnergyManagementSystemProgramCallingManager.new(model)
    program_calling_manager.setName("#{program.name} calling manager")
    program_calling_manager.setCallingPoint('EndOfZoneTimestepAfterZoneReporting')
    program_calling_manager.addProgram(program)
  end

  def self.calc_non_cavity_r(film_r, constr_set)
    # Calculate R-value for all non-cavity layers
    non_cavity_r = film_r
    if not constr_set.exterior_material.nil?
      non_cavity_r += constr_set.exterior_material.rvalue
    end
    if not constr_set.rigid_r.nil?
      non_cavity_r += constr_set.rigid_r
    end
    if not constr_set.osb_thick_in.nil?
      non_cavity_r += Material.Plywood(constr_set.osb_thick_in).rvalue
    end
    if not constr_set.drywall_thick_in.nil?
      non_cavity_r += Material.GypsumWall(constr_set.drywall_thick_in).rvalue
    end
    return non_cavity_r
  end

  def self.apply_wall_construction(runner, model, surfaces, wall_id, wall_type, assembly_r,
                                   drywall_thick_in, film_r, mat_ext_finish)

    if mat_ext_finish.nil?
      fallback_mat_ext_finish = nil
    else
      fallback_mat_ext_finish = Material.ExtFinishWoodLight(0.1)
      fallback_mat_ext_finish.tAbs = mat_ext_finish.tAbs
      fallback_mat_ext_finish.vAbs = mat_ext_finish.vAbs
      fallback_mat_ext_finish.sAbs = mat_ext_finish.sAbs
    end

    if wall_type == HPXML::WallTypeWoodStud
      install_grade = 1
      cavity_filled = true

      constr_sets = [
        WoodStudConstructionSet.new(Material.Stud2x6, 0.20, 10.0, 0.5, drywall_thick_in, mat_ext_finish), # 2x6, 24" o.c. + R10
        WoodStudConstructionSet.new(Material.Stud2x6, 0.20, 5.0, 0.5, drywall_thick_in, mat_ext_finish),  # 2x6, 24" o.c. + R5
        WoodStudConstructionSet.new(Material.Stud2x6, 0.20, 0.0, 0.5, drywall_thick_in, mat_ext_finish),  # 2x6, 24" o.c.
        WoodStudConstructionSet.new(Material.Stud2x4, 0.23, 0.0, 0.5, drywall_thick_in, mat_ext_finish),  # 2x4, 16" o.c.
        WoodStudConstructionSet.new(Material.Stud2x4, 0.01, 0.0, 0.0, 0.0, fallback_mat_ext_finish),      # Fallback
      ]
      match, constr_set, cavity_r = pick_wood_stud_construction_set(assembly_r, constr_sets, film_r, wall_id)

      Constructions.apply_wood_stud_wall(model, surfaces, "#{wall_id} construction",
                                         cavity_r, install_grade, constr_set.stud.thick_in,
                                         cavity_filled, constr_set.framing_factor,
                                         constr_set.drywall_thick_in, constr_set.osb_thick_in,
                                         constr_set.rigid_r, constr_set.exterior_material)
    elsif wall_type == HPXML::WallTypeSteelStud
      install_grade = 1
      cavity_filled = true
      corr_factor = 0.45

      constr_sets = [
        SteelStudConstructionSet.new(5.5, corr_factor, 0.20, 10.0, 0.5, drywall_thick_in, mat_ext_finish), # 2x6, 24" o.c. + R10
        SteelStudConstructionSet.new(5.5, corr_factor, 0.20, 5.0, 0.5, drywall_thick_in, mat_ext_finish),  # 2x6, 24" o.c. + R5
        SteelStudConstructionSet.new(5.5, corr_factor, 0.20, 0.0, 0.5, drywall_thick_in, mat_ext_finish),  # 2x6, 24" o.c.
        SteelStudConstructionSet.new(3.5, corr_factor, 0.23, 0.0, 0.5, drywall_thick_in, mat_ext_finish),  # 2x4, 16" o.c.
        SteelStudConstructionSet.new(3.5, 1.0, 0.01, 0.0, 0.0, 0.0, fallback_mat_ext_finish),              # Fallback
      ]
      match, constr_set, cavity_r = pick_steel_stud_construction_set(assembly_r, constr_sets, film_r, "wall #{wall_id}")

      Constructions.apply_steel_stud_wall(model, surfaces, "#{wall_id} construction",
                                          cavity_r, install_grade, constr_set.cavity_thick_in,
                                          cavity_filled, constr_set.framing_factor,
                                          constr_set.corr_factor, constr_set.drywall_thick_in,
                                          constr_set.osb_thick_in, constr_set.rigid_r,
                                          constr_set.exterior_material)
    elsif wall_type == HPXML::WallTypeDoubleWoodStud
      install_grade = 1
      is_staggered = false

      constr_sets = [
        DoubleStudConstructionSet.new(Material.Stud2x4, 0.23, 24.0, 0.0, 0.5, drywall_thick_in, mat_ext_finish),  # 2x4, 24" o.c.
        DoubleStudConstructionSet.new(Material.Stud2x4, 0.01, 16.0, 0.0, 0.0, 0.0, fallback_mat_ext_finish),      # Fallback
      ]
      match, constr_set, cavity_r = pick_double_stud_construction_set(assembly_r, constr_sets, film_r, "wall #{wall_id}")

      Constructions.apply_double_stud_wall(model, surfaces, "#{wall_id} construction",
                                           cavity_r, install_grade, constr_set.stud.thick_in,
                                           constr_set.stud.thick_in, constr_set.framing_factor,
                                           constr_set.framing_spacing, is_staggered,
                                           constr_set.drywall_thick_in, constr_set.osb_thick_in,
                                           constr_set.rigid_r, constr_set.exterior_material)
    elsif wall_type == HPXML::WallTypeCMU
      density = 119.0 # lb/ft^3
      furring_r = 0
      furring_cavity_depth_in = 0 # in
      furring_spacing = 0

      constr_sets = [
        CMUConstructionSet.new(8.0, 1.4, 0.08, 0.5, drywall_thick_in, mat_ext_finish),  # 8" perlite-filled CMU
        CMUConstructionSet.new(6.0, 5.29, 0.01, 0.0, 0.0, fallback_mat_ext_finish),     # Fallback (6" hollow CMU)
      ]
      match, constr_set, rigid_r = pick_cmu_construction_set(assembly_r, constr_sets, film_r, "wall #{wall_id}")

      Constructions.apply_cmu_wall(model, surfaces, "#{wall_id} construction",
                                   constr_set.thick_in, constr_set.cond_in, density,
                                   constr_set.framing_factor, furring_r,
                                   furring_cavity_depth_in, furring_spacing,
                                   constr_set.drywall_thick_in, constr_set.osb_thick_in,
                                   rigid_r, constr_set.exterior_material)
    elsif wall_type == HPXML::WallTypeSIP
      sheathing_thick_in = 0.44
      sheathing_type = Constants.MaterialOSB

      constr_sets = [
        SIPConstructionSet.new(10.0, 0.16, 0.0, sheathing_thick_in, 0.5, drywall_thick_in, mat_ext_finish), # 10" SIP core
        SIPConstructionSet.new(5.0, 0.16, 0.0, sheathing_thick_in, 0.5, drywall_thick_in, mat_ext_finish),  # 5" SIP core
        SIPConstructionSet.new(1.0, 0.01, 0.0, sheathing_thick_in, 0.0, 0.0, fallback_mat_ext_finish),      # Fallback
      ]
      match, constr_set, cavity_r = pick_sip_construction_set(assembly_r, constr_sets, film_r, "wall #{wall_id}")

      Constructions.apply_sip_wall(model, surfaces, "#{wall_id} construction",
                                   cavity_r, constr_set.thick_in, constr_set.framing_factor,
                                   sheathing_type, constr_set.sheath_thick_in,
                                   constr_set.drywall_thick_in, constr_set.osb_thick_in,
                                   constr_set.rigid_r, constr_set.exterior_material)
    elsif wall_type == HPXML::WallTypeICF
      constr_sets = [
        ICFConstructionSet.new(2.0, 4.0, 0.08, 0.0, 0.5, drywall_thick_in, mat_ext_finish), # ICF w/4" concrete and 2" rigid ins layers
        ICFConstructionSet.new(1.0, 1.0, 0.01, 0.0, 0.0, 0.0, fallback_mat_ext_finish),     # Fallback
      ]
      match, constr_set, icf_r = pick_icf_construction_set(assembly_r, constr_sets, film_r, "wall #{wall_id}")

      Constructions.apply_icf_wall(model, surfaces, "#{wall_id} construction",
                                   icf_r, constr_set.ins_thick_in,
                                   constr_set.concrete_thick_in, constr_set.framing_factor,
                                   constr_set.drywall_thick_in, constr_set.osb_thick_in,
                                   constr_set.rigid_r, constr_set.exterior_material)
    elsif [HPXML::WallTypeConcrete, HPXML::WallTypeBrick, HPXML::WallTypeStrawBale, HPXML::WallTypeStone, HPXML::WallTypeLog].include? wall_type
      constr_sets = [
        GenericConstructionSet.new(10.0, 0.5, drywall_thick_in, mat_ext_finish), # w/R-10 rigid
        GenericConstructionSet.new(0.0, 0.5, drywall_thick_in, mat_ext_finish),  # Standard
        GenericConstructionSet.new(0.0, 0.0, 0.0, fallback_mat_ext_finish),      # Fallback
      ]
      match, constr_set, layer_r = pick_generic_construction_set(assembly_r, constr_sets, film_r, "wall #{wall_id}")

      if wall_type == HPXML::WallTypeConcrete
        thick_in = 6.0
        base_mat = BaseMaterial.Concrete
      elsif wall_type == HPXML::WallTypeBrick
        thick_in = 8.0
        base_mat = BaseMaterial.Brick
      elsif wall_type == HPXML::WallTypeStrawBale
        thick_in = 23.0
        base_mat = BaseMaterial.StrawBale
      elsif wall_type == HPXML::WallTypeStone
        thick_in = 6.0
        base_mat = BaseMaterial.Stone
      elsif wall_type == HPXML::WallTypeLog
        thick_in = 6.0
        base_mat = BaseMaterial.Wood
      end
      thick_ins = [thick_in]
      if layer_r == 0
        conds = [999]
      else
        conds = [thick_in / layer_r]
      end
      denss = [base_mat.rho]
      specheats = [base_mat.cp]

      Constructions.apply_generic_layered_wall(model, surfaces, "#{wall_id} construction",
                                               thick_ins, conds, denss, specheats,
                                               constr_set.drywall_thick_in, constr_set.osb_thick_in,
                                               constr_set.rigid_r, constr_set.exterior_material)
    else
      fail "Unexpected wall type '#{wall_type}'."
    end

    check_surface_assembly_rvalue(runner, surfaces, film_r, assembly_r, match)
  end

  def self.pick_wood_stud_construction_set(assembly_r, constr_sets, film_r, surface_name)
    # Picks a construction set from supplied constr_sets for which a positive R-value
    # can be calculated for the unknown insulation to achieve the assembly R-value.

    constr_sets.each do |constr_set|
      fail 'Unexpected object.' unless constr_set.is_a? WoodStudConstructionSet

      non_cavity_r = calc_non_cavity_r(film_r, constr_set)

      # Calculate effective cavity R-value
      # Assumes installation quality 1
      cavity_frac = 1.0 - constr_set.framing_factor
      cavity_r = cavity_frac / (1.0 / assembly_r - constr_set.framing_factor / (constr_set.stud.rvalue + non_cavity_r)) - non_cavity_r
      if cavity_r > 0 # Choose this construction set
        return true, constr_set, cavity_r
      end
    end

    return false, constr_sets[-1], 0.0 # Pick fallback construction with minimum R-value
  end

  def self.pick_steel_stud_construction_set(assembly_r, constr_sets, film_r, surface_name)
    # Picks a construction set from supplied constr_sets for which a positive R-value
    # can be calculated for the unknown insulation to achieve the assembly R-value.

    constr_sets.each do |constr_set|
      fail 'Unexpected object.' unless constr_set.is_a? SteelStudConstructionSet

      non_cavity_r = calc_non_cavity_r(film_r, constr_set)

      # Calculate effective cavity R-value
      # Assumes installation quality 1
      cavity_r = (assembly_r - non_cavity_r) / constr_set.corr_factor
      if cavity_r > 0 # Choose this construction set
        return true, constr_set, cavity_r
      end
    end

    return false, constr_sets[-1], 0.0 # Pick fallback construction with minimum R-value
  end

  def self.pick_double_stud_construction_set(assembly_r, constr_sets, film_r, surface_name)
    # Picks a construction set from supplied constr_sets for which a positive R-value
    # can be calculated for the unknown insulation to achieve the assembly R-value.

    constr_sets.each do |constr_set|
      fail 'Unexpected object.' unless constr_set.is_a? DoubleStudConstructionSet

      non_cavity_r = calc_non_cavity_r(film_r, constr_set)

      # Calculate effective cavity R-value
      # Assumes installation quality 1, not staggered, gap depth == stud depth
      # Solved in Wolfram Alpha: https://www.wolframalpha.com/input/?i=1%2FA+%3D+B%2F(2*C%2Bx%2BD)+%2B+E%2F(3*C%2BD)+%2B+(1-B-E)%2F(3*x%2BD)
      stud_frac = 1.5 / constr_set.framing_spacing
      misc_framing_factor = constr_set.framing_factor - stud_frac
      cavity_frac = 1.0 - (2 * stud_frac + misc_framing_factor)
      a = assembly_r
      b = stud_frac
      c = constr_set.stud.rvalue
      d = non_cavity_r
      e = misc_framing_factor
      cavity_r = ((3 * c + d) * Math.sqrt(4 * a**2 * b**2 + 12 * a**2 * b * e + 4 * a**2 * b + 9 * a**2 * e**2 - 6 * a**2 * e + a**2 - 48 * a * b * c - 16 * a * b * d - 36 * a * c * e + 12 * a * c - 12 * a * d * e + 4 * a * d + 36 * c**2 + 24 * c * d + 4 * d**2) + 6 * a * b * c + 2 * a * b * d + 3 * a * c * e + 3 * a * c + 3 * a * d * e + a * d - 18 * c**2 - 18 * c * d - 4 * d**2) / (2 * (-3 * a * e + 9 * c + 3 * d))
      cavity_r = 3 * cavity_r
      if cavity_r > 0 # Choose this construction set
        return true, constr_set, cavity_r
      end
    end

    return false, constr_sets[-1], 0.0 # Pick fallback construction with minimum R-value
  end

  def self.pick_sip_construction_set(assembly_r, constr_sets, film_r, surface_name)
    # Picks a construction set from supplied constr_sets for which a positive R-value
    # can be calculated for the unknown insulation to achieve the assembly R-value.

    constr_sets.each do |constr_set|
      fail 'Unexpected object.' unless constr_set.is_a? SIPConstructionSet

      non_cavity_r = calc_non_cavity_r(film_r, constr_set)
      non_cavity_r += Material.new(nil, constr_set.sheath_thick_in, BaseMaterial.Wood).rvalue

      # Calculate effective SIP core R-value
      # Solved in Wolfram Alpha: https://www.wolframalpha.com/input/?i=1%2FA+%3D+B%2F(C%2BD)+%2B+E%2F(2*F%2BG%2FH*x%2BD)+%2B+(1-B-E)%2F(x%2BD)
      spline_thick_in = 0.5 # in
      ins_thick_in = constr_set.thick_in - (2.0 * spline_thick_in) # in
      framing_r = Material.new(nil, constr_set.thick_in, BaseMaterial.Wood).rvalue
      spline_r = Material.new(nil, spline_thick_in, BaseMaterial.Wood).rvalue
      spline_frac = 4.0 / 48.0 # One 4" spline for every 48" wide panel
      cavity_frac = 1.0 - (spline_frac + constr_set.framing_factor)
      a = assembly_r
      b = constr_set.framing_factor
      c = framing_r
      d = non_cavity_r
      e = spline_frac
      f = spline_r
      g = ins_thick_in
      h = constr_set.thick_in
      cavity_r = (Math.sqrt((a * b * c * g - a * b * d * h - 2 * a * b * f * h + a * c * e * g - a * c * e * h - a * c * g + a * d * e * g - a * d * e * h - a * d * g + c * d * g + c * d * h + 2 * c * f * h + d**2 * g + d**2 * h + 2 * d * f * h)**2 - 4 * (-a * b * g + c * g + d * g) * (a * b * c * d * h + 2 * a * b * c * f * h - a * c * d * h + 2 * a * c * e * f * h - 2 * a * c * f * h - a * d**2 * h + 2 * a * d * e * f * h - 2 * a * d * f * h + c * d**2 * h + 2 * c * d * f * h + d**3 * h + 2 * d**2 * f * h)) - a * b * c * g + a * b * d * h + 2 * a * b * f * h - a * c * e * g + a * c * e * h + a * c * g - a * d * e * g + a * d * e * h + a * d * g - c * d * g - c * d * h - 2 * c * f * h - g * d**2 - d**2 * h - 2 * d * f * h) / (2 * (-a * b * g + c * g + d * g))
      if cavity_r > 0 # Choose this construction set
        return true, constr_set, cavity_r
      end
    end

    return false, constr_sets[-1], 0.0 # Pick fallback construction with minimum R-value
  end

  def self.pick_cmu_construction_set(assembly_r, constr_sets, film_r, surface_name)
    # Picks a construction set from supplied constr_sets for which a positive R-value
    # can be calculated for the unknown insulation to achieve the assembly R-value.

    constr_sets.each do |constr_set|
      fail 'Unexpected object.' unless constr_set.is_a? CMUConstructionSet

      non_cavity_r = calc_non_cavity_r(film_r, constr_set)

      # Calculate effective other CMU R-value
      # Assumes no furring strips
      # Solved in Wolfram Alpha: https://www.wolframalpha.com/input/?i=1%2FA+%3D+B%2F(C%2BE%2Bx)+%2B+(1-B)%2F(D%2BE%2Bx)
      a = assembly_r
      b = constr_set.framing_factor
      c = Material.new(nil, constr_set.thick_in, BaseMaterial.Wood).rvalue # Framing
      d = Material.new(nil, constr_set.thick_in, BaseMaterial.Concrete, constr_set.cond_in).rvalue # Concrete
      e = non_cavity_r
      rigid_r = 0.5 * (Math.sqrt(a**2 - 4 * a * b * c + 4 * a * b * d + 2 * a * c - 2 * a * d + c**2 - 2 * c * d + d**2) + a - c - d - 2 * e)
      if rigid_r > 0 # Choose this construction set
        return true, constr_set, rigid_r
      end
    end

    return false, constr_sets[-1], 0.0 # Pick fallback construction with minimum R-value
  end

  def self.pick_icf_construction_set(assembly_r, constr_sets, film_r, surface_name)
    # Picks a construction set from supplied constr_sets for which a positive R-value
    # can be calculated for the unknown insulation to achieve the assembly R-value.

    constr_sets.each do |constr_set|
      fail 'Unexpected object.' unless constr_set.is_a? ICFConstructionSet

      non_cavity_r = calc_non_cavity_r(film_r, constr_set)

      # Calculate effective ICF rigid ins R-value
      # Solved in Wolfram Alpha: https://www.wolframalpha.com/input/?i=1%2FA+%3D+B%2F(C%2BE)+%2B+(1-B)%2F(D%2BE%2B2*x)
      a = assembly_r
      b = constr_set.framing_factor
      c = Material.new(nil, 2 * constr_set.ins_thick_in + constr_set.concrete_thick_in, BaseMaterial.Wood).rvalue # Framing
      d = Material.new(nil, constr_set.concrete_thick_in, BaseMaterial.Concrete).rvalue # Concrete
      e = non_cavity_r
      icf_r = (a * b * c - a * b * d - a * c - a * e + c * d + c * e + d * e + e**2) / (2 * (a * b - c - e))
      if icf_r > 0 # Choose this construction set
        return true, constr_set, icf_r
      end
    end

    return false, constr_sets[-1], 0.0 # Pick fallback construction with minimum R-value
  end

  def self.pick_generic_construction_set(assembly_r, constr_sets, film_r, surface_name)
    # Picks a construction set from supplied constr_sets for which a positive R-value
    # can be calculated for the unknown insulation to achieve the assembly R-value.

    constr_sets.each do |constr_set|
      fail 'Unexpected object.' unless constr_set.is_a? GenericConstructionSet

      non_cavity_r = calc_non_cavity_r(film_r, constr_set)

      # Calculate effective ins layer R-value
      layer_r = assembly_r - non_cavity_r
      if layer_r > 0 # Choose this construction set
        return true, constr_set, layer_r
      end
    end

    return false, constr_sets[-1], 0.0 # Pick fallback construction with minimum R-value
  end

  def self.check_surface_assembly_rvalue(runner, surfaces, film_r, assembly_r, match)
    # Verify that the actual OpenStudio construction R-value matches our target assembly R-value

    surfaces.each do |surface|
      constr_r = UnitConversions.convert(1.0 / surface.construction.get.uFactor(0.0).get, 'm^2*k/w', 'hr*ft^2*f/btu') + film_r

      if surface.adjacentFoundation.is_initialized
        foundation = surface.adjacentFoundation.get
        foundation.customBlocks.each do |custom_block|
          ins_mat = custom_block.material.to_StandardOpaqueMaterial.get
          constr_r += UnitConversions.convert(ins_mat.thickness, 'm', 'ft') / UnitConversions.convert(ins_mat.thermalConductivity, 'W/(m*K)', 'Btu/(hr*ft*R)')
        end
      end

      if (assembly_r - constr_r).abs > 0.1
        if match
          fail "Construction R-value (#{constr_r}) does not match Assembly R-value (#{assembly_r}) for '#{surface.name}'."
        else
          runner.registerWarning("Assembly R-value (#{assembly_r}) for '#{surface.name}' below minimum expected value. Construction R-value increased to #{constr_r.round(2)}.")
        end
      end
    end
  end

  def self.get_attached_clg_system(system)
    return if system.distribution_system_idref.nil?

    # Finds the OpenStudio object of the cooling system attached (i.e., on the same
    # distribution system) to the current heating system.
    hvac_objects = []
    @hpxml.cooling_systems.each do |attached_system|
      next unless system.distribution_system_idref == attached_system.distribution_system_idref

      @hvac_map[attached_system.id].each do |hvac_object|
        next unless hvac_object.is_a? OpenStudio::Model::AirLoopHVACUnitarySystem

        hvac_objects << hvac_object
      end
    end

    if hvac_objects.size == 1
      return hvac_objects[0]
    end

    return
  end

  def self.set_surface_interior(model, spaces, surface, interior_adjacent_to)
    if [HPXML::LocationBasementConditioned].include? interior_adjacent_to
      surface.setSpace(create_or_get_space(model, spaces, HPXML::LocationLivingSpace))
      @cond_bsmnt_surfaces << surface
    else
      surface.setSpace(create_or_get_space(model, spaces, interior_adjacent_to))
    end
  end

  def self.set_surface_exterior(model, spaces, surface, exterior_adjacent_to)
    if [HPXML::LocationOutside].include? exterior_adjacent_to
      surface.setOutsideBoundaryCondition('Outdoors')
    elsif [HPXML::LocationGround].include? exterior_adjacent_to
      surface.setOutsideBoundaryCondition('Foundation')
    elsif [HPXML::LocationOtherHousingUnit, HPXML::LocationOtherHousingUnitAbove, HPXML::LocationOtherHousingUnitBelow].include? exterior_adjacent_to
      surface.setOutsideBoundaryCondition('Adiabatic')
    elsif [HPXML::LocationBasementConditioned].include? exterior_adjacent_to
      surface.createAdjacentSurface(create_or_get_space(model, spaces, HPXML::LocationLivingSpace))
      @cond_bsmnt_surfaces << surface
    elsif [HPXML::LocationOtherHeatedSpace, HPXML::LocationOtherMultifamilyBufferSpace, HPXML::LocationOtherNonFreezingSpace].include? exterior_adjacent_to
      add_otherside_coefficients(surface, exterior_adjacent_to, model, spaces)
      surface.setSunExposure('NoSun')
      surface.setWindExposure('NoWind')
    else
      surface.createAdjacentSurface(create_or_get_space(model, spaces, exterior_adjacent_to))
    end
  end

  def self.add_otherside_coefficients(surface, exterior_adjacent_to, model, spaces)
    if spaces[exterior_adjacent_to].nil?
      # Create E+ other side coefficient object
      otherside_object = OpenStudio::Model::SurfacePropertyOtherSideCoefficients.new(model)
      otherside_object.setName(exterior_adjacent_to)
      # Fixme: assumption the same as SurfacePropertyConvectionCoefficients of return air plenum
      otherside_object.setCombinedConvectiveRadiativeFilmCoefficient(30)
      # Schedule of space temperature, can be shared with water heater/appliances
      create_outside_boundary_schedule(model, exterior_adjacent_to, spaces)
      # FIXME: wait for new OS release with bugfix of https://github.com/NREL/OpenStudio/issues/3848
      otherside_object.setPointer(9, @mf_temp_sch_map[exterior_adjacent_to].handle)
      surface.setSurfacePropertyOtherSideCoefficients(otherside_object)
      spaces[exterior_adjacent_to] = otherside_object
    else
      surface.setSurfacePropertyOtherSideCoefficients(spaces[exterior_adjacent_to])
    end
  end

  def self.create_outside_boundary_schedule(model, outside_space, spaces)
    # Create outside boundary schedules to be actuated by EMS,
    # can be shared by any surface, duct, or appliances adjacent to / located in those spaces

    # return if already exists
    return if not @mf_temp_sch_map[outside_space].nil?

    @mf_temp_sch_map[outside_space] = OpenStudio::Model::ScheduleConstant.new(model)
    @mf_temp_sch_map[outside_space].setName("#{outside_space}")

    if outside_space == HPXML::LocationOtherHeatedSpace
      # Average of indoor/outdoor temperatures with minimum of 68 deg-F
      temp_min = UnitConversions.convert(68, 'F', 'C')
      indoor_weight = 0.5
      outdoor_weight = 0.5
    elsif outside_space == HPXML::LocationOtherMultifamilyBufferSpace
      # Average of indoor/outdoor temperatures with minimum of 50 deg-F
      temp_min = UnitConversions.convert(50, 'F', 'C')
      indoor_weight = 0.5
      outdoor_weight = 0.5
    elsif outside_space == HPXML::LocationOtherNonFreezingSpace
      # Floating with outdoor air temperature with minimum of 40 deg-F
      temp_min = UnitConversions.convert(40, 'F', 'C')
      indoor_weight = 0.0
      outdoor_weight = 1.0
    elsif outside_space == HPXML::LocationOtherHousingUnit
      # For water heater, duct, appliances, etc.
      # Indoor air temperature
      temp_min = UnitConversions.convert(40, 'F', 'C')
      indoor_weight = 1.0
      outdoor_weight = 0.0
    end

    # Schedule type limits compatible
    schedule_type_limits = OpenStudio::Model::ScheduleTypeLimits.new(model)
    schedule_type_limits.setUnitType('Temperature')
    @mf_temp_sch_map[outside_space].setScheduleTypeLimits(schedule_type_limits)

    # Ems to actuate schedule
    sensor_ia = OpenStudio::Model::EnergyManagementSystemSensor.new(model, 'Zone Air Temperature')
    sensor_ia.setName('cond_zone_temp')
    sensor_ia.setKeyName(create_or_get_space(model, spaces, 'living space').name.to_s)

    sensor_oa = OpenStudio::Model::EnergyManagementSystemSensor.new(model, 'Site Outdoor Air Drybulb Temperature')
    sensor_oa.setName('oa_temp')

    actuator = OpenStudio::Model::EnergyManagementSystemActuator.new(@mf_temp_sch_map[outside_space], 'Schedule:Constant', 'Schedule Value')
    actuator.setName("#{outside_space.gsub(' ', '_').gsub('-', '_')}_temp_sch")

    program = OpenStudio::Model::EnergyManagementSystemProgram.new(model)
    program.setName('Other Side Indoor Temperature Program')
    program.addLine("Set #{actuator.name} = #{sensor_ia.name} * #{indoor_weight} + #{sensor_oa.name} * #{outdoor_weight}")
    program.addLine("If #{actuator.name} < #{temp_min}")
    program.addLine("Set #{actuator.name} = #{temp_min}")
    program.addLine('EndIf')

    program_cm = OpenStudio::Model::EnergyManagementSystemProgramCallingManager.new(model)
    program_cm.setName("#{program.name} calling manager")
    program_cm.setCallingPoint('EndOfSystemTimestepAfterHVACReporting')
    program_cm.addProgram(program)
  end

  # Returns an OS:Space, or nil if the location is outside the building
  def self.get_space_from_location(location, object_name, model, spaces)
    return if (location == HPXML::LocationOtherExterior) || (location == HPXML::LocationOutside) || (location == HPXML::LocationOther)

    if (location == HPXML::LocationOtherHeatedSpace) || (location == HPXML::LocationOtherHousingUnit) || (location == HPXML::LocationOtherMultifamilyBufferSpace) || (location == HPXML::LocationOtherNonFreezingSpace)
      create_outside_boundary_schedule(model, location, spaces)
      return @mf_temp_sch_map[location]
    end

    num_orig_spaces = spaces.size

    if location == HPXML::LocationBasementConditioned
      space = create_or_get_space(model, spaces, HPXML::LocationLivingSpace)
    else
      space = create_or_get_space(model, spaces, location)
    end

    if spaces.size != num_orig_spaces
      fail "#{object_name} location is '#{location}' but building does not have this location specified."
    end

    return space
  end

<<<<<<< HEAD
  def self.get_spaces_of_type(spaces, space_types_list)
    spaces_of_type = []
    space_types_list.each do |space_type|
      spaces_of_type << spaces[space_type] unless spaces[space_type].nil?
    end
    return spaces_of_type
  end

  def self.get_space_of_type(spaces, space_type)
    spaces_of_type = get_spaces_of_type(spaces, [space_type])
    if spaces_of_type.size > 1
      fail 'Unexpected number of spaces.'
    elsif spaces_of_type.size == 1
      return spaces_of_type[0]
    end

    return
  end

  def self.assign_outside_boundary_condition_to_subsurface(surface, wall_exterior_adjacent_to, spaces, model)
    # Subsurface on foundationwalls, set it to be adjacent to outdoors
    if wall_exterior_adjacent_to == HPXML::LocationGround
      surface.setOutsideBoundaryCondition('Outdoors')
    else
      set_surface_exterior(model, spaces, surface, wall_exterior_adjacent_to)
    end
  end

=======
>>>>>>> c53c805d
  def self.get_min_neighbor_distance()
    min_neighbor_distance = nil
    @hpxml.neighbor_buildings.each do |neighbor_building|
      if min_neighbor_distance.nil?
        min_neighbor_distance = 9e99
      end
      if neighbor_building.distance < min_neighbor_distance
        min_neighbor_distance = neighbor_building.distance
      end
    end
    return min_neighbor_distance
  end

  def self.get_kiva_instances(fnd_walls, slabs)
    # Identify unique Kiva foundations that are required.
    kiva_fnd_walls = []
    fnd_walls.each do |foundation_wall|
      next unless foundation_wall.is_exterior

      kiva_fnd_walls << foundation_wall
    end
    if kiva_fnd_walls.empty? # Handle slab foundation type
      kiva_fnd_walls << nil
    end

    kiva_slabs = slabs

    return kiva_fnd_walls.product(kiva_slabs)
  end

  def self.get_foundation_and_walls_top()
    foundation_top = 0
    @hpxml.foundation_walls.each do |foundation_wall|
      top = -1 * foundation_wall.depth_below_grade + foundation_wall.height
      foundation_top = top if top > foundation_top
    end
    walls_top = foundation_top + 8.0 * @ncfl_ag
    return foundation_top, walls_top
  end
end

class WoodStudConstructionSet
  def initialize(stud, framing_factor, rigid_r, osb_thick_in, drywall_thick_in, exterior_material)
    @stud = stud
    @framing_factor = framing_factor
    @rigid_r = rigid_r
    @osb_thick_in = osb_thick_in
    @drywall_thick_in = drywall_thick_in
    @exterior_material = exterior_material
  end
  attr_accessor(:stud, :framing_factor, :rigid_r, :osb_thick_in, :drywall_thick_in, :exterior_material)
end

class SteelStudConstructionSet
  def initialize(cavity_thick_in, corr_factor, framing_factor, rigid_r, osb_thick_in, drywall_thick_in, exterior_material)
    @cavity_thick_in = cavity_thick_in
    @corr_factor = corr_factor
    @framing_factor = framing_factor
    @rigid_r = rigid_r
    @osb_thick_in = osb_thick_in
    @drywall_thick_in = drywall_thick_in
    @exterior_material = exterior_material
  end
  attr_accessor(:cavity_thick_in, :corr_factor, :framing_factor, :rigid_r, :osb_thick_in, :drywall_thick_in, :exterior_material)
end

class DoubleStudConstructionSet
  def initialize(stud, framing_factor, framing_spacing, rigid_r, osb_thick_in, drywall_thick_in, exterior_material)
    @stud = stud
    @framing_factor = framing_factor
    @framing_spacing = framing_spacing
    @rigid_r = rigid_r
    @osb_thick_in = osb_thick_in
    @drywall_thick_in = drywall_thick_in
    @exterior_material = exterior_material
  end
  attr_accessor(:stud, :framing_factor, :framing_spacing, :rigid_r, :osb_thick_in, :drywall_thick_in, :exterior_material)
end

class SIPConstructionSet
  def initialize(thick_in, framing_factor, rigid_r, sheath_thick_in, osb_thick_in, drywall_thick_in, exterior_material)
    @thick_in = thick_in
    @framing_factor = framing_factor
    @rigid_r = rigid_r
    @sheath_thick_in = sheath_thick_in
    @osb_thick_in = osb_thick_in
    @drywall_thick_in = drywall_thick_in
    @exterior_material = exterior_material
  end
  attr_accessor(:thick_in, :framing_factor, :rigid_r, :sheath_thick_in, :osb_thick_in, :drywall_thick_in, :exterior_material)
end

class CMUConstructionSet
  def initialize(thick_in, cond_in, framing_factor, osb_thick_in, drywall_thick_in, exterior_material)
    @thick_in = thick_in
    @cond_in = cond_in
    @framing_factor = framing_factor
    @osb_thick_in = osb_thick_in
    @drywall_thick_in = drywall_thick_in
    @exterior_material = exterior_material
    @rigid_r = nil # solved for
  end
  attr_accessor(:thick_in, :cond_in, :framing_factor, :rigid_r, :osb_thick_in, :drywall_thick_in, :exterior_material)
end

class ICFConstructionSet
  def initialize(ins_thick_in, concrete_thick_in, framing_factor, rigid_r, osb_thick_in, drywall_thick_in, exterior_material)
    @ins_thick_in = ins_thick_in
    @concrete_thick_in = concrete_thick_in
    @framing_factor = framing_factor
    @rigid_r = rigid_r
    @osb_thick_in = osb_thick_in
    @drywall_thick_in = drywall_thick_in
    @exterior_material = exterior_material
  end
  attr_accessor(:ins_thick_in, :concrete_thick_in, :framing_factor, :rigid_r, :osb_thick_in, :drywall_thick_in, :exterior_material)
end

class GenericConstructionSet
  def initialize(rigid_r, osb_thick_in, drywall_thick_in, exterior_material)
    @rigid_r = rigid_r
    @osb_thick_in = osb_thick_in
    @drywall_thick_in = drywall_thick_in
    @exterior_material = exterior_material
  end
  attr_accessor(:rigid_r, :osb_thick_in, :drywall_thick_in, :exterior_material)
end

# register the measure to be used by the application
HPXMLtoOpenStudio.new.registerWithApplication<|MERGE_RESOLUTION|>--- conflicted
+++ resolved
@@ -4224,26 +4224,6 @@
     return space
   end
 
-<<<<<<< HEAD
-  def self.get_spaces_of_type(spaces, space_types_list)
-    spaces_of_type = []
-    space_types_list.each do |space_type|
-      spaces_of_type << spaces[space_type] unless spaces[space_type].nil?
-    end
-    return spaces_of_type
-  end
-
-  def self.get_space_of_type(spaces, space_type)
-    spaces_of_type = get_spaces_of_type(spaces, [space_type])
-    if spaces_of_type.size > 1
-      fail 'Unexpected number of spaces.'
-    elsif spaces_of_type.size == 1
-      return spaces_of_type[0]
-    end
-
-    return
-  end
-
   def self.assign_outside_boundary_condition_to_subsurface(surface, wall_exterior_adjacent_to, spaces, model)
     # Subsurface on foundationwalls, set it to be adjacent to outdoors
     if wall_exterior_adjacent_to == HPXML::LocationGround
@@ -4253,8 +4233,6 @@
     end
   end
 
-=======
->>>>>>> c53c805d
   def self.get_min_neighbor_distance()
     min_neighbor_distance = nil
     @hpxml.neighbor_buildings.each do |neighbor_building|
