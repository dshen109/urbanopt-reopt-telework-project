--- conflicted
+++ resolved
@@ -1811,13 +1811,8 @@
       z_origin = @walls_top + 0.5 * Math.sin(Math.atan(tilt)) * width
 
       # Create parent surface slightly bigger than skylight
-<<<<<<< HEAD
-      surface = OpenStudio::Model::Surface.new(add_roof_polygon(skylight_width + 0.001, skylight_height + 0.001, z_origin,
-                                                                skylight.azimuth, skylight_tilt), model)
-=======
       surface = OpenStudio::Model::Surface.new(add_roof_polygon(length + 0.001, width + 0.001, z_origin,
                                                                 skylight.azimuth, tilt), model)
->>>>>>> 09dbbeaf
 
       surface.additionalProperties.setFeature('Length', length)
       surface.additionalProperties.setFeature('Width', width)
