--- conflicted
+++ resolved
@@ -2423,13 +2423,8 @@
           re = water_heating_system.recovery_efficiency
           capacity_kbtuh = water_heating_system.heating_capacity / 1000.0
 
-<<<<<<< HEAD
           Waterheater.apply_tank(model, space, loc_schedule, fuel, capacity_kbtuh, tank_vol,
-                                 ef, re, setpoint_temp, ec_adj, @nbeds, @dhw_map,
-=======
-          Waterheater.apply_tank(model, space, fuel, capacity_kbtuh, tank_vol,
                                  ef, re, setpoint_temp, ec_adj, @dhw_map,
->>>>>>> 951b3d9e
                                  sys_id, desuperheater_clg_coil, jacket_r, solar_fraction)
 
         elsif wh_type == HPXML::WaterHeaterTypeTankless
@@ -2444,13 +2439,8 @@
 
           tank_vol = water_heating_system.tank_volume
 
-<<<<<<< HEAD
           Waterheater.apply_heatpump(model, runner, space, loc_schedule, weather, setpoint_temp, tank_vol, ef, ec_adj,
-                                     @nbeds, @dhw_map, sys_id, jacket_r, solar_fraction)
-=======
-          Waterheater.apply_heatpump(model, runner, space, weather, setpoint_temp, tank_vol, ef, ec_adj,
                                      @dhw_map, sys_id, desuperheater_clg_coil, jacket_r, solar_fraction)
->>>>>>> 951b3d9e
 
         elsif (wh_type == HPXML::WaterHeaterTypeCombiStorage) || (wh_type == HPXML::WaterHeaterTypeCombiTankless)
 
@@ -2461,18 +2451,9 @@
           boiler_fuel_type = water_heating_system.related_hvac_system.heating_system_fuel
           boiler, plant_loop = get_boiler_and_plant_loop(@hvac_map, water_heating_system.related_hvac_idref, sys_id)
 
-<<<<<<< HEAD
-          boiler_sys = get_boiler_and_plant_loop(@hvac_map, water_heating_system.related_hvac_idref, sys_id)
-          @dhw_map[sys_id] << boiler_sys['boiler']
-
-          Waterheater.apply_combi(model, runner, space, loc_schedule, vol, setpoint_temp, ec_adj, @nbeds,
-                                  boiler_sys['boiler'], boiler_sys['plant_loop'], boiler_fuel_type,
-                                  boiler_afue, @dhw_map, sys_id, wh_type, jacket_r, standby_loss)
-=======
-          Waterheater.apply_combi(model, runner, space, vol, setpoint_temp, ec_adj,
+          Waterheater.apply_combi(model, runner, space, loc_schedule, vol, setpoint_temp, ec_adj,
                                   boiler, plant_loop, boiler_fuel_type, boiler_afue, @dhw_map,
                                   sys_id, wh_type, jacket_r, standby_loss, solar_fraction)
->>>>>>> 951b3d9e
 
         else
 
