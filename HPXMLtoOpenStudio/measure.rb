# frozen_string_literal: true

# Require all gems up front; this is much faster than multiple resource
# files lazy loading as needed, as it prevents multiple lookups for the
# same gem.
require 'openstudio'
require 'pathname'
require 'csv'
require 'oga'
require_relative 'resources/airflow'
require_relative 'resources/constants'
require_relative 'resources/constructions'
require_relative 'resources/energyplus'
require_relative 'resources/EPvalidator'
require_relative 'resources/geometry'
require_relative 'resources/hotwater_appliances'
require_relative 'resources/hpxml'
require_relative 'resources/hpxml_defaults'
require_relative 'resources/hvac'
require_relative 'resources/hvac_sizing'
require_relative 'resources/lighting'
require_relative 'resources/location'
require_relative 'resources/materials'
require_relative 'resources/misc_loads'
require_relative 'resources/psychrometrics'
require_relative 'resources/pv'
require_relative 'resources/schedules'
require_relative 'resources/simcontrols'
require_relative 'resources/unit_conversions'
require_relative 'resources/util'
require_relative 'resources/version'
require_relative 'resources/waterheater'
require_relative 'resources/weather'
require_relative 'resources/xmlhelper'
require_relative '../BuildResidentialHPXML/resources/constants'

# start the measure
class HPXMLtoOpenStudio < OpenStudio::Measure::ModelMeasure
  # human readable name
  def name
    return 'HPXML to OpenStudio Translator'
  end

  # human readable description
  def description
    return 'Translates HPXML file to OpenStudio Model'
  end

  # human readable description of modeling approach
  def modeler_description
    return ''
  end

  # define the arguments that the user will input
  def arguments(model)
    args = OpenStudio::Measure::OSArgumentVector.new

    arg = OpenStudio::Measure::OSArgument.makeStringArgument('hpxml_path', true)
    arg.setDisplayName('HPXML File Path')
    arg.setDescription('Absolute/relative path of the HPXML file.')
    args << arg

    arg = OpenStudio::Measure::OSArgument.makeStringArgument('weather_dir', true)
    arg.setDisplayName('Weather Directory')
    arg.setDescription('Absolute/relative path of the weather directory.')
    arg.setDefaultValue('weather')
    args << arg

    arg = OpenStudio::Measure::OSArgument.makeStringArgument('output_dir', false)
    arg.setDisplayName('Directory for Output Files')
    arg.setDescription('Absolute/relative path for the output files directory.')
    args << arg

    arg = OpenStudio::Measure::OSArgument.makeBoolArgument('debug', false)
    arg.setDisplayName('Debug Mode?')
    arg.setDescription('If enabled: 1) Writes in.osm file, 2) Writes in.xml HPXML file with defaults filled, and 3) Generates additional log output. Any files written will be in the output path specified above.')
    arg.setDefaultValue(false)
    args << arg

    return args
  end

  # define what happens when the measure is run
  def run(model, runner, user_arguments)
    super(model, runner, user_arguments)

    # use the built-in error checking
    if !runner.validateUserArguments(arguments(model), user_arguments)
      return false
    end

    tear_down_model(model, runner)

    Version.check_openstudio_version()

    # assign the user inputs to variables
    hpxml_path = runner.getStringArgumentValue('hpxml_path', user_arguments)
    weather_dir = runner.getStringArgumentValue('weather_dir', user_arguments)
    output_dir = runner.getOptionalStringArgumentValue('output_dir', user_arguments)
    debug = runner.getBoolArgumentValue('debug', user_arguments)

    unless (Pathname.new hpxml_path).absolute?
      hpxml_path = File.expand_path(File.join(File.dirname(__FILE__), hpxml_path))
    end
    unless File.exist?(hpxml_path) && hpxml_path.downcase.end_with?('.xml')
      fail "'#{hpxml_path}' does not exist or is not an .xml file."
    end

    unless (Pathname.new weather_dir).absolute?
      weather_dir = File.expand_path(File.join(File.dirname(__FILE__), '..', weather_dir))
    end
    if output_dir.is_initialized
      output_dir = output_dir.get
      unless (Pathname.new output_dir).absolute?
        output_dir = File.expand_path(File.join(File.dirname(__FILE__), output_dir))
      end
    else
      output_dir = nil
    end

    begin
      hpxml = HPXML.new(hpxml_path: hpxml_path)

      if not validate_hpxml(runner, hpxml_path, hpxml)
        return false
      end

      epw_path, cache_path = process_weather(hpxml, runner, model, weather_dir, output_dir)

      OSModel.create(hpxml, runner, model, hpxml_path, epw_path, cache_path, output_dir, debug)
    rescue Exception => e
      runner.registerError("#{e.message}\n#{e.backtrace.join("\n")}")
      return false
    end

    return true
  end

  def tear_down_model(model, runner)
    # Tear down the existing model if it exists
    has_existing_objects = (model.getThermalZones.size > 0)
    handles = OpenStudio::UUIDVector.new
    model.objects.each do |obj|
      handles << obj.handle
    end
    model.removeObjects(handles)
    if has_existing_objects
      runner.registerWarning('The model contains existing objects and is being reset.')
    end
  end

  def validate_hpxml(runner, hpxml_path, hpxml)
    schemas_dir = File.join(File.dirname(__FILE__), 'resources')

    is_valid = true

    # Validate input HPXML against schema
    XMLHelper.validate(hpxml.doc.to_xml, File.join(schemas_dir, 'HPXML.xsd'), runner).each do |error|
      runner.registerError("#{hpxml_path}: #{error}")
      is_valid = false
    end

    # Validate input HPXML against EnergyPlus Use Case
    errors = EnergyPlusValidator.run_validator(hpxml.doc)
    errors.each do |error|
      runner.registerError("#{hpxml_path}: #{error}")
      is_valid = false
    end

    # Check for additional errors
    errors = hpxml.check_for_errors()
    errors.each do |error|
      runner.registerError("#{hpxml_path}: #{error}")
      is_valid = false
    end

    return is_valid
  end

  def process_weather(hpxml, runner, model, weather_dir, output_dir)
    epw_path = hpxml.climate_and_risk_zones.weather_station_epw_filepath

    if not epw_path.nil?
      if not File.exist? epw_path
        epw_path = File.join(weather_dir, epw_path)
      end
      if not File.exist?(epw_path)
        fail "'#{epw_path}' could not be found."
      end
    else
      weather_wmo = hpxml.climate_and_risk_zones.weather_station_wmo
      CSV.foreach(File.join(weather_dir, 'data.csv'), headers: true) do |row|
        next if row['wmo'] != weather_wmo

        epw_path = File.join(weather_dir, row['filename'])
        if not File.exist?(epw_path)
          fail "'#{epw_path}' could not be found."
        end

        break
      end
      if epw_path.nil?
        fail "Weather station WMO '#{weather_wmo}' could not be found in #{File.join(weather_dir, 'data.csv')}."
      end
    end

    cache_path = epw_path.gsub('.epw', '-cache.csv')
    if not File.exist?(cache_path)
      # Process weather file to create cache .csv
      runner.registerWarning("'#{cache_path}' could not be found; regenerating it.")
      epw_file = OpenStudio::EpwFile.new(epw_path)
      OpenStudio::Model::WeatherFile.setWeatherFile(model, epw_file)
      weather = WeatherProcess.new(model, runner)
      File.open(cache_path, 'wb') do |file|
        weather.dump_to_csv(file)
      end
    end

    if not output_dir.nil?
      epw_output_path = File.join(output_dir, 'in.epw')
      FileUtils.cp(epw_path, epw_output_path)
      runner.registerInfo("Copied EPW to: #{epw_output_path}")
    end

    return epw_path, cache_path
  end
end

class OSModel
  def self.create(hpxml, runner, model, hpxml_path, epw_path, cache_path, output_dir, debug)
    @hpxml = hpxml
    @debug = debug

    @eri_version = @hpxml.header.eri_calculation_version # Hidden feature
    @eri_version = 'latest' if @eri_version.nil?
    @eri_version = Constants.ERIVersions[-1] if @eri_version == 'latest'

    @apply_ashrae140_assumptions = @hpxml.header.apply_ashrae140_assumptions # Hidden feature
    @apply_ashrae140_assumptions = false if @apply_ashrae140_assumptions.nil?

    # Init

    weather, epw_file = Location.apply_weather_file(model, runner, epw_path, cache_path)
    check_for_errors()
    set_defaults_and_globals(runner, output_dir, epw_file)
    weather = Location.apply(model, runner, weather, epw_file, @hpxml)
    add_simulation_params(model)

    # Conditioned space/zone

    spaces = {}
    create_or_get_space(model, spaces, HPXML::LocationLivingSpace)
    set_foundation_and_walls_top()
    add_setpoints(runner, model, weather, spaces)

    # Geometry/Envelope
    add_roofs(runner, model, spaces)
    add_walls(runner, model, spaces)
    add_rim_joists(runner, model, spaces)
    add_frame_floors(runner, model, spaces)
    add_foundation_walls_slabs(runner, model, spaces)
    add_interior_shading_schedule(runner, model, weather)
    add_windows(runner, model, spaces, weather)
    add_doors(runner, model, spaces)
    add_skylights(runner, model, spaces, weather)
    add_conditioned_floor_area(runner, model, spaces)
    add_thermal_mass(runner, model, spaces)
    modify_cond_basement_surface_properties(runner, model)
    assign_view_factor(runner, model, spaces)
    set_zone_volumes(runner, model, spaces)
    explode_surfaces(runner, model)
    add_num_occupants(model, runner, spaces)

    # HVAC

    add_ideal_system(runner, model, spaces, epw_path)
    add_cooling_system(runner, model, spaces)
    add_heating_system(runner, model, spaces)
    add_heat_pump(runner, model, weather, spaces)
    add_dehumidifier(runner, model, spaces)
    add_residual_ideal_system(runner, model, spaces)
    add_ceiling_fans(runner, model, weather, spaces)

    # Hot Water

    add_hot_water_and_appliances(runner, model, weather, spaces)

    # Plug Loads & Fuel Loads & Lighting

    add_mels(runner, model, spaces)
    add_mfls(runner, model, spaces)
    add_lighting(runner, model, weather, spaces)

    # Pools & Hot Tubs

    add_pools_and_hot_tubs(runner, model, spaces)

    # Other

    add_airflow(runner, model, weather, spaces)
    add_hvac_sizing(runner, model, weather, spaces)
    add_fuel_heating_eae(runner, model)
    add_photovoltaics(runner, model)
    add_additional_properties(runner, model, hpxml_path)
    add_component_loads_output(runner, model, spaces)

    # Vacancy

    set_vacancy(runner, model)

    if debug && (not output_dir.nil?)
      osm_output_path = File.join(output_dir, 'in.osm')
      File.write(osm_output_path, model.to_s)
      runner.registerInfo("Wrote file: #{osm_output_path}")
    end
  end

  private

  def self.check_for_errors()
    # Conditioned space
    location = HPXML::LocationLivingSpace
    if (@hpxml.roofs.select { |s| s.interior_adjacent_to == location }.size +
        @hpxml.frame_floors.select { |s| s.is_ceiling && (s.interior_adjacent_to == location) }.size) == 0
      fail 'There must be at least one ceiling/roof adjacent to conditioned space.'
    end
    if @hpxml.walls.select { |s| (s.interior_adjacent_to == location) && s.is_exterior }.size == 0
      fail 'There must be at least one exterior wall adjacent to conditioned space.'
    end
    if (@hpxml.slabs.select { |s| [location, HPXML::LocationBasementConditioned].include? s.interior_adjacent_to }.size +
        @hpxml.frame_floors.select { |s| s.is_floor && (s.interior_adjacent_to == location) }.size) == 0
      fail 'There must be at least one floor/slab adjacent to conditioned space.'
    end

    # Basement/Crawlspace
    [HPXML::LocationBasementConditioned,
     HPXML::LocationBasementUnconditioned,
     HPXML::LocationCrawlspaceVented,
     HPXML::LocationCrawlspaceUnvented].each do |location|
      next unless @hpxml.has_space_type(location)

      if location != HPXML::LocationBasementConditioned # HPXML file doesn't need to have FrameFloor between living and conditioned basement
        if @hpxml.frame_floors.select { |s| s.is_floor && (s.interior_adjacent_to == HPXML::LocationLivingSpace) && (s.exterior_adjacent_to == location) }.size == 0
          fail "There must be at least one ceiling adjacent to #{location}."
        end
      end
      if @hpxml.foundation_walls.select { |s| (s.interior_adjacent_to == location) && s.is_exterior }.size == 0
        fail "There must be at least one exterior foundation wall adjacent to #{location}."
      end
      if @hpxml.slabs.select { |s| s.interior_adjacent_to == location }.size == 0
        fail "There must be at least one slab adjacent to #{location}."
      end
    end

    # Garage
    location = HPXML::LocationGarage
    if @hpxml.has_space_type(location)
      if (@hpxml.roofs.select { |s| s.interior_adjacent_to == location }.size +
          @hpxml.frame_floors.select { |s| [s.interior_adjacent_to, s.exterior_adjacent_to].include? location }.size) == 0
        fail "There must be at least one roof/ceiling adjacent to #{location}."
      end
      if (@hpxml.walls.select { |s| (s.interior_adjacent_to == location) && s.is_exterior }.size +
         @hpxml.foundation_walls.select { |s| [s.interior_adjacent_to, s.exterior_adjacent_to].include?(location) && s.is_exterior }.size) == 0
        fail "There must be at least one exterior wall/foundation wall adjacent to #{location}."
      end
      if @hpxml.slabs.select { |s| s.interior_adjacent_to == location }.size == 0
        fail "There must be at least one slab adjacent to #{location}."
      end
    end

    # Attic
    [HPXML::LocationAtticVented,
     HPXML::LocationAtticUnvented].each do |location|
      next unless @hpxml.has_space_type(location)

      if @hpxml.roofs.select { |s| s.interior_adjacent_to == location }.size == 0
        fail "There must be at least one roof adjacent to #{location}."
      end

      if @hpxml.frame_floors.select { |s| s.is_ceiling && [s.interior_adjacent_to, s.exterior_adjacent_to].include?(location) }.size == 0
        fail "There must be at least one floor adjacent to #{location}."
      end
    end
  end

  def self.set_defaults_and_globals(runner, output_dir, epw_file)
    # Initialize
    @remaining_heat_load_frac = 1.0
    @remaining_cool_load_frac = 1.0
    @hvac_map = {} # mapping between HPXML HVAC systems and model objects
    @dhw_map = {}  # mapping between HPXML Water Heating systems and model objects
    @cond_bsmnt_surfaces = [] # list of surfaces in conditioned basement, used for modification of some surface properties, eg. solar absorptance, view factor, etc.

    # Set globals
    @cfa = @hpxml.building_construction.conditioned_floor_area
    @ncfl = @hpxml.building_construction.number_of_conditioned_floors
    @ncfl_ag = @hpxml.building_construction.number_of_conditioned_floors_above_grade
    @nbeds = @hpxml.building_construction.number_of_bedrooms
    @min_neighbor_distance = get_min_neighbor_distance()
    @default_azimuths = get_default_azimuths()
    @has_uncond_bsmnt = @hpxml.has_space_type(HPXML::LocationBasementUnconditioned)

    if @hpxml.building_construction.use_only_ideal_air_system.nil?
      @hpxml.building_construction.use_only_ideal_air_system = false
    end

    # Apply defaults to HPXML object
    HPXMLDefaults.apply(@hpxml, @cfa, @nbeds, @ncfl, @ncfl_ag, @has_uncond_bsmnt, @eri_version, epw_file)

    @frac_windows_operable = @hpxml.fraction_of_windows_operable()

    if @debug && (not output_dir.nil?)
      # Write updated HPXML object to file
      hpxml_defaults_path = File.join(output_dir, 'in.xml')
      XMLHelper.write_file(@hpxml.to_oga, hpxml_defaults_path)
      runner.registerInfo("Wrote file: #{hpxml_defaults_path}")
    end
  end

  def self.add_simulation_params(model)
    SimControls.apply(model, @hpxml.header)
  end

  def self.set_zone_volumes(runner, model, spaces)
    # Living space
    spaces[HPXML::LocationLivingSpace].thermalZone.get.setVolume(UnitConversions.convert(@hpxml.building_construction.conditioned_building_volume, 'ft^3', 'm^3'))

    # Basement, crawlspace, garage
    spaces.keys.each do |space_type|
      next unless [HPXML::LocationBasementUnconditioned, HPXML::LocationCrawlspaceUnvented, HPXML::LocationCrawlspaceVented, HPXML::LocationGarage].include? space_type

      floor_area = @hpxml.slabs.select { |s| s.interior_adjacent_to == space_type }.map { |s| s.area }.sum(0.0)
      if space_type == HPXML::LocationGarage
        height = 8.0
      else
        height = @hpxml.foundation_walls.select { |w| w.interior_adjacent_to == space_type }.map { |w| w.height }.max
      end

      spaces[space_type].thermalZone.get.setVolume(UnitConversions.convert(floor_area * height, 'ft^3', 'm^3'))
    end

    # Attic
    spaces.keys.each do |space_type|
      next unless [HPXML::LocationAtticUnvented, HPXML::LocationAtticVented].include? space_type

      floor_area = @hpxml.frame_floors.select { |f| [f.interior_adjacent_to, f.exterior_adjacent_to].include? space_type }.map { |s| s.area }.sum(0.0)
      roofs = @hpxml.roofs.select { |r| r.interior_adjacent_to == space_type }
      avg_pitch = roofs.map { |r| r.pitch }.sum(0.0) / roofs.size

      # Assume square hip roof for volume calculations; energy results are very insensitive to actual volume
      length = floor_area**0.5
      height = 0.5 * Math.sin(Math.atan(avg_pitch / 12.0)) * length
      volume = [floor_area * height / 3.0, 0.01].max

      spaces[space_type].thermalZone.get.setVolume(UnitConversions.convert(volume, 'ft^3', 'm^3'))
    end
  end

  def self.explode_surfaces(runner, model)
    # Re-position surfaces so as to not shade each other and to make it easier to visualize the building.
    # FUTURE: Might be able to use the new self-shading options in E+ 8.9 ShadowCalculation object instead?

    gap_distance = UnitConversions.convert(10.0, 'ft', 'm') # distance between surfaces of the same azimuth
    rad90 = UnitConversions.convert(90, 'deg', 'rad')

    # Determine surfaces to shift and distance with which to explode surfaces horizontally outward
    surfaces = []
    azimuth_lengths = {}
    model.getSurfaces.sort.each do |surface|
      next unless ['wall', 'roofceiling'].include? surface.surfaceType.downcase
      next unless ['outdoors', 'foundation'].include? surface.outsideBoundaryCondition.downcase
      next if surface.additionalProperties.getFeatureAsDouble('Tilt').get <= 0 # skip flat roofs

      surfaces << surface
      azimuth = surface.additionalProperties.getFeatureAsInteger('Azimuth').get
      if azimuth_lengths[azimuth].nil?
        azimuth_lengths[azimuth] = 0.0
      end
      azimuth_lengths[azimuth] += surface.additionalProperties.getFeatureAsDouble('Length').get + gap_distance
    end
    max_azimuth_length = azimuth_lengths.values.max

    # Using the max length for a given azimuth, calculate the apothem (radius of the incircle) of a regular
    # n-sided polygon to create the smallest polygon possible without self-shading. The number of polygon
    # sides is defined by the minimum difference between two azimuths.
    min_azimuth_diff = 360
    azimuths_sorted = azimuth_lengths.keys.sort
    azimuths_sorted.each_with_index do |az, idx|
      diff1 = (az - azimuths_sorted[(idx + 1) % azimuths_sorted.size]).abs
      diff2 = 360.0 - diff1 # opposite direction
      if diff1 < min_azimuth_diff
        min_azimuth_diff = diff1
      end
      if diff2 < min_azimuth_diff
        min_azimuth_diff = diff2
      end
    end
    if min_azimuth_diff > 0
      nsides = [(360.0 / min_azimuth_diff).ceil, 4].max # assume rectangle at the minimum
    else
      nsides = 4
    end
    explode_distance = max_azimuth_length / (2.0 * Math.tan(UnitConversions.convert(180.0 / nsides, 'deg', 'rad')))

    add_neighbors(runner, model, max_azimuth_length)

    # Initial distance of shifts at 90-degrees to horizontal outward
    azimuth_side_shifts = {}
    azimuth_lengths.keys.each do |azimuth|
      azimuth_side_shifts[azimuth] = max_azimuth_length / 2.0
    end

    # Explode neighbors
    model.getShadingSurfaceGroups.each do |shading_surface_group|
      next if shading_surface_group.name.to_s != Constants.ObjectNameNeighbors

      shading_surface_group.shadingSurfaces.each do |shading_surface|
        azimuth = shading_surface.additionalProperties.getFeatureAsInteger('Azimuth').get
        azimuth_rad = UnitConversions.convert(azimuth, 'deg', 'rad')
        distance = shading_surface.additionalProperties.getFeatureAsDouble('Distance').get

        unless azimuth_lengths.keys.include? azimuth
          fail "A neighbor building has an azimuth (#{azimuth}) not equal to the azimuth of any wall."
        end

        # Push out horizontally
        distance += explode_distance
        transformation = get_surface_transformation(distance, Math::sin(azimuth_rad), Math::cos(azimuth_rad), 0)

        shading_surface.setVertices(transformation * shading_surface.vertices)
      end
    end

    # Explode walls, windows, doors, roofs, and skylights
    surfaces_moved = []

    surfaces.sort.each do |surface|
      next if surface.additionalProperties.getFeatureAsDouble('Tilt').get <= 0 # skip flat roofs

      if surface.adjacentSurface.is_initialized
        next if surfaces_moved.include? surface.adjacentSurface.get
      end

      azimuth = surface.additionalProperties.getFeatureAsInteger('Azimuth').get
      azimuth_rad = UnitConversions.convert(azimuth, 'deg', 'rad')

      # Push out horizontally
      distance = explode_distance

      if surface.surfaceType.downcase == 'roofceiling'
        # Ensure pitched surfaces are positioned outward justified with walls, etc.
        tilt = surface.additionalProperties.getFeatureAsDouble('Tilt').get
        width = surface.additionalProperties.getFeatureAsDouble('Width').get
        distance -= 0.5 * Math.cos(Math.atan(tilt)) * width
      end
      transformation = get_surface_transformation(distance, Math::sin(azimuth_rad), Math::cos(azimuth_rad), 0)

      surface.setVertices(transformation * surface.vertices)
      if surface.adjacentSurface.is_initialized
        surface.adjacentSurface.get.setVertices(transformation * surface.adjacentSurface.get.vertices)
      end
      surface.subSurfaces.each do |subsurface|
        subsurface.setVertices(transformation * subsurface.vertices)
        next unless subsurface.subSurfaceType.downcase == 'fixedwindow'

        subsurface.shadingSurfaceGroups.each do |overhang_group|
          overhang_group.shadingSurfaces.each do |overhang|
            overhang.setVertices(transformation * overhang.vertices)
          end
        end
      end

      # Shift at 90-degrees to previous transformation
      azimuth_side_shifts[azimuth] -= surface.additionalProperties.getFeatureAsDouble('Length').get / 2.0
      transformation_shift = get_surface_transformation(azimuth_side_shifts[azimuth], Math::sin(azimuth_rad + rad90), Math::cos(azimuth_rad + rad90), 0)

      surface.setVertices(transformation_shift * surface.vertices)
      if surface.adjacentSurface.is_initialized
        surface.adjacentSurface.get.setVertices(transformation_shift * surface.adjacentSurface.get.vertices)
      end
      surface.subSurfaces.each do |subsurface|
        subsurface.setVertices(transformation_shift * subsurface.vertices)
        next unless subsurface.subSurfaceType.downcase == 'fixedwindow'

        subsurface.shadingSurfaceGroups.each do |overhang_group|
          overhang_group.shadingSurfaces.each do |overhang|
            overhang.setVertices(transformation_shift * overhang.vertices)
          end
        end
      end

      azimuth_side_shifts[azimuth] -= (surface.additionalProperties.getFeatureAsDouble('Length').get / 2.0 + gap_distance)

      surfaces_moved << surface
    end
  end

  def self.modify_cond_basement_surface_properties(runner, model)
    # modify conditioned basement surface properties
    # - zero out interior solar absorptance in conditioned basement
    @cond_bsmnt_surfaces.each do |cond_bsmnt_surface|
      const = cond_bsmnt_surface.construction.get
      layered_const = const.to_LayeredConstruction.get
      innermost_material = layered_const.layers[layered_const.numLayers() - 1].to_StandardOpaqueMaterial.get
      # check if target surface is sharing its interior material/construction object with other surfaces
      # if so, need to clone the material/construction and make changes there, then reassign it to target surface
      mat_share = (innermost_material.directUseCount != 1)
      const_share = (const.directUseCount != 1)
      if const_share
        # create new construction + new material for these surfaces
        new_const = const.clone.to_Construction.get
        cond_bsmnt_surface.setConstruction(new_const)
        new_material = innermost_material.clone.to_StandardOpaqueMaterial.get
        layered_const = new_const.to_LayeredConstruction.get
        layered_const.setLayer(layered_const.numLayers() - 1, new_material)
      elsif mat_share
        # create new material for existing unique construction
        new_material = innermost_material.clone.to_StandardOpaqueMaterial.get
        layered_const.setLayer(layered_const.numLayers() - 1, new_material)
      end
      if layered_const.numLayers() == 1
        # split single layer into two to only change its inside facing property
        layer_mat = layered_const.layers[0].to_StandardOpaqueMaterial.get
        layer_mat.setThickness(layer_mat.thickness / 2)
        layered_const.insertLayer(1, layer_mat.clone.to_StandardOpaqueMaterial.get)
      end
      # Re-read innermost material and assign properties after adjustment
      innermost_material = layered_const.layers[layered_const.numLayers() - 1].to_StandardOpaqueMaterial.get
      innermost_material.setSolarAbsorptance(0.0)
      innermost_material.setVisibleAbsorptance(0.0)
    end
  end

  def self.assign_view_factor(runner, model, spaces)
    return if @cond_bsmnt_surfaces.empty?

    # zero out view factors between conditioned basement surfaces and living zone surfaces
    all_surfaces = [] # all surfaces in single conditioned space
    lv_surfaces = []  # surfaces in living
    cond_base_surfaces = [] # surfaces in conditioned basement

    spaces[HPXML::LocationLivingSpace].surfaces.each do |surface|
      surface.subSurfaces.each do |sub_surface|
        all_surfaces << sub_surface
      end
      all_surfaces << surface
    end
    spaces[HPXML::LocationLivingSpace].internalMass.each do |im|
      all_surfaces << im
    end

    all_surfaces.each do |surface|
      if @cond_bsmnt_surfaces.include?(surface) ||
         ((@cond_bsmnt_surfaces.include? surface.internalMassDefinition) if surface.is_a? OpenStudio::Model::InternalMass) ||
         ((@cond_bsmnt_surfaces.include? surface.surface.get) if surface.is_a? OpenStudio::Model::SubSurface)
        cond_base_surfaces << surface
      else
        lv_surfaces << surface
      end
    end

    all_surfaces.sort!

    # calculate view factors separately for living and conditioned basement
    vf_map_lv = calc_approximate_view_factor(runner, model, lv_surfaces)
    vf_map_cb = calc_approximate_view_factor(runner, model, cond_base_surfaces)

    zone_prop = spaces[HPXML::LocationLivingSpace].thermalZone.get.getZonePropertyUserViewFactorsBySurfaceName

    all_surfaces.each do |from_surface|
      all_surfaces.each do |to_surface|
        next if (vf_map_lv[from_surface].nil? || vf_map_lv[from_surface][to_surface].nil?) &&
                (vf_map_cb[from_surface].nil? || vf_map_cb[from_surface][to_surface].nil?)

        if lv_surfaces.include? from_surface
          vf = vf_map_lv[from_surface][to_surface]
        else
          vf = vf_map_cb[from_surface][to_surface]
        end
        next if vf < 0.01

        os_vf = OpenStudio::Model::ViewFactor.new(from_surface, to_surface, vf.round(10))
        zone_prop.addViewFactor(os_vf)
      end
    end
  end

  def self.calc_approximate_view_factor(runner, model, all_surfaces)
    # calculate approximate view factor using E+ approach
    # used for recalculating single thermal zone view factor matrix
    return {} if all_surfaces.size == 0
    if all_surfaces.size <= 3
      fail 'less than three surfaces in conditioned space. Please double check.'
    end

    s_azimuths = {}
    s_tilts = {}
    s_types = {}
    all_surfaces.each do |surface|
      if surface.is_a? OpenStudio::Model::InternalMass
        # Assumed values consistent with EnergyPlus source code
        s_azimuths[surface] = 0.0
        s_tilts[surface] = 90.0
      else
        s_azimuths[surface] = UnitConversions.convert(surface.azimuth, 'rad', 'deg')
        s_tilts[surface] = UnitConversions.convert(surface.tilt, 'rad', 'deg')
        if surface.is_a? OpenStudio::Model::SubSurface
          s_types[surface] = surface.surface.get.surfaceType.downcase
        else
          s_types[surface] = surface.surfaceType.downcase
        end
      end
    end

    same_ang_limit = 10.0
    vf_map = {}
    all_surfaces.each do |surface| # surface, subsurface, and internal mass
      surface_vf_map = {}

      # sum all the surface area that could be seen by surface1 up
      zone_seen_area = 0.0
      seen_surface = {}
      all_surfaces.each do |surface2|
        next if surface2 == surface
        next if surface2.is_a? OpenStudio::Model::SubSurface

        seen_surface[surface2] = false
        if surface2.is_a? OpenStudio::Model::InternalMass
          # all surfaces see internal mass
          zone_seen_area += surface2.surfaceArea.get
          seen_surface[surface2] = true
        else
          if (s_types[surface2] == 'floor') ||
             ((s_types[surface] == 'floor') && (s_types[surface2] == 'roofceiling')) ||
             ((s_azimuths[surface] - s_azimuths[surface2]).abs > same_ang_limit) ||
             ((s_tilts[surface] - s_tilts[surface2]).abs > same_ang_limit)
            zone_seen_area += surface2.grossArea # include subsurface area
            seen_surface[surface2] = true
          end
        end
      end

      all_surfaces.each do |surface2|
        next if surface2 == surface
        next if surface2.is_a? OpenStudio::Model::SubSurface # handled together with its parent surface
        next unless seen_surface[surface2]

        if surface2.is_a? OpenStudio::Model::InternalMass
          surface_vf_map[surface2] = surface2.surfaceArea.get / zone_seen_area
        else # surfaces
          if surface2.subSurfaces.size > 0
            # calculate surface and its sub surfaces view factors
            if surface2.netArea > 0.1 # base surface of a sub surface: window/door etc.
              fail "Unexpected net area for surface '#{surface2.name}'."
            end

            surface2.subSurfaces.each do |sub_surface|
              surface_vf_map[sub_surface] = sub_surface.grossArea / zone_seen_area
            end
          else # no subsurface
            surface_vf_map[surface2] = surface2.grossArea / zone_seen_area
          end
        end
      end
      vf_map[surface] = surface_vf_map
    end
    return vf_map
  end

  # FUTURE: Move this method and many below to geometry.rb
  def self.create_space_and_zone(model, spaces, space_type)
    if not spaces.keys.include? space_type
      thermal_zone = OpenStudio::Model::ThermalZone.new(model)
      thermal_zone.setName(space_type)

      space = OpenStudio::Model::Space.new(model)
      space.setName(space_type)

      st = OpenStudio::Model::SpaceType.new(model)
      st.setStandardsSpaceType(space_type)
      space.setSpaceType(st)

      space.setThermalZone(thermal_zone)
      spaces[space_type] = space
    end
  end

  def self.get_surface_transformation(offset, x, y, z)
    x = UnitConversions.convert(x, 'ft', 'm')
    y = UnitConversions.convert(y, 'ft', 'm')
    z = UnitConversions.convert(z, 'ft', 'm')

    m = OpenStudio::Matrix.new(4, 4, 0)
    m[0, 0] = 1
    m[1, 1] = 1
    m[2, 2] = 1
    m[3, 3] = 1
    m[0, 3] = x * offset
    m[1, 3] = y * offset
    m[2, 3] = z.abs * offset

    return OpenStudio::Transformation.new(m)
  end

  def self.add_floor_polygon(x, y, z)
    x = UnitConversions.convert(x, 'ft', 'm')
    y = UnitConversions.convert(y, 'ft', 'm')
    z = UnitConversions.convert(z, 'ft', 'm')

    vertices = OpenStudio::Point3dVector.new
    vertices << OpenStudio::Point3d.new(0 - x / 2, 0 - y / 2, z)
    vertices << OpenStudio::Point3d.new(0 - x / 2, y / 2, z)
    vertices << OpenStudio::Point3d.new(x / 2, y / 2, z)
    vertices << OpenStudio::Point3d.new(x / 2, 0 - y / 2, z)

    return vertices
  end

  def self.add_wall_polygon(x, y, z, azimuth = 0, offsets = [0] * 4, subsurface_area = 0)
    x = UnitConversions.convert(x, 'ft', 'm')
    y = UnitConversions.convert(y, 'ft', 'm')
    z = UnitConversions.convert(z, 'ft', 'm')

    vertices = OpenStudio::Point3dVector.new
    vertices << OpenStudio::Point3d.new(0 - (x / 2) - offsets[1], 0, z - offsets[0])
    vertices << OpenStudio::Point3d.new(0 - (x / 2) - offsets[1], 0, z + y + offsets[2])
    if subsurface_area > 0
      subsurface_area = UnitConversions.convert(subsurface_area, 'ft^2', 'm^2')
      sub_length = x / 10.0
      sub_height = subsurface_area / sub_length
      if sub_height >= y
        sub_height = y - 0.1
        sub_length = subsurface_area / sub_height
      end
      vertices << OpenStudio::Point3d.new(x - (x / 2) + offsets[3] - sub_length, 0, z + y + offsets[2])
      vertices << OpenStudio::Point3d.new(x - (x / 2) + offsets[3] - sub_length, 0, z + y + offsets[2] - sub_height)
      vertices << OpenStudio::Point3d.new(x - (x / 2) + offsets[3], 0, z + y + offsets[2] - sub_height)
    else
      vertices << OpenStudio::Point3d.new(x - (x / 2) + offsets[3], 0, z + y + offsets[2])
    end
    vertices << OpenStudio::Point3d.new(x - (x / 2) + offsets[3], 0, z - offsets[0])

    # Rotate about the z axis
    azimuth_rad = UnitConversions.convert(azimuth, 'deg', 'rad')
    m = OpenStudio::Matrix.new(4, 4, 0)
    m[0, 0] = Math::cos(-azimuth_rad)
    m[1, 1] = Math::cos(-azimuth_rad)
    m[0, 1] = -Math::sin(-azimuth_rad)
    m[1, 0] = Math::sin(-azimuth_rad)
    m[2, 2] = 1
    m[3, 3] = 1
    transformation = OpenStudio::Transformation.new(m)

    return transformation * vertices
  end

  def self.add_roof_polygon(x, y, z, azimuth = 0, tilt = 0.5)
    x = UnitConversions.convert(x, 'ft', 'm')
    y = UnitConversions.convert(y, 'ft', 'm')
    z = UnitConversions.convert(z, 'ft', 'm')

    vertices = OpenStudio::Point3dVector.new
    vertices << OpenStudio::Point3d.new(x / 2, -y / 2, 0)
    vertices << OpenStudio::Point3d.new(x / 2, y / 2, 0)
    vertices << OpenStudio::Point3d.new(-x / 2, y / 2, 0)
    vertices << OpenStudio::Point3d.new(-x / 2, -y / 2, 0)

    # Rotate about the x axis
    m = OpenStudio::Matrix.new(4, 4, 0)
    m[0, 0] = 1
    m[1, 1] = Math::cos(Math::atan(tilt))
    m[1, 2] = -Math::sin(Math::atan(tilt))
    m[2, 1] = Math::sin(Math::atan(tilt))
    m[2, 2] = Math::cos(Math::atan(tilt))
    m[3, 3] = 1
    transformation = OpenStudio::Transformation.new(m)
    vertices = transformation * vertices

    # Rotate about the z axis
    azimuth_rad = UnitConversions.convert(azimuth, 'deg', 'rad')
    rad180 = UnitConversions.convert(180, 'deg', 'rad')
    m = OpenStudio::Matrix.new(4, 4, 0)
    m[0, 0] = Math::cos(rad180 - azimuth_rad)
    m[1, 1] = Math::cos(rad180 - azimuth_rad)
    m[0, 1] = -Math::sin(rad180 - azimuth_rad)
    m[1, 0] = Math::sin(rad180 - azimuth_rad)
    m[2, 2] = 1
    m[3, 3] = 1
    transformation = OpenStudio::Transformation.new(m)
    vertices = transformation * vertices

    # Shift up by z
    new_vertices = OpenStudio::Point3dVector.new
    vertices.each do |vertex|
      new_vertices << OpenStudio::Point3d.new(vertex.x, vertex.y, vertex.z + z)
    end

    return new_vertices
  end

  def self.add_ceiling_polygon(x, y, z)
    return OpenStudio::reverse(add_floor_polygon(x, y, z))
  end

  def self.add_num_occupants(model, runner, spaces)
    # Occupants
    num_occ = @hpxml.building_occupancy.number_of_residents
    if num_occ > 0
      occ_gain, hrs_per_day, sens_frac, lat_frac = Geometry.get_occupancy_default_values()
      weekday_sch = '1.00000, 1.00000, 1.00000, 1.00000, 1.00000, 1.00000, 1.00000, 0.88310, 0.40861, 0.24189, 0.24189, 0.24189, 0.24189, 0.24189, 0.24189, 0.24189, 0.29498, 0.55310, 0.89693, 0.89693, 0.89693, 1.00000, 1.00000, 1.00000'
      weekday_sch_sum = weekday_sch.split(',').map(&:to_f).sum(0.0)
      if (weekday_sch_sum - hrs_per_day).abs > 0.1
        fail 'Occupancy schedule inconsistent with hrs_per_day.'
      end
      weekend_sch = weekday_sch
      monthly_sch = '1.0, 1.0, 1.0, 1.0, 1.0, 1.0, 1.0, 1.0, 1.0, 1.0, 1.0, 1.0'

      if not @hpxml.header.schedules_path.nil?
        schedules_file = SchedulesFile.new(runner: runner, model: model, schedules_path: @hpxml.header.schedules_path)
      end

      Geometry.process_occupants(model, num_occ, occ_gain, sens_frac, lat_frac, weekday_sch, weekend_sch, monthly_sch, @cfa, @nbeds, spaces[HPXML::LocationLivingSpace], schedules_file)
    end
  end

  def self.get_default_azimuths()
    # Returns a list of four azimuths (facing each direction). Determined based
    # on the primary azimuth, as defined by the azimuth with the largest surface
    # area, plus azimuths that are offset by 90/180/270 degrees. Used for
    # surfaces that may not have an azimuth defined (e.g., walls).
    azimuth_areas = {}
    (@hpxml.roofs + @hpxml.rim_joists + @hpxml.walls + @hpxml.foundation_walls +
     @hpxml.windows + @hpxml.skylights + @hpxml.doors).each do |surface|
      az = surface.azimuth
      next if az.nil?

      azimuth_areas[az] = 0 if azimuth_areas[az].nil?
      azimuth_areas[az] += surface.area
    end
    if azimuth_areas.empty?
      primary_azimuth = 0
    else
      primary_azimuth = azimuth_areas.max_by { |k, v| v }[0]
    end
    return [primary_azimuth,
            sanitize_azimuth(primary_azimuth + 90),
            sanitize_azimuth(primary_azimuth + 180),
            sanitize_azimuth(primary_azimuth + 270)].sort
  end

  def self.sanitize_azimuth(azimuth)
    # Ensure 0 <= orientation < 360
    while azimuth < 0
      azimuth += 360
    end
    while azimuth >= 360
      azimuth -= 360
    end
    return azimuth
  end

  def self.create_or_get_space(model, spaces, spacetype)
    if spaces[spacetype].nil?
      create_space_and_zone(model, spaces, spacetype)
    end
    return spaces[spacetype]
  end

  def self.add_roofs(runner, model, spaces)
    @hpxml.roofs.each do |roof|
      next if roof.net_area < 0.1 # skip modeling net surface area for surfaces comprised entirely of subsurface area

      if roof.azimuth.nil?
        if roof.pitch > 0
          azimuths = @default_azimuths # Model as four directions for average exterior incident solar
        else
          azimuths = [90] # Arbitrary azimuth for flat roof
        end
      else
        azimuths = [roof.azimuth]
      end

      surfaces = []

      azimuths.each do |azimuth|
        width = Math::sqrt(roof.net_area)
        length = (roof.net_area / width) / azimuths.size
        tilt = roof.pitch / 12.0
        z_origin = @walls_top + 0.5 * Math.sin(Math.atan(tilt)) * width

        surface = OpenStudio::Model::Surface.new(add_roof_polygon(length, width, z_origin, azimuth, tilt), model)
        surfaces << surface
        surface.additionalProperties.setFeature('Length', length)
        surface.additionalProperties.setFeature('Width', width)
        surface.additionalProperties.setFeature('Azimuth', azimuth)
        surface.additionalProperties.setFeature('Tilt', tilt)
        surface.additionalProperties.setFeature('SurfaceType', 'Roof')
        if azimuths.size > 1
          surface.setName("#{roof.id}:#{azimuth}")
        else
          surface.setName(roof.id)
        end
        surface.setSurfaceType('RoofCeiling')
        surface.setOutsideBoundaryCondition('Outdoors')
        set_surface_interior(model, spaces, surface, roof.interior_adjacent_to)
      end

      next if surfaces.empty?

      # Apply construction
      solar_abs = roof.solar_absorptance
      emitt = roof.emittance
      has_radiant_barrier = roof.radiant_barrier
      inside_film = Material.AirFilmRoof(Geometry.get_roof_pitch([surfaces[0]]))
      outside_film = Material.AirFilmOutside
      mat_roofing = Material.RoofMaterial(roof.roof_type, emitt, solar_abs)
      if @apply_ashrae140_assumptions
        inside_film = Material.AirFilmRoofASHRAE140
        outside_film = Material.AirFilmOutsideASHRAE140
      end

      install_grade = 1
      assembly_r = roof.insulation_assembly_r_value

      if roof.is_thermal_boundary
        constr_sets = [
          WoodStudConstructionSet.new(Material.Stud2x(8.0), 0.07, 10.0, 0.75, 0.5, mat_roofing), # 2x8, 24" o.c. + R10
          WoodStudConstructionSet.new(Material.Stud2x(8.0), 0.07, 5.0, 0.75, 0.5, mat_roofing),  # 2x8, 24" o.c. + R5
          WoodStudConstructionSet.new(Material.Stud2x(8.0), 0.07, 0.0, 0.75, 0.5, mat_roofing),  # 2x8, 24" o.c.
          WoodStudConstructionSet.new(Material.Stud2x6, 0.07, 0.0, 0.75, 0.5, mat_roofing),      # 2x6, 24" o.c.
          WoodStudConstructionSet.new(Material.Stud2x4, 0.07, 0.0, 0.5, 0.5, mat_roofing),       # 2x4, 16" o.c.
          WoodStudConstructionSet.new(Material.Stud2x4, 0.01, 0.0, 0.0, 0.0, mat_roofing),       # Fallback
        ]
        match, constr_set, cavity_r = pick_wood_stud_construction_set(assembly_r, constr_sets, inside_film, outside_film, roof.id)

        Constructions.apply_closed_cavity_roof(runner, model, surfaces, "#{roof.id} construction",
                                               cavity_r, install_grade,
                                               constr_set.stud.thick_in,
                                               true, constr_set.framing_factor,
                                               constr_set.drywall_thick_in,
                                               constr_set.osb_thick_in, constr_set.rigid_r,
                                               constr_set.exterior_material, has_radiant_barrier,
                                               inside_film, outside_film)
      else
        constr_sets = [
          GenericConstructionSet.new(10.0, 0.5, 0.0, mat_roofing), # w/R-10 rigid
          GenericConstructionSet.new(0.0, 0.5, 0.0, mat_roofing),  # Standard
          GenericConstructionSet.new(0.0, 0.0, 0.0, mat_roofing),  # Fallback
        ]
        match, constr_set, layer_r = pick_generic_construction_set(assembly_r, constr_sets, inside_film, outside_film, roof.id)

        cavity_r = 0
        cavity_ins_thick_in = 0
        framing_factor = 0
        framing_thick_in = 0

        Constructions.apply_open_cavity_roof(runner, model, surfaces, "#{roof.id} construction",
                                             cavity_r, install_grade, cavity_ins_thick_in,
                                             framing_factor, framing_thick_in,
                                             constr_set.osb_thick_in, layer_r + constr_set.rigid_r,
                                             mat_roofing, has_radiant_barrier,
                                             inside_film, outside_film)
      end
      check_surface_assembly_rvalue(runner, surfaces, inside_film, outside_film, assembly_r, match)
    end
  end

  def self.add_walls(runner, model, spaces)
    @hpxml.walls.each do |wall|
      next if wall.net_area < 0.1 # skip modeling net surface area for surfaces comprised entirely of subsurface area

      if wall.azimuth.nil?
        if wall.is_exterior
          azimuths = @default_azimuths # Model as four directions for average exterior incident solar
        else
          azimuths = [@default_azimuths[0]] # Arbitrary direction, doesn't receive exterior incident solar
        end
      else
        azimuths = [wall.azimuth]
      end

      surfaces = []

      azimuths.each do |azimuth|
        height = 8.0 * @ncfl_ag
        length = (wall.net_area / height) / azimuths.size
        z_origin = @foundation_top

        surface = OpenStudio::Model::Surface.new(add_wall_polygon(length, height, z_origin, azimuth), model)
        surfaces << surface
        surface.additionalProperties.setFeature('Length', length)
        surface.additionalProperties.setFeature('Azimuth', azimuth)
        surface.additionalProperties.setFeature('Tilt', 90.0)
        surface.additionalProperties.setFeature('SurfaceType', 'Wall')
        if azimuths.size > 1
          surface.setName("#{wall.id}:#{azimuth}")
        else
          surface.setName(wall.id)
        end
        surface.setSurfaceType('Wall')
        set_surface_interior(model, spaces, surface, wall.interior_adjacent_to)
        set_surface_exterior(model, spaces, surface, wall.exterior_adjacent_to)
        if wall.is_interior
          surface.setSunExposure('NoSun')
          surface.setWindExposure('NoWind')
        end
      end

      next if surfaces.empty?

      # Apply construction
      # The code below constructs a reasonable wall construction based on the
      # wall type while ensuring the correct assembly R-value.

      if wall.is_thermal_boundary
        drywall_thick_in = 0.5
      else
        drywall_thick_in = 0.0
      end
      inside_film = Material.AirFilmVertical
      if wall.is_exterior
        outside_film = Material.AirFilmOutside
        mat_ext_finish = Material.ExteriorFinishMaterial(wall.siding, wall.emittance, wall.solar_absorptance)
      else
        outside_film = Material.AirFilmVertical
        mat_ext_finish = nil
      end
      if @apply_ashrae140_assumptions
        inside_film = Material.AirFilmVerticalASHRAE140
        outside_film = Material.AirFilmOutsideASHRAE140
      end

      apply_wall_construction(runner, model, surfaces, wall, wall.id, wall.wall_type, wall.insulation_assembly_r_value,
                              drywall_thick_in, inside_film, outside_film, mat_ext_finish)
    end
  end

  def self.add_rim_joists(runner, model, spaces)
    @hpxml.rim_joists.each do |rim_joist|
      if rim_joist.azimuth.nil?
        if rim_joist.is_exterior
          azimuths = @default_azimuths # Model as four directions for average exterior incident solar
        else
          azimuths = [@default_azimuths[0]] # Arbitrary direction, doesn't receive exterior incident solar
        end
      else
        azimuths = [rim_joist.azimuth]
      end

      surfaces = []

      azimuths.each do |azimuth|
        height = 1.0
        length = (rim_joist.area / height) / azimuths.size
        z_origin = @foundation_top

        surface = OpenStudio::Model::Surface.new(add_wall_polygon(length, height, z_origin, azimuth), model)
        surfaces << surface
        surface.additionalProperties.setFeature('Length', length)
        surface.additionalProperties.setFeature('Azimuth', azimuth)
        surface.additionalProperties.setFeature('Tilt', 90.0)
        surface.additionalProperties.setFeature('SurfaceType', 'RimJoist')
        if azimuths.size > 1
          surface.setName("#{rim_joist.id}:#{azimuth}")
        else
          surface.setName(rim_joist.id)
        end
        surface.setSurfaceType('Wall')
        set_surface_interior(model, spaces, surface, rim_joist.interior_adjacent_to)
        set_surface_exterior(model, spaces, surface, rim_joist.exterior_adjacent_to)
        if rim_joist.is_interior
          surface.setSunExposure('NoSun')
          surface.setWindExposure('NoWind')
        end
      end

      # Apply construction

      if rim_joist.is_thermal_boundary
        drywall_thick_in = 0.5
      else
        drywall_thick_in = 0.0
      end
      inside_film = Material.AirFilmVertical
      if rim_joist.is_exterior
        outside_film = Material.AirFilmOutside
        mat_ext_finish = Material.ExteriorFinishMaterial(rim_joist.siding, rim_joist.emittance, rim_joist.solar_absorptance)
      else
        outside_film = Material.AirFilmVertical
        mat_ext_finish = nil
      end

      assembly_r = rim_joist.insulation_assembly_r_value

      constr_sets = [
        WoodStudConstructionSet.new(Material.Stud2x(2.0), 0.17, 10.0, 2.0, drywall_thick_in, mat_ext_finish),  # 2x4 + R10
        WoodStudConstructionSet.new(Material.Stud2x(2.0), 0.17, 5.0, 2.0, drywall_thick_in, mat_ext_finish),   # 2x4 + R5
        WoodStudConstructionSet.new(Material.Stud2x(2.0), 0.17, 0.0, 2.0, drywall_thick_in, mat_ext_finish),   # 2x4
        WoodStudConstructionSet.new(Material.Stud2x(2.0), 0.01, 0.0, 0.0, 0.0, mat_ext_finish),                # Fallback
      ]
      match, constr_set, cavity_r = pick_wood_stud_construction_set(assembly_r, constr_sets, inside_film, outside_film, rim_joist.id)
      install_grade = 1

      Constructions.apply_rim_joist(runner, model, surfaces, rim_joist, "#{rim_joist.id} construction",
                                    cavity_r, install_grade, constr_set.framing_factor,
                                    constr_set.drywall_thick_in, constr_set.osb_thick_in,
                                    constr_set.rigid_r, constr_set.exterior_material,
                                    inside_film, outside_film)
      check_surface_assembly_rvalue(runner, surfaces, inside_film, outside_film, assembly_r, match)
    end
  end

  def self.add_frame_floors(runner, model, spaces)
    @hpxml.frame_floors.each do |frame_floor|
      area = frame_floor.area
      width = Math::sqrt(area)
      length = area / width
      if frame_floor.interior_adjacent_to.include?('attic') || frame_floor.exterior_adjacent_to.include?('attic')
        z_origin = @walls_top
      else
        z_origin = @foundation_top
      end

      if frame_floor.is_ceiling
        surface = OpenStudio::Model::Surface.new(add_ceiling_polygon(length, width, z_origin), model)
        surface.additionalProperties.setFeature('SurfaceType', 'Ceiling')
      else
        surface = OpenStudio::Model::Surface.new(add_floor_polygon(length, width, z_origin), model)
        surface.additionalProperties.setFeature('SurfaceType', 'Floor')
      end
      set_surface_interior(model, spaces, surface, frame_floor.interior_adjacent_to)
      set_surface_exterior(model, spaces, surface, frame_floor.exterior_adjacent_to)
      surface.setName(frame_floor.id)
      if frame_floor.is_interior
        surface.setSunExposure('NoSun')
        surface.setWindExposure('NoWind')
      elsif frame_floor.is_floor
        surface.setSunExposure('NoSun')
      end

      # Apply construction

      if frame_floor.is_ceiling
        if @apply_ashrae140_assumptions
          # Attic floor
          inside_film = Material.AirFilmFloorASHRAE140
          outside_film = Material.AirFilmFloorASHRAE140
        else
          inside_film = Material.AirFilmFloorAverage
          outside_film = Material.AirFilmFloorAverage
        end
        constr_sets = [
          WoodStudConstructionSet.new(Material.Stud2x6, 0.10, 0.0, 0.0, 0.5, nil),  # 2x6, 24" o.c.
          WoodStudConstructionSet.new(Material.Stud2x4, 0.13, 0.0, 0.0, 0.5, nil),  # 2x4, 16" o.c.
          WoodStudConstructionSet.new(Material.Stud2x4, 0.01, 0.0, 0.0, 0.0, nil), # Fallback
        ]
      else # Floor
        if @apply_ashrae140_assumptions
          # Raised floor
          inside_film = Material.AirFilmFloorASHRAE140
          outside_film = Material.AirFilmFloorZeroWindASHRAE140
          surface.setWindExposure('NoWind')
          covering = Material.CoveringBare(1.0)
        else
          inside_film = Material.AirFilmFloorReduced
          if frame_floor.is_exterior
            outside_film = Material.AirFilmOutside
          else
            outside_film = Material.AirFilmFloorReduced
          end
          if frame_floor.interior_adjacent_to == HPXML::LocationLivingSpace
            covering = Material.CoveringBare
          end
        end
        constr_sets = [
          WoodStudConstructionSet.new(Material.Stud2x6, 0.10, 10.0, 0.75, 0.0, covering), # 2x6, 24" o.c. + R10
          WoodStudConstructionSet.new(Material.Stud2x6, 0.10, 0.0, 0.75, 0.0, covering),  # 2x6, 24" o.c.
          WoodStudConstructionSet.new(Material.Stud2x4, 0.13, 0.0, 0.5, 0.0, covering),   # 2x4, 16" o.c.
          WoodStudConstructionSet.new(Material.Stud2x4, 0.01, 0.0, 0.0, 0.0, nil), # Fallback
        ]
      end
      assembly_r = frame_floor.insulation_assembly_r_value

      match, constr_set, cavity_r = pick_wood_stud_construction_set(assembly_r, constr_sets, inside_film, outside_film, frame_floor.id)

      install_grade = 1
      if frame_floor.is_ceiling
        Constructions.apply_ceiling(runner, model, [surface], "#{frame_floor.id} construction",
                                    cavity_r, install_grade,
                                    constr_set.stud.thick_in, constr_set.framing_factor,
                                    constr_set.stud.thick_in, constr_set.drywall_thick_in,
                                    inside_film, outside_film)

      else # Floor
        Constructions.apply_floor(runner, model, [surface], "#{frame_floor.id} construction",
                                  cavity_r, install_grade,
                                  constr_set.framing_factor, constr_set.stud.thick_in,
                                  constr_set.osb_thick_in, constr_set.rigid_r,
                                  constr_set.exterior_material, inside_film, outside_film)
      end

      check_surface_assembly_rvalue(runner, [surface], inside_film, outside_film, assembly_r, match)
    end
  end

  def self.add_foundation_walls_slabs(runner, model, spaces)
    foundation_types = @hpxml.slabs.map { |s| s.interior_adjacent_to }.uniq

    foundation_types.each do |foundation_type|
      # Get attached foundation walls/slabs
      fnd_walls = []
      slabs = []
      @hpxml.foundation_walls.each do |foundation_wall|
        next unless foundation_wall.interior_adjacent_to == foundation_type
        next if foundation_wall.net_area < 0.1 # skip modeling net surface area for surfaces comprised entirely of subsurface area

        fnd_walls << foundation_wall
      end
      @hpxml.slabs.each do |slab|
        next unless slab.interior_adjacent_to == foundation_type

        slabs << slab
      end

      # Calculate combinations of slabs/walls for each Kiva instance
      kiva_instances = get_kiva_instances(fnd_walls, slabs)

      # Obtain some wall/slab information
      fnd_wall_lengths = {}
      fnd_walls.each do |foundation_wall|
        next unless foundation_wall.is_exterior

        fnd_wall_lengths[foundation_wall] = foundation_wall.area / foundation_wall.height
      end
      slab_exp_perims = {}
      slab_areas = {}
      slabs.each do |slab|
        slab_exp_perims[slab] = slab.exposed_perimeter
        slab_areas[slab] = slab.area
      end
      total_slab_exp_perim = slab_exp_perims.values.sum(0.0)
      total_slab_area = slab_areas.values.sum(0.0)
      total_fnd_wall_length = fnd_wall_lengths.values.sum(0.0)

      no_wall_slab_exp_perim = {}

      kiva_instances.each do |foundation_wall, slab|
        # Apportion referenced walls/slabs for this Kiva instance
        slab_frac = slab_exp_perims[slab] / total_slab_exp_perim
        if total_fnd_wall_length > 0
          fnd_wall_frac = fnd_wall_lengths[foundation_wall] / total_fnd_wall_length
        else
          fnd_wall_frac = 1.0 # Handle slab foundation type
        end

        kiva_foundation = nil
        if not foundation_wall.nil?
          # Add exterior foundation wall surface
          kiva_foundation = add_foundation_wall(runner, model, spaces, foundation_wall, slab_frac,
                                                total_fnd_wall_length, total_slab_exp_perim)
        end

        # Add single combined foundation slab surface (for similar surfaces)
        slab_exp_perim = slab_exp_perims[slab] * fnd_wall_frac
        slab_area = slab_areas[slab] * fnd_wall_frac
        no_wall_slab_exp_perim[slab] = 0.0 if no_wall_slab_exp_perim[slab].nil?
        if (not foundation_wall.nil?) && (slab_exp_perim > fnd_wall_lengths[foundation_wall] * slab_frac)
          # Keep track of no-wall slab exposed perimeter
          no_wall_slab_exp_perim[slab] += (slab_exp_perim - fnd_wall_lengths[foundation_wall] * slab_frac)

          # Reduce this slab's exposed perimeter so that EnergyPlus does not automatically
          # create a second no-wall Kiva instance for each of our Kiva instances.
          # Instead, we will later create our own Kiva instance to account for it.
          # This reduces the number of Kiva instances we end up with.
          exp_perim_frac = (fnd_wall_lengths[foundation_wall] * slab_frac) / slab_exp_perim
          slab_exp_perim *= exp_perim_frac
          slab_area *= exp_perim_frac
        end
        if not foundation_wall.nil?
          z_origin = -1 * foundation_wall.depth_below_grade # Position based on adjacent foundation walls
        else
          z_origin = -1 * slab.depth_below_grade
        end
        kiva_foundation = add_foundation_slab(runner, model, spaces, slab, slab_exp_perim,
                                              slab_area, z_origin, kiva_foundation)
      end

      # For each slab, create a no-wall Kiva slab instance if needed.
      slabs.each do |slab|
        next unless no_wall_slab_exp_perim[slab] > 0.1

        z_origin = 0
        slab_area = total_slab_area * no_wall_slab_exp_perim[slab] / total_slab_exp_perim
        kiva_foundation = add_foundation_slab(runner, model, spaces, slab, no_wall_slab_exp_perim[slab],
                                              slab_area, z_origin, nil)
      end

      # Interzonal foundation wall surfaces
      # The above-grade portion of these walls are modeled as EnergyPlus surfaces with standard adjacency.
      # The below-grade portion of these walls (in contact with ground) are not modeled, as Kiva does not
      # calculate heat flow between two zones through the ground.
      fnd_walls.each do |foundation_wall|
        next unless foundation_wall.is_interior

        ag_height = foundation_wall.height - foundation_wall.depth_below_grade
        ag_net_area = foundation_wall.net_area * ag_height / foundation_wall.height
        next if ag_net_area < 0.1

        length = ag_net_area / ag_height
        z_origin = -1 * ag_height
        if foundation_wall.azimuth.nil?
          azimuth = @default_azimuths[0] # Arbitrary direction, doesn't receive exterior incident solar
        else
          azimuth = foundation_wall.azimuth
        end

        surface = OpenStudio::Model::Surface.new(add_wall_polygon(length, ag_height, z_origin, azimuth), model)
        surface.additionalProperties.setFeature('Length', length)
        surface.additionalProperties.setFeature('Azimuth', azimuth)
        surface.additionalProperties.setFeature('Tilt', 90.0)
        surface.additionalProperties.setFeature('SurfaceType', 'FoundationWall')
        surface.setName(foundation_wall.id)
        surface.setSurfaceType('Wall')
        set_surface_interior(model, spaces, surface, foundation_wall.interior_adjacent_to)
        set_surface_exterior(model, spaces, surface, foundation_wall.exterior_adjacent_to)
        surface.setSunExposure('NoSun')
        surface.setWindExposure('NoWind')

        # Apply construction

        wall_type = HPXML::WallTypeConcrete
        if foundation_wall.is_thermal_boundary
          drywall_thick_in = 0.5
        else
          drywall_thick_in = 0.0
        end
        inside_film = Material.AirFilmVertical
        outside_film = Material.AirFilmVertical
        assembly_r = foundation_wall.insulation_assembly_r_value
        if assembly_r.nil?
          concrete_thick_in = foundation_wall.thickness
          int_r = foundation_wall.insulation_interior_r_value
          ext_r = foundation_wall.insulation_exterior_r_value
          assembly_r = int_r + ext_r + Material.Concrete(concrete_thick_in).rvalue + Material.GypsumWall(drywall_thick_in).rvalue + inside_film.rvalue + outside_film.rvalue
        end
        mat_ext_finish = nil

        apply_wall_construction(runner, model, [surface], foundation_wall, foundation_wall.id, wall_type, assembly_r,
                                drywall_thick_in, inside_film, outside_film, mat_ext_finish)
      end
    end
  end

  def self.add_foundation_wall(runner, model, spaces, foundation_wall, slab_frac,
                               total_fnd_wall_length, total_slab_exp_perim)

    net_area = foundation_wall.net_area * slab_frac
    gross_area = foundation_wall.area * slab_frac
    height = foundation_wall.height
    height_ag = height - foundation_wall.depth_below_grade
    z_origin = -1 * foundation_wall.depth_below_grade
    length = gross_area / height
    if foundation_wall.azimuth.nil?
      azimuth = @default_azimuths[0] # Arbitrary; solar incidence in Kiva is applied as an orientation average (to the above grade portion of the wall)
    else
      azimuth = foundation_wall.azimuth
    end

    if total_fnd_wall_length > total_slab_exp_perim
      # Calculate exposed section of wall based on slab's total exposed perimeter.
      length *= total_slab_exp_perim / total_fnd_wall_length
    end

    if gross_area > net_area
      # Create a "notch" in the wall to account for the subsurfaces. This ensures that
      # we preserve the appropriate wall height, length, and area for Kiva.
      subsurface_area = gross_area - net_area
    else
      subsurface_area = 0
    end

    surface = OpenStudio::Model::Surface.new(add_wall_polygon(length, height, z_origin, azimuth, [0] * 4, subsurface_area), model)
    surface.additionalProperties.setFeature('Length', length)
    surface.additionalProperties.setFeature('Azimuth', azimuth)
    surface.additionalProperties.setFeature('Tilt', 90.0)
    surface.additionalProperties.setFeature('SurfaceType', 'FoundationWall')
    surface.setName(foundation_wall.id)
    surface.setSurfaceType('Wall')
    set_surface_interior(model, spaces, surface, foundation_wall.interior_adjacent_to)
    set_surface_exterior(model, spaces, surface, foundation_wall.exterior_adjacent_to)

    if foundation_wall.is_thermal_boundary
      drywall_thick_in = 0.5
    else
      drywall_thick_in = 0.0
    end
    concrete_thick_in = foundation_wall.thickness
    assembly_r = foundation_wall.insulation_assembly_r_value
    if not assembly_r.nil?
      ext_rigid_height = height
      ext_rigid_offset = 0.0
      inside_film = Material.AirFilmVertical
      ext_rigid_r = assembly_r - Material.Concrete(concrete_thick_in).rvalue - Material.GypsumWall(drywall_thick_in).rvalue - inside_film.rvalue
      int_rigid_r = 0.0
      if ext_rigid_r < 0 # Try without drywall
        drywall_thick_in = 0.0
        ext_rigid_r = assembly_r - Material.Concrete(concrete_thick_in).rvalue - Material.GypsumWall(drywall_thick_in).rvalue - inside_film.rvalue
      end
      if (ext_rigid_r > 0) && (ext_rigid_r < 0.1)
        ext_rigid_r = 0.0 # Prevent tiny strip of insulation
      end
      if ext_rigid_r < 0
        ext_rigid_r = 0.0
        match = false
      else
        match = true
      end
    else
      ext_rigid_offset = foundation_wall.insulation_exterior_distance_to_top
      ext_rigid_height = foundation_wall.insulation_exterior_distance_to_bottom - ext_rigid_offset
      ext_rigid_r = foundation_wall.insulation_exterior_r_value
      int_rigid_offset = foundation_wall.insulation_interior_distance_to_top
      int_rigid_height = foundation_wall.insulation_interior_distance_to_bottom - int_rigid_offset
      int_rigid_r = foundation_wall.insulation_interior_r_value
    end

    Constructions.apply_foundation_wall(runner, model, [surface], "#{foundation_wall.id} construction",
                                        ext_rigid_offset, int_rigid_offset, ext_rigid_height, int_rigid_height,
                                        ext_rigid_r, int_rigid_r, drywall_thick_in, concrete_thick_in, height_ag)

    if not assembly_r.nil?
      check_surface_assembly_rvalue(runner, [surface], inside_film, nil, assembly_r, match)
    end

    return surface.adjacentFoundation.get
  end

  def self.add_foundation_slab(runner, model, spaces, slab, slab_exp_perim,
                               slab_area, z_origin, kiva_foundation)

    slab_tot_perim = slab_exp_perim
    if slab_tot_perim**2 - 16.0 * slab_area <= 0
      # Cannot construct rectangle with this perimeter/area. Some of the
      # perimeter is presumably not exposed, so bump up perimeter value.
      slab_tot_perim = Math.sqrt(16.0 * slab_area)
    end
    sqrt_term = [slab_tot_perim**2 - 16.0 * slab_area, 0.0].max
    slab_length = slab_tot_perim / 4.0 + Math.sqrt(sqrt_term) / 4.0
    slab_width = slab_tot_perim / 4.0 - Math.sqrt(sqrt_term) / 4.0

    surface = OpenStudio::Model::Surface.new(add_floor_polygon(slab_length, slab_width, z_origin), model)
    surface.setName(slab.id)
    surface.setSurfaceType('Floor')
    surface.setOutsideBoundaryCondition('Foundation')
    surface.additionalProperties.setFeature('SurfaceType', 'Slab')
    set_surface_interior(model, spaces, surface, slab.interior_adjacent_to)
    surface.setSunExposure('NoSun')
    surface.setWindExposure('NoWind')

    slab_perim_r = slab.perimeter_insulation_r_value
    slab_perim_depth = slab.perimeter_insulation_depth
    if (slab_perim_r == 0) || (slab_perim_depth == 0)
      slab_perim_r = 0
      slab_perim_depth = 0
    end

    if slab.under_slab_insulation_spans_entire_slab
      slab_whole_r = slab.under_slab_insulation_r_value
      slab_under_r = 0
      slab_under_width = 0
    else
      slab_under_r = slab.under_slab_insulation_r_value
      slab_under_width = slab.under_slab_insulation_width
      if (slab_under_r == 0) || (slab_under_width == 0)
        slab_under_r = 0
        slab_under_width = 0
      end
      slab_whole_r = 0
    end
    slab_gap_r = slab_under_r

    mat_carpet = nil
    if (slab.carpet_fraction > 0) && (slab.carpet_r_value > 0)
      mat_carpet = Material.CoveringBare(slab.carpet_fraction,
                                         slab.carpet_r_value)
    end

    Constructions.apply_foundation_slab(runner, model, surface, "#{slab.id} construction",
                                        slab_under_r, slab_under_width, slab_gap_r, slab_perim_r,
                                        slab_perim_depth, slab_whole_r, slab.thickness,
                                        slab_exp_perim, mat_carpet, kiva_foundation)

    return surface.adjacentFoundation.get
  end

  def self.add_conditioned_floor_area(runner, model, spaces)
    # Check if we need to add floors between conditioned spaces (e.g., between first
    # and second story or conditioned basement ceiling).
    # This ensures that the E+ reported Conditioned Floor Area is correct.

    sum_cfa = 0.0
    @hpxml.frame_floors.each do |frame_floor|
      next unless frame_floor.is_floor
      next unless frame_floor.interior_adjacent_to == HPXML::LocationLivingSpace

      sum_cfa += frame_floor.area
    end
    @hpxml.slabs.each do |slab|
      next unless [HPXML::LocationLivingSpace, HPXML::LocationBasementConditioned].include? slab.interior_adjacent_to

      sum_cfa += slab.area
    end

    addtl_cfa = @cfa - sum_cfa
    return unless addtl_cfa > 0.1

    floor_width = Math::sqrt(addtl_cfa)
    floor_length = addtl_cfa / floor_width
    z_origin = @foundation_top + 8.0 * (@ncfl_ag - 1)

    # Add floor surface
    floor_surface = OpenStudio::Model::Surface.new(add_floor_polygon(-floor_width, -floor_length, z_origin), model)

    floor_surface.setSunExposure('NoSun')
    floor_surface.setWindExposure('NoWind')
    floor_surface.setName('inferred conditioned floor')
    floor_surface.setSurfaceType('Floor')
    floor_surface.setSpace(create_or_get_space(model, spaces, HPXML::LocationLivingSpace))
    floor_surface.setOutsideBoundaryCondition('Adiabatic')
    floor_surface.additionalProperties.setFeature('SurfaceType', 'InferredFloor')

    # Add ceiling surface
    ceiling_surface = OpenStudio::Model::Surface.new(add_ceiling_polygon(-floor_width, -floor_length, z_origin), model)

    ceiling_surface.setSunExposure('NoSun')
    ceiling_surface.setWindExposure('NoWind')
    ceiling_surface.setName('inferred conditioned ceiling')
    ceiling_surface.setSurfaceType('RoofCeiling')
    ceiling_surface.setSpace(create_or_get_space(model, spaces, HPXML::LocationLivingSpace))
    ceiling_surface.setOutsideBoundaryCondition('Adiabatic')
    ceiling_surface.additionalProperties.setFeature('SurfaceType', 'InferredCeiling')

    if not @cond_bsmnt_surfaces.empty?
      # assuming added ceiling is in conditioned basement
      @cond_bsmnt_surfaces << ceiling_surface
    end

    # Apply Construction
    apply_adiabatic_construction(runner, model, [floor_surface, ceiling_surface], 'floor')
  end

  def self.add_thermal_mass(runner, model, spaces)
    cfa_basement = @hpxml.slabs.select { |s| s.interior_adjacent_to == HPXML::LocationBasementConditioned }.map { |s| s.area }.sum(0.0)
    if @apply_ashrae140_assumptions
      # 1024 ft2 of interior partition wall mass, no furniture mass
      drywall_thick_in = 0.5
      partition_frac_of_cfa = 1024.0 / @cfa # Ratio of partition wall area to conditioned floor area
      basement_frac_of_cfa = cfa_basement / @cfa
      Constructions.apply_partition_walls(runner, model, 'PartitionWallConstruction', drywall_thick_in, partition_frac_of_cfa,
                                          basement_frac_of_cfa, @cond_bsmnt_surfaces, spaces[HPXML::LocationLivingSpace])
    else
      drywall_thick_in = 0.5
      partition_frac_of_cfa = 1.0 # Ratio of partition wall area to conditioned floor area
      basement_frac_of_cfa = cfa_basement / @cfa
      Constructions.apply_partition_walls(runner, model, 'PartitionWallConstruction', drywall_thick_in, partition_frac_of_cfa,
                                          basement_frac_of_cfa, @cond_bsmnt_surfaces, spaces[HPXML::LocationLivingSpace])

      mass_lb_per_sqft = 8.0
      density_lb_per_cuft = 40.0
      mat = BaseMaterial.Wood
      Constructions.apply_furniture(runner, model, mass_lb_per_sqft, density_lb_per_cuft, mat,
                                    basement_frac_of_cfa, @cond_bsmnt_surfaces, spaces[HPXML::LocationLivingSpace])
    end
  end

  def self.add_neighbors(runner, model, length)
    z_origin = 0 # shading surface always starts at grade

    shading_surfaces = []
    @hpxml.neighbor_buildings.each do |neighbor_building|
      height = neighbor_building.height.nil? ? @walls_top : neighbor_building.height

      shading_surface = OpenStudio::Model::ShadingSurface.new(add_wall_polygon(length, height, z_origin, neighbor_building.azimuth), model)
      shading_surface.additionalProperties.setFeature('Azimuth', neighbor_building.azimuth)
      shading_surface.additionalProperties.setFeature('Distance', neighbor_building.distance)
      shading_surface.setName("Neighbor azimuth #{neighbor_building.azimuth} distance #{neighbor_building.distance}")

      shading_surfaces << shading_surface
    end

    unless shading_surfaces.empty?
      shading_surface_group = OpenStudio::Model::ShadingSurfaceGroup.new(model)
      shading_surface_group.setName(Constants.ObjectNameNeighbors)
      shading_surfaces.each do |shading_surface|
        shading_surface.setShadingSurfaceGroup(shading_surface_group)
      end
    end
  end

  def self.add_interior_shading_schedule(runner, model, weather)
    heating_season, cooling_season = HVAC.get_default_heating_and_cooling_seasons(weather)
    @clg_season_sch = MonthWeekdayWeekendSchedule.new(model, 'cooling season schedule', Array.new(24, 1), Array.new(24, 1), cooling_season, 1.0, 1.0, true, true, Constants.ScheduleTypeLimitsFraction)

    @clg_ssn_sensor = OpenStudio::Model::EnergyManagementSystemSensor.new(model, 'Schedule Value')
    @clg_ssn_sensor.setName('cool_season')
    @clg_ssn_sensor.setKeyName(@clg_season_sch.schedule.name.to_s)
  end

  def self.add_windows(runner, model, spaces, weather)
    # We already stored @fraction_of_windows_operable, so lets remove the
    # fraction_operable properties from windows and re-collapse the enclosure
    # so as to prevent potentially modeling multiple identical windows in E+,
    # which can increase simulation runtime.
    @hpxml.windows.each do |window|
      window.fraction_operable = nil
    end
    @hpxml.collapse_enclosure_surfaces()

    surfaces = []
    @hpxml.windows.each do |window|
      window_height = 4.0 # ft, default

      overhang_depth = nil
      if not window.overhangs_depth.nil?
        overhang_depth = window.overhangs_depth
        overhang_distance_to_top = window.overhangs_distance_to_top_of_window
        overhang_distance_to_bottom = window.overhangs_distance_to_bottom_of_window
        window_height = overhang_distance_to_bottom - overhang_distance_to_top
      end

      window_width = window.area / window_height
      z_origin = @foundation_top

      if window.is_exterior

        # Create parent surface slightly bigger than window
        surface = OpenStudio::Model::Surface.new(add_wall_polygon(window_width, window_height, z_origin,
                                                                  window.azimuth, [0, 0.001, 0.001, 0.001]), model)

        surface.additionalProperties.setFeature('Length', window_width)
        surface.additionalProperties.setFeature('Azimuth', window.azimuth)
        surface.additionalProperties.setFeature('Tilt', 90.0)
        surface.additionalProperties.setFeature('SurfaceType', 'Window')
        surface.setName("surface #{window.id}")
        surface.setSurfaceType('Wall')
        set_surface_interior(model, spaces, surface, window.wall.interior_adjacent_to)

        sub_surface = OpenStudio::Model::SubSurface.new(add_wall_polygon(window_width, window_height, z_origin,
                                                                         window.azimuth, [-0.001, 0, 0.001, 0]), model)
        sub_surface.setName(window.id)
        sub_surface.setSurface(surface)
        sub_surface.setSubSurfaceType('FixedWindow')

        set_subsurface_exterior(surface, window.wall.exterior_adjacent_to, spaces, model)
        surfaces << surface

        if not overhang_depth.nil?
          overhang = sub_surface.addOverhang(UnitConversions.convert(overhang_depth, 'ft', 'm'), UnitConversions.convert(overhang_distance_to_top, 'ft', 'm'))
          overhang.get.setName("#{sub_surface.name} - #{Constants.ObjectNameOverhangs}")
        end

        # Apply construction
        cool_shade_mult = window.interior_shading_factor_summer
        heat_shade_mult = window.interior_shading_factor_winter
        Constructions.apply_window(runner, model, [sub_surface],
                                   'WindowConstruction',
                                   weather, @clg_season_sch, window.ufactor, window.shgc,
                                   heat_shade_mult, cool_shade_mult)
      else
        # Window is on an interior surface, which E+ does not allow. Model
        # as a door instead so that we can get the appropriate conduction
        # heat transfer; there is no solar gains anyway.

        # Create parent surface slightly bigger than window
        surface = OpenStudio::Model::Surface.new(add_wall_polygon(window_width, window_height, z_origin,
                                                                  window.azimuth, [0, 0.001, 0.001, 0.001]), model)

        surface.additionalProperties.setFeature('Length', window_width)
        surface.additionalProperties.setFeature('Azimuth', window.azimuth)
        surface.additionalProperties.setFeature('Tilt', 90.0)
        surface.additionalProperties.setFeature('SurfaceType', 'Door')
        surface.setName("surface #{window.id}")
        surface.setSurfaceType('Wall')
        set_surface_interior(model, spaces, surface, window.wall.interior_adjacent_to)

        sub_surface = OpenStudio::Model::SubSurface.new(add_wall_polygon(window_width, window_height, z_origin,
                                                                         window.azimuth, [0, 0, 0, 0]), model)
        sub_surface.setName(window.id)
        sub_surface.setSurface(surface)
        sub_surface.setSubSurfaceType('Door')

        set_subsurface_exterior(surface, window.wall.exterior_adjacent_to, spaces, model)
        surfaces << surface

        # Apply construction
        Constructions.apply_door(runner, model, [sub_surface], 'Window', window.ufactor)
      end
    end

    apply_adiabatic_construction(runner, model, surfaces, 'wall')
  end

  def self.add_skylights(runner, model, spaces, weather)
    surfaces = []
    @hpxml.skylights.each do |skylight|
      tilt = skylight.roof.pitch / 12.0
      width = Math::sqrt(skylight.area)
      length = skylight.area / width
      z_origin = @walls_top + 0.5 * Math.sin(Math.atan(tilt)) * width

      # Create parent surface slightly bigger than skylight
      surface = OpenStudio::Model::Surface.new(add_roof_polygon(length + 0.001, width + 0.001, z_origin,
                                                                skylight.azimuth, tilt), model)

      surface.additionalProperties.setFeature('Length', length)
      surface.additionalProperties.setFeature('Width', width)
      surface.additionalProperties.setFeature('Azimuth', skylight.azimuth)
      surface.additionalProperties.setFeature('Tilt', tilt)
      surface.additionalProperties.setFeature('SurfaceType', 'Skylight')
      surface.setName("surface #{skylight.id}")
      surface.setSurfaceType('RoofCeiling')
      surface.setSpace(create_or_get_space(model, spaces, HPXML::LocationLivingSpace)) # Ensures it is included in Manual J sizing
      surface.setOutsideBoundaryCondition('Outdoors') # cannot be adiabatic because subsurfaces won't be created
      surfaces << surface

      sub_surface = OpenStudio::Model::SubSurface.new(add_roof_polygon(length, width, z_origin,
                                                                       skylight.azimuth, tilt), model)
      sub_surface.setName(skylight.id)
      sub_surface.setSurface(surface)
      sub_surface.setSubSurfaceType('Skylight')

      # Apply construction
      ufactor = skylight.ufactor
      shgc = skylight.shgc
      cool_shade_mult = skylight.interior_shading_factor_summer
      heat_shade_mult = skylight.interior_shading_factor_winter
      Constructions.apply_skylight(runner, model, [sub_surface],
                                   'SkylightConstruction',
                                   weather, @clg_season_sch, ufactor, shgc,
                                   heat_shade_mult, cool_shade_mult)
    end

    apply_adiabatic_construction(runner, model, surfaces, 'roof')
  end

  def self.add_doors(runner, model, spaces)
    surfaces = []
    @hpxml.doors.each do |door|
      door_height = 6.67 # ft
      door_width = door.area / door_height
      z_origin = @foundation_top

      # Create parent surface slightly bigger than door
      surface = OpenStudio::Model::Surface.new(add_wall_polygon(door_width, door_height, z_origin,
                                                                door.azimuth, [0, 0.001, 0.001, 0.001]), model)

      surface.additionalProperties.setFeature('Length', door_width)
      surface.additionalProperties.setFeature('Azimuth', door.azimuth)
      surface.additionalProperties.setFeature('Tilt', 90.0)
      surface.additionalProperties.setFeature('SurfaceType', 'Door')
      surface.setName("surface #{door.id}")
      surface.setSurfaceType('Wall')
      set_surface_interior(model, spaces, surface, door.wall.interior_adjacent_to)

      sub_surface = OpenStudio::Model::SubSurface.new(add_wall_polygon(door_width, door_height, z_origin,
                                                                       door.azimuth, [0, 0, 0, 0]), model)
      sub_surface.setName(door.id)
      sub_surface.setSurface(surface)
      sub_surface.setSubSurfaceType('Door')

      set_subsurface_exterior(surface, door.wall.exterior_adjacent_to, spaces, model)
      surfaces << surface

      # Apply construction
      ufactor = 1.0 / door.r_value
      Constructions.apply_door(runner, model, [sub_surface], 'Door', ufactor)
    end

    apply_adiabatic_construction(runner, model, surfaces, 'wall')
  end

  def self.apply_adiabatic_construction(runner, model, surfaces, type)
    # Arbitrary construction for heat capacitance.
    # Only applies to surfaces where outside boundary conditioned is
    # adiabatic or surface net area is near zero.
    return if surfaces.empty?

    if type == 'wall'
      Constructions.apply_wood_stud_wall(runner, model, surfaces, nil, 'AdiabaticWallConstruction',
                                         0, 1, 3.5, true, 0.1, 0.5, 0, 99,
                                         Material.ExteriorFinishMaterial(HPXML::SidingTypeWood, 0.90, 0.75),
                                         0,
                                         Material.AirFilmVertical,
                                         Material.AirFilmVertical)
    elsif type == 'floor'
      Constructions.apply_floor(runner, model, surfaces, 'AdiabaticFloorConstruction',
                                0, 1, 0.07, 5.5, 0.75, 99,
                                Material.CoveringBare,
                                Material.AirFilmFloorReduced,
                                Material.AirFilmFloorReduced)
    elsif type == 'roof'
      Constructions.apply_open_cavity_roof(runner, model, surfaces, 'AdiabaticRoofConstruction',
                                           0, 1, 7.25, 0.07, 7.25, 0.75, 99,
                                           Material.RoofMaterial(HPXML::RoofTypeAsphaltShingles, 0.90, 0.75),
                                           false,
                                           Material.AirFilmOutside,
                                           Material.AirFilmRoof(Geometry.get_roof_pitch(surfaces)))
    end
  end

  def self.add_hot_water_and_appliances(runner, model, weather, spaces)
    if @hpxml.clothes_washers.empty?
      runner.registerWarning('No clothes washer specified, the model will not include clothes washer energy use.')
    end
    if @hpxml.clothes_dryers.empty?
      runner.registerWarning('No clothes dryer specified, the model will not include clothes dryer energy use.')
    end
    if @hpxml.dishwashers.empty?
      runner.registerWarning('No dishwasher specified, the model will not include dishwasher energy use.')
    end
    if @hpxml.refrigerators.empty?
      runner.registerWarning('No refrigerator specified, the model will not include refrigerator energy use.')
    end
    if @hpxml.cooking_ranges.empty?
      runner.registerWarning('No cooking range specified, the model will not include cooking range/oven energy use.')
    end
    if @hpxml.water_heating_systems.empty?
      runner.registerWarning('No water heater specified, the model will not include water heating energy use.')
    end

    # Assign spaces
    @hpxml.clothes_washers.each do |clothes_washer|
      clothes_washer.additional_properties.space = get_space_from_location(clothes_washer.location, 'ClothesWasher', model, spaces)
    end
    @hpxml.clothes_dryers.each do |clothes_dryer|
      clothes_dryer.additional_properties.space = get_space_from_location(clothes_dryer.location, 'ClothesDryer', model, spaces)
    end
    @hpxml.dishwashers.each do |dishwasher|
      dishwasher.additional_properties.space = get_space_from_location(dishwasher.location, 'Dishwasher', model, spaces)
    end
    @hpxml.refrigerators.each do |refrigerator|
      refrigerator.additional_properties.space = get_space_from_location(refrigerator.location, 'Refrigerator', model, spaces)
    end
    @hpxml.freezers.each do |freezer|
      freezer.additional_properties.space = get_space_from_location(freezer.location, 'Freezer', model, spaces)
    end
    @hpxml.cooking_ranges.each do |cooking_range|
      cooking_range.additional_properties.space = get_space_from_location(cooking_range.location, 'CookingRange', model, spaces)
    end

    # Distribution
    if @hpxml.water_heating_systems.size > 0
      hot_water_distribution = @hpxml.hot_water_distributions[0]
    end

    # Solar thermal system
    solar_thermal_system = nil
    if @hpxml.solar_thermal_systems.size > 0
      solar_thermal_system = @hpxml.solar_thermal_systems[0]
    end

    # Water Heater
    @hpxml.water_heating_systems.each do |water_heating_system|
      loc_space, loc_schedule = get_space_or_schedule_from_location(water_heating_system.location, 'WaterHeatingSystem', model, spaces)

      ec_adj = HotWaterAndAppliances.get_dist_energy_consumption_adjustment(@has_uncond_bsmnt, @cfa, @ncfl, hot_water_distribution)

      if water_heating_system.water_heater_type == HPXML::WaterHeaterTypeStorage

        Waterheater.apply_tank(model, loc_space, loc_schedule, water_heating_system, ec_adj,
                               @dhw_map, @hvac_map, solar_thermal_system)

      elsif water_heating_system.water_heater_type == HPXML::WaterHeaterTypeTankless

        Waterheater.apply_tankless(model, loc_space, loc_schedule, water_heating_system, ec_adj,
                                   @nbeds, @dhw_map, @hvac_map, solar_thermal_system)

      elsif water_heating_system.water_heater_type == HPXML::WaterHeaterTypeHeatPump

        living_zone = spaces[HPXML::LocationLivingSpace].thermalZone.get

        Waterheater.apply_heatpump(model, runner, loc_space, loc_schedule, weather, water_heating_system, ec_adj,
                                   @dhw_map, @hvac_map, solar_thermal_system, living_zone)

      elsif [HPXML::WaterHeaterTypeCombiStorage, HPXML::WaterHeaterTypeCombiTankless].include? water_heating_system.water_heater_type

        Waterheater.apply_combi(model, runner, loc_space, loc_schedule, water_heating_system, ec_adj,
                                @dhw_map, @hvac_map, solar_thermal_system)

      else

        fail "Unhandled water heater (#{water_heating_system.water_heater_type})."

      end
    end

    if not @hpxml.header.schedules_path.nil?
      schedules_file = SchedulesFile.new(runner: runner, model: model, schedules_path: @hpxml.header.schedules_path)
    end

    HotWaterAndAppliances.apply(model, runner, weather, spaces[HPXML::LocationLivingSpace],
                                @cfa, @nbeds, @ncfl, @has_uncond_bsmnt, @hpxml.clothes_washers,
                                @hpxml.clothes_dryers, @hpxml.dishwashers, @hpxml.refrigerators,
                                @hpxml.freezers, @hpxml.cooking_ranges, @hpxml.ovens, @hpxml.water_heating,
                                @hpxml.water_fixtures, @hpxml.water_heating_systems, hot_water_distribution,
                                solar_thermal_system, @eri_version, @dhw_map, schedules_file)

    if (not solar_thermal_system.nil?) && (not solar_thermal_system.collector_area.nil?) # Detailed solar water heater
      loc_space, loc_schedule = get_space_or_schedule_from_location(solar_thermal_system.water_heating_system.location, 'WaterHeatingSystem', model, spaces)
      Waterheater.apply_solar_thermal(model, loc_space, loc_schedule, solar_thermal_system, @dhw_map)
    end

    # Add combi-system EMS program with water use equipment information
    Waterheater.apply_combi_system_EMS(model, @dhw_map, @hpxml.water_heating_systems)
  end

  def self.is_central_air_conditioner_and_furnace(heating_system, cooling_system)
    if not (@hpxml.heating_systems.include?(heating_system) && (heating_system.heating_system_type == HPXML::HVACTypeFurnace))
      return false
    end
    if not (@hpxml.cooling_systems.include?(cooling_system) && (cooling_system.cooling_system_type == HPXML::HVACTypeCentralAirConditioner))
      return false
    end

    return true
  end

  def self.add_cooling_system(runner, model, spaces)
    living_zone = spaces[HPXML::LocationLivingSpace].thermalZone.get

    @hpxml.cooling_systems.each do |cooling_system|
      check_distribution_system(cooling_system.distribution_system, cooling_system.cooling_system_type)

      if cooling_system.cooling_system_type == HPXML::HVACTypeCentralAirConditioner

        heating_system = cooling_system.attached_heating_system
        if not is_central_air_conditioner_and_furnace(heating_system, cooling_system)
          heating_system = nil
        end

        HVAC.apply_central_air_conditioner_furnace(model, runner, cooling_system, heating_system,
                                                   @remaining_cool_load_frac, @remaining_heat_load_frac,
                                                   living_zone, @hvac_map)

        if not heating_system.nil?
          @remaining_heat_load_frac -= heating_system.fraction_heat_load_served
        end

      elsif cooling_system.cooling_system_type == HPXML::HVACTypeRoomAirConditioner

        HVAC.apply_room_air_conditioner(model, runner, cooling_system,
                                        @remaining_cool_load_frac, living_zone,
                                        @hvac_map)

      elsif cooling_system.cooling_system_type == HPXML::HVACTypeEvaporativeCooler

        HVAC.apply_evaporative_cooler(model, runner, cooling_system,
                                      @remaining_cool_load_frac, living_zone,
                                      @hvac_map)

      elsif cooling_system.cooling_system_type == HPXML::HVACTypeMiniSplitAirConditioner

        HVAC.apply_mini_split_air_conditioner(model, runner, cooling_system,
                                              @remaining_cool_load_frac,
                                              living_zone, @hvac_map)
      end

      @remaining_cool_load_frac -= cooling_system.fraction_cool_load_served
    end
  end

  def self.add_heating_system(runner, model, spaces)
    living_zone = spaces[HPXML::LocationLivingSpace].thermalZone.get

    @hpxml.heating_systems.each do |heating_system|
      check_distribution_system(heating_system.distribution_system, heating_system.heating_system_type)

      if heating_system.heating_system_type == HPXML::HVACTypeFurnace

        cooling_system = heating_system.attached_cooling_system
        if is_central_air_conditioner_and_furnace(heating_system, cooling_system)
          next # Already processed combined AC+furnace
        end

        HVAC.apply_central_air_conditioner_furnace(model, runner, nil, heating_system,
                                                   nil, @remaining_heat_load_frac,
                                                   living_zone, @hvac_map)

      elsif heating_system.heating_system_type == HPXML::HVACTypeBoiler

        HVAC.apply_boiler(model, runner, heating_system,
                          @remaining_heat_load_frac, living_zone, @hvac_map)

      elsif heating_system.heating_system_type == HPXML::HVACTypeElectricResistance

        HVAC.apply_electric_baseboard(model, runner, heating_system,
                                      @remaining_heat_load_frac, living_zone, @hvac_map)

      elsif (heating_system.heating_system_type == HPXML::HVACTypeStove ||
             heating_system.heating_system_type == HPXML::HVACTypePortableHeater ||
             heating_system.heating_system_type == HPXML::HVACTypeFixedHeater ||
             heating_system.heating_system_type == HPXML::HVACTypeWallFurnace ||
             heating_system.heating_system_type == HPXML::HVACTypeFloorFurnace ||
             heating_system.heating_system_type == HPXML::HVACTypeFireplace)

        HVAC.apply_unit_heater(model, runner, heating_system,
                               @remaining_heat_load_frac, living_zone, @hvac_map)
      end

      @remaining_heat_load_frac -= heating_system.fraction_heat_load_served
    end
  end

  def self.add_heat_pump(runner, model, weather, spaces)
    living_zone = spaces[HPXML::LocationLivingSpace].thermalZone.get

    @hpxml.heat_pumps.each do |heat_pump|
      # TODO: Move these checks into hvac.rb
      if not heat_pump.heating_capacity_17F.nil?
        if heat_pump.heating_capacity.nil?
          fail "HeatPump '#{heat_pump.id}' must have both HeatingCapacity and HeatingCapacity17F provided or not provided."
        elsif heat_pump.heating_capacity == 0.0
          heat_pump.heating_capacity_17F = nil
        end
      end
      if not heat_pump.backup_heating_fuel.nil?
        if heat_pump.backup_heating_capacity.nil? ^ heat_pump.heating_capacity.nil?
          fail "HeatPump '#{heat_pump.id}' must have both HeatingCapacity and BackupHeatingCapacity provided or not provided."
        end
      end

      check_distribution_system(heat_pump.distribution_system, heat_pump.heat_pump_type)

      if heat_pump.heat_pump_type == HPXML::HVACTypeHeatPumpAirToAir

        HVAC.apply_central_air_to_air_heat_pump(model, runner, heat_pump,
                                                @remaining_heat_load_frac,
                                                @remaining_cool_load_frac,
                                                living_zone, @hvac_map)

      elsif heat_pump.heat_pump_type == HPXML::HVACTypeHeatPumpMiniSplit

        HVAC.apply_mini_split_heat_pump(model, runner, heat_pump,
                                        @remaining_heat_load_frac,
                                        @remaining_cool_load_frac,
                                        living_zone, @hvac_map)

      elsif heat_pump.heat_pump_type == HPXML::HVACTypeHeatPumpGroundToAir

        HVAC.apply_ground_to_air_heat_pump(model, runner, weather, heat_pump,
                                           @remaining_heat_load_frac,
                                           @remaining_cool_load_frac,
                                           living_zone, @hvac_map)

      end

      @remaining_heat_load_frac -= heat_pump.fraction_heat_load_served
      @remaining_cool_load_frac -= heat_pump.fraction_cool_load_served
    end
  end

  def self.add_ideal_system(runner, model, spaces, epw_path)
    # Adds an ideal air system as needed to meet the load (i.e., because the sum of fractions load
    # served is less than 1 or because we're using an ideal air system for e.g. ASHRAE 140 loads).
    living_zone = spaces[HPXML::LocationLivingSpace].thermalZone.get
    obj_name = Constants.ObjectNameIdealAirSystem

    if @hpxml.building_construction.use_only_ideal_air_system
      cooling_load_frac = 1.0
      heating_load_frac = 1.0
      if @apply_ashrae140_assumptions
        if epw_path.end_with? 'USA_CO_Colorado.Springs-Peterson.Field.724660_TMY3.epw'
          cooling_load_frac = 0.0
        elsif epw_path.end_with? 'USA_NV_Las.Vegas-McCarran.Intl.AP.723860_TMY3.epw'
          heating_load_frac = 0.0
        else
          fail 'Unexpected weather file for ASHRAE 140 run.'
        end
      end
      HVAC.apply_ideal_air_loads(model, runner, obj_name, cooling_load_frac, heating_load_frac, living_zone)
      return
    end

    # Only fraction of heating load is met
    if (@hpxml.total_fraction_heat_load_served < 1.0) && (@hpxml.total_fraction_heat_load_served > 0.0)
      sequential_heat_load_frac = @remaining_heat_load_frac - @hpxml.total_fraction_heat_load_served
      @remaining_heat_load_frac -= sequential_heat_load_frac
    else
      sequential_heat_load_frac = 0.0
    end
    # Only fraction of cooling load is met
    if (@hpxml.total_fraction_cool_load_served < 1.0) && (@hpxml.total_fraction_cool_load_served > 0.0)
      sequential_cool_load_frac = @remaining_cool_load_frac - @hpxml.total_fraction_cool_load_served
      @remaining_cool_load_frac -= sequential_cool_load_frac
    else
      sequential_cool_load_frac = 0.0
    end
    if (sequential_heat_load_frac > 0.0) || (sequential_cool_load_frac > 0.0)
      HVAC.apply_ideal_air_loads(model, runner, obj_name, sequential_cool_load_frac, sequential_heat_load_frac,
                                 living_zone)
    end
  end

  def self.add_residual_ideal_system(runner, model, spaces)
    # Adds an ideal air system to meet unexpected load (i.e., because the HVAC systems are undersized to meet the load)
    #
    # Addressing unmet load ensures we can correctly calculate total heating/cooling loads without having
    # to run an additional EnergyPlus simulation solely for that purpose, as well as allows us to report
    # the unmet load (i.e., the energy delivered by the ideal air system).

    living_zone = spaces[HPXML::LocationLivingSpace].thermalZone.get
    obj_name = Constants.ObjectNameIdealAirSystemResidual

    if @remaining_cool_load_frac < 1.0
      sequential_cool_load_frac = 1
    else
      sequential_cool_load_frac = 0 # no cooling system, don't add ideal air for cooling either
      runner.registerWarning('No cooling system specified, the model will not include space cooling energy use.')
    end

    if @remaining_heat_load_frac < 1.0
      sequential_heat_load_frac = 1
    else
      sequential_heat_load_frac = 0 # no heating system, don't add ideal air for heating either
      runner.registerWarning('No heating system specified, the model will not include space heating energy use.')
    end
    if (sequential_heat_load_frac > 0) || (sequential_cool_load_frac > 0)
      HVAC.apply_ideal_air_loads(model, runner, obj_name, sequential_cool_load_frac, sequential_heat_load_frac,
                                 living_zone)
    end
  end

  def self.add_setpoints(runner, model, weather, spaces)
    return if @hpxml.hvac_controls.size == 0

    hvac_control = @hpxml.hvac_controls[0]
    living_zone = spaces[HPXML::LocationLivingSpace].thermalZone.get

    HVAC.apply_setpoints(model, runner, weather, hvac_control, living_zone)
  end

  def self.add_ceiling_fans(runner, model, weather, spaces)
    return if @hpxml.ceiling_fans.size == 0

    if not @hpxml.header.schedules_path.nil?
      schedules_file = SchedulesFile.new(runner: runner, model: model, schedules_path: @hpxml.header.schedules_path)
    end

    ceiling_fan = @hpxml.ceiling_fans[0]
    HVAC.apply_ceiling_fans(model, runner, weather, ceiling_fan, spaces[HPXML::LocationLivingSpace], schedules_file)
  end

  def self.add_dehumidifier(runner, model, spaces)
    return if @hpxml.dehumidifiers.size == 0

    dehumidifier = @hpxml.dehumidifiers[0]
    HVAC.apply_dehumidifier(model, runner, dehumidifier, spaces[HPXML::LocationLivingSpace], @hvac_map)
  end

  def self.check_distribution_system(hvac_distribution, system_type)
    return if hvac_distribution.nil?

    hvac_distribution_type_map = { HPXML::HVACTypeFurnace => [HPXML::HVACDistributionTypeAir, HPXML::HVACDistributionTypeDSE],
                                   HPXML::HVACTypeBoiler => [HPXML::HVACDistributionTypeHydronic, HPXML::HVACDistributionTypeDSE],
                                   HPXML::HVACTypeCentralAirConditioner => [HPXML::HVACDistributionTypeAir, HPXML::HVACDistributionTypeDSE],
                                   HPXML::HVACTypeEvaporativeCooler => [HPXML::HVACDistributionTypeAir, HPXML::HVACDistributionTypeDSE],
                                   HPXML::HVACTypeMiniSplitAirConditioner => [HPXML::HVACDistributionTypeAir, HPXML::HVACDistributionTypeDSE],
                                   HPXML::HVACTypeHeatPumpAirToAir => [HPXML::HVACDistributionTypeAir, HPXML::HVACDistributionTypeDSE],
                                   HPXML::HVACTypeHeatPumpMiniSplit => [HPXML::HVACDistributionTypeAir, HPXML::HVACDistributionTypeDSE],
                                   HPXML::HVACTypeHeatPumpGroundToAir => [HPXML::HVACDistributionTypeAir, HPXML::HVACDistributionTypeDSE] }

    if not hvac_distribution_type_map[system_type].include? hvac_distribution.distribution_system_type
      # EPvalidator.rb only checks that a HVAC distribution system of the correct type (for the given HVAC system) exists
      # in the HPXML file, not that it is attached to this HVAC system. So here we perform the more rigorous check.
      fail "Incorrect HVAC distribution system type for HVAC type: '#{system_type}'. Should be one of: #{hvac_distribution_type_map[system_type]}"
    end
  end

  def self.add_mels(runner, model, spaces)
    if not @hpxml.header.schedules_path.nil?
      schedules_file = SchedulesFile.new(runner: runner, model: model, schedules_path: @hpxml.header.schedules_path)
    end

    # Misc
    modeled_mels = []
    @hpxml.plug_loads.each do |plug_load|
      if plug_load.plug_load_type == HPXML::PlugLoadTypeOther
        obj_name = Constants.ObjectNameMiscPlugLoads
      elsif plug_load.plug_load_type == HPXML::PlugLoadTypeTelevision
        obj_name = Constants.ObjectNameMiscTelevision
      elsif plug_load.plug_load_type == HPXML::PlugLoadTypeElectricVehicleCharging
        obj_name = Constants.ObjectNameMiscElectricVehicleCharging
      elsif plug_load.plug_load_type == HPXML::PlugLoadTypeWellPump
        obj_name = Constants.ObjectNameMiscWellPump
      end
      if obj_name.nil?
        runner.registerWarning("Unexpected plug load type '#{plug_load.plug_load_type}'. The plug load will not be modeled.")
        next
      end
      modeled_mels << plug_load.plug_load_type

      MiscLoads.apply_plug(model, plug_load, obj_name, @cfa, spaces[HPXML::LocationLivingSpace], schedules_file)
    end
    if not modeled_mels.include? HPXML::PlugLoadTypeOther
      runner.registerWarning("No '#{HPXML::PlugLoadTypeOther}' plug loads specified, the model will not include misc plug load energy use.")
    end
    if not modeled_mels.include? HPXML::PlugLoadTypeTelevision
      runner.registerWarning("No '#{HPXML::PlugLoadTypeTelevision}' plug loads specified, the model will not include television plug load energy use.")
    end
  end

  def self.add_mfls(runner, model, spaces)
    if not @hpxml.header.schedules_path.nil?
      schedules_file = SchedulesFile.new(runner: runner, model: model, schedules_path: @hpxml.header.schedules_path)
    end

    # Misc
    @hpxml.fuel_loads.each do |fuel_load|
      if fuel_load.fuel_load_type == HPXML::FuelLoadTypeGrill
        obj_name = Constants.ObjectNameMiscGrill
      elsif fuel_load.fuel_load_type == HPXML::FuelLoadTypeLighting
        obj_name = Constants.ObjectNameMiscLighting
      elsif fuel_load.fuel_load_type == HPXML::FuelLoadTypeFireplace
        obj_name = Constants.ObjectNameMiscFireplace
      end
      if obj_name.nil?
        runner.registerWarning("Unexpected fuel load type '#{fuel_load.fuel_load_type}'. The fuel load will not be modeled.")
        next
      end

      MiscLoads.apply_fuel(model, fuel_load, obj_name, spaces[HPXML::LocationLivingSpace], schedules_file)
    end
  end

  def self.add_lighting(runner, model, weather, spaces)
<<<<<<< HEAD
    if not @hpxml.header.schedules_path.nil?
      schedules_file = SchedulesFile.new(runner: runner, model: model, schedules_path: @hpxml.header.schedules_path)
    end

    Lighting.apply(model, weather, spaces, @hpxml.lighting_groups,
                   @hpxml.lighting, @eri_version, schedules_file)
=======
    Lighting.apply(runner, model, weather, spaces, @hpxml.lighting_groups,
                   @hpxml.lighting, @eri_version)
>>>>>>> 457cc6da
  end

  def self.add_pools_and_hot_tubs(runner, model, spaces)
    if not @hpxml.header.schedules_path.nil?
      schedules_file = SchedulesFile.new(runner: runner, model: model, schedules_path: @hpxml.header.schedules_path)
    end

    @hpxml.pools.each do |pool|
      MiscLoads.apply_pool_or_hot_tub_heater(model, pool, Constants.ObjectNameMiscPoolHeater, spaces[HPXML::LocationLivingSpace], schedules_file)
      MiscLoads.apply_pool_or_hot_tub_pump(model, pool, Constants.ObjectNameMiscPoolPump, spaces[HPXML::LocationLivingSpace], schedules_file)
    end

    @hpxml.hot_tubs.each do |hot_tub|
      MiscLoads.apply_pool_or_hot_tub_heater(model, hot_tub, Constants.ObjectNameMiscHotTubHeater, spaces[HPXML::LocationLivingSpace], schedules_file)
      MiscLoads.apply_pool_or_hot_tub_pump(model, hot_tub, Constants.ObjectNameMiscHotTubPump, spaces[HPXML::LocationLivingSpace], schedules_file)
    end
  end

  def self.add_airflow(runner, model, weather, spaces)
    # Vented Attic
    vented_attic = nil
    @hpxml.attics.each do |attic|
      next unless attic.attic_type == HPXML::AtticTypeVented

      vented_attic = attic
    end

    # Vented Crawlspace
    vented_crawl = nil
    @hpxml.foundations.each do |foundation|
      next unless foundation.foundation_type == HPXML::FoundationTypeCrawlspaceVented

      vented_crawl = foundation
    end

    # Ducts
    duct_systems = {}
    @hpxml.hvac_distributions.each do |hvac_distribution|
      next unless hvac_distribution.distribution_system_type == HPXML::HVACDistributionTypeAir

      air_ducts = create_ducts(runner, model, hvac_distribution, spaces)

      # Connect AirLoopHVACs to ducts
      hvac_distribution.hvac_systems.each do |hvac_system|
        @hvac_map[hvac_system.id].each do |loop|
          next unless loop.is_a? OpenStudio::Model::AirLoopHVAC

          if duct_systems[air_ducts].nil?
            duct_systems[air_ducts] = loop
          elsif duct_systems[air_ducts] != loop
            # Multiple air loops associated with this duct system, treat
            # as separate duct systems.
            air_ducts2 = create_ducts(runner, model, hvac_distribution, spaces)
            duct_systems[air_ducts2] = loop
          end
        end
      end
    end

    air_infils = @hpxml.air_infiltration_measurements
    window_area = @hpxml.windows.map { |w| w.area }.sum(0.0)
    open_window_area = window_area * @frac_windows_operable * 0.5 * 0.2 # Assume A) 50% of the area of an operable window can be open, and B) 20% of openable window area is actually open
    site_type = @hpxml.site.site_type
    shelter_coef = @hpxml.site.shelter_coefficient
    has_flue_chimney = false # FUTURE: Expose as HPXML input
    @infil_volume = air_infils.select { |i| !i.infiltration_volume.nil? }[0].infiltration_volume
    infil_height = @hpxml.inferred_infiltration_height(@infil_volume)
    Airflow.apply(model, runner, weather, spaces, air_infils, @hpxml.ventilation_fans,
                  duct_systems, @infil_volume, infil_height, open_window_area,
                  @clg_ssn_sensor, @min_neighbor_distance, vented_attic, vented_crawl,
                  site_type, shelter_coef, has_flue_chimney, @hvac_map, @eri_version,
                  @apply_ashrae140_assumptions)
  end

  def self.create_ducts(runner, model, hvac_distribution, spaces)
    air_ducts = []

    # Duct leakage (supply/return => [value, units])
    leakage_to_outside = { HPXML::DuctTypeSupply => [0.0, nil],
                           HPXML::DuctTypeReturn => [0.0, nil] }
    hvac_distribution.duct_leakage_measurements.each do |duct_leakage_measurement|
      next unless [HPXML::UnitsCFM25, HPXML::UnitsPercent].include?(duct_leakage_measurement.duct_leakage_units) && (duct_leakage_measurement.duct_leakage_total_or_to_outside == 'to outside')
      next if duct_leakage_measurement.duct_type.nil?

      leakage_to_outside[duct_leakage_measurement.duct_type] = [duct_leakage_measurement.duct_leakage_value, duct_leakage_measurement.duct_leakage_units]
    end

    # Duct location, R-value, Area
    total_unconditioned_duct_area = { HPXML::DuctTypeSupply => 0.0,
                                      HPXML::DuctTypeReturn => 0.0 }
    hvac_distribution.ducts.each do |ducts|
      next if [HPXML::LocationLivingSpace, HPXML::LocationBasementConditioned].include? ducts.duct_location
      next if ducts.duct_type.nil?

      # Calculate total duct area in unconditioned spaces
      total_unconditioned_duct_area[ducts.duct_type] += ducts.duct_surface_area
    end

    # Create duct objects
    hvac_distribution.ducts.each do |ducts|
      next if [HPXML::LocationLivingSpace, HPXML::LocationBasementConditioned].include? ducts.duct_location
      next if ducts.duct_type.nil?
      next if total_unconditioned_duct_area[ducts.duct_type] <= 0

      duct_loc_space, duct_loc_schedule = get_space_or_schedule_from_location(ducts.duct_location, 'Duct', model, spaces)

      # Apportion leakage to individual ducts by surface area
      duct_leakage_value = leakage_to_outside[ducts.duct_type][0] * ducts.duct_surface_area / total_unconditioned_duct_area[ducts.duct_type]
      duct_leakage_units = leakage_to_outside[ducts.duct_type][1]

      duct_leakage_cfm = nil
      duct_leakage_frac = nil
      if duct_leakage_units == HPXML::UnitsCFM25
        duct_leakage_cfm = duct_leakage_value
      elsif duct_leakage_units == HPXML::UnitsPercent
        duct_leakage_frac = duct_leakage_value
      else
        fail "#{ducts.duct_type.capitalize} ducts exist but leakage was not specified for distribution system '#{hvac_distribution.id}'."
      end

      air_ducts << Duct.new(ducts.duct_type, duct_loc_space, duct_loc_schedule, duct_leakage_frac, duct_leakage_cfm, ducts.duct_surface_area, ducts.duct_insulation_r_value)
    end

    # If all ducts are in conditioned space, model leakage as going to outside
    registered_warning = false
    [HPXML::DuctTypeSupply, HPXML::DuctTypeReturn].each do |duct_side|
      next unless (leakage_to_outside[duct_side][0] > 0) && (total_unconditioned_duct_area[duct_side] == 0)

      if not registered_warning
        runner.registerWarning("HVACDistribution '#{hvac_distribution.id}' has ducts entirely within conditioned space but there is non-zero leakage to the outside. Leakage to the outside is typically zero in these situations; consider revising leakage values. Leakage will be modeled as heat lost to the ambient environment.")
        registered_warning = true
      end
      duct_area = 0.0
      duct_rvalue = 0.0
      duct_loc_space = nil # outside
      duct_loc_schedule = nil # outside
      duct_leakage_value = leakage_to_outside[duct_side][0]
      duct_leakage_units = leakage_to_outside[duct_side][1]

      duct_leakage_cfm = nil
      duct_leakage_frac = nil
      if duct_leakage_units == HPXML::UnitsCFM25
        duct_leakage_cfm = duct_leakage_value
      elsif duct_leakage_units == HPXML::UnitsPercent
        duct_leakage_frac = duct_leakage_value
      else
        fail "#{duct_side.capitalize} ducts exist but leakage was not specified for distribution system '#{hvac_distribution.id}'."
      end

      air_ducts << Duct.new(duct_side, duct_loc_space, duct_loc_schedule, duct_leakage_frac, duct_leakage_cfm, duct_area, duct_rvalue)
    end

    return air_ducts
  end

  def self.add_hvac_sizing(runner, model, weather, spaces)
    HVACSizing.apply(model, runner, weather, spaces, @hpxml, @infil_volume, @nbeds, @min_neighbor_distance, @debug)
  end

  def self.add_fuel_heating_eae(runner, model)
    # Needs to come after HVAC sizing (needs heating capacity and airflow rate)
    # FUTURE: Could remove this method and simplify everything if we could autosize via the HPXML file

    @hpxml.heating_systems.each do |heating_system|
      next unless heating_system.fraction_heat_load_served > 0

      htg_type = heating_system.heating_system_type
      next unless [HPXML::HVACTypeFurnace, HPXML::HVACTypeWallFurnace, HPXML::HVACTypeFloorFurnace, HPXML::HVACTypeStove, HPXML::HVACTypeBoiler].include? htg_type

      fuel = heating_system.heating_system_fuel
      next if fuel == HPXML::FuelTypeElectricity

      fuel_eae = heating_system.electric_auxiliary_energy
      load_frac = heating_system.fraction_heat_load_served
      sys_id = heating_system.id

      HVAC.apply_eae_to_heating_fan(runner, @hvac_map[sys_id], fuel_eae, fuel, load_frac, htg_type)
    end
  end

  def self.add_photovoltaics(runner, model)
    @hpxml.pv_systems.each do |pv_system|
      PV.apply(model, pv_system)
    end
  end

  def self.add_additional_properties(runner, model, hpxml_path)
    # Store some data for use in reporting measure
    additionalProperties = model.getBuilding.additionalProperties
    additionalProperties.setFeature('hpxml_path', hpxml_path)
    additionalProperties.setFeature('hvac_map', map_to_string(@hvac_map))
    additionalProperties.setFeature('dhw_map', map_to_string(@dhw_map))
  end

  def self.map_to_string(map)
    map_str = {}
    map.each do |sys_id, objects|
      object_name_list = []
      objects.uniq.each do |object|
        object_name_list << object.name.to_s
      end
      map_str[sys_id] = object_name_list if object_name_list.size > 0
    end
    return map_str.to_s
  end

  def self.add_component_loads_output(runner, model, spaces)
    living_zone = spaces[HPXML::LocationLivingSpace].thermalZone.get

    # Prevent certain objects (e.g., OtherEquipment) from being counted towards both, e.g., ducts and internal gains
    objects_already_processed = []

    # EMS Sensors: Global

    liv_load_sensors = {}

    liv_load_sensors[:htg] = OpenStudio::Model::EnergyManagementSystemSensor.new(model, "Heating:EnergyTransfer:Zone:#{living_zone.name.to_s.upcase}")
    liv_load_sensors[:htg].setName('htg_load_liv')

    liv_load_sensors[:clg] = OpenStudio::Model::EnergyManagementSystemSensor.new(model, "Cooling:EnergyTransfer:Zone:#{living_zone.name.to_s.upcase}")
    liv_load_sensors[:clg].setName('clg_load_liv')

    tot_load_sensors = {}

    tot_load_sensors[:htg] = OpenStudio::Model::EnergyManagementSystemSensor.new(model, 'Heating:EnergyTransfer')
    tot_load_sensors[:htg].setName('htg_load_tot')

    tot_load_sensors[:clg] = OpenStudio::Model::EnergyManagementSystemSensor.new(model, 'Cooling:EnergyTransfer')
    tot_load_sensors[:clg].setName('clg_load_tot')

    load_adj_sensors = {} # Sensors used to adjust E+ EnergyTransfer meter, eg. dehumidifier as load in our program, but included in Heating:EnergyTransfer as HVAC equipment

    # EMS Sensors: Surfaces, SubSurfaces, InternalMass

    surfaces_sensors = { walls: [],
                         rim_joists: [],
                         foundation_walls: [],
                         floors: [],
                         slabs: [],
                         ceilings: [],
                         roofs: [],
                         windows: [],
                         doors: [],
                         skylights: [],
                         internal_mass: [] }

    # Output diagnostics needed for some output variables used below
    output_diagnostics = model.getOutputDiagnostics
    output_diagnostics.addKey('DisplayAdvancedReportVariables')

    model.getSurfaces.sort.each_with_index do |s, idx|
      next unless s.space.get.thermalZone.get.name.to_s == living_zone.name.to_s

      surface_type = s.additionalProperties.getFeatureAsString('SurfaceType')
      if not surface_type.is_initialized
        fail "Could not identify surface type for surface: '#{s.name}'."
      end

      surface_type = surface_type.get

      s.subSurfaces.each do |ss|
        key = { 'Window' => :windows,
                'Door' => :doors,
                'Skylight' => :skylights }[surface_type]
        fail "Unexpected subsurface for component loads: '#{ss.name}'." if key.nil?

        if (surface_type == 'Window') || (surface_type == 'Skylight')
          vars = { 'Surface Window Transmitted Solar Radiation Energy' => 'ss_trans_in',
                   'Surface Window Shortwave from Zone Back Out Window Heat Transfer Rate' => 'ss_back_out',
                   'Surface Window Total Glazing Layers Absorbed Shortwave Radiation Rate' => 'ss_sw_abs',
                   'Surface Window Total Glazing Layers Absorbed Solar Radiation Energy' => 'ss_sol_abs',
                   'Surface Inside Face Initial Transmitted Diffuse Transmitted Out Window Solar Radiation Rate' => 'ss_trans_out',
                   'Surface Inside Face Convection Heat Gain Energy' => 'ss_conv',
                   'Surface Inside Face Internal Gains Radiation Heat Gain Energy' => 'ss_ig',
                   'Surface Inside Face Net Surface Thermal Radiation Heat Gain Energy' => 'ss_surf' }
        else
          vars = { 'Surface Inside Face Solar Radiation Heat Gain Energy' => 'ss_sol',
                   'Surface Inside Face Lights Radiation Heat Gain Energy' => 'ss_lgt',
                   'Surface Inside Face Convection Heat Gain Energy' => 'ss_conv',
                   'Surface Inside Face Internal Gains Radiation Heat Gain Energy' => 'ss_ig',
                   'Surface Inside Face Net Surface Thermal Radiation Heat Gain Energy' => 'ss_surf' }
        end

        surfaces_sensors[key] << []
        vars.each do |var, name|
          sensor = OpenStudio::Model::EnergyManagementSystemSensor.new(model, var)
          sensor.setName(name)
          sensor.setKeyName(ss.name.to_s)
          surfaces_sensors[key][-1] << sensor
        end
      end

      next if s.netArea < 0.1 # Skip parent surfaces (of subsurfaces) that have near zero net area

      key = { 'FoundationWall' => :foundation_walls,
              'RimJoist' => :rim_joists,
              'Wall' => :walls,
              'Slab' => :slabs,
              'Floor' => :floors,
              'Ceiling' => :ceilings,
              'Roof' => :roofs,
              'InferredCeiling' => :internal_mass,
              'InferredFloor' => :internal_mass }[surface_type]
      fail "Unexpected surface for component loads: '#{s.name}'." if key.nil?

      surfaces_sensors[key] << []
      { 'Surface Inside Face Convection Heat Gain Energy' => 's_conv',
        'Surface Inside Face Internal Gains Radiation Heat Gain Energy' => 's_ig',
        'Surface Inside Face Solar Radiation Heat Gain Energy' => 's_sol',
        'Surface Inside Face Lights Radiation Heat Gain Energy' => 's_lgt',
        'Surface Inside Face Net Surface Thermal Radiation Heat Gain Energy' => 's_surf' }.each do |var, name|
        sensor = OpenStudio::Model::EnergyManagementSystemSensor.new(model, var)
        sensor.setName(name)
        sensor.setKeyName(s.name.to_s)
        surfaces_sensors[key][-1] << sensor
      end
    end

    model.getInternalMasss.sort.each do |m|
      next unless m.space.get.thermalZone.get.name.to_s == living_zone.name.to_s

      surfaces_sensors[:internal_mass] << []
      { 'Surface Inside Face Convection Heat Gain Energy' => 'im_conv',
        'Surface Inside Face Internal Gains Radiation Heat Gain Energy' => 'im_ig',
        'Surface Inside Face Solar Radiation Heat Gain Energy' => 'im_sol',
        'Surface Inside Face Lights Radiation Heat Gain Energy' => 'im_lgt',
        'Surface Inside Face Net Surface Thermal Radiation Heat Gain Energy' => 'im_surf' }.each do |var, name|
        sensor = OpenStudio::Model::EnergyManagementSystemSensor.new(model, var)
        sensor.setName(name)
        sensor.setKeyName(m.name.to_s)
        surfaces_sensors[:internal_mass][-1] << sensor
      end
    end

    # EMS Sensors: Infiltration, Mechanical Ventilation, Natural Ventilation, Whole House Fan

    air_gain_sensor = OpenStudio::Model::EnergyManagementSystemSensor.new(model, 'Zone Infiltration Sensible Heat Gain Energy')
    air_gain_sensor.setName('airflow_gain')
    air_gain_sensor.setKeyName(living_zone.name.to_s)

    air_loss_sensor = OpenStudio::Model::EnergyManagementSystemSensor.new(model, 'Zone Infiltration Sensible Heat Loss Energy')
    air_loss_sensor.setName('airflow_loss')
    air_loss_sensor.setKeyName(living_zone.name.to_s)

    mechvent_sensors = []
    model.getElectricEquipments.sort.each do |o|
      next unless o.name.to_s.start_with? Constants.ObjectNameMechanicalVentilation

      { 'Electric Equipment Convective Heating Energy' => 'mv_conv',
        'Electric Equipment Radiant Heating Energy' => 'mv_rad' }.each do |var, name|
        mechvent_sensor = OpenStudio::Model::EnergyManagementSystemSensor.new(model, var)
        mechvent_sensor.setName(name)
        mechvent_sensor.setKeyName(o.name.to_s)
        mechvent_sensors << mechvent_sensor
        objects_already_processed << o
      end
    end
    model.getOtherEquipments.sort.each do |o|
      next unless o.name.to_s.start_with? Constants.ObjectNameERVHRV

      { 'Other Equipment Convective Heating Energy' => 'mv_conv',
        'Other Equipment Radiant Heating Energy' => 'mv_rad' }.each do |var, name|
        mechvent_sensor = OpenStudio::Model::EnergyManagementSystemSensor.new(model, var)
        mechvent_sensor.setName(name)
        mechvent_sensor.setKeyName(o.name.to_s)
        mechvent_sensors << mechvent_sensor
        objects_already_processed << o
      end
    end

    infil_flow_actuators = []
    natvent_flow_actuators = []
    mechvent_flow_actuators = []
    whf_flow_actuators = []

    model.getEnergyManagementSystemActuators.each do |actuator|
      next unless (actuator.actuatedComponentType == 'Zone Infiltration') && (actuator.actuatedComponentControlType == 'Air Exchange Flow Rate')

      if actuator.name.to_s.start_with? Constants.ObjectNameInfiltration.gsub(' ', '_')
        infil_flow_actuators << actuator
      elsif actuator.name.to_s.start_with? Constants.ObjectNameNaturalVentilation.gsub(' ', '_')
        natvent_flow_actuators << actuator
      elsif actuator.name.to_s.start_with? Constants.ObjectNameMechanicalVentilation.gsub(' ', '_')
        mechvent_flow_actuators << actuator
      elsif actuator.name.to_s.start_with? Constants.ObjectNameWholeHouseFan.gsub(' ', '_')
        whf_flow_actuators << actuator
      end
    end
    if (infil_flow_actuators.size != 1) || (natvent_flow_actuators.size != 1) || (mechvent_flow_actuators.size != 1) || (whf_flow_actuators.size != 1)
      fail 'Could not find actuator for component loads.'
    end

    infil_flow_actuator = infil_flow_actuators[0]
    natvent_flow_actuator = natvent_flow_actuators[0]
    mechvent_flow_actuator = mechvent_flow_actuators[0]
    whf_flow_actuator = whf_flow_actuators[0]

    # EMS Sensors: Ducts

    plenum_zones = []
    model.getThermalZones.each do |zone|
      next unless zone.isPlenum

      plenum_zones << zone
    end

    ducts_sensors = []
    ducts_mix_gain_sensor = nil
    ducts_mix_loss_sensor = nil

    if not plenum_zones.empty?

      has_duct_zone_mixing = false
      living_zone.airLoopHVACs.sort.each do |airloop|
        living_zone.zoneMixing.each do |zone_mix|
          next unless zone_mix.name.to_s.start_with? airloop.name.to_s.gsub(' ', '_')

          has_duct_zone_mixing = true
        end
      end

      if has_duct_zone_mixing
        ducts_mix_gain_sensor = OpenStudio::Model::EnergyManagementSystemSensor.new(model, 'Zone Mixing Sensible Heat Gain Energy')
        ducts_mix_gain_sensor.setName('duct_mix_gain')
        ducts_mix_gain_sensor.setKeyName(living_zone.name.to_s)

        ducts_mix_loss_sensor = OpenStudio::Model::EnergyManagementSystemSensor.new(model, 'Zone Mixing Sensible Heat Loss Energy')
        ducts_mix_loss_sensor.setName('duct_mix_loss')
        ducts_mix_loss_sensor.setKeyName(living_zone.name.to_s)
      end

      # Return duct losses
      plenum_zones.each do |plenum_zone|
        model.getOtherEquipments.sort.each do |o|
          next unless o.space.get.thermalZone.get.name.to_s == plenum_zone.name.to_s
          next if objects_already_processed.include? o

          ducts_sensors << []
          { 'Other Equipment Convective Heating Energy' => 'ducts_conv',
            'Other Equipment Radiant Heating Energy' => 'ducts_rad' }.each do |var, name|
            ducts_sensor = OpenStudio::Model::EnergyManagementSystemSensor.new(model, var)
            ducts_sensor.setName(name)
            ducts_sensor.setKeyName(o.name.to_s)
            ducts_sensors[-1] << ducts_sensor
            objects_already_processed << o
          end
        end
      end

      # Supply duct losses
      living_zone.airLoopHVACs.sort.each do |airloop|
        model.getOtherEquipments.sort.each do |o|
          next unless o.space.get.thermalZone.get.name.to_s == living_zone.name.to_s
          next unless o.name.to_s.start_with? airloop.name.to_s.gsub(' ', '_')
          next if objects_already_processed.include? o

          ducts_sensors << []
          { 'Other Equipment Convective Heating Energy' => 'ducts_conv',
            'Other Equipment Radiant Heating Energy' => 'ducts_rad' }.each do |var, name|
            ducts_sensor = OpenStudio::Model::EnergyManagementSystemSensor.new(model, var)
            ducts_sensor.setName(name)
            ducts_sensor.setKeyName(o.name.to_s)
            ducts_sensors[-1] << ducts_sensor
            objects_already_processed << o
          end
        end
      end
    end

    # EMS Sensors: Internal Gains

    intgains_sensors = []

    model.getElectricEquipments.sort.each do |o|
      next unless o.space.get.thermalZone.get.name.to_s == living_zone.name.to_s
      next if objects_already_processed.include? o

      intgains_sensors << []
      { 'Electric Equipment Convective Heating Energy' => 'ig_ee_conv',
        'Electric Equipment Radiant Heating Energy' => 'ig_ee_rad' }.each do |var, name|
        intgains_elec_equip_sensor = OpenStudio::Model::EnergyManagementSystemSensor.new(model, var)
        intgains_elec_equip_sensor.setName(name)
        intgains_elec_equip_sensor.setKeyName(o.name.to_s)
        intgains_sensors[-1] << intgains_elec_equip_sensor
      end
    end

    model.getGasEquipments.sort.each do |o|
      next unless o.space.get.thermalZone.get.name.to_s == living_zone.name.to_s
      next if objects_already_processed.include? o

      intgains_sensors << []
      { 'Gas Equipment Convective Heating Energy' => 'ig_ge_conv',
        'Gas Equipment Radiant Heating Energy' => 'ig_ge_rad' }.each do |var, name|
        intgains_gas_equip_sensor = OpenStudio::Model::EnergyManagementSystemSensor.new(model, var)
        intgains_gas_equip_sensor.setName(name)
        intgains_gas_equip_sensor.setKeyName(o.name.to_s)
        intgains_sensors[-1] << intgains_gas_equip_sensor
      end
    end

    model.getOtherEquipments.sort.each do |o|
      next unless o.space.get.thermalZone.get.name.to_s == living_zone.name.to_s
      next if objects_already_processed.include? o

      intgains_sensors << []
      { 'Other Equipment Convective Heating Energy' => 'ig_oe_conv',
        'Other Equipment Radiant Heating Energy' => 'ig_oe_rad' }.each do |var, name|
        intgains_other_equip_sensor = OpenStudio::Model::EnergyManagementSystemSensor.new(model, var)
        intgains_other_equip_sensor.setName(name)
        intgains_other_equip_sensor.setKeyName(o.name.to_s)
        intgains_sensors[-1] << intgains_other_equip_sensor
      end
    end

    model.getLightss.sort.each do |e|
      next unless e.space.get.thermalZone.get.name.to_s == living_zone.name.to_s

      intgains_sensors << []
      { 'Lights Convective Heating Energy' => 'ig_lgt_conv',
        'Lights Radiant Heating Energy' => 'ig_lgt_rad',
        'Lights Visible Radiation Heating Energy' => 'ig_lgt_vis' }.each do |var, name|
        intgains_lights_sensor = OpenStudio::Model::EnergyManagementSystemSensor.new(model, var)
        intgains_lights_sensor.setName(name)
        intgains_lights_sensor.setKeyName(e.name.to_s)
        intgains_sensors[-1] << intgains_lights_sensor
      end
    end

    model.getPeoples.sort.each do |e|
      next unless e.space.get.thermalZone.get.name.to_s == living_zone.name.to_s

      intgains_sensors << []
      { 'People Convective Heating Energy' => 'ig_ppl_conv',
        'People Radiant Heating Energy' => 'ig_ppl_rad' }.each do |var, name|
        intgains_people = OpenStudio::Model::EnergyManagementSystemSensor.new(model, var)
        intgains_people.setName(name)
        intgains_people.setKeyName(e.name.to_s)
        intgains_sensors[-1] << intgains_people
      end
    end

    model.getZoneHVACDehumidifierDXs.each do |e|
      next unless e.thermalZone.get.name.to_s == living_zone.name.to_s

      intgains_sensors << []
      { 'Zone Dehumidifier Sensible Heating Energy' => 'ig_dehumidifier' }.each do |var, name|
        intgain_dehumidifier = OpenStudio::Model::EnergyManagementSystemSensor.new(model, var)
        intgain_dehumidifier.setName(name)
        intgain_dehumidifier.setKeyName(e.name.to_s)
        load_adj_sensors[:dehumidifier] = intgain_dehumidifier
        intgains_sensors[-1] << intgain_dehumidifier
      end
    end

    intgains_dhw_sensors = {}

    (model.getWaterHeaterMixeds + model.getWaterHeaterStratifieds).sort.each do |wh|
      next unless wh.ambientTemperatureThermalZone.is_initialized
      next unless wh.ambientTemperatureThermalZone.get.name.to_s == living_zone.name.to_s

      dhw_sensor = OpenStudio::Model::EnergyManagementSystemSensor.new(model, 'Water Heater Heat Loss Energy')
      dhw_sensor.setName('dhw_loss')
      dhw_sensor.setKeyName(wh.name.to_s)

      if wh.is_a? OpenStudio::Model::WaterHeaterMixed
        oncycle_loss = wh.onCycleLossFractiontoThermalZone
        offcycle_loss = wh.offCycleLossFractiontoThermalZone
      else
        oncycle_loss = wh.skinLossFractiontoZone
        offcycle_loss = wh.offCycleFlueLossFractiontoZone
      end

      dhw_rtf_sensor = OpenStudio::Model::EnergyManagementSystemSensor.new(model, 'Water Heater Runtime Fraction')
      dhw_rtf_sensor.setName('dhw_rtf')
      dhw_rtf_sensor.setKeyName(wh.name.to_s)

      intgains_dhw_sensors[dhw_sensor] = [offcycle_loss, oncycle_loss, dhw_rtf_sensor]
    end

    nonsurf_names = ['intgains', 'infil', 'mechvent', 'natvent', 'whf', 'ducts']

    # EMS program
    program = OpenStudio::Model::EnergyManagementSystemProgram.new(model)
    program.setName(Constants.ObjectNameComponentLoadsProgram)

    # EMS program: Surfaces
    surfaces_sensors.each do |k, surface_sensors|
      program.addLine("Set hr_#{k} = 0")
      surface_sensors.each do |sensors|
        s = "Set hr_#{k} = hr_#{k}"
        sensors.each do |sensor|
          # remove ss_net if switch
          if sensor.name.to_s.start_with?('ss_net', 'ss_sol_abs', 'ss_trans_in')
            s += " - #{sensor.name}"
          elsif sensor.name.to_s.start_with?('ss_sw_abs', 'ss_trans_out', 'ss_back_out')
            s += " + #{sensor.name} * ZoneTimestep * 3600"
          else
            s += " + #{sensor.name}"
          end
        end
        program.addLine(s) if sensors.size > 0
      end
    end

    # EMS program: Internal gains
    program.addLine('Set hr_intgains = 0')
    intgains_sensors.each do |intgain_sensors|
      s = 'Set hr_intgains = hr_intgains'
      intgain_sensors.each do |sensor|
        s += " - #{sensor.name}"
      end
      program.addLine(s) if intgain_sensors.size > 0
    end
    intgains_dhw_sensors.each do |sensor, vals|
      off_loss, on_loss, rtf_sensor = vals
      program.addLine("Set hr_intgains = hr_intgains + #{sensor.name} * (#{off_loss}*(1-#{rtf_sensor.name}) + #{on_loss}*#{rtf_sensor.name})") # Water heater tank losses to zone
    end

    # EMS program: Infiltration, Natural Ventilation, Mechanical Ventilation, Ducts
    program.addLine("Set hr_airflow_rate = #{infil_flow_actuator.name} + #{mechvent_flow_actuator.name} + #{natvent_flow_actuator.name} + #{whf_flow_actuator.name}")
    program.addLine('If hr_airflow_rate > 0')
    program.addLine("  Set hr_infil = (#{air_loss_sensor.name} - #{air_gain_sensor.name}) * #{infil_flow_actuator.name} / hr_airflow_rate") # Airflow heat attributed to infiltration
    program.addLine("  Set hr_natvent = (#{air_loss_sensor.name} - #{air_gain_sensor.name}) * #{natvent_flow_actuator.name} / hr_airflow_rate") # Airflow heat attributed to natural ventilation
    program.addLine("  Set hr_whf = (#{air_loss_sensor.name} - #{air_gain_sensor.name}) * #{whf_flow_actuator.name} / hr_airflow_rate") # Airflow heat attributed to whole house fan
    program.addLine("  Set hr_mechvent = ((#{air_loss_sensor.name} - #{air_gain_sensor.name}) * #{mechvent_flow_actuator.name} / hr_airflow_rate)") # Airflow heat attributed to mechanical ventilation
    program.addLine('Else')
    program.addLine('  Set hr_infil = 0')
    program.addLine('  Set hr_natvent = 0')
    program.addLine('  Set hr_whf = 0')
    program.addLine('  Set hr_mechvent = 0')
    program.addLine('EndIf')
    s = 'Set hr_mechvent = hr_mechvent'
    mechvent_sensors.each do |sensor|
      s += " - #{sensor.name}" # Fan heat & ERV/HRV load
    end
    program.addLine(s) if mechvent_sensors.size > 0
    program.addLine('Set hr_ducts = 0')
    ducts_sensors.each do |duct_sensors|
      s = 'Set hr_ducts = hr_ducts'
      duct_sensors.each do |sensor|
        s += " - #{sensor.name}"
      end
      program.addLine(s) if duct_sensors.size > 0
    end
    if (not ducts_mix_loss_sensor.nil?) && (not ducts_mix_gain_sensor.nil?)
      program.addLine("Set hr_ducts = hr_ducts + (#{ducts_mix_loss_sensor.name} - #{ducts_mix_gain_sensor.name})")
    end

    # EMS program: Heating vs Cooling logic
    program.addLine('Set htg_mode = 0')
    program.addLine('Set clg_mode = 0')
    program.addLine("If (#{liv_load_sensors[:htg].name} > 0)") # Assign hour to heating if heating load
    program.addLine('  Set htg_mode = 1')
    program.addLine("ElseIf (#{liv_load_sensors[:clg].name} > 0)") # Assign hour to cooling if cooling load
    program.addLine('  Set clg_mode = 1')
    program.addLine("ElseIf (#{@clg_ssn_sensor.name} > 0)") # No load, assign hour to cooling if in cooling season definition (Note: natural ventilation & whole house fan only operate during the cooling season)
    program.addLine('  Set clg_mode = 1')
    program.addLine('Else') # No load, assign hour to heating if not in cooling season definition
    program.addLine('  Set htg_mode = 1')
    program.addLine('EndIf')

    [:htg, :clg].each do |mode|
      if mode == :htg
        sign = ''
      else
        sign = '-'
      end
      surfaces_sensors.keys.each do |k|
        program.addLine("Set loads_#{mode}_#{k} = #{sign}hr_#{k} * #{mode}_mode")
      end
      nonsurf_names.each do |nonsurf_name|
        program.addLine("Set loads_#{mode}_#{nonsurf_name} = #{sign}hr_#{nonsurf_name} * #{mode}_mode")
      end
    end

    # EMS program: Total loads
    program.addLine('Set loads_htg_tot = 0')
    program.addLine('Set loads_clg_tot = 0')
    program.addLine("If #{liv_load_sensors[:htg].name} > 0")
    s = "  Set loads_htg_tot = #{tot_load_sensors[:htg].name} - #{tot_load_sensors[:clg].name}"
    load_adj_sensors.each do |key, adj_sensor|
      if ['dehumidifier'].include? key.to_s
        s += " - #{adj_sensor.name}"
      end
    end
    program.addLine(s)
    program.addLine("ElseIf #{liv_load_sensors[:clg].name} > 0")
    s = "  Set loads_clg_tot = #{tot_load_sensors[:clg].name} - #{tot_load_sensors[:htg].name}"
    load_adj_sensors.each do |key, adj_sensor|
      if ['dehumidifier'].include? key.to_s
        s += " + #{adj_sensor.name}"
      end
    end
    program.addLine(s)
    program.addLine('EndIf')

    # EMS calling manager
    program_calling_manager = OpenStudio::Model::EnergyManagementSystemProgramCallingManager.new(model)
    program_calling_manager.setName("#{program.name} calling manager")
    program_calling_manager.setCallingPoint('EndOfZoneTimestepAfterZoneReporting')
    program_calling_manager.addProgram(program)
  end

  def self.set_vacancy(runner, model)
    return if @hpxml.header.schedules_path.nil?

    schedules_file = SchedulesFile.new(runner: runner, model: model, schedules_path: @hpxml.header.schedules_path)
    col_names = [
      'occupants',
      'lighting_interior',
      'lighting_exterior',
      'lighting_garage',
      'lighting_exterior_holiday',
      'cooking_range',
      'refrigerator',
      'extra_refrigerator',
      'freezer',
      'dishwasher',
      'dishwasher_power',
      'clothes_washer',
      'clothes_washer_power',
      'clothes_dryer',
      'clothes_dryer_exhaust',
      'baths',
      'showers',
      'sinks',
      'fixtures',
      'ceiling_fan',
      'plug_loads_other',
      'plug_loads_tv',
      'plug_loads_vehicle',
      'plug_loads_well_pump',
      'fuel_loads_grill',
      'fuel_loads_lighting',
      'fuel_loads_fireplace',
      'pool_pump',
      'pool_heater',
      'hot_tub_pump',
      'hot_tub_heater'
    ]

    schedules_file.import(col_names: col_names)
    schedules_file.set_vacancy(col_names: col_names)
  end

  # FIXME: Move all of these construction methods to constructions.rb
  def self.calc_non_cavity_r(film_r, constr_set)
    # Calculate R-value for all non-cavity layers
    non_cavity_r = film_r
    if not constr_set.exterior_material.nil?
      non_cavity_r += constr_set.exterior_material.rvalue
    end
    if not constr_set.rigid_r.nil?
      non_cavity_r += constr_set.rigid_r
    end
    if not constr_set.osb_thick_in.nil?
      non_cavity_r += Material.Plywood(constr_set.osb_thick_in).rvalue
    end
    if not constr_set.drywall_thick_in.nil?
      non_cavity_r += Material.GypsumWall(constr_set.drywall_thick_in).rvalue
    end
    return non_cavity_r
  end

  def self.apply_wall_construction(runner, model, surfaces, wall, wall_id, wall_type, assembly_r,
                                   drywall_thick_in, inside_film, outside_film, mat_ext_finish)

    film_r = inside_film.rvalue + outside_film.rvalue
    if mat_ext_finish.nil?
      fallback_mat_ext_finish = nil
    else
      fallback_mat_ext_finish = Material.ExteriorFinishMaterial(mat_ext_finish.name, mat_ext_finish.tAbs, mat_ext_finish.sAbs, 0.1)
    end

    if wall_type == HPXML::WallTypeWoodStud
      install_grade = 1
      cavity_filled = true

      constr_sets = [
        WoodStudConstructionSet.new(Material.Stud2x6, 0.20, 10.0, 0.5, drywall_thick_in, mat_ext_finish), # 2x6, 24" o.c. + R10
        WoodStudConstructionSet.new(Material.Stud2x6, 0.20, 5.0, 0.5, drywall_thick_in, mat_ext_finish),  # 2x6, 24" o.c. + R5
        WoodStudConstructionSet.new(Material.Stud2x6, 0.20, 0.0, 0.5, drywall_thick_in, mat_ext_finish),  # 2x6, 24" o.c.
        WoodStudConstructionSet.new(Material.Stud2x4, 0.23, 0.0, 0.5, drywall_thick_in, mat_ext_finish),  # 2x4, 16" o.c.
        WoodStudConstructionSet.new(Material.Stud2x4, 0.01, 0.0, 0.0, 0.0, fallback_mat_ext_finish),      # Fallback
      ]
      match, constr_set, cavity_r = pick_wood_stud_construction_set(assembly_r, constr_sets, inside_film, outside_film, wall_id)

      Constructions.apply_wood_stud_wall(runner, model, surfaces, wall, "#{wall_id} construction",
                                         cavity_r, install_grade, constr_set.stud.thick_in,
                                         cavity_filled, constr_set.framing_factor,
                                         constr_set.drywall_thick_in, constr_set.osb_thick_in,
                                         constr_set.rigid_r, constr_set.exterior_material,
                                         0, inside_film, outside_film)
    elsif wall_type == HPXML::WallTypeSteelStud
      install_grade = 1
      cavity_filled = true
      corr_factor = 0.45

      constr_sets = [
        SteelStudConstructionSet.new(5.5, corr_factor, 0.20, 10.0, 0.5, drywall_thick_in, mat_ext_finish), # 2x6, 24" o.c. + R10
        SteelStudConstructionSet.new(5.5, corr_factor, 0.20, 5.0, 0.5, drywall_thick_in, mat_ext_finish),  # 2x6, 24" o.c. + R5
        SteelStudConstructionSet.new(5.5, corr_factor, 0.20, 0.0, 0.5, drywall_thick_in, mat_ext_finish),  # 2x6, 24" o.c.
        SteelStudConstructionSet.new(3.5, corr_factor, 0.23, 0.0, 0.5, drywall_thick_in, mat_ext_finish),  # 2x4, 16" o.c.
        SteelStudConstructionSet.new(3.5, 1.0, 0.01, 0.0, 0.0, 0.0, fallback_mat_ext_finish),              # Fallback
      ]
      match, constr_set, cavity_r = pick_steel_stud_construction_set(assembly_r, constr_sets, inside_film, outside_film, wall_id)

      Constructions.apply_steel_stud_wall(runner, model, surfaces, wall, "#{wall_id} construction",
                                          cavity_r, install_grade, constr_set.cavity_thick_in,
                                          cavity_filled, constr_set.framing_factor,
                                          constr_set.corr_factor, constr_set.drywall_thick_in,
                                          constr_set.osb_thick_in, constr_set.rigid_r,
                                          constr_set.exterior_material, inside_film, outside_film)
    elsif wall_type == HPXML::WallTypeDoubleWoodStud
      install_grade = 1
      is_staggered = false

      constr_sets = [
        DoubleStudConstructionSet.new(Material.Stud2x4, 0.23, 24.0, 0.0, 0.5, drywall_thick_in, mat_ext_finish),  # 2x4, 24" o.c.
        DoubleStudConstructionSet.new(Material.Stud2x4, 0.01, 16.0, 0.0, 0.0, 0.0, fallback_mat_ext_finish),      # Fallback
      ]
      match, constr_set, cavity_r = pick_double_stud_construction_set(assembly_r, constr_sets, inside_film, outside_film, wall_id)

      Constructions.apply_double_stud_wall(runner, model, surfaces, wall, "#{wall_id} construction",
                                           cavity_r, install_grade, constr_set.stud.thick_in,
                                           constr_set.stud.thick_in, constr_set.framing_factor,
                                           constr_set.framing_spacing, is_staggered,
                                           constr_set.drywall_thick_in, constr_set.osb_thick_in,
                                           constr_set.rigid_r, constr_set.exterior_material,
                                           inside_film, outside_film)
    elsif wall_type == HPXML::WallTypeCMU
      density = 119.0 # lb/ft^3
      furring_r = 0
      furring_cavity_depth_in = 0 # in
      furring_spacing = 0

      constr_sets = [
        CMUConstructionSet.new(8.0, 1.4, 0.08, 0.5, drywall_thick_in, mat_ext_finish),  # 8" perlite-filled CMU
        CMUConstructionSet.new(6.0, 5.29, 0.01, 0.0, 0.0, fallback_mat_ext_finish),     # Fallback (6" hollow CMU)
      ]
      match, constr_set, rigid_r = pick_cmu_construction_set(assembly_r, constr_sets, inside_film, outside_film, wall_id)

      Constructions.apply_cmu_wall(runner, model, surfaces, wall, "#{wall_id} construction",
                                   constr_set.thick_in, constr_set.cond_in, density,
                                   constr_set.framing_factor, furring_r,
                                   furring_cavity_depth_in, furring_spacing,
                                   constr_set.drywall_thick_in, constr_set.osb_thick_in,
                                   rigid_r, constr_set.exterior_material, inside_film,
                                   outside_film)
    elsif wall_type == HPXML::WallTypeSIP
      sheathing_thick_in = 0.44

      constr_sets = [
        SIPConstructionSet.new(10.0, 0.16, 0.0, sheathing_thick_in, 0.5, drywall_thick_in, mat_ext_finish), # 10" SIP core
        SIPConstructionSet.new(5.0, 0.16, 0.0, sheathing_thick_in, 0.5, drywall_thick_in, mat_ext_finish),  # 5" SIP core
        SIPConstructionSet.new(1.0, 0.01, 0.0, sheathing_thick_in, 0.0, 0.0, fallback_mat_ext_finish),      # Fallback
      ]
      match, constr_set, cavity_r = pick_sip_construction_set(assembly_r, constr_sets, inside_film, outside_film, wall_id)

      Constructions.apply_sip_wall(runner, model, surfaces, wall, "#{wall_id} construction",
                                   cavity_r, constr_set.thick_in, constr_set.framing_factor,
                                   constr_set.sheath_thick_in, constr_set.drywall_thick_in,
                                   constr_set.osb_thick_in, constr_set.rigid_r,
                                   constr_set.exterior_material, inside_film, outside_film)
    elsif wall_type == HPXML::WallTypeICF
      constr_sets = [
        ICFConstructionSet.new(2.0, 4.0, 0.08, 0.0, 0.5, drywall_thick_in, mat_ext_finish), # ICF w/4" concrete and 2" rigid ins layers
        ICFConstructionSet.new(1.0, 1.0, 0.01, 0.0, 0.0, 0.0, fallback_mat_ext_finish),     # Fallback
      ]
      match, constr_set, icf_r = pick_icf_construction_set(assembly_r, constr_sets, inside_film, outside_film, wall_id)

      Constructions.apply_icf_wall(runner, model, surfaces, wall, "#{wall_id} construction",
                                   icf_r, constr_set.ins_thick_in,
                                   constr_set.concrete_thick_in, constr_set.framing_factor,
                                   constr_set.drywall_thick_in, constr_set.osb_thick_in,
                                   constr_set.rigid_r, constr_set.exterior_material,
                                   inside_film, outside_film)
    elsif [HPXML::WallTypeConcrete, HPXML::WallTypeBrick, HPXML::WallTypeAdobe, HPXML::WallTypeStrawBale, HPXML::WallTypeStone, HPXML::WallTypeLog].include? wall_type
      constr_sets = [
        GenericConstructionSet.new(10.0, 0.5, drywall_thick_in, mat_ext_finish), # w/R-10 rigid
        GenericConstructionSet.new(0.0, 0.5, drywall_thick_in, mat_ext_finish),  # Standard
        GenericConstructionSet.new(0.0, 0.0, 0.0, fallback_mat_ext_finish),      # Fallback
      ]
      match, constr_set, layer_r = pick_generic_construction_set(assembly_r, constr_sets, inside_film, outside_film, wall_id)

      if wall_type == HPXML::WallTypeConcrete
        thick_in = 6.0
        base_mat = BaseMaterial.Concrete
      elsif wall_type == HPXML::WallTypeBrick
        thick_in = 8.0
        base_mat = BaseMaterial.Brick
      elsif wall_type == HPXML::WallTypeAdobe
        thick_in = 10.0
        base_mat = BaseMaterial.Soil
      elsif wall_type == HPXML::WallTypeStrawBale
        thick_in = 23.0
        base_mat = BaseMaterial.StrawBale
      elsif wall_type == HPXML::WallTypeStone
        thick_in = 6.0
        base_mat = BaseMaterial.Stone
      elsif wall_type == HPXML::WallTypeLog
        thick_in = 6.0
        base_mat = BaseMaterial.Wood
      end
      thick_ins = [thick_in]
      if layer_r == 0
        conds = [99]
      else
        conds = [thick_in / layer_r]
      end
      denss = [base_mat.rho]
      specheats = [base_mat.cp]

      Constructions.apply_generic_layered_wall(runner, model, surfaces, wall, "#{wall_id} construction",
                                               thick_ins, conds, denss, specheats,
                                               constr_set.drywall_thick_in, constr_set.osb_thick_in,
                                               constr_set.rigid_r, constr_set.exterior_material,
                                               inside_film, outside_film)
    else
      fail "Unexpected wall type '#{wall_type}'."
    end

    check_surface_assembly_rvalue(runner, surfaces, inside_film, outside_film, assembly_r, match)
  end

  def self.pick_wood_stud_construction_set(assembly_r, constr_sets, inside_film, outside_film, surface_name)
    # Picks a construction set from supplied constr_sets for which a positive R-value
    # can be calculated for the unknown insulation to achieve the assembly R-value.

    constr_sets.each do |constr_set|
      fail 'Unexpected object.' unless constr_set.is_a? WoodStudConstructionSet

      film_r = inside_film.rvalue + outside_film.rvalue
      non_cavity_r = calc_non_cavity_r(film_r, constr_set)

      # Calculate effective cavity R-value
      # Assumes installation quality 1
      cavity_frac = 1.0 - constr_set.framing_factor
      cavity_r = cavity_frac / (1.0 / assembly_r - constr_set.framing_factor / (constr_set.stud.rvalue + non_cavity_r)) - non_cavity_r
      if cavity_r > 0 # Choose this construction set
        return true, constr_set, cavity_r
      end
    end

    return false, constr_sets[-1], 0.0 # Pick fallback construction with minimum R-value
  end

  def self.pick_steel_stud_construction_set(assembly_r, constr_sets, inside_film, outside_film, surface_name)
    # Picks a construction set from supplied constr_sets for which a positive R-value
    # can be calculated for the unknown insulation to achieve the assembly R-value.

    constr_sets.each do |constr_set|
      fail 'Unexpected object.' unless constr_set.is_a? SteelStudConstructionSet

      film_r = inside_film.rvalue + outside_film.rvalue
      non_cavity_r = calc_non_cavity_r(film_r, constr_set)

      # Calculate effective cavity R-value
      # Assumes installation quality 1
      cavity_r = (assembly_r - non_cavity_r) / constr_set.corr_factor
      if cavity_r > 0 # Choose this construction set
        return true, constr_set, cavity_r
      end
    end

    return false, constr_sets[-1], 0.0 # Pick fallback construction with minimum R-value
  end

  def self.pick_double_stud_construction_set(assembly_r, constr_sets, inside_film, outside_film, surface_name)
    # Picks a construction set from supplied constr_sets for which a positive R-value
    # can be calculated for the unknown insulation to achieve the assembly R-value.

    constr_sets.each do |constr_set|
      fail 'Unexpected object.' unless constr_set.is_a? DoubleStudConstructionSet

      film_r = inside_film.rvalue + outside_film.rvalue
      non_cavity_r = calc_non_cavity_r(film_r, constr_set)

      # Calculate effective cavity R-value
      # Assumes installation quality 1, not staggered, gap depth == stud depth
      # Solved in Wolfram Alpha: https://www.wolframalpha.com/input/?i=1%2FA+%3D+B%2F(2*C%2Bx%2BD)+%2B+E%2F(3*C%2BD)+%2B+(1-B-E)%2F(3*x%2BD)
      stud_frac = 1.5 / constr_set.framing_spacing
      misc_framing_factor = constr_set.framing_factor - stud_frac
      cavity_frac = 1.0 - (2 * stud_frac + misc_framing_factor)
      a = assembly_r
      b = stud_frac
      c = constr_set.stud.rvalue
      d = non_cavity_r
      e = misc_framing_factor
      cavity_r = ((3 * c + d) * Math.sqrt(4 * a**2 * b**2 + 12 * a**2 * b * e + 4 * a**2 * b + 9 * a**2 * e**2 - 6 * a**2 * e + a**2 - 48 * a * b * c - 16 * a * b * d - 36 * a * c * e + 12 * a * c - 12 * a * d * e + 4 * a * d + 36 * c**2 + 24 * c * d + 4 * d**2) + 6 * a * b * c + 2 * a * b * d + 3 * a * c * e + 3 * a * c + 3 * a * d * e + a * d - 18 * c**2 - 18 * c * d - 4 * d**2) / (2 * (-3 * a * e + 9 * c + 3 * d))
      cavity_r = 3 * cavity_r
      if cavity_r > 0 # Choose this construction set
        return true, constr_set, cavity_r
      end
    end

    return false, constr_sets[-1], 0.0 # Pick fallback construction with minimum R-value
  end

  def self.pick_sip_construction_set(assembly_r, constr_sets, inside_film, outside_film, surface_name)
    # Picks a construction set from supplied constr_sets for which a positive R-value
    # can be calculated for the unknown insulation to achieve the assembly R-value.

    constr_sets.each do |constr_set|
      fail 'Unexpected object.' unless constr_set.is_a? SIPConstructionSet

      film_r = inside_film.rvalue + outside_film.rvalue
      non_cavity_r = calc_non_cavity_r(film_r, constr_set)
      non_cavity_r += Material.new(nil, constr_set.sheath_thick_in, BaseMaterial.Wood).rvalue

      # Calculate effective SIP core R-value
      # Solved in Wolfram Alpha: https://www.wolframalpha.com/input/?i=1%2FA+%3D+B%2F(C%2BD)+%2B+E%2F(2*F%2BG%2FH*x%2BD)+%2B+(1-B-E)%2F(x%2BD)
      spline_thick_in = 0.5 # in
      ins_thick_in = constr_set.thick_in - (2.0 * spline_thick_in) # in
      framing_r = Material.new(nil, constr_set.thick_in, BaseMaterial.Wood).rvalue
      spline_r = Material.new(nil, spline_thick_in, BaseMaterial.Wood).rvalue
      spline_frac = 4.0 / 48.0 # One 4" spline for every 48" wide panel
      cavity_frac = 1.0 - (spline_frac + constr_set.framing_factor)
      a = assembly_r
      b = constr_set.framing_factor
      c = framing_r
      d = non_cavity_r
      e = spline_frac
      f = spline_r
      g = ins_thick_in
      h = constr_set.thick_in
      cavity_r = (Math.sqrt((a * b * c * g - a * b * d * h - 2 * a * b * f * h + a * c * e * g - a * c * e * h - a * c * g + a * d * e * g - a * d * e * h - a * d * g + c * d * g + c * d * h + 2 * c * f * h + d**2 * g + d**2 * h + 2 * d * f * h)**2 - 4 * (-a * b * g + c * g + d * g) * (a * b * c * d * h + 2 * a * b * c * f * h - a * c * d * h + 2 * a * c * e * f * h - 2 * a * c * f * h - a * d**2 * h + 2 * a * d * e * f * h - 2 * a * d * f * h + c * d**2 * h + 2 * c * d * f * h + d**3 * h + 2 * d**2 * f * h)) - a * b * c * g + a * b * d * h + 2 * a * b * f * h - a * c * e * g + a * c * e * h + a * c * g - a * d * e * g + a * d * e * h + a * d * g - c * d * g - c * d * h - 2 * c * f * h - g * d**2 - d**2 * h - 2 * d * f * h) / (2 * (-a * b * g + c * g + d * g))
      if cavity_r > 0 # Choose this construction set
        return true, constr_set, cavity_r
      end
    end

    return false, constr_sets[-1], 0.0 # Pick fallback construction with minimum R-value
  end

  def self.pick_cmu_construction_set(assembly_r, constr_sets, inside_film, outside_film, surface_name)
    # Picks a construction set from supplied constr_sets for which a positive R-value
    # can be calculated for the unknown insulation to achieve the assembly R-value.

    constr_sets.each do |constr_set|
      fail 'Unexpected object.' unless constr_set.is_a? CMUConstructionSet

      film_r = inside_film.rvalue + outside_film.rvalue
      non_cavity_r = calc_non_cavity_r(film_r, constr_set)

      # Calculate effective other CMU R-value
      # Assumes no furring strips
      # Solved in Wolfram Alpha: https://www.wolframalpha.com/input/?i=1%2FA+%3D+B%2F(C%2BE%2Bx)+%2B+(1-B)%2F(D%2BE%2Bx)
      a = assembly_r
      b = constr_set.framing_factor
      c = Material.new(nil, constr_set.thick_in, BaseMaterial.Wood).rvalue # Framing
      d = Material.new(nil, constr_set.thick_in, BaseMaterial.Concrete, constr_set.cond_in).rvalue # Concrete
      e = non_cavity_r
      rigid_r = 0.5 * (Math.sqrt(a**2 - 4 * a * b * c + 4 * a * b * d + 2 * a * c - 2 * a * d + c**2 - 2 * c * d + d**2) + a - c - d - 2 * e)
      if rigid_r > 0 # Choose this construction set
        return true, constr_set, rigid_r
      end
    end

    return false, constr_sets[-1], 0.0 # Pick fallback construction with minimum R-value
  end

  def self.pick_icf_construction_set(assembly_r, constr_sets, inside_film, outside_film, surface_name)
    # Picks a construction set from supplied constr_sets for which a positive R-value
    # can be calculated for the unknown insulation to achieve the assembly R-value.

    constr_sets.each do |constr_set|
      fail 'Unexpected object.' unless constr_set.is_a? ICFConstructionSet

      film_r = inside_film.rvalue + outside_film.rvalue
      non_cavity_r = calc_non_cavity_r(film_r, constr_set)

      # Calculate effective ICF rigid ins R-value
      # Solved in Wolfram Alpha: https://www.wolframalpha.com/input/?i=1%2FA+%3D+B%2F(C%2BE)+%2B+(1-B)%2F(D%2BE%2B2*x)
      a = assembly_r
      b = constr_set.framing_factor
      c = Material.new(nil, 2 * constr_set.ins_thick_in + constr_set.concrete_thick_in, BaseMaterial.Wood).rvalue # Framing
      d = Material.new(nil, constr_set.concrete_thick_in, BaseMaterial.Concrete).rvalue # Concrete
      e = non_cavity_r
      icf_r = (a * b * c - a * b * d - a * c - a * e + c * d + c * e + d * e + e**2) / (2 * (a * b - c - e))
      if icf_r > 0 # Choose this construction set
        return true, constr_set, icf_r
      end
    end

    return false, constr_sets[-1], 0.0 # Pick fallback construction with minimum R-value
  end

  def self.pick_generic_construction_set(assembly_r, constr_sets, inside_film, outside_film, surface_name)
    # Picks a construction set from supplied constr_sets for which a positive R-value
    # can be calculated for the unknown insulation to achieve the assembly R-value.

    constr_sets.each do |constr_set|
      fail 'Unexpected object.' unless constr_set.is_a? GenericConstructionSet

      film_r = inside_film.rvalue + outside_film.rvalue
      non_cavity_r = calc_non_cavity_r(film_r, constr_set)

      # Calculate effective ins layer R-value
      layer_r = assembly_r - non_cavity_r
      if layer_r > 0 # Choose this construction set
        return true, constr_set, layer_r
      end
    end

    return false, constr_sets[-1], 0.0 # Pick fallback construction with minimum R-value
  end

  def self.check_surface_assembly_rvalue(runner, surfaces, inside_film, outside_film, assembly_r, match)
    # Verify that the actual OpenStudio construction R-value matches our target assembly R-value

    film_r = 0.0
    film_r += inside_film.rvalue unless inside_film.nil?
    film_r += outside_film.rvalue unless outside_film.nil?
    surfaces.each do |surface|
      constr_r = UnitConversions.convert(1.0 / surface.construction.get.uFactor(0.0).get, 'm^2*k/w', 'hr*ft^2*f/btu') + film_r

      if surface.adjacentFoundation.is_initialized
        foundation = surface.adjacentFoundation.get
        foundation.customBlocks.each do |custom_block|
          ins_mat = custom_block.material.to_StandardOpaqueMaterial.get
          constr_r += UnitConversions.convert(ins_mat.thickness, 'm', 'ft') / UnitConversions.convert(ins_mat.thermalConductivity, 'W/(m*K)', 'Btu/(hr*ft*R)')
        end
      end

      if (assembly_r - constr_r).abs > 0.1
        if match
          fail "Construction R-value (#{constr_r}) does not match Assembly R-value (#{assembly_r}) for '#{surface.name}'."
        else
          runner.registerWarning("Assembly R-value (#{assembly_r}) for '#{surface.name}' below minimum expected value. Construction R-value increased to #{constr_r.round(2)}.")
        end
      end
    end
  end

  def self.set_surface_interior(model, spaces, surface, interior_adjacent_to)
    if [HPXML::LocationBasementConditioned].include? interior_adjacent_to
      surface.setSpace(create_or_get_space(model, spaces, HPXML::LocationLivingSpace))
      @cond_bsmnt_surfaces << surface
    else
      surface.setSpace(create_or_get_space(model, spaces, interior_adjacent_to))
    end
  end

  def self.set_surface_exterior(model, spaces, surface, exterior_adjacent_to)
    if exterior_adjacent_to == HPXML::LocationOutside
      surface.setOutsideBoundaryCondition('Outdoors')
    elsif exterior_adjacent_to == HPXML::LocationGround
      surface.setOutsideBoundaryCondition('Foundation')
    elsif exterior_adjacent_to == HPXML::LocationOtherHousingUnit
      surface.setOutsideBoundaryCondition('Adiabatic')
    elsif exterior_adjacent_to == HPXML::LocationBasementConditioned
      surface.createAdjacentSurface(create_or_get_space(model, spaces, HPXML::LocationLivingSpace))
      @cond_bsmnt_surfaces << surface
    elsif [HPXML::LocationOtherHeatedSpace, HPXML::LocationOtherMultifamilyBufferSpace, HPXML::LocationOtherNonFreezingSpace].include? exterior_adjacent_to
      set_surface_otherside_coefficients(surface, exterior_adjacent_to, model, spaces)
    else
      surface.createAdjacentSurface(create_or_get_space(model, spaces, exterior_adjacent_to))
    end
  end

  def self.set_surface_otherside_coefficients(surface, exterior_adjacent_to, model, spaces)
    if spaces[exterior_adjacent_to].nil?
      # Create E+ other side coefficient object
      otherside_object = OpenStudio::Model::SurfacePropertyOtherSideCoefficients.new(model)
      otherside_object.setName(exterior_adjacent_to)
      # Refer to: https://www.sciencedirect.com/science/article/pii/B9780123972705000066 6.1.2 Part: Wall and roof transfer functions
      otherside_object.setCombinedConvectiveRadiativeFilmCoefficient(8.3)
      # Schedule of space temperature, can be shared with water heater/ducts
      sch = get_space_temperature_schedule(model, exterior_adjacent_to, spaces)
      otherside_object.setConstantTemperatureSchedule(sch)
      surface.setSurfacePropertyOtherSideCoefficients(otherside_object)
      spaces[exterior_adjacent_to] = otherside_object
    else
      surface.setSurfacePropertyOtherSideCoefficients(spaces[exterior_adjacent_to])
    end
    surface.setSunExposure('NoSun')
    surface.setWindExposure('NoWind')
  end

  def self.get_space_temperature_schedule(model, location, spaces)
    # Create outside boundary schedules to be actuated by EMS,
    # can be shared by any surface, duct adjacent to / located in those spaces

    # return if already exists
    model.getScheduleConstants.each do |sch|
      next unless sch.name.to_s == location

      return sch
    end

    sch = OpenStudio::Model::ScheduleConstant.new(model)
    sch.setName(location)

    space_values = Geometry.get_temperature_scheduled_space_values(location)

    if location == HPXML::LocationOtherHeatedSpace
      # Create a sensor to get dynamic heating setpoint
      htg_sch = spaces[HPXML::LocationLivingSpace].thermalZone.get.thermostatSetpointDualSetpoint.get.heatingSetpointTemperatureSchedule.get
      sensor_htg_spt = OpenStudio::Model::EnergyManagementSystemSensor.new(model, 'Schedule Value')
      sensor_htg_spt.setName('htg_spt')
      sensor_htg_spt.setKeyName(htg_sch.name.to_s)
      space_values[:temp_min] = sensor_htg_spt.name.to_s
    end

    # Schedule type limits compatible
    schedule_type_limits = OpenStudio::Model::ScheduleTypeLimits.new(model)
    schedule_type_limits.setUnitType('Temperature')
    sch.setScheduleTypeLimits(schedule_type_limits)

    # Sensors
    if space_values[:indoor_weight] > 0
      sensor_ia = OpenStudio::Model::EnergyManagementSystemSensor.new(model, 'Zone Air Temperature')
      sensor_ia.setName('cond_zone_temp')
      sensor_ia.setKeyName(spaces[HPXML::LocationLivingSpace].name.to_s)
    end

    if space_values[:outdoor_weight] > 0
      sensor_oa = OpenStudio::Model::EnergyManagementSystemSensor.new(model, 'Site Outdoor Air Drybulb Temperature')
      sensor_oa.setName('oa_temp')
    end

    if space_values[:ground_weight] > 0
      sensor_gnd = OpenStudio::Model::EnergyManagementSystemSensor.new(model, 'Site Surface Ground Temperature')
      sensor_gnd.setName('ground_temp')
    end

    actuator = OpenStudio::Model::EnergyManagementSystemActuator.new(sch, 'Schedule:Constant', 'Schedule Value')
    actuator.setName("#{location.gsub(' ', '_').gsub('-', '_')}_temp_sch")

    # EMS to actuate schedule
    program = OpenStudio::Model::EnergyManagementSystemProgram.new(model)
    program.setName("#{location.gsub('-', '_')} Temperature Program")
    program.addLine("Set #{actuator.name} = 0.0")
    if not sensor_ia.nil?
      program.addLine("Set #{actuator.name} = #{actuator.name} + (#{sensor_ia.name} * #{space_values[:indoor_weight]})")
    end
    if not sensor_oa.nil?
      program.addLine("Set #{actuator.name} = #{actuator.name} + (#{sensor_oa.name} * #{space_values[:outdoor_weight]})")
    end
    if not sensor_gnd.nil?
      program.addLine("Set #{actuator.name} = #{actuator.name} + (#{sensor_gnd.name} * #{space_values[:ground_weight]})")
    end
    if not space_values[:temp_min].nil?
      if space_values[:temp_min].is_a? String
        min_temp_c = space_values[:temp_min]
      else
        min_temp_c = UnitConversions.convert(space_values[:temp_min], 'F', 'C')
      end
      program.addLine("If #{actuator.name} < #{min_temp_c}")
      program.addLine("Set #{actuator.name} = #{min_temp_c}")
      program.addLine('EndIf')
    end

    program_cm = OpenStudio::Model::EnergyManagementSystemProgramCallingManager.new(model)
    program_cm.setName("#{program.name} calling manager")
    program_cm.setCallingPoint('EndOfSystemTimestepAfterHVACReporting')
    program_cm.addProgram(program)

    return sch
  end

  # Returns an OS:Space, or temperature OS:Schedule for a MF space, or nil if outside
  # Should be called when the object's energy use is sensitive to ambient temperature
  # (e.g., water heaters and ducts).
  def self.get_space_or_schedule_from_location(location, object_name, model, spaces)
    return if [HPXML::LocationOtherExterior, HPXML::LocationOutside, HPXML::LocationRoofDeck].include? location

    sch = nil
    space = nil
    if [HPXML::LocationOtherHeatedSpace, HPXML::LocationOtherHousingUnit, HPXML::LocationOtherMultifamilyBufferSpace,
        HPXML::LocationOtherNonFreezingSpace, HPXML::LocationExteriorWall, HPXML::LocationUnderSlab].include? location
      # if located in spaces where we don't model a thermal zone, create and return temperature schedule
      sch = get_space_temperature_schedule(model, location, spaces)
    else
      space = get_space_from_location(location, object_name, model, spaces)
    end

    return space, sch
  end

  # Returns an OS:Space, or nil if a MF space
  # Should be called when the object's energy use is NOT sensitive to ambient temperature
  # (e.g., appliances).
  def self.get_space_from_location(location, object_name, model, spaces)
    return if [HPXML::LocationOtherHeatedSpace,
               HPXML::LocationOtherHousingUnit,
               HPXML::LocationOtherMultifamilyBufferSpace,
               HPXML::LocationOtherNonFreezingSpace].include? location

    num_orig_spaces = spaces.size

    if location == HPXML::LocationBasementConditioned
      space = create_or_get_space(model, spaces, HPXML::LocationLivingSpace)
    else
      space = create_or_get_space(model, spaces, location)
    end

    if spaces.size != num_orig_spaces
      fail "#{object_name} location is '#{location}' but building does not have this location specified."
    end

    return space
  end

  def self.set_subsurface_exterior(surface, wall_exterior_adjacent_to, spaces, model)
    # Set its parent surface outside boundary condition, which will be also applied to subsurfaces through OS
    # The parent surface is entirely comprised of the subsurface.

    # Subsurface on foundation wall, set it to be adjacent to outdoors
    if wall_exterior_adjacent_to == HPXML::LocationGround
      surface.setOutsideBoundaryCondition('Outdoors')
    else
      set_surface_exterior(model, spaces, surface, wall_exterior_adjacent_to)
    end
  end

  def self.get_min_neighbor_distance()
    min_neighbor_distance = nil
    @hpxml.neighbor_buildings.each do |neighbor_building|
      if min_neighbor_distance.nil?
        min_neighbor_distance = 9e99
      end
      if neighbor_building.distance < min_neighbor_distance
        min_neighbor_distance = neighbor_building.distance
      end
    end
    return min_neighbor_distance
  end

  def self.get_kiva_instances(fnd_walls, slabs)
    # Identify unique Kiva foundations that are required.
    kiva_fnd_walls = []
    fnd_walls.each do |foundation_wall|
      next unless foundation_wall.is_exterior

      kiva_fnd_walls << foundation_wall
    end
    if kiva_fnd_walls.empty? # Handle slab foundation type
      kiva_fnd_walls << nil
    end

    kiva_slabs = slabs

    return kiva_fnd_walls.product(kiva_slabs)
  end

  def self.set_foundation_and_walls_top()
    @foundation_top = 0
    @hpxml.foundation_walls.each do |foundation_wall|
      top = -1 * foundation_wall.depth_below_grade + foundation_wall.height
      @foundation_top = top if top > @foundation_top
    end
    @walls_top = @foundation_top + 8.0 * @ncfl_ag
  end
end

# FIXME: Move all of these construction classes to constructions.rb
class WoodStudConstructionSet
  def initialize(stud, framing_factor, rigid_r, osb_thick_in, drywall_thick_in, exterior_material)
    @stud = stud
    @framing_factor = framing_factor
    @rigid_r = rigid_r
    @osb_thick_in = osb_thick_in
    @drywall_thick_in = drywall_thick_in
    @exterior_material = exterior_material
  end
  attr_accessor(:stud, :framing_factor, :rigid_r, :osb_thick_in, :drywall_thick_in, :exterior_material)
end

class SteelStudConstructionSet
  def initialize(cavity_thick_in, corr_factor, framing_factor, rigid_r, osb_thick_in, drywall_thick_in, exterior_material)
    @cavity_thick_in = cavity_thick_in
    @corr_factor = corr_factor
    @framing_factor = framing_factor
    @rigid_r = rigid_r
    @osb_thick_in = osb_thick_in
    @drywall_thick_in = drywall_thick_in
    @exterior_material = exterior_material
  end
  attr_accessor(:cavity_thick_in, :corr_factor, :framing_factor, :rigid_r, :osb_thick_in, :drywall_thick_in, :exterior_material)
end

class DoubleStudConstructionSet
  def initialize(stud, framing_factor, framing_spacing, rigid_r, osb_thick_in, drywall_thick_in, exterior_material)
    @stud = stud
    @framing_factor = framing_factor
    @framing_spacing = framing_spacing
    @rigid_r = rigid_r
    @osb_thick_in = osb_thick_in
    @drywall_thick_in = drywall_thick_in
    @exterior_material = exterior_material
  end
  attr_accessor(:stud, :framing_factor, :framing_spacing, :rigid_r, :osb_thick_in, :drywall_thick_in, :exterior_material)
end

class SIPConstructionSet
  def initialize(thick_in, framing_factor, rigid_r, sheath_thick_in, osb_thick_in, drywall_thick_in, exterior_material)
    @thick_in = thick_in
    @framing_factor = framing_factor
    @rigid_r = rigid_r
    @sheath_thick_in = sheath_thick_in
    @osb_thick_in = osb_thick_in
    @drywall_thick_in = drywall_thick_in
    @exterior_material = exterior_material
  end
  attr_accessor(:thick_in, :framing_factor, :rigid_r, :sheath_thick_in, :osb_thick_in, :drywall_thick_in, :exterior_material)
end

class CMUConstructionSet
  def initialize(thick_in, cond_in, framing_factor, osb_thick_in, drywall_thick_in, exterior_material)
    @thick_in = thick_in
    @cond_in = cond_in
    @framing_factor = framing_factor
    @osb_thick_in = osb_thick_in
    @drywall_thick_in = drywall_thick_in
    @exterior_material = exterior_material
    @rigid_r = nil # solved for
  end
  attr_accessor(:thick_in, :cond_in, :framing_factor, :rigid_r, :osb_thick_in, :drywall_thick_in, :exterior_material)
end

class ICFConstructionSet
  def initialize(ins_thick_in, concrete_thick_in, framing_factor, rigid_r, osb_thick_in, drywall_thick_in, exterior_material)
    @ins_thick_in = ins_thick_in
    @concrete_thick_in = concrete_thick_in
    @framing_factor = framing_factor
    @rigid_r = rigid_r
    @osb_thick_in = osb_thick_in
    @drywall_thick_in = drywall_thick_in
    @exterior_material = exterior_material
  end
  attr_accessor(:ins_thick_in, :concrete_thick_in, :framing_factor, :rigid_r, :osb_thick_in, :drywall_thick_in, :exterior_material)
end

class GenericConstructionSet
  def initialize(rigid_r, osb_thick_in, drywall_thick_in, exterior_material)
    @rigid_r = rigid_r
    @osb_thick_in = osb_thick_in
    @drywall_thick_in = drywall_thick_in
    @exterior_material = exterior_material
  end
  attr_accessor(:rigid_r, :osb_thick_in, :drywall_thick_in, :exterior_material)
end

# register the measure to be used by the application
HPXMLtoOpenStudio.new.registerWithApplication<|MERGE_RESOLUTION|>--- conflicted
+++ resolved
@@ -2333,17 +2333,12 @@
   end
 
   def self.add_lighting(runner, model, weather, spaces)
-<<<<<<< HEAD
     if not @hpxml.header.schedules_path.nil?
       schedules_file = SchedulesFile.new(runner: runner, model: model, schedules_path: @hpxml.header.schedules_path)
     end
 
-    Lighting.apply(model, weather, spaces, @hpxml.lighting_groups,
+    Lighting.apply(runner, model, weather, spaces, @hpxml.lighting_groups,
                    @hpxml.lighting, @eri_version, schedules_file)
-=======
-    Lighting.apply(runner, model, weather, spaces, @hpxml.lighting_groups,
-                   @hpxml.lighting, @eri_version)
->>>>>>> 457cc6da
   end
 
   def self.add_pools_and_hot_tubs(runner, model, spaces)
