--- conflicted
+++ resolved
@@ -2427,15 +2427,9 @@
           boiler_fuel_type = water_heating_system.related_hvac_system.heating_system_fuel
           boiler, plant_loop = get_boiler_and_plant_loop(@hvac_map, water_heating_system.related_hvac_idref, sys_id)
 
-<<<<<<< HEAD
           Waterheater.apply_combi(model, runner, space, vol, setpoint_temp, ec_adj,
-                                  boiler_sys['boiler'], boiler_sys['plant_loop'], boiler_fuel_type,
-                                  boiler_afue, @dhw_map, sys_id, wh_type, jacket_r, standby_loss)
-=======
-          Waterheater.apply_combi(model, runner, space, vol, setpoint_temp, ec_adj, @nbeds,
                                   boiler, plant_loop, boiler_fuel_type, boiler_afue, @dhw_map,
                                   sys_id, wh_type, jacket_r, standby_loss, solar_fraction)
->>>>>>> 4efddd1e
 
         else
 
