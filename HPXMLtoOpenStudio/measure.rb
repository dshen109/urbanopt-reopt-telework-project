# frozen_string_literal: true

# Require all gems up front; this is much faster than multiple resource
# files lazy loading as needed, as it prevents multiple lookups for the
# same gem.
require 'openstudio'
require 'pathname'
require 'csv'
require 'oga'
require_relative 'resources/airflow'
require_relative 'resources/constants'
require_relative 'resources/constructions'
require_relative 'resources/EPvalidator'
require_relative 'resources/geometry'
require_relative 'resources/hotwater_appliances'
require_relative 'resources/hpxml'
require_relative 'resources/hvac'
require_relative 'resources/hvac_sizing'
require_relative 'resources/lighting'
require_relative 'resources/location'
require_relative 'resources/materials'
require_relative 'resources/misc_loads'
require_relative 'resources/psychrometrics'
require_relative 'resources/pv'
require_relative 'resources/schedules'
require_relative 'resources/unit_conversions'
require_relative 'resources/util'
require_relative 'resources/waterheater'
require_relative 'resources/weather'
require_relative 'resources/xmlhelper'

# start the measure
class HPXMLtoOpenStudio < OpenStudio::Measure::ModelMeasure
  # human readable name
  def name
    return 'HPXML to OpenStudio Translator'
  end

  # human readable description
  def description
    return 'Translates HPXML file to OpenStudio Model'
  end

  # human readable description of modeling approach
  def modeler_description
    return ''
  end

  # define the arguments that the user will input
  def arguments(model)
    args = OpenStudio::Measure::OSArgumentVector.new

    arg = OpenStudio::Measure::OSArgument.makeStringArgument('hpxml_path', true)
    arg.setDisplayName('HPXML File Path')
    arg.setDescription('Absolute/relative path of the HPXML file.')
    args << arg

    arg = OpenStudio::Measure::OSArgument.makeStringArgument('weather_dir', true)
    arg.setDisplayName('Weather Directory')
    arg.setDescription('Absolute/relative path of the weather directory.')
    arg.setDefaultValue('weather')
    args << arg

    arg = OpenStudio::Measure::OSArgument.makeStringArgument('output_dir', false)
    arg.setDisplayName('Directory for Output Files')
    arg.setDescription('Absolute/relative path for the output files directory.')
    args << arg

    arg = OpenStudio::Measure::OSArgument.makeBoolArgument('debug', false)
    arg.setDisplayName('Debug Mode?')
    arg.setDescription('If enabled: 1) Writes in.osm file, 2) Writes in.xml HPXML file with defaults filled, and 3) Generates additional log output. Any files written will be in the output path specified above.')
    arg.setDefaultValue(false)
    args << arg

    return args
  end

  # define what happens when the measure is run
  def run(model, runner, user_arguments)
    super(model, runner, user_arguments)

    # use the built-in error checking
    if !runner.validateUserArguments(arguments(model), user_arguments)
      return false
    end

    tear_down_model(model, runner)

    # Check for correct versions of OS
    os_version = '3.0.0'
    if OpenStudio.openStudioVersion != os_version
      fail "OpenStudio version #{os_version} is required."
    end

    # assign the user inputs to variables
    hpxml_path = runner.getStringArgumentValue('hpxml_path', user_arguments)
    weather_dir = runner.getStringArgumentValue('weather_dir', user_arguments)
    output_dir = runner.getOptionalStringArgumentValue('output_dir', user_arguments)
    debug = runner.getBoolArgumentValue('debug', user_arguments)

    unless (Pathname.new hpxml_path).absolute?
      hpxml_path = File.expand_path(File.join(File.dirname(__FILE__), hpxml_path))
    end
    unless File.exist?(hpxml_path) && hpxml_path.downcase.end_with?('.xml')
      fail "'#{hpxml_path}' does not exist or is not an .xml file."
    end

    unless (Pathname.new weather_dir).absolute?
      weather_dir = File.expand_path(File.join(File.dirname(__FILE__), '..', weather_dir))
    end
    if output_dir.is_initialized
      output_dir = output_dir.get
      unless (Pathname.new output_dir).absolute?
        output_dir = File.expand_path(File.join(File.dirname(__FILE__), output_dir))
      end
    else
      output_dir = nil
    end

    begin
      hpxml = HPXML.new(hpxml_path: hpxml_path)

      if not validate_hpxml(runner, hpxml_path, hpxml)
        return false
      end

      epw_path, cache_path = process_weather(hpxml, runner, model, weather_dir, output_dir)

      OSModel.create(hpxml, runner, model, hpxml_path, epw_path, cache_path, output_dir, debug)
    rescue Exception => e
      runner.registerError("#{e.message}\n#{e.backtrace.join("\n")}")
      return false
    end

    return true
  end

  def tear_down_model(model, runner)
    # Tear down the existing model if it exists
    has_existing_objects = (model.getThermalZones.size > 0)
    handles = OpenStudio::UUIDVector.new
    model.objects.each do |obj|
      handles << obj.handle
    end
    model.removeObjects(handles)
    if has_existing_objects
      runner.registerWarning('The model contains existing objects and is being reset.')
    end
  end

  def validate_hpxml(runner, hpxml_path, hpxml)
    schemas_dir = File.join(File.dirname(__FILE__), 'resources')

    is_valid = true

    # Validate input HPXML against schema
    XMLHelper.validate(hpxml.doc.to_xml, File.join(schemas_dir, 'HPXML.xsd'), runner).each do |error|
      runner.registerError("#{hpxml_path}: #{error}")
      is_valid = false
    end

    # Validate input HPXML against EnergyPlus Use Case
    errors = EnergyPlusValidator.run_validator(hpxml.doc)
    errors.each do |error|
      runner.registerError("#{hpxml_path}: #{error}")
      is_valid = false
    end

    # Check for additional errors
    errors = hpxml.check_for_errors()
    errors.each do |error|
      runner.registerError("#{hpxml_path}: #{error}")
      is_valid = false
    end

    return is_valid
  end

  def process_weather(hpxml, runner, model, weather_dir, output_dir)
    epw_path = hpxml.climate_and_risk_zones.weather_station_epw_filepath

    if not epw_path.nil?
      if not File.exist? epw_path
        epw_path = File.join(weather_dir, epw_path)
      end
      if not File.exist?(epw_path)
        fail "'#{epw_path}' could not be found."
      end
    else
      weather_wmo = hpxml.climate_and_risk_zones.weather_station_wmo
      CSV.foreach(File.join(weather_dir, 'data.csv'), headers: true) do |row|
        next if row['wmo'] != weather_wmo

        epw_path = File.join(weather_dir, row['filename'])
        if not File.exist?(epw_path)
          fail "'#{epw_path}' could not be found."
        end

        break
      end
      if epw_path.nil?
        fail "Weather station WMO '#{weather_wmo}' could not be found in #{File.join(weather_dir, 'data.csv')}."
      end
    end

    cache_path = epw_path.gsub('.epw', '-cache.csv')
    if not File.exist?(cache_path)
      # Process weather file to create cache .csv
      runner.registerWarning("'#{cache_path}' could not be found; regenerating it.")
      epw_file = OpenStudio::EpwFile.new(epw_path)
      OpenStudio::Model::WeatherFile.setWeatherFile(model, epw_file)
      weather = WeatherProcess.new(model, runner)
      File.open(cache_path, 'wb') do |file|
        weather.dump_to_csv(file)
      end
    end

    if not output_dir.nil?
      epw_output_path = File.join(output_dir, 'in.epw')
      FileUtils.cp(epw_path, epw_output_path)
      runner.registerInfo("Copied EPW to: #{epw_output_path}")
    end

    return epw_path, cache_path
  end
end

class OSModel
  def self.create(hpxml, runner, model, hpxml_path, epw_path, cache_path, output_dir, debug)
    @hpxml = hpxml
    @debug = debug

    @eri_version = @hpxml.header.eri_calculation_version # Hidden feature
    @eri_version = 'latest' if @eri_version.nil?
    @eri_version = Constants.ERIVersions[-1] if @eri_version == 'latest'

    @apply_ashrae140_assumptions = @hpxml.header.apply_ashrae140_assumptions # Hidden feature
    @apply_ashrae140_assumptions = false if @apply_ashrae140_assumptions.nil?

    # Init

    weather = Location.apply(model, runner, epw_path, cache_path, nil, nil)
    check_for_errors()
    set_defaults_and_globals(runner, output_dir)
    add_simulation_params(model)

    # Geometry/Envelope

    spaces = {}
    create_or_get_space(model, spaces, HPXML::LocationLivingSpace)
    set_foundation_and_walls_top()
    add_roofs(runner, model, spaces)
    add_walls(runner, model, spaces)
    add_rim_joists(runner, model, spaces)
    add_frame_floors(runner, model, spaces)
    add_foundation_walls_slabs(runner, model, spaces)
    add_interior_shading_schedule(runner, model, weather)
    add_windows(runner, model, spaces, weather)
    add_doors(runner, model, spaces)
    add_skylights(runner, model, spaces, weather)
    add_conditioned_floor_area(runner, model, spaces)
    add_thermal_mass(runner, model, spaces)
    modify_cond_basement_surface_properties(runner, model)
    assign_view_factor(runner, model, spaces)
    set_zone_volumes(runner, model, spaces)
    explode_surfaces(runner, model)
    add_num_occupants(model, runner, spaces)

    # HVAC

    add_cooling_system(runner, model, spaces)
    add_heating_system(runner, model, spaces)
    add_heat_pump(runner, model, weather, spaces)
    add_dehumidifier(runner, model, spaces)
    add_residual_hvac(runner, model, spaces)
    add_setpoints(runner, model, weather, spaces)
    add_ceiling_fans(runner, model, weather, spaces)

    # Hot Water

    add_hot_water_and_appliances(runner, model, weather, spaces)

    # Plug Loads & Lighting

    add_mels(runner, model, spaces)
    add_lighting(runner, model, weather, spaces)

    # Other

    add_airflow(runner, model, weather, spaces)
    add_hvac_sizing(runner, model, weather, spaces)
    add_fuel_heating_eae(runner, model)
    add_photovoltaics(runner, model)
    add_additional_properties(runner, model, hpxml_path)
    add_component_loads_output(runner, model, spaces)

    if debug && (not output_dir.nil?)
      osm_output_path = File.join(output_dir, 'in.osm')
      File.write(osm_output_path, model.to_s)
      runner.registerInfo("Wrote file: #{osm_output_path}")
    end
  end

  private

  def self.check_for_errors()
    # Conditioned space
    location = HPXML::LocationLivingSpace
    if (@hpxml.roofs.select { |s| s.interior_adjacent_to == location }.size +
        @hpxml.frame_floors.select { |s| s.is_ceiling && (s.interior_adjacent_to == location) }.size) == 0
      fail 'There must be at least one ceiling/roof adjacent to conditioned space.'
    end
    if @hpxml.walls.select { |s| (s.interior_adjacent_to == location) && s.is_exterior }.size == 0
      fail 'There must be at least one exterior wall adjacent to conditioned space.'
    end
    if (@hpxml.slabs.select { |s| [location, HPXML::LocationBasementConditioned].include? s.interior_adjacent_to }.size +
        @hpxml.frame_floors.select { |s| s.is_floor && (s.interior_adjacent_to == location) }.size) == 0
      fail 'There must be at least one floor/slab adjacent to conditioned space.'
    end

    # Basement/Crawlspace
    [HPXML::LocationBasementConditioned,
     HPXML::LocationBasementUnconditioned,
     HPXML::LocationCrawlspaceVented,
     HPXML::LocationCrawlspaceUnvented].each do |location|
      next unless @hpxml.has_space_type(location)

      if location != HPXML::LocationBasementConditioned # HPXML file doesn't need to have FrameFloor between living and conditioned basement
        if @hpxml.frame_floors.select { |s| s.is_floor && (s.interior_adjacent_to == HPXML::LocationLivingSpace) && (s.exterior_adjacent_to == location) }.size == 0
          fail "There must be at least one ceiling adjacent to #{location}."
        end
      end
      if @hpxml.foundation_walls.select { |s| (s.interior_adjacent_to == location) && s.is_exterior }.size == 0
        fail "There must be at least one exterior foundation wall adjacent to #{location}."
      end
      if @hpxml.slabs.select { |s| s.interior_adjacent_to == location }.size == 0
        fail "There must be at least one slab adjacent to #{location}."
      end
    end

    # Garage
    location = HPXML::LocationGarage
    if @hpxml.has_space_type(location)
      if (@hpxml.roofs.select { |s| s.interior_adjacent_to == location }.size +
          @hpxml.frame_floors.select { |s| [s.interior_adjacent_to, s.exterior_adjacent_to].include? location }.size) == 0
        fail "There must be at least one roof/ceiling adjacent to #{location}."
      end
      if (@hpxml.walls.select { |s| (s.interior_adjacent_to == location) && s.is_exterior }.size +
         @hpxml.foundation_walls.select { |s| [s.interior_adjacent_to, s.exterior_adjacent_to].include?(location) && s.is_exterior }.size) == 0
        fail "There must be at least one exterior wall/foundation wall adjacent to #{location}."
      end
      if @hpxml.slabs.select { |s| s.interior_adjacent_to == location }.size == 0
        fail "There must be at least one slab adjacent to #{location}."
      end
    end

    # Attic
    [HPXML::LocationAtticVented,
     HPXML::LocationAtticUnvented].each do |location|
      next unless @hpxml.has_space_type(location)

      if @hpxml.roofs.select { |s| s.interior_adjacent_to == location }.size == 0
        fail "There must be at least one roof adjacent to #{location}."
      end

      if @hpxml.frame_floors.select { |s| s.is_ceiling && [s.interior_adjacent_to, s.exterior_adjacent_to].include?(location) }.size == 0
        fail "There must be at least one floor adjacent to #{location}."
      end
    end
  end

  def self.set_defaults_and_globals(runner, output_dir)
    # Set globals
    @cfa = @hpxml.building_construction.conditioned_floor_area
    @cfa_ag = @cfa
    @hpxml.slabs.each do |slab|
      next unless slab.interior_adjacent_to == HPXML::LocationBasementConditioned

      @cfa_ag -= slab.area
    end
    @ncfl = @hpxml.building_construction.number_of_conditioned_floors
    @ncfl_ag = @hpxml.building_construction.number_of_conditioned_floors_above_grade
    @nbeds = @hpxml.building_construction.number_of_bedrooms
    @min_neighbor_distance = get_min_neighbor_distance()
    @default_azimuths = get_default_azimuths()
    @has_uncond_bsmnt = @hpxml.has_space_type(HPXML::LocationBasementUnconditioned)

    if @hpxml.building_construction.use_only_ideal_air_system.nil?
      @hpxml.building_construction.use_only_ideal_air_system = false
    end
    if @apply_ashrae140_assumptions
      @hpxml.building_construction.use_only_ideal_air_system = true
    end

    # Initialize
    @remaining_heat_load_frac = 1.0
    @remaining_cool_load_frac = 1.0
    @hvac_map = {} # mapping between HPXML HVAC systems and model objects
    @dhw_map = {}  # mapping between HPXML Water Heating systems and model objects
    @cond_bsmnt_surfaces = [] # list of surfaces in conditioned basement, used for modification of some surface properties, eg. solar absorptance, view factor, etc.

    # Default high-level parameters
    @hpxml.header.timestep = 60 if @hpxml.header.timestep.nil?
    @hpxml.header.begin_month = 1 if @hpxml.header.begin_month.nil?
    @hpxml.header.begin_day_of_month = 1 if @hpxml.header.begin_day_of_month.nil?
    @hpxml.header.end_month = 12 if @hpxml.header.end_month.nil?
    @hpxml.header.end_day_of_month = 31 if @hpxml.header.end_day_of_month.nil?
    @hpxml.site.site_type = HPXML::SiteTypeSuburban if @hpxml.site.site_type.nil?
    @hpxml.site.shelter_coefficient = Airflow.get_default_shelter_coefficient() if @hpxml.site.shelter_coefficient.nil?
    @hpxml.building_occupancy.number_of_residents = Geometry.get_occupancy_default_num(@nbeds) if @hpxml.building_occupancy.number_of_residents.nil?
    if @hpxml.building_construction.conditioned_building_volume.nil?
      @hpxml.building_construction.conditioned_building_volume = @cfa * @hpxml.building_construction.average_ceiling_height
    end
    @cvolume = @hpxml.building_construction.conditioned_building_volume
    if @hpxml.building_construction.number_of_bathrooms.nil?
      @nbaths = Waterheater.get_default_num_bathrooms(@nbeds)
    else
      @nbaths = Float(@hpxml.building_construction.number_of_bathrooms)
    end

    # Default attics/foundations
    if @hpxml.has_space_type(HPXML::LocationAtticVented)
      vented_attic = nil
      @hpxml.attics.each do |attic|
        next unless attic.attic_type == HPXML::AtticTypeVented

        vented_attic = attic
      end
      if vented_attic.nil?
        @hpxml.attics.add(id: 'VentedAttic',
                          attic_type: HPXML::AtticTypeVented)
        vented_attic = @hpxml.attics[-1]
      end
      if vented_attic.vented_attic_sla.nil? && vented_attic.vented_attic_ach.nil?
        vented_attic.vented_attic_sla = Airflow.get_default_vented_attic_sla()
      end
    end
    if @hpxml.has_space_type(HPXML::LocationCrawlspaceVented)
      vented_crawl = nil
      @hpxml.foundations.each do |foundation|
        next unless foundation.foundation_type == HPXML::FoundationTypeCrawlspaceVented

        vented_crawl = foundation
      end
      if vented_crawl.nil?
        @hpxml.foundations.add(id: 'VentedCrawlspace',
                               foundation_type: HPXML::FoundationTypeCrawlspaceVented)
        vented_crawl = @hpxml.foundations[-1]
      end
      if vented_crawl.vented_crawlspace_sla.nil?
        vented_crawl.vented_crawlspace_sla = Airflow.get_default_vented_crawl_sla()
      end
    end

    # Default roofs
    @hpxml.roofs.each do |roof|
      if roof.roof_type.nil?
        roof.roof_type = HPXML::RoofTypeAsphaltShingles
      end
      if roof.roof_color.nil?
        roof.roof_color = Constructions.get_default_roof_color(roof.roof_type, roof.solar_absorptance)
      elsif roof.solar_absorptance.nil?
        roof.solar_absorptance = Constructions.get_default_roof_solar_absorptance(roof.roof_type, roof.roof_color)
      end
    end

    # Default walls
    @hpxml.walls.each do |wall|
      next unless wall.is_exterior

      if wall.siding.nil?
        wall.siding = HPXML::SidingTypeWood
      end
      if wall.color.nil?
        wall.color = Constructions.get_default_wall_color(wall.solar_absorptance)
      elsif wall.solar_absorptance.nil?
        wall.solar_absorptance = Constructions.get_default_wall_solar_absorptance(wall.color)
      end
    end

    # Default rim joists
    @hpxml.rim_joists.each do |rim_joist|
      next unless rim_joist.is_exterior

      if rim_joist.siding.nil?
        rim_joist.siding = HPXML::SidingTypeWood
      end
      if rim_joist.color.nil?
        rim_joist.color = Constructions.get_default_wall_color(rim_joist.solar_absorptance)
      elsif rim_joist.solar_absorptance.nil?
        rim_joist.solar_absorptance = Constructions.get_default_wall_solar_absorptance(rim_joist.color)
      end
    end

    # Default infiltration
    measurements = []
    infilvolume = nil
    @hpxml.air_infiltration_measurements.each do |measurement|
      is_ach50 = ((measurement.unit_of_measure == HPXML::UnitsACH) && (measurement.house_pressure == 50))
      is_cfm50 = ((measurement.unit_of_measure == HPXML::UnitsCFM) && (measurement.house_pressure == 50))
      is_nach = (measurement.unit_of_measure == HPXML::UnitsACHNatural)
      next unless (is_ach50 || is_cfm50 || is_nach)

      measurements << measurement
      infilvolume = measurement.infiltration_volume unless infilvolume.nil?
    end
    if infilvolume.nil?
      @infil_volume = @cvolume
      measurements.each do |measurement|
        measurement.infiltration_volume = @infil_volume
      end
    else
      @infil_volume = infilvolume
    end

    # Default windows
    default_shade_summer, default_shade_winter = Constructions.get_default_interior_shading_factors()
    @hpxml.windows.each do |window|
      if window.interior_shading_factor_summer.nil?
        window.interior_shading_factor_summer = default_shade_summer
      end
      if window.interior_shading_factor_winter.nil?
        window.interior_shading_factor_winter = default_shade_winter
      end
      if window.fraction_operable.nil?
        window.fraction_operable = Airflow.get_default_fraction_of_windows_operable()
      end
    end
    @frac_windows_operable = @hpxml.fraction_of_windows_operable()

    # Default skylights
    @hpxml.skylights.each do |skylight|
      if skylight.interior_shading_factor_summer.nil?
        skylight.interior_shading_factor_summer = 1.0
      end
      if skylight.interior_shading_factor_winter.nil?
        skylight.interior_shading_factor_winter = 1.0
      end
    end

    # Default AC/HP compressor type
    @hpxml.cooling_systems.each do |cooling_system|
      next unless cooling_system.cooling_system_type == HPXML::HVACTypeCentralAirConditioner
      next unless cooling_system.compressor_type.nil?

      cooling_system.compressor_type = HVAC.get_default_compressor_type(cooling_system.cooling_efficiency_seer)
    end
    @hpxml.heat_pumps.each do |heat_pump|
      next unless heat_pump.heat_pump_type == HPXML::HVACTypeHeatPumpAirToAir
      next unless heat_pump.compressor_type.nil?

      heat_pump.compressor_type = HVAC.get_default_compressor_type(heat_pump.cooling_efficiency_seer)
    end

    # Default AC/HP sensible heat ratio
    @hpxml.cooling_systems.each do |cooling_system|
      next unless cooling_system.cooling_shr.nil?

      if cooling_system.cooling_system_type == HPXML::HVACTypeCentralAirConditioner
        if cooling_system.compressor_type == HPXML::HVACCompressorTypeSingleStage
          cooling_system.cooling_shr = 0.73
        elsif cooling_system.compressor_type == HPXML::HVACCompressorTypeTwoStage
          cooling_system.cooling_shr = 0.73
        elsif cooling_system.compressor_type == HPXML::HVACCompressorTypeVariableSpeed
          cooling_system.cooling_shr = 0.78
        end
      elsif cooling_system.cooling_system_type == HPXML::HVACTypeRoomAirConditioner
        cooling_system.cooling_shr = 0.65
      end
    end
    @hpxml.heat_pumps.each do |heat_pump|
      next unless heat_pump.cooling_shr.nil?

      if heat_pump.heat_pump_type == HPXML::HVACTypeHeatPumpAirToAir
        if heat_pump.compressor_type == HPXML::HVACCompressorTypeSingleStage
          heat_pump.cooling_shr = 0.73
        elsif heat_pump.compressor_type == HPXML::HVACCompressorTypeTwoStage
          heat_pump.cooling_shr = 0.724
        elsif heat_pump.compressor_type == HPXML::HVACCompressorTypeVariableSpeed
          heat_pump.cooling_shr = 0.78
        end
      elsif heat_pump.heat_pump_type == HPXML::HVACTypeHeatPumpMiniSplit
        heat_pump.cooling_shr = 0.73
      elsif heat_pump.heat_pump_type == HPXML::HVACTypeHeatPumpGroundToAir
        heat_pump.cooling_shr = 0.732
      end
    end

    # HVAC capacities
    @hpxml.heating_systems.each do |heating_system|
      if (not heating_system.heating_capacity.nil?) && (heating_system.heating_capacity < 0)
        heating_system.heating_capacity = nil
      end
    end
    @hpxml.cooling_systems.each do |cooling_system|
      if (not cooling_system.cooling_capacity.nil?) && (cooling_system.cooling_capacity < 0)
        cooling_system.cooling_capacity = nil
      end
    end
    @hpxml.heat_pumps.each do |heat_pump|
      if (not heat_pump.cooling_capacity.nil?) && (heat_pump.cooling_capacity < 0)
        heat_pump.cooling_capacity = nil
      end
      if (not heat_pump.heating_capacity.nil?) && (heat_pump.heating_capacity < 0)
        heat_pump.heating_capacity = nil
      end
      if (not heat_pump.heating_capacity_17F.nil?) && (heat_pump.heating_capacity_17F < 0)
        heat_pump.heating_capacity_17F = nil
      end
      if (not heat_pump.backup_heating_capacity.nil?) && (heat_pump.backup_heating_capacity < 0)
        heat_pump.backup_heating_capacity = nil
      end
      if heat_pump.cooling_capacity.nil? && (not heat_pump.heating_capacity.nil?)
        heat_pump.cooling_capacity = heat_pump.heating_capacity
      elsif heat_pump.heating_capacity.nil? && (not heat_pump.cooling_capacity.nil?)
        heat_pump.heating_capacity = heat_pump.cooling_capacity
      end
    end

    # TODO: Default HeatingCapacity17F
    # TODO: Default Electric Auxiliary Energy (EAE; requires autosized HVAC capacity)

    # Default water heaters
    @hpxml.water_heating_systems.each do |water_heating_system|
      if water_heating_system.temperature.nil?
        water_heating_system.temperature = Waterheater.get_default_hot_water_temperature(@eri_version)
      end
      if water_heating_system.performance_adjustment.nil?
        water_heating_system.performance_adjustment = Waterheater.get_default_performance_adjustment(water_heating_system)
      end
      if (water_heating_system.water_heater_type == HPXML::WaterHeaterTypeCombiStorage) && water_heating_system.standby_loss.nil?
        # Use equation fit from AHRI database
        # calculate independent variable SurfaceArea/vol(physically linear to standby_loss/skin_u under test condition) to fit the linear equation from AHRI database
        act_vol = Waterheater.calc_storage_tank_actual_vol(water_heating_system.tank_volume, nil)
        surface_area = Waterheater.calc_tank_areas(act_vol)[0]
        sqft_by_gal = surface_area / act_vol # sqft/gal
        water_heating_system.standby_loss = (2.9721 * sqft_by_gal - 0.4732).round(3) # linear equation assuming a constant u, F/hr
      end
      if (water_heating_system.water_heater_type == HPXML::WaterHeaterTypeStorage)
        if water_heating_system.heating_capacity.nil?
          water_heating_system.heating_capacity = Waterheater.get_default_heating_capacity(water_heating_system.fuel_type, @nbeds, @hpxml.water_heating_systems.size, @nbaths) * 1000.0
        end
        if water_heating_system.tank_volume.nil?
          water_heating_system.tank_volume = Waterheater.get_default_tank_volume(water_heating_system.fuel_type, @nbeds, @nbaths)
        end
        if water_heating_system.recovery_efficiency.nil?
          ef = water_heating_system.energy_factor
          if ef.nil?
            ef = Waterheater.calc_ef_from_uef(water_heating_system.uniform_energy_factor, water_heating_system.water_heater_type, water_heating_system.fuel_type)
          end
          water_heating_system.recovery_efficiency = Waterheater.get_default_recovery_efficiency(water_heating_system.fuel_type, ef)
        end
      end
      if water_heating_system.location.nil?
        water_heating_system.location = Waterheater.get_default_location(@hpxml, @hpxml.climate_and_risk_zones.iecc_zone)
      end
    end

    # Default hot water distribution
    if @hpxml.hot_water_distributions.size > 0
      hot_water_distribution = @hpxml.hot_water_distributions[0]
      if hot_water_distribution.system_type == HPXML::DHWDistTypeStandard
        if hot_water_distribution.standard_piping_length.nil?
          hot_water_distribution.standard_piping_length = HotWaterAndAppliances.get_default_std_pipe_length(@has_uncond_bsmnt, @cfa, @ncfl)
        end
      elsif hot_water_distribution.system_type == HPXML::DHWDistTypeRecirc
        if hot_water_distribution.recirculation_piping_length.nil?
          hot_water_distribution.recirculation_piping_length = HotWaterAndAppliances.get_default_recirc_loop_length(HotWaterAndAppliances.get_default_std_pipe_length(@has_uncond_bsmnt, @cfa, @ncfl))
        end
        if hot_water_distribution.recirculation_branch_piping_length.nil?
          hot_water_distribution.recirculation_branch_piping_length = HotWaterAndAppliances.get_default_recirc_branch_loop_length()
        end
        if hot_water_distribution.recirculation_pump_power.nil?
          hot_water_distribution.recirculation_pump_power = HotWaterAndAppliances.get_default_recirc_pump_power()
        end
      end
    end

    # Default water fixtures
    if @hpxml.water_heating.water_fixtures_usage_multiplier.nil?
      @hpxml.water_heating.water_fixtures_usage_multiplier = 1.0
    end

    # Default solar thermal systems
    if @hpxml.solar_thermal_systems.size > 0
      solar_thermal_system = @hpxml.solar_thermal_systems[0]
      collector_area = solar_thermal_system.collector_area

      if not collector_area.nil? # Detailed solar water heater
        if solar_thermal_system.storage_volume.nil?
          solar_thermal_system.storage_volume = Waterheater.calc_default_solar_thermal_system_storage_volume(collector_area)
        end
      end
    end

    # Default kitchen fan
    @hpxml.ventilation_fans.each do |vent_fan|
      next unless (vent_fan.used_for_local_ventilation && (vent_fan.fan_location == HPXML::VentilationFanLocationKitchen))

      if vent_fan.rated_flow_rate.nil?
        vent_fan.rated_flow_rate = 100.0 # cfm, per BA HSP
      end
      if vent_fan.hours_in_operation.nil?
        vent_fan.hours_in_operation = 1.0 # hrs/day, per BA HSP
      end
      if vent_fan.fan_power.nil?
        vent_fan.fan_power = 0.3 * vent_fan.rated_flow_rate # W, per BA HSP
      end
      if vent_fan.start_hour.nil?
        vent_fan.start_hour = 18 # 6 pm, per BA HSP
      end
    end

    # Default bath fans
    @hpxml.ventilation_fans.each do |vent_fan|
      next unless (vent_fan.used_for_local_ventilation && (vent_fan.fan_location == HPXML::VentilationFanLocationBath))

      if vent_fan.quantity.nil?
        vent_fan.quantity = @nbaths.to_i
      end
      if vent_fan.rated_flow_rate.nil?
        vent_fan.rated_flow_rate = 50.0 # cfm, per BA HSP
      end
      if vent_fan.hours_in_operation.nil?
        vent_fan.hours_in_operation = 1.0 # hrs/day, per BA HSP
      end
      if vent_fan.fan_power.nil?
        vent_fan.fan_power = 0.3 * vent_fan.rated_flow_rate # W, per BA HSP
      end
      if vent_fan.start_hour.nil?
        vent_fan.start_hour = 7 # 7 am, per BA HSP
      end
    end

    # Default ceiling fans
    if @hpxml.ceiling_fans.size > 0
      ceiling_fan = @hpxml.ceiling_fans[0]
      if ceiling_fan.efficiency.nil?
        medium_cfm = 3000.0
        ceiling_fan.efficiency = medium_cfm / HVAC.get_default_ceiling_fan_power()
      end
      if ceiling_fan.quantity.nil?
        ceiling_fan.quantity = HVAC.get_default_ceiling_fan_quantity(@nbeds)
      end
    end

    # Default plug loads
    @hpxml.plug_loads.each do |plug_load|
      if plug_load.plug_load_type == HPXML::PlugLoadTypeOther
        default_annual_kwh, default_sens_frac, default_lat_frac = MiscLoads.get_residual_mels_default_values(@cfa)
        if plug_load.kWh_per_year.nil?
          plug_load.kWh_per_year = default_annual_kwh
        end
        if plug_load.frac_sensible.nil?
          plug_load.frac_sensible = default_sens_frac
        end
        if plug_load.frac_latent.nil?
          plug_load.frac_latent = default_lat_frac
        end
      elsif plug_load.plug_load_type == HPXML::PlugLoadTypeTelevision
        default_annual_kwh, default_sens_frac, default_lat_frac = MiscLoads.get_televisions_default_values(@cfa, @nbeds)
        if plug_load.kWh_per_year.nil?
          plug_load.kWh_per_year = default_annual_kwh
        end
      end
      if plug_load.usage_multiplier.nil?
        plug_load.usage_multiplier = 1.0
      end
    end

    # Default plug load schedules
    if @hpxml.misc_loads_schedule.weekday_fractions.nil?
      @hpxml.misc_loads_schedule.weekday_fractions = '0.04, 0.037, 0.037, 0.036, 0.033, 0.036, 0.043, 0.047, 0.034, 0.023, 0.024, 0.025, 0.024, 0.028, 0.031, 0.032, 0.039, 0.053, 0.063, 0.067, 0.071, 0.069, 0.059, 0.05'
    end
    if @hpxml.misc_loads_schedule.weekend_fractions.nil?
      @hpxml.misc_loads_schedule.weekend_fractions = '0.04, 0.037, 0.037, 0.036, 0.033, 0.036, 0.043, 0.047, 0.034, 0.023, 0.024, 0.025, 0.024, 0.028, 0.031, 0.032, 0.039, 0.053, 0.063, 0.067, 0.071, 0.069, 0.059, 0.05'
    end
    if @hpxml.misc_loads_schedule.monthly_multipliers.nil?
      @hpxml.misc_loads_schedule.monthly_multipliers = '1.248, 1.257, 0.993, 0.989, 0.993, 0.827, 0.821, 0.821, 0.827, 0.99, 0.987, 1.248'
    end

    # Default clothes washer
    if @hpxml.clothes_washers.size > 0
      clothes_washer = @hpxml.clothes_washers[0]
      if clothes_washer.location.nil?
        clothes_washer.location = HPXML::LocationLivingSpace
      end
      if clothes_washer.rated_annual_kwh.nil?
        default_values = HotWaterAndAppliances.get_clothes_washer_default_values(@eri_version)
        clothes_washer.integrated_modified_energy_factor = default_values[:integrated_modified_energy_factor]
        clothes_washer.rated_annual_kwh = default_values[:rated_annual_kwh]
        clothes_washer.label_electric_rate = default_values[:label_electric_rate]
        clothes_washer.label_gas_rate = default_values[:label_gas_rate]
        clothes_washer.label_annual_gas_cost = default_values[:label_annual_gas_cost]
        clothes_washer.capacity = default_values[:capacity]
        clothes_washer.label_usage = default_values[:label_usage]
      end
      if clothes_washer.usage_multiplier.nil?
        clothes_washer.usage_multiplier = 1.0
      end
    end

    # Default clothes dryer
    if @hpxml.clothes_dryers.size > 0
      clothes_dryer = @hpxml.clothes_dryers[0]
      if clothes_dryer.location.nil?
        clothes_dryer.location = HPXML::LocationLivingSpace
      end
      if clothes_dryer.control_type.nil?
        default_values = HotWaterAndAppliances.get_clothes_dryer_default_values(@eri_version, clothes_dryer.fuel_type)
        clothes_dryer.control_type = default_values[:control_type]
        clothes_dryer.combined_energy_factor = default_values[:combined_energy_factor]
      end
      if clothes_dryer.usage_multiplier.nil?
        clothes_dryer.usage_multiplier = 1.0
      end
    end

    # Default dishwasher
    if @hpxml.dishwashers.size > 0
      dishwasher = @hpxml.dishwashers[0]
      if dishwasher.location.nil?
        dishwasher.location = HPXML::LocationLivingSpace
      end
      if dishwasher.place_setting_capacity.nil?
        default_values = HotWaterAndAppliances.get_dishwasher_default_values()
        dishwasher.rated_annual_kwh = default_values[:rated_annual_kwh]
        dishwasher.label_electric_rate = default_values[:label_electric_rate]
        dishwasher.label_gas_rate = default_values[:label_gas_rate]
        dishwasher.label_annual_gas_cost = default_values[:label_annual_gas_cost]
        dishwasher.label_usage = default_values[:label_usage]
        dishwasher.place_setting_capacity = default_values[:place_setting_capacity]
      end
      if dishwasher.usage_multiplier.nil?
        dishwasher.usage_multiplier = 1.0
      end
    end

    # Default refrigerator
    if @hpxml.refrigerators.size > 0
      refrigerator = @hpxml.refrigerators[0]
      if refrigerator.location.nil?
        refrigerator.location = HPXML::LocationLivingSpace
      end
      if refrigerator.adjusted_annual_kwh.nil? && refrigerator.rated_annual_kwh.nil?
        default_values = HotWaterAndAppliances.get_refrigerator_default_values(@nbeds)
        refrigerator.rated_annual_kwh = default_values[:rated_annual_kwh]
      end
      if refrigerator.usage_multiplier.nil?
        refrigerator.usage_multiplier = 1.0
      end
    end

    # Default cooking range
    if @hpxml.cooking_ranges.size > 0
      cooking_range = @hpxml.cooking_ranges[0]
      if cooking_range.location.nil?
        cooking_range.location = HPXML::LocationLivingSpace
      end
      if cooking_range.is_induction.nil?
        default_values = HotWaterAndAppliances.get_range_oven_default_values()
        cooking_range.is_induction = default_values[:is_induction]
      end
      if cooking_range.usage_multiplier.nil?
        cooking_range.usage_multiplier = 1.0
      end
    end

    # Default oven
    if @hpxml.ovens.size > 0
      oven = @hpxml.ovens[0]
      if oven.is_convection.nil?
        default_values = HotWaterAndAppliances.get_range_oven_default_values()
        oven.is_convection = default_values[:is_convection]
      end
    end

    # Default lighting
    if @hpxml.lighting.usage_multiplier.nil?
      @hpxml.lighting.usage_multiplier = 1.0
    end

    # Default PV systems
    @hpxml.pv_systems.each do |pv_system|
      if pv_system.inverter_efficiency.nil?
        pv_system.inverter_efficiency = PV.get_default_inv_eff()
      end
      if pv_system.system_losses_fraction.nil?
        pv_system.system_losses_fraction = PV.get_default_system_losses(pv_system.year_modules_manufactured)
      end
    end

    if @debug && (not output_dir.nil?)
      # Write updated HPXML object to file
      hpxml_defaults_path = File.join(output_dir, 'in.xml')
      XMLHelper.write_file(@hpxml.to_oga, hpxml_defaults_path)
      runner.registerInfo("Wrote file: #{hpxml_defaults_path}")
    end
  end

  def self.add_simulation_params(model)
    sim = model.getSimulationControl
    sim.setRunSimulationforSizingPeriods(false)

    tstep = model.getTimestep
    tstep.setNumberOfTimestepsPerHour(60 / @hpxml.header.timestep)

    shad = model.getShadowCalculation
    shad.setShadingCalculationUpdateFrequency(20)
    shad.setMaximumFiguresInShadowOverlapCalculations(200)

    outsurf = model.getOutsideSurfaceConvectionAlgorithm
    outsurf.setAlgorithm('DOE-2')

    insurf = model.getInsideSurfaceConvectionAlgorithm
    insurf.setAlgorithm('TARP')

    zonecap = model.getZoneCapacitanceMultiplierResearchSpecial
    zonecap.setHumidityCapacityMultiplier(15)

    convlim = model.getConvergenceLimits
    convlim.setMinimumSystemTimestep(0)

    run_period = model.getRunPeriod
    run_period.setBeginMonth(@hpxml.header.begin_month)
    run_period.setBeginDayOfMonth(@hpxml.header.begin_day_of_month)
    run_period.setEndMonth(@hpxml.header.end_month)
    run_period.setEndDayOfMonth(@hpxml.header.end_day_of_month)
  end

  def self.set_zone_volumes(runner, model, spaces)
    # Living space
    spaces[HPXML::LocationLivingSpace].thermalZone.get.setVolume(UnitConversions.convert(@cvolume, 'ft^3', 'm^3'))

    # Basement, crawlspace, garage
    spaces.keys.each do |space_type|
      next unless [HPXML::LocationBasementUnconditioned, HPXML::LocationCrawlspaceUnvented, HPXML::LocationCrawlspaceVented, HPXML::LocationGarage].include? space_type

      floor_area = @hpxml.slabs.select { |s| s.interior_adjacent_to == space_type }.map { |s| s.area }.inject(:+)
      if space_type == HPXML::LocationGarage
        height = 8.0
      else
        height = @hpxml.foundation_walls.select { |w| w.interior_adjacent_to == space_type }.map { |w| w.height }.max
      end

      spaces[space_type].thermalZone.get.setVolume(UnitConversions.convert(floor_area * height, 'ft^3', 'm^3'))
    end

    # Attic
    spaces.keys.each do |space_type|
      next unless [HPXML::LocationAtticUnvented, HPXML::LocationAtticVented].include? space_type

      floor_area = @hpxml.frame_floors.select { |f| [f.interior_adjacent_to, f.exterior_adjacent_to].include? space_type }.map { |s| s.area }.inject(:+)
      roofs = @hpxml.roofs.select { |r| r.interior_adjacent_to == space_type }
      avg_pitch = roofs.map { |r| r.pitch }.inject(:+) / roofs.size

      # Assume square hip roof for volume calculations; energy results are very insensitive to actual volume
      length = floor_area**0.5
      height = 0.5 * Math.sin(Math.atan(avg_pitch / 12.0)) * length
      volume = [floor_area * height / 3.0, 0.01].max

      spaces[space_type].thermalZone.get.setVolume(UnitConversions.convert(volume, 'ft^3', 'm^3'))
    end
  end

  def self.explode_surfaces(runner, model)
    # Re-position surfaces so as to not shade each other and to make it easier to visualize the building.
    # FUTURE: Might be able to use the new self-shading options in E+ 8.9 ShadowCalculation object instead?

    gap_distance = UnitConversions.convert(10.0, 'ft', 'm') # distance between surfaces of the same azimuth
    rad90 = UnitConversions.convert(90, 'deg', 'rad')

    # Determine surfaces to shift and distance with which to explode surfaces horizontally outward
    surfaces = []
    azimuth_lengths = {}
    model.getSurfaces.sort.each do |surface|
      next unless ['wall', 'roofceiling'].include? surface.surfaceType.downcase
      next unless ['outdoors', 'foundation'].include? surface.outsideBoundaryCondition.downcase
      next if surface.additionalProperties.getFeatureAsDouble('Tilt').get <= 0 # skip flat roofs

      surfaces << surface
      azimuth = surface.additionalProperties.getFeatureAsInteger('Azimuth').get
      if azimuth_lengths[azimuth].nil?
        azimuth_lengths[azimuth] = 0.0
      end
      azimuth_lengths[azimuth] += surface.additionalProperties.getFeatureAsDouble('Length').get + gap_distance
    end
    max_azimuth_length = azimuth_lengths.values.max

    # Using the max length for a given azimuth, calculate the apothem (radius of the incircle) of a regular
    # n-sided polygon to create the smallest polygon possible without self-shading. The number of polygon
    # sides is defined by the minimum difference between two azimuths.
    min_azimuth_diff = 360
    azimuths_sorted = azimuth_lengths.keys.sort
    azimuths_sorted.each_with_index do |az, idx|
      diff1 = (az - azimuths_sorted[(idx + 1) % azimuths_sorted.size]).abs
      diff2 = 360.0 - diff1 # opposite direction
      if diff1 < min_azimuth_diff
        min_azimuth_diff = diff1
      end
      if diff2 < min_azimuth_diff
        min_azimuth_diff = diff2
      end
    end
    if min_azimuth_diff > 0
      nsides = [(360.0 / min_azimuth_diff).ceil, 4].max # assume rectangle at the minimum
    else
      nsides = 4
    end
    explode_distance = max_azimuth_length / (2.0 * Math.tan(UnitConversions.convert(180.0 / nsides, 'deg', 'rad')))

    add_neighbors(runner, model, max_azimuth_length)

    # Initial distance of shifts at 90-degrees to horizontal outward
    azimuth_side_shifts = {}
    azimuth_lengths.keys.each do |azimuth|
      azimuth_side_shifts[azimuth] = max_azimuth_length / 2.0
    end

    # Explode neighbors
    model.getShadingSurfaceGroups.each do |shading_surface_group|
      next if shading_surface_group.name.to_s != Constants.ObjectNameNeighbors

      shading_surface_group.shadingSurfaces.each do |shading_surface|
        azimuth = shading_surface.additionalProperties.getFeatureAsInteger('Azimuth').get
        azimuth_rad = UnitConversions.convert(azimuth, 'deg', 'rad')
        distance = shading_surface.additionalProperties.getFeatureAsDouble('Distance').get

        unless azimuth_lengths.keys.include? azimuth
          fail "A neighbor building has an azimuth (#{azimuth}) not equal to the azimuth of any wall."
        end

        # Push out horizontally
        distance += explode_distance
        transformation = get_surface_transformation(distance, Math::sin(azimuth_rad), Math::cos(azimuth_rad), 0)

        shading_surface.setVertices(transformation * shading_surface.vertices)
      end
    end

    # Explode walls, windows, doors, roofs, and skylights
    surfaces_moved = []

    surfaces.sort.each do |surface|
      next if surface.additionalProperties.getFeatureAsDouble('Tilt').get <= 0 # skip flat roofs

      if surface.adjacentSurface.is_initialized
        next if surfaces_moved.include? surface.adjacentSurface.get
      end

      azimuth = surface.additionalProperties.getFeatureAsInteger('Azimuth').get
      azimuth_rad = UnitConversions.convert(azimuth, 'deg', 'rad')

      # Push out horizontally
      distance = explode_distance

      if surface.surfaceType.downcase == 'roofceiling'
        # Ensure pitched surfaces are positioned outward justified with walls, etc.
        tilt = surface.additionalProperties.getFeatureAsDouble('Tilt').get
        width = surface.additionalProperties.getFeatureAsDouble('Width').get
        distance -= 0.5 * Math.cos(Math.atan(tilt)) * width
      end
      transformation = get_surface_transformation(distance, Math::sin(azimuth_rad), Math::cos(azimuth_rad), 0)

      surface.setVertices(transformation * surface.vertices)
      if surface.adjacentSurface.is_initialized
        surface.adjacentSurface.get.setVertices(transformation * surface.adjacentSurface.get.vertices)
      end
      surface.subSurfaces.each do |subsurface|
        subsurface.setVertices(transformation * subsurface.vertices)
        next unless subsurface.subSurfaceType.downcase == 'fixedwindow'

        subsurface.shadingSurfaceGroups.each do |overhang_group|
          overhang_group.shadingSurfaces.each do |overhang|
            overhang.setVertices(transformation * overhang.vertices)
          end
        end
      end

      # Shift at 90-degrees to previous transformation
      azimuth_side_shifts[azimuth] -= surface.additionalProperties.getFeatureAsDouble('Length').get / 2.0
      transformation_shift = get_surface_transformation(azimuth_side_shifts[azimuth], Math::sin(azimuth_rad + rad90), Math::cos(azimuth_rad + rad90), 0)

      surface.setVertices(transformation_shift * surface.vertices)
      if surface.adjacentSurface.is_initialized
        surface.adjacentSurface.get.setVertices(transformation_shift * surface.adjacentSurface.get.vertices)
      end
      surface.subSurfaces.each do |subsurface|
        subsurface.setVertices(transformation_shift * subsurface.vertices)
        next unless subsurface.subSurfaceType.downcase == 'fixedwindow'

        subsurface.shadingSurfaceGroups.each do |overhang_group|
          overhang_group.shadingSurfaces.each do |overhang|
            overhang.setVertices(transformation_shift * overhang.vertices)
          end
        end
      end

      azimuth_side_shifts[azimuth] -= (surface.additionalProperties.getFeatureAsDouble('Length').get / 2.0 + gap_distance)

      surfaces_moved << surface
    end
  end

  def self.modify_cond_basement_surface_properties(runner, model)
    # modify conditioned basement surface properties
    # - zero out interior solar absorptance in conditioned basement
    @cond_bsmnt_surfaces.each do |cond_bsmnt_surface|
      const = cond_bsmnt_surface.construction.get
      layered_const = const.to_LayeredConstruction.get
      innermost_material = layered_const.layers[layered_const.numLayers() - 1].to_StandardOpaqueMaterial.get
      # check if target surface is sharing its interior material/construction object with other surfaces
      # if so, need to clone the material/construction and make changes there, then reassign it to target surface
      mat_share = (innermost_material.directUseCount != 1)
      const_share = (const.directUseCount != 1)
      if const_share
        # create new construction + new material for these surfaces
        new_const = const.clone.to_Construction.get
        cond_bsmnt_surface.setConstruction(new_const)
        new_material = innermost_material.clone.to_StandardOpaqueMaterial.get
        layered_const = new_const.to_LayeredConstruction.get
        layered_const.setLayer(layered_const.numLayers() - 1, new_material)
      elsif mat_share
        # create new material for existing unique construction
        new_material = innermost_material.clone.to_StandardOpaqueMaterial.get
        layered_const.setLayer(layered_const.numLayers() - 1, new_material)
      end
      if layered_const.numLayers() == 1
        # split single layer into two to only change its inside facing property
        layer_mat = layered_const.layers[0].to_StandardOpaqueMaterial.get
        layer_mat.setThickness(layer_mat.thickness / 2)
        layered_const.insertLayer(1, layer_mat.clone.to_StandardOpaqueMaterial.get)
      end
      # Re-read innermost material and assign properties after adjustment
      innermost_material = layered_const.layers[layered_const.numLayers() - 1].to_StandardOpaqueMaterial.get
      innermost_material.setSolarAbsorptance(0.0)
      innermost_material.setVisibleAbsorptance(0.0)
    end
  end

  def self.assign_view_factor(runner, model, spaces)
    return if @cond_bsmnt_surfaces.empty?

    # zero out view factors between conditioned basement surfaces and living zone surfaces
    all_surfaces = [] # all surfaces in single conditioned space
    lv_surfaces = []  # surfaces in living
    cond_base_surfaces = [] # surfaces in conditioned basement

    spaces[HPXML::LocationLivingSpace].surfaces.each do |surface|
      surface.subSurfaces.each do |sub_surface|
        all_surfaces << sub_surface
      end
      all_surfaces << surface
    end
    spaces[HPXML::LocationLivingSpace].internalMass.each do |im|
      all_surfaces << im
    end

    all_surfaces.each do |surface|
      if @cond_bsmnt_surfaces.include?(surface) ||
         ((@cond_bsmnt_surfaces.include? surface.internalMassDefinition) if surface.is_a? OpenStudio::Model::InternalMass) ||
         ((@cond_bsmnt_surfaces.include? surface.surface.get) if surface.is_a? OpenStudio::Model::SubSurface)
        cond_base_surfaces << surface
      else
        lv_surfaces << surface
      end
    end

    all_surfaces.sort!

    # calculate view factors separately for living and conditioned basement
    vf_map_lv = calc_approximate_view_factor(runner, model, lv_surfaces)
    vf_map_cb = calc_approximate_view_factor(runner, model, cond_base_surfaces)

    zone_prop = spaces[HPXML::LocationLivingSpace].thermalZone.get.getZonePropertyUserViewFactorsBySurfaceName

    all_surfaces.each do |from_surface|
      all_surfaces.each do |to_surface|
        next if (vf_map_lv[from_surface].nil? || vf_map_lv[from_surface][to_surface].nil?) &&
                (vf_map_cb[from_surface].nil? || vf_map_cb[from_surface][to_surface].nil?)

        if lv_surfaces.include? from_surface
          vf = vf_map_lv[from_surface][to_surface]
        else
          vf = vf_map_cb[from_surface][to_surface]
        end
        next if vf < 0.01

        os_vf = OpenStudio::Model::ViewFactor.new(from_surface, to_surface, vf.round(10))
        zone_prop.addViewFactor(os_vf)
      end
    end
  end

  def self.calc_approximate_view_factor(runner, model, all_surfaces)
    # calculate approximate view factor using E+ approach
    # used for recalculating single thermal zone view factor matrix
    return {} if all_surfaces.size == 0
    if all_surfaces.size <= 3
      fail 'less than three surfaces in conditioned space. Please double check.'
    end

    s_azimuths = {}
    s_tilts = {}
    s_types = {}
    all_surfaces.each do |surface|
      if surface.is_a? OpenStudio::Model::InternalMass
        # Assumed values consistent with EnergyPlus source code
        s_azimuths[surface] = 0.0
        s_tilts[surface] = 90.0
      else
        s_azimuths[surface] = UnitConversions.convert(surface.azimuth, 'rad', 'deg')
        s_tilts[surface] = UnitConversions.convert(surface.tilt, 'rad', 'deg')
        if surface.is_a? OpenStudio::Model::SubSurface
          s_types[surface] = surface.surface.get.surfaceType.downcase
        else
          s_types[surface] = surface.surfaceType.downcase
        end
      end
    end

    same_ang_limit = 10.0
    vf_map = {}
    all_surfaces.each do |surface| # surface, subsurface, and internal mass
      surface_vf_map = {}

      # sum all the surface area that could be seen by surface1 up
      zone_seen_area = 0.0
      seen_surface = {}
      all_surfaces.each do |surface2|
        next if surface2 == surface
        next if surface2.is_a? OpenStudio::Model::SubSurface

        seen_surface[surface2] = false
        if surface2.is_a? OpenStudio::Model::InternalMass
          # all surfaces see internal mass
          zone_seen_area += surface2.surfaceArea.get
          seen_surface[surface2] = true
        else
          if (s_types[surface2] == 'floor') ||
             ((s_types[surface] == 'floor') && (s_types[surface2] == 'roofceiling')) ||
             ((s_azimuths[surface] - s_azimuths[surface2]).abs > same_ang_limit) ||
             ((s_tilts[surface] - s_tilts[surface2]).abs > same_ang_limit)
            zone_seen_area += surface2.grossArea # include subsurface area
            seen_surface[surface2] = true
          end
        end
      end

      all_surfaces.each do |surface2|
        next if surface2 == surface
        next if surface2.is_a? OpenStudio::Model::SubSurface # handled together with its parent surface
        next unless seen_surface[surface2]

        if surface2.is_a? OpenStudio::Model::InternalMass
          surface_vf_map[surface2] = surface2.surfaceArea.get / zone_seen_area
        else # surfaces
          if surface2.subSurfaces.size > 0
            # calculate surface and its sub surfaces view factors
            if surface2.netArea > 0.1 # base surface of a sub surface: window/door etc.
              fail "Unexpected net area for surface '#{surface2.name}'."
            end

            surface2.subSurfaces.each do |sub_surface|
              surface_vf_map[sub_surface] = sub_surface.grossArea / zone_seen_area
            end
          else # no subsurface
            surface_vf_map[surface2] = surface2.grossArea / zone_seen_area
          end
        end
      end
      vf_map[surface] = surface_vf_map
    end
    return vf_map
  end

  def self.create_space_and_zone(model, spaces, space_type)
    if not spaces.keys.include? space_type
      thermal_zone = OpenStudio::Model::ThermalZone.new(model)
      thermal_zone.setName(space_type)

      space = OpenStudio::Model::Space.new(model)
      space.setName(space_type)

      st = OpenStudio::Model::SpaceType.new(model)
      st.setStandardsSpaceType(space_type)
      space.setSpaceType(st)

      space.setThermalZone(thermal_zone)
      spaces[space_type] = space
    end
  end

  def self.get_surface_transformation(offset, x, y, z)
    x = UnitConversions.convert(x, 'ft', 'm')
    y = UnitConversions.convert(y, 'ft', 'm')
    z = UnitConversions.convert(z, 'ft', 'm')

    m = OpenStudio::Matrix.new(4, 4, 0)
    m[0, 0] = 1
    m[1, 1] = 1
    m[2, 2] = 1
    m[3, 3] = 1
    m[0, 3] = x * offset
    m[1, 3] = y * offset
    m[2, 3] = z.abs * offset

    return OpenStudio::Transformation.new(m)
  end

  def self.add_floor_polygon(x, y, z)
    x = UnitConversions.convert(x, 'ft', 'm')
    y = UnitConversions.convert(y, 'ft', 'm')
    z = UnitConversions.convert(z, 'ft', 'm')

    vertices = OpenStudio::Point3dVector.new
    vertices << OpenStudio::Point3d.new(0 - x / 2, 0 - y / 2, z)
    vertices << OpenStudio::Point3d.new(0 - x / 2, y / 2, z)
    vertices << OpenStudio::Point3d.new(x / 2, y / 2, z)
    vertices << OpenStudio::Point3d.new(x / 2, 0 - y / 2, z)

    return vertices
  end

  def self.add_wall_polygon(x, y, z, azimuth = 0, offsets = [0] * 4, subsurface_area = 0)
    x = UnitConversions.convert(x, 'ft', 'm')
    y = UnitConversions.convert(y, 'ft', 'm')
    z = UnitConversions.convert(z, 'ft', 'm')

    vertices = OpenStudio::Point3dVector.new
    vertices << OpenStudio::Point3d.new(0 - (x / 2) - offsets[1], 0, z - offsets[0])
    vertices << OpenStudio::Point3d.new(0 - (x / 2) - offsets[1], 0, z + y + offsets[2])
    if subsurface_area > 0
      subsurface_area = UnitConversions.convert(subsurface_area, 'ft^2', 'm^2')
      sub_length = x / 10.0
      sub_height = subsurface_area / sub_length
      if sub_height >= y
        sub_height = y - 0.1
        sub_length = subsurface_area / sub_height
      end
      vertices << OpenStudio::Point3d.new(x - (x / 2) + offsets[3] - sub_length, 0, z + y + offsets[2])
      vertices << OpenStudio::Point3d.new(x - (x / 2) + offsets[3] - sub_length, 0, z + y + offsets[2] - sub_height)
      vertices << OpenStudio::Point3d.new(x - (x / 2) + offsets[3], 0, z + y + offsets[2] - sub_height)
    else
      vertices << OpenStudio::Point3d.new(x - (x / 2) + offsets[3], 0, z + y + offsets[2])
    end
    vertices << OpenStudio::Point3d.new(x - (x / 2) + offsets[3], 0, z - offsets[0])

    # Rotate about the z axis
    azimuth_rad = UnitConversions.convert(azimuth, 'deg', 'rad')
    m = OpenStudio::Matrix.new(4, 4, 0)
    m[0, 0] = Math::cos(-azimuth_rad)
    m[1, 1] = Math::cos(-azimuth_rad)
    m[0, 1] = -Math::sin(-azimuth_rad)
    m[1, 0] = Math::sin(-azimuth_rad)
    m[2, 2] = 1
    m[3, 3] = 1
    transformation = OpenStudio::Transformation.new(m)

    return transformation * vertices
  end

  def self.add_roof_polygon(x, y, z, azimuth = 0, tilt = 0.5)
    x = UnitConversions.convert(x, 'ft', 'm')
    y = UnitConversions.convert(y, 'ft', 'm')
    z = UnitConversions.convert(z, 'ft', 'm')

    vertices = OpenStudio::Point3dVector.new
    vertices << OpenStudio::Point3d.new(x / 2, -y / 2, 0)
    vertices << OpenStudio::Point3d.new(x / 2, y / 2, 0)
    vertices << OpenStudio::Point3d.new(-x / 2, y / 2, 0)
    vertices << OpenStudio::Point3d.new(-x / 2, -y / 2, 0)

    # Rotate about the x axis
    m = OpenStudio::Matrix.new(4, 4, 0)
    m[0, 0] = 1
    m[1, 1] = Math::cos(Math::atan(tilt))
    m[1, 2] = -Math::sin(Math::atan(tilt))
    m[2, 1] = Math::sin(Math::atan(tilt))
    m[2, 2] = Math::cos(Math::atan(tilt))
    m[3, 3] = 1
    transformation = OpenStudio::Transformation.new(m)
    vertices = transformation * vertices

    # Rotate about the z axis
    azimuth_rad = UnitConversions.convert(azimuth, 'deg', 'rad')
    rad180 = UnitConversions.convert(180, 'deg', 'rad')
    m = OpenStudio::Matrix.new(4, 4, 0)
    m[0, 0] = Math::cos(rad180 - azimuth_rad)
    m[1, 1] = Math::cos(rad180 - azimuth_rad)
    m[0, 1] = -Math::sin(rad180 - azimuth_rad)
    m[1, 0] = Math::sin(rad180 - azimuth_rad)
    m[2, 2] = 1
    m[3, 3] = 1
    transformation = OpenStudio::Transformation.new(m)
    vertices = transformation * vertices

    # Shift up by z
    new_vertices = OpenStudio::Point3dVector.new
    vertices.each do |vertex|
      new_vertices << OpenStudio::Point3d.new(vertex.x, vertex.y, vertex.z + z)
    end

    return new_vertices
  end

  def self.add_ceiling_polygon(x, y, z)
    return OpenStudio::reverse(add_floor_polygon(x, y, z))
  end

  def self.add_num_occupants(model, runner, spaces)
    # Occupants
    num_occ = @hpxml.building_occupancy.number_of_residents
    if num_occ > 0
      occ_gain, hrs_per_day, sens_frac, lat_frac = Geometry.get_occupancy_default_values()
      weekday_sch = '1.00000, 1.00000, 1.00000, 1.00000, 1.00000, 1.00000, 1.00000, 0.88310, 0.40861, 0.24189, 0.24189, 0.24189, 0.24189, 0.24189, 0.24189, 0.24189, 0.29498, 0.55310, 0.89693, 0.89693, 0.89693, 1.00000, 1.00000, 1.00000'
      weekday_sch_sum = weekday_sch.split(',').map(&:to_f).inject(0, :+)
      if (weekday_sch_sum - hrs_per_day).abs > 0.1
        fail 'Occupancy schedule inconsistent with hrs_per_day.'
      end

      weekend_sch = weekday_sch
      monthly_sch = '1.0, 1.0, 1.0, 1.0, 1.0, 1.0, 1.0, 1.0, 1.0, 1.0, 1.0, 1.0'
      Geometry.process_occupants(model, num_occ, occ_gain, sens_frac, lat_frac, weekday_sch, weekend_sch, monthly_sch, @cfa, @nbeds, spaces[HPXML::LocationLivingSpace])
    end
  end

  def self.get_default_azimuths()
    # Returns a list of four azimuths (facing each direction). Determined based
    # on the primary azimuth, as defined by the azimuth with the largest surface
    # area, plus azimuths that are offset by 90/180/270 degrees. Used for
    # surfaces that may not have an azimuth defined (e.g., walls).
    azimuth_areas = {}
    (@hpxml.roofs + @hpxml.rim_joists + @hpxml.walls + @hpxml.foundation_walls +
     @hpxml.windows + @hpxml.skylights + @hpxml.doors).each do |surface|
      az = surface.azimuth
      next if az.nil?

      azimuth_areas[az] = 0 if azimuth_areas[az].nil?
      azimuth_areas[az] += surface.area
    end
    if azimuth_areas.empty?
      primary_azimuth = 0
    else
      primary_azimuth = azimuth_areas.max_by { |k, v| v }[0]
    end
    return [primary_azimuth,
            sanitize_azimuth(primary_azimuth + 90),
            sanitize_azimuth(primary_azimuth + 180),
            sanitize_azimuth(primary_azimuth + 270)].sort
  end

  def self.sanitize_azimuth(azimuth)
    # Ensure 0 <= orientation < 360
    while azimuth < 0
      azimuth += 360
    end
    while azimuth >= 360
      azimuth -= 360
    end
    return azimuth
  end

  def self.create_or_get_space(model, spaces, spacetype)
    if spaces[spacetype].nil?
      create_space_and_zone(model, spaces, spacetype)
    end
    return spaces[spacetype]
  end

  def self.add_roofs(runner, model, spaces)
    @hpxml.roofs.each do |roof|
      next if roof.net_area < 0.1 # skip modeling net surface area for surfaces comprised entirely of subsurface area

      if roof.azimuth.nil?
        if roof.pitch > 0
          azimuths = @default_azimuths # Model as four directions for average exterior incident solar
        else
          azimuths = [90] # Arbitrary azimuth for flat roof
        end
      else
        azimuths = [roof.azimuth]
      end

      surfaces = []

      azimuths.each do |azimuth|
        width = Math::sqrt(roof.net_area)
        length = (roof.net_area / width) / azimuths.size
        tilt = roof.pitch / 12.0
        z_origin = @walls_top + 0.5 * Math.sin(Math.atan(tilt)) * width

        surface = OpenStudio::Model::Surface.new(add_roof_polygon(length, width, z_origin, azimuth, tilt), model)
        surfaces << surface
        surface.additionalProperties.setFeature('Length', length)
        surface.additionalProperties.setFeature('Width', width)
        surface.additionalProperties.setFeature('Azimuth', azimuth)
        surface.additionalProperties.setFeature('Tilt', tilt)
        surface.additionalProperties.setFeature('SurfaceType', 'Roof')
        if azimuths.size > 1
          surface.setName("#{roof.id}:#{azimuth}")
        else
          surface.setName(roof.id)
        end
        surface.setSurfaceType('RoofCeiling')
        surface.setOutsideBoundaryCondition('Outdoors')
        set_surface_interior(model, spaces, surface, roof.interior_adjacent_to)
      end

      next if surfaces.empty?

      # Apply construction
      if roof.is_thermal_boundary
        drywall_thick_in = 0.5
      else
        drywall_thick_in = 0.0
      end
      solar_abs = roof.solar_absorptance
      emitt = roof.emittance
      has_radiant_barrier = roof.radiant_barrier
      if has_radiant_barrier
        inside_film = Material.AirFilmRoofRadiantBarrier(Geometry.get_roof_pitch([surfaces[0]]))
      else
        inside_film = Material.AirFilmRoof(Geometry.get_roof_pitch([surfaces[0]]))
      end
<<<<<<< HEAD
      mat_roofing = Material.RoofMaterial(roof.roof_type, emitt, solar_abs)
=======
      outside_film = Material.AirFilmOutside
      if solar_abs >= 0.875
        mat_roofing = Material.RoofingAsphaltShinglesDark(emitt, solar_abs)
      elsif solar_abs >= 0.75
        mat_roofing = Material.RoofingAsphaltShinglesMed(emitt, solar_abs)
      elsif solar_abs >= 0.6
        mat_roofing = Material.RoofingAsphaltShinglesLight(emitt, solar_abs)
      else
        mat_roofing = Material.RoofingAsphaltShinglesWhiteCool(emitt, solar_abs)
      end
>>>>>>> 43377bad

      assembly_r = roof.insulation_assembly_r_value
      constr_sets = [
        WoodStudConstructionSet.new(Material.Stud2x(8.0), 0.07, 10.0, 0.75, drywall_thick_in, mat_roofing), # 2x8, 24" o.c. + R10
        WoodStudConstructionSet.new(Material.Stud2x(8.0), 0.07, 5.0, 0.75, drywall_thick_in, mat_roofing),  # 2x8, 24" o.c. + R5
        WoodStudConstructionSet.new(Material.Stud2x(8.0), 0.07, 0.0, 0.75, drywall_thick_in, mat_roofing),  # 2x8, 24" o.c.
        WoodStudConstructionSet.new(Material.Stud2x6, 0.07, 0.0, 0.75, drywall_thick_in, mat_roofing),      # 2x6, 24" o.c.
        WoodStudConstructionSet.new(Material.Stud2x4, 0.07, 0.0, 0.5, drywall_thick_in, mat_roofing),       # 2x4, 16" o.c.
        WoodStudConstructionSet.new(Material.Stud2x4, 0.01, 0.0, 0.0, 0.0, mat_roofing),                    # Fallback
      ]
      match, constr_set, cavity_r = pick_wood_stud_construction_set(assembly_r, constr_sets, inside_film, outside_film, roof.id)

      install_grade = 1

      Constructions.apply_closed_cavity_roof(model, surfaces, "#{roof.id} construction",
                                             cavity_r, install_grade,
                                             constr_set.stud.thick_in,
                                             true, constr_set.framing_factor,
                                             constr_set.drywall_thick_in,
                                             constr_set.osb_thick_in, constr_set.rigid_r,
                                             constr_set.exterior_material, has_radiant_barrier,
                                             inside_film, outside_film)
      check_surface_assembly_rvalue(runner, surfaces, inside_film, outside_film, assembly_r, match)
    end
  end

  def self.add_walls(runner, model, spaces)
    @hpxml.walls.each do |wall|
      next if wall.net_area < 0.1 # skip modeling net surface area for surfaces comprised entirely of subsurface area

      if wall.azimuth.nil?
        if wall.is_exterior
          azimuths = @default_azimuths # Model as four directions for average exterior incident solar
        else
          azimuths = [@default_azimuths[0]] # Arbitrary direction, doesn't receive exterior incident solar
        end
      else
        azimuths = [wall.azimuth]
      end

      surfaces = []

      azimuths.each do |azimuth|
        height = 8.0 * @ncfl_ag
        length = (wall.net_area / height) / azimuths.size
        z_origin = @foundation_top

        surface = OpenStudio::Model::Surface.new(add_wall_polygon(length, height, z_origin, azimuth), model)
        surfaces << surface
        surface.additionalProperties.setFeature('Length', length)
        surface.additionalProperties.setFeature('Azimuth', azimuth)
        surface.additionalProperties.setFeature('Tilt', 90.0)
        surface.additionalProperties.setFeature('SurfaceType', 'Wall')
        if azimuths.size > 1
          surface.setName("#{wall.id}:#{azimuth}")
        else
          surface.setName(wall.id)
        end
        surface.setSurfaceType('Wall')
        set_surface_interior(model, spaces, surface, wall.interior_adjacent_to)
        set_surface_exterior(model, spaces, surface, wall.exterior_adjacent_to)
        if wall.is_interior
          surface.setSunExposure('NoSun')
          surface.setWindExposure('NoWind')
        end
      end

      next if surfaces.empty?

      # Apply construction
      # The code below constructs a reasonable wall construction based on the
      # wall type while ensuring the correct assembly R-value.

      if wall.is_thermal_boundary
        drywall_thick_in = 0.5
      else
        drywall_thick_in = 0.0
      end
      inside_film = Material.AirFilmVertical
      if wall.is_exterior
        outside_film = Material.AirFilmOutside
      else
        outside_film = Material.AirFilmVertical
      end
      if wall.is_exterior
<<<<<<< HEAD
        film_r = Material.AirFilmVertical.rvalue + Material.AirFilmOutside.rvalue
        mat_ext_finish = Material.ExteriorFinishMaterial(wall.siding, wall.emittance, wall.solar_absorptance)
      else
        film_r = 2.0 * Material.AirFilmVertical.rvalue
        mat_ext_finish = nil
      end

      apply_wall_construction(runner, model, surfaces, wall, wall.id, wall.wall_type, wall.insulation_assembly_r_value,
                              drywall_thick_in, film_r, mat_ext_finish)
=======
        mat_ext_finish = Material.ExtFinishWoodLight
        mat_ext_finish.tAbs = wall.emittance
        mat_ext_finish.sAbs = wall.solar_absorptance
        mat_ext_finish.vAbs = wall.solar_absorptance
      end

      apply_wall_construction(runner, model, surfaces, wall.id, wall.wall_type, wall.insulation_assembly_r_value,
                              drywall_thick_in, inside_film, outside_film, mat_ext_finish)
>>>>>>> 43377bad
    end
  end

  def self.add_rim_joists(runner, model, spaces)
    @hpxml.rim_joists.each do |rim_joist|
      if rim_joist.azimuth.nil?
        if rim_joist.is_exterior
          azimuths = @default_azimuths # Model as four directions for average exterior incident solar
        else
          azimuths = [@default_azimuths[0]] # Arbitrary direction, doesn't receive exterior incident solar
        end
      else
        azimuths = [rim_joist.azimuth]
      end

      surfaces = []

      azimuths.each do |azimuth|
        height = 1.0
        length = (rim_joist.area / height) / azimuths.size
        z_origin = @foundation_top

        surface = OpenStudio::Model::Surface.new(add_wall_polygon(length, height, z_origin, azimuth), model)
        surfaces << surface
        surface.additionalProperties.setFeature('Length', length)
        surface.additionalProperties.setFeature('Azimuth', azimuth)
        surface.additionalProperties.setFeature('Tilt', 90.0)
        surface.additionalProperties.setFeature('SurfaceType', 'RimJoist')
        if azimuths.size > 1
          surface.setName("#{rim_joist.id}:#{azimuth}")
        else
          surface.setName(rim_joist.id)
        end
        surface.setSurfaceType('Wall')
        set_surface_interior(model, spaces, surface, rim_joist.interior_adjacent_to)
        set_surface_exterior(model, spaces, surface, rim_joist.exterior_adjacent_to)
        if rim_joist.is_interior
          surface.setSunExposure('NoSun')
          surface.setWindExposure('NoWind')
        end
      end

      # Apply construction

      if rim_joist.is_thermal_boundary
        drywall_thick_in = 0.5
      else
        drywall_thick_in = 0.0
      end
      inside_film = Material.AirFilmVertical
      if rim_joist.is_exterior
        outside_film = Material.AirFilmOutside
      else
        outside_film = Material.AirFilmVertical
      end
      if rim_joist.is_exterior
<<<<<<< HEAD
        film_r = Material.AirFilmVertical.rvalue + Material.AirFilmOutside.rvalue
        mat_ext_finish = Material.ExteriorFinishMaterial(rim_joist.siding, rim_joist.emittance, rim_joist.solar_absorptance)
      else
        film_r = 2.0 * Material.AirFilmVertical.rvalue
        mat_ext_finish = nil
=======
        mat_ext_finish = Material.ExtFinishWoodLight
        mat_ext_finish.tAbs = rim_joist.emittance
        mat_ext_finish.sAbs = rim_joist.solar_absorptance
        mat_ext_finish.vAbs = rim_joist.solar_absorptance
>>>>>>> 43377bad
      end

      assembly_r = rim_joist.insulation_assembly_r_value

      constr_sets = [
        WoodStudConstructionSet.new(Material.Stud2x(2.0), 0.17, 10.0, 2.0, drywall_thick_in, mat_ext_finish),  # 2x4 + R10
        WoodStudConstructionSet.new(Material.Stud2x(2.0), 0.17, 5.0, 2.0, drywall_thick_in, mat_ext_finish),   # 2x4 + R5
        WoodStudConstructionSet.new(Material.Stud2x(2.0), 0.17, 0.0, 2.0, drywall_thick_in, mat_ext_finish),   # 2x4
        WoodStudConstructionSet.new(Material.Stud2x(2.0), 0.01, 0.0, 0.0, 0.0, mat_ext_finish),                # Fallback
      ]
      match, constr_set, cavity_r = pick_wood_stud_construction_set(assembly_r, constr_sets, inside_film, outside_film, rim_joist.id)
      install_grade = 1

      Constructions.apply_rim_joist(model, surfaces, rim_joist, "#{rim_joist.id} construction",
                                    cavity_r, install_grade, constr_set.framing_factor,
                                    constr_set.drywall_thick_in, constr_set.osb_thick_in,
                                    constr_set.rigid_r, constr_set.exterior_material,
                                    inside_film, outside_film)
      check_surface_assembly_rvalue(runner, surfaces, inside_film, outside_film, assembly_r, match)
    end
  end

  def self.add_frame_floors(runner, model, spaces)
    @hpxml.frame_floors.each do |frame_floor|
      area = frame_floor.area
      width = Math::sqrt(area)
      length = area / width
      if frame_floor.interior_adjacent_to.include?('attic') || frame_floor.exterior_adjacent_to.include?('attic')
        z_origin = @walls_top
      else
        z_origin = @foundation_top
      end

      if frame_floor.is_ceiling
        surface = OpenStudio::Model::Surface.new(add_ceiling_polygon(length, width, z_origin), model)
        surface.additionalProperties.setFeature('SurfaceType', 'Ceiling')
      else
        surface = OpenStudio::Model::Surface.new(add_floor_polygon(length, width, z_origin), model)
        surface.additionalProperties.setFeature('SurfaceType', 'Floor')
      end
      set_surface_interior(model, spaces, surface, frame_floor.interior_adjacent_to)
      set_surface_exterior(model, spaces, surface, frame_floor.exterior_adjacent_to)
      surface.setName(frame_floor.id)
      if frame_floor.is_interior
        surface.setSunExposure('NoSun')
        surface.setWindExposure('NoWind')
      elsif frame_floor.is_floor
        surface.setSunExposure('NoSun')
      end

      # Apply construction

      inside_film = Material.AirFilmFloorReduced
      if @apply_ashrae140_assumptions && frame_floor.is_exterior
        outside_film = Material.AirFilm(0.168)
        surface.setWindExposure('NoWind')
      elsif frame_floor.is_exterior
        outside_film = Material.AirFilmOutside
      else
        outside_film = Material.AirFilmFloorReduced
      end
      assembly_r = frame_floor.insulation_assembly_r_value

      constr_sets = [
        WoodStudConstructionSet.new(Material.Stud2x6, 0.10, 10.0, 0.75, 0.0, Material.CoveringBare), # 2x6, 24" o.c. + R10
        WoodStudConstructionSet.new(Material.Stud2x6, 0.10, 0.0, 0.75, 0.0, Material.CoveringBare),  # 2x6, 24" o.c.
        WoodStudConstructionSet.new(Material.Stud2x4, 0.13, 0.0, 0.5, 0.0, Material.CoveringBare),   # 2x4, 16" o.c.
        WoodStudConstructionSet.new(Material.Stud2x4, 0.01, 0.0, 0.0, 0.0, nil),                     # Fallback
      ]
      match, constr_set, cavity_r = pick_wood_stud_construction_set(assembly_r, constr_sets, inside_film, outside_film, frame_floor.id)

      mat_floor_covering = nil
      install_grade = 1

      # Floor
      Constructions.apply_floor(model, [surface], "#{frame_floor.id} construction",
                                cavity_r, install_grade,
                                constr_set.framing_factor, constr_set.stud.thick_in,
                                constr_set.osb_thick_in, constr_set.rigid_r,
                                mat_floor_covering, constr_set.exterior_material,
                                inside_film, outside_film)
      check_surface_assembly_rvalue(runner, [surface], inside_film, outside_film, assembly_r, match)
    end
  end

  def self.add_foundation_walls_slabs(runner, model, spaces)
    foundation_types = @hpxml.slabs.map { |s| s.interior_adjacent_to }.uniq

    foundation_types.each do |foundation_type|
      # Get attached foundation walls/slabs
      fnd_walls = []
      slabs = []
      @hpxml.foundation_walls.each do |foundation_wall|
        next unless foundation_wall.interior_adjacent_to == foundation_type
        next if foundation_wall.net_area < 0.1 # skip modeling net surface area for surfaces comprised entirely of subsurface area

        fnd_walls << foundation_wall
      end
      @hpxml.slabs.each do |slab|
        next unless slab.interior_adjacent_to == foundation_type

        slabs << slab
      end

      # Calculate combinations of slabs/walls for each Kiva instance
      kiva_instances = get_kiva_instances(fnd_walls, slabs)

      # Obtain some wall/slab information
      fnd_wall_lengths = {}
      fnd_walls.each do |foundation_wall|
        next unless foundation_wall.is_exterior

        fnd_wall_lengths[foundation_wall] = foundation_wall.area / foundation_wall.height
      end
      slab_exp_perims = {}
      slab_areas = {}
      slabs.each do |slab|
        slab_exp_perims[slab] = slab.exposed_perimeter
        slab_areas[slab] = slab.area
      end
      total_slab_exp_perim = slab_exp_perims.values.inject(0, :+)
      total_slab_area = slab_areas.values.inject(0, :+)
      total_fnd_wall_length = fnd_wall_lengths.values.inject(0, :+)

      no_wall_slab_exp_perim = {}

      kiva_instances.each do |foundation_wall, slab|
        # Apportion referenced walls/slabs for this Kiva instance
        slab_frac = slab_exp_perims[slab] / total_slab_exp_perim
        if total_fnd_wall_length > 0
          fnd_wall_frac = fnd_wall_lengths[foundation_wall] / total_fnd_wall_length
        else
          fnd_wall_frac = 1.0 # Handle slab foundation type
        end

        kiva_foundation = nil
        if not foundation_wall.nil?
          # Add exterior foundation wall surface
          kiva_foundation = add_foundation_wall(runner, model, spaces, foundation_wall, slab_frac,
                                                total_fnd_wall_length, total_slab_exp_perim)
        end

        # Add single combined foundation slab surface (for similar surfaces)
        slab_exp_perim = slab_exp_perims[slab] * fnd_wall_frac
        slab_area = slab_areas[slab] * fnd_wall_frac
        no_wall_slab_exp_perim[slab] = 0.0 if no_wall_slab_exp_perim[slab].nil?
        if (not foundation_wall.nil?) && (slab_exp_perim > fnd_wall_lengths[foundation_wall] * slab_frac)
          # Keep track of no-wall slab exposed perimeter
          no_wall_slab_exp_perim[slab] += (slab_exp_perim - fnd_wall_lengths[foundation_wall] * slab_frac)

          # Reduce this slab's exposed perimeter so that EnergyPlus does not automatically
          # create a second no-wall Kiva instance for each of our Kiva instances.
          # Instead, we will later create our own Kiva instance to account for it.
          # This reduces the number of Kiva instances we end up with.
          exp_perim_frac = (fnd_wall_lengths[foundation_wall] * slab_frac) / slab_exp_perim
          slab_exp_perim *= exp_perim_frac
          slab_area *= exp_perim_frac
        end
        if not foundation_wall.nil?
          z_origin = -1 * foundation_wall.depth_below_grade # Position based on adjacent foundation walls
        else
          z_origin = -1 * slab.depth_below_grade
        end
        kiva_foundation = add_foundation_slab(runner, model, spaces, slab, slab_exp_perim,
                                              slab_area, z_origin, kiva_foundation)
      end

      # For each slab, create a no-wall Kiva slab instance if needed.
      slabs.each do |slab|
        next unless no_wall_slab_exp_perim[slab] > 0.1

        z_origin = 0
        slab_area = total_slab_area * no_wall_slab_exp_perim[slab] / total_slab_exp_perim
        kiva_foundation = add_foundation_slab(runner, model, spaces, slab, no_wall_slab_exp_perim[slab],
                                              slab_area, z_origin, nil)
      end

      # Interzonal foundation wall surfaces
      # The above-grade portion of these walls are modeled as EnergyPlus surfaces with standard adjacency.
      # The below-grade portion of these walls (in contact with ground) are not modeled, as Kiva does not
      # calculate heat flow between two zones through the ground.
      fnd_walls.each do |foundation_wall|
        next unless foundation_wall.is_interior

        ag_height = foundation_wall.height - foundation_wall.depth_below_grade
        ag_net_area = foundation_wall.net_area * ag_height / foundation_wall.height
        next if ag_net_area < 0.1

        length = ag_net_area / ag_height
        z_origin = -1 * ag_height
        if foundation_wall.azimuth.nil?
          azimuth = @default_azimuths[0] # Arbitrary direction, doesn't receive exterior incident solar
        else
          azimuth = foundation_wall.azimuth
        end

        surface = OpenStudio::Model::Surface.new(add_wall_polygon(length, ag_height, z_origin, azimuth), model)
        surface.additionalProperties.setFeature('Length', length)
        surface.additionalProperties.setFeature('Azimuth', azimuth)
        surface.additionalProperties.setFeature('Tilt', 90.0)
        surface.additionalProperties.setFeature('SurfaceType', 'FoundationWall')
        surface.setName(foundation_wall.id)
        surface.setSurfaceType('Wall')
        set_surface_interior(model, spaces, surface, foundation_wall.interior_adjacent_to)
        set_surface_exterior(model, spaces, surface, foundation_wall.exterior_adjacent_to)
        surface.setSunExposure('NoSun')
        surface.setWindExposure('NoWind')

        # Apply construction

        wall_type = HPXML::WallTypeConcrete
        if foundation_wall.is_thermal_boundary
          drywall_thick_in = 0.5
        else
          drywall_thick_in = 0.0
        end
        inside_film = Material.AirFilmVertical
        outside_film = Material.AirFilmVertical
        assembly_r = foundation_wall.insulation_assembly_r_value
        if assembly_r.nil?
          concrete_thick_in = foundation_wall.thickness
          int_r = foundation_wall.insulation_interior_r_value
          ext_r = foundation_wall.insulation_exterior_r_value
          assembly_r = int_r + ext_r + Material.Concrete(concrete_thick_in).rvalue + Material.GypsumWall(drywall_thick_in).rvalue + inside_film.rvalue + outside_film.rvalue
        end
        mat_ext_finish = nil

<<<<<<< HEAD
        apply_wall_construction(runner, model, [surface], foundation_wall, foundation_wall.id, wall_type, assembly_r,
                                drywall_thick_in, film_r, mat_ext_finish)
=======
        apply_wall_construction(runner, model, [surface], foundation_wall.id, wall_type, assembly_r,
                                drywall_thick_in, inside_film, outside_film, mat_ext_finish)
>>>>>>> 43377bad
      end
    end
  end

  def self.add_foundation_wall(runner, model, spaces, foundation_wall, slab_frac,
                               total_fnd_wall_length, total_slab_exp_perim)

    net_area = foundation_wall.net_area * slab_frac
    gross_area = foundation_wall.area * slab_frac
    height = foundation_wall.height
    height_ag = height - foundation_wall.depth_below_grade
    z_origin = -1 * foundation_wall.depth_below_grade
    length = gross_area / height
    if foundation_wall.azimuth.nil?
      azimuth = @default_azimuths[0] # Arbitrary; solar incidence in Kiva is applied as an orientation average (to the above grade portion of the wall)
    else
      azimuth = foundation_wall.azimuth
    end

    if total_fnd_wall_length > total_slab_exp_perim
      # Calculate exposed section of wall based on slab's total exposed perimeter.
      length *= total_slab_exp_perim / total_fnd_wall_length
    end

    if gross_area > net_area
      # Create a "notch" in the wall to account for the subsurfaces. This ensures that
      # we preserve the appropriate wall height, length, and area for Kiva.
      subsurface_area = gross_area - net_area
    else
      subsurface_area = 0
    end

    surface = OpenStudio::Model::Surface.new(add_wall_polygon(length, height, z_origin, azimuth, [0] * 4, subsurface_area), model)
    surface.additionalProperties.setFeature('Length', length)
    surface.additionalProperties.setFeature('Azimuth', azimuth)
    surface.additionalProperties.setFeature('Tilt', 90.0)
    surface.additionalProperties.setFeature('SurfaceType', 'FoundationWall')
    surface.setName(foundation_wall.id)
    surface.setSurfaceType('Wall')
    set_surface_interior(model, spaces, surface, foundation_wall.interior_adjacent_to)
    set_surface_exterior(model, spaces, surface, foundation_wall.exterior_adjacent_to)

    if foundation_wall.is_thermal_boundary
      drywall_thick_in = 0.5
    else
      drywall_thick_in = 0.0
    end
    concrete_thick_in = foundation_wall.thickness
    assembly_r = foundation_wall.insulation_assembly_r_value
    if not assembly_r.nil?
      ext_rigid_height = height
      ext_rigid_offset = 0.0
      inside_film = Material.AirFilmVertical
      ext_rigid_r = assembly_r - Material.Concrete(concrete_thick_in).rvalue - Material.GypsumWall(drywall_thick_in).rvalue - inside_film.rvalue
      int_rigid_r = 0.0
      if ext_rigid_r < 0 # Try without drywall
        drywall_thick_in = 0.0
        ext_rigid_r = assembly_r - Material.Concrete(concrete_thick_in).rvalue - Material.GypsumWall(drywall_thick_in).rvalue - inside_film.rvalue
      end
      if (ext_rigid_r > 0) && (ext_rigid_r < 0.1)
        ext_rigid_r = 0.0 # Prevent tiny strip of insulation
      end
      if ext_rigid_r < 0
        ext_rigid_r = 0.0
        match = false
      else
        match = true
      end
    else
      ext_rigid_offset = foundation_wall.insulation_exterior_distance_to_top
      ext_rigid_height = foundation_wall.insulation_exterior_distance_to_bottom - ext_rigid_offset
      ext_rigid_r = foundation_wall.insulation_exterior_r_value
      int_rigid_offset = foundation_wall.insulation_interior_distance_to_top
      int_rigid_height = foundation_wall.insulation_interior_distance_to_bottom - int_rigid_offset
      int_rigid_r = foundation_wall.insulation_interior_r_value
    end

    Constructions.apply_foundation_wall(model, [surface], "#{foundation_wall.id} construction",
                                        ext_rigid_offset, int_rigid_offset, ext_rigid_height, int_rigid_height,
                                        ext_rigid_r, int_rigid_r, drywall_thick_in, concrete_thick_in, height_ag)

    if not assembly_r.nil?
      check_surface_assembly_rvalue(runner, [surface], inside_film, nil, assembly_r, match)
    end

    return surface.adjacentFoundation.get
  end

  def self.add_foundation_slab(runner, model, spaces, slab, slab_exp_perim,
                               slab_area, z_origin, kiva_foundation)

    slab_tot_perim = slab_exp_perim
    if slab_tot_perim**2 - 16.0 * slab_area <= 0
      # Cannot construct rectangle with this perimeter/area. Some of the
      # perimeter is presumably not exposed, so bump up perimeter value.
      slab_tot_perim = Math.sqrt(16.0 * slab_area)
    end
    sqrt_term = [slab_tot_perim**2 - 16.0 * slab_area, 0.0].max
    slab_length = slab_tot_perim / 4.0 + Math.sqrt(sqrt_term) / 4.0
    slab_width = slab_tot_perim / 4.0 - Math.sqrt(sqrt_term) / 4.0

    surface = OpenStudio::Model::Surface.new(add_floor_polygon(slab_length, slab_width, z_origin), model)
    surface.setName(slab.id)
    surface.setSurfaceType('Floor')
    surface.setOutsideBoundaryCondition('Foundation')
    surface.additionalProperties.setFeature('SurfaceType', 'Slab')
    set_surface_interior(model, spaces, surface, slab.interior_adjacent_to)
    surface.setSunExposure('NoSun')
    surface.setWindExposure('NoWind')

    slab_perim_r = slab.perimeter_insulation_r_value
    slab_perim_depth = slab.perimeter_insulation_depth
    if (slab_perim_r == 0) || (slab_perim_depth == 0)
      slab_perim_r = 0
      slab_perim_depth = 0
    end

    if slab.under_slab_insulation_spans_entire_slab
      slab_whole_r = slab.under_slab_insulation_r_value
      slab_under_r = 0
      slab_under_width = 0
    else
      slab_under_r = slab.under_slab_insulation_r_value
      slab_under_width = slab.under_slab_insulation_width
      if (slab_under_r == 0) || (slab_under_width == 0)
        slab_under_r = 0
        slab_under_width = 0
      end
      slab_whole_r = 0
    end
    slab_gap_r = slab_under_r

    mat_carpet = nil
    if (slab.carpet_fraction > 0) && (slab.carpet_r_value > 0)
      mat_carpet = Material.CoveringBare(slab.carpet_fraction,
                                         slab.carpet_r_value)
    end

    Constructions.apply_foundation_slab(model, surface, "#{slab.id} construction",
                                        slab_under_r, slab_under_width, slab_gap_r, slab_perim_r,
                                        slab_perim_depth, slab_whole_r, slab.thickness,
                                        slab_exp_perim, mat_carpet, kiva_foundation)

    return surface.adjacentFoundation.get
  end

  def self.add_conditioned_floor_area(runner, model, spaces)
    # Check if we need to add floors between conditioned spaces (e.g., between first
    # and second story or conditioned basement ceiling).
    # This ensures that the E+ reported Conditioned Floor Area is correct.

    sum_cfa = 0.0
    @hpxml.frame_floors.each do |frame_floor|
      next unless frame_floor.is_floor
      next unless frame_floor.interior_adjacent_to == HPXML::LocationLivingSpace

      sum_cfa += frame_floor.area
    end
    @hpxml.slabs.each do |slab|
      next unless [HPXML::LocationLivingSpace, HPXML::LocationBasementConditioned].include? slab.interior_adjacent_to

      sum_cfa += slab.area
    end

    addtl_cfa = @cfa - sum_cfa
    return unless addtl_cfa > 0.1

    floor_width = Math::sqrt(addtl_cfa)
    floor_length = addtl_cfa / floor_width
    z_origin = @foundation_top + 8.0 * (@ncfl_ag - 1)

    # Add floor surface
    floor_surface = OpenStudio::Model::Surface.new(add_floor_polygon(-floor_width, -floor_length, z_origin), model)

    floor_surface.setSunExposure('NoSun')
    floor_surface.setWindExposure('NoWind')
    floor_surface.setName('inferred conditioned floor')
    floor_surface.setSurfaceType('Floor')
    floor_surface.setSpace(create_or_get_space(model, spaces, HPXML::LocationLivingSpace))
    floor_surface.setOutsideBoundaryCondition('Adiabatic')
    floor_surface.additionalProperties.setFeature('SurfaceType', 'InferredFloor')

    # Add ceiling surface
    ceiling_surface = OpenStudio::Model::Surface.new(add_ceiling_polygon(-floor_width, -floor_length, z_origin), model)

    ceiling_surface.setSunExposure('NoSun')
    ceiling_surface.setWindExposure('NoWind')
    ceiling_surface.setName('inferred conditioned ceiling')
    ceiling_surface.setSurfaceType('RoofCeiling')
    ceiling_surface.setSpace(create_or_get_space(model, spaces, HPXML::LocationLivingSpace))
    ceiling_surface.setOutsideBoundaryCondition('Adiabatic')
    ceiling_surface.additionalProperties.setFeature('SurfaceType', 'InferredCeiling')

    if not @cond_bsmnt_surfaces.empty?
      # assuming added ceiling is in conditioned basement
      @cond_bsmnt_surfaces << ceiling_surface
    end

    # Apply Construction
    apply_adiabatic_construction(runner, model, [floor_surface, ceiling_surface], 'floor')
  end

  def self.add_thermal_mass(runner, model, spaces)
    if @apply_ashrae140_assumptions
      # 1024 ft2 of interior partition wall mass, no furniture mass
      drywall_thick_in = 0.5
      partition_frac_of_cfa = 1024.0 / @cfa # Ratio of partition wall area to conditioned floor area
      basement_frac_of_cfa = (@cfa - @cfa_ag) / @cfa
      Constructions.apply_partition_walls(model, 'PartitionWallConstruction', drywall_thick_in, partition_frac_of_cfa,
                                          basement_frac_of_cfa, @cond_bsmnt_surfaces, spaces[HPXML::LocationLivingSpace])
    else
      drywall_thick_in = 0.5
      partition_frac_of_cfa = 1.0 # Ratio of partition wall area to conditioned floor area
      basement_frac_of_cfa = (@cfa - @cfa_ag) / @cfa
      Constructions.apply_partition_walls(model, 'PartitionWallConstruction', drywall_thick_in, partition_frac_of_cfa,
                                          basement_frac_of_cfa, @cond_bsmnt_surfaces, spaces[HPXML::LocationLivingSpace])

      mass_lb_per_sqft = 8.0
      density_lb_per_cuft = 40.0
      mat = BaseMaterial.Wood
      Constructions.apply_furniture(model, mass_lb_per_sqft, density_lb_per_cuft, mat,
                                    basement_frac_of_cfa, @cond_bsmnt_surfaces, spaces[HPXML::LocationLivingSpace])
    end
  end

  def self.add_neighbors(runner, model, length)
    z_origin = 0 # shading surface always starts at grade

    shading_surfaces = []
    @hpxml.neighbor_buildings.each do |neighbor_building|
      height = neighbor_building.height.nil? ? @walls_top : neighbor_building.height

      shading_surface = OpenStudio::Model::ShadingSurface.new(add_wall_polygon(length, height, z_origin, neighbor_building.azimuth), model)
      shading_surface.additionalProperties.setFeature('Azimuth', neighbor_building.azimuth)
      shading_surface.additionalProperties.setFeature('Distance', neighbor_building.distance)
      shading_surface.setName("Neighbor azimuth #{neighbor_building.azimuth} distance #{neighbor_building.distance}")

      shading_surfaces << shading_surface
    end

    unless shading_surfaces.empty?
      shading_surface_group = OpenStudio::Model::ShadingSurfaceGroup.new(model)
      shading_surface_group.setName(Constants.ObjectNameNeighbors)
      shading_surfaces.each do |shading_surface|
        shading_surface.setShadingSurfaceGroup(shading_surface_group)
      end
    end
  end

  def self.add_interior_shading_schedule(runner, model, weather)
    heating_season, cooling_season = HVAC.get_default_heating_and_cooling_seasons(weather)
    @clg_season_sch = MonthWeekdayWeekendSchedule.new(model, 'cooling season schedule', Array.new(24, 1), Array.new(24, 1), cooling_season, 1.0, 1.0, true, true, Constants.ScheduleTypeLimitsFraction)

    @clg_ssn_sensor = OpenStudio::Model::EnergyManagementSystemSensor.new(model, 'Schedule Value')
    @clg_ssn_sensor.setName('cool_season')
    @clg_ssn_sensor.setKeyName(@clg_season_sch.schedule.name.to_s)
  end

  def self.add_windows(runner, model, spaces, weather)
    # We already stored @fraction_of_windows_operable, so lets remove the
    # fraction_operable properties from windows and re-collapse the enclosure
    # so as to prevent potentially modeling multiple identical windows in E+,
    # which can increase simulation runtime.
    @hpxml.windows.each do |window|
      window.fraction_operable = nil
    end
    @hpxml.collapse_enclosure_surfaces()

    surfaces = []
    @hpxml.windows.each do |window|
      window_height = 4.0 # ft, default
      overhang_depth = nil
      if not window.overhangs_depth.nil?
        overhang_depth = window.overhangs_depth
        overhang_distance_to_top = window.overhangs_distance_to_top_of_window
        overhang_distance_to_bottom = window.overhangs_distance_to_bottom_of_window
        window_height = overhang_distance_to_bottom - overhang_distance_to_top
      end

      window_width = window.area / window_height
      z_origin = @foundation_top

      # Create parent surface slightly bigger than window
      surface = OpenStudio::Model::Surface.new(add_wall_polygon(window_width, window_height, z_origin,
                                                                window.azimuth, [0, 0.001, 0.001, 0.001]), model)

      surface.additionalProperties.setFeature('Length', window_width)
      surface.additionalProperties.setFeature('Azimuth', window.azimuth)
      surface.additionalProperties.setFeature('Tilt', 90.0)
      surface.additionalProperties.setFeature('SurfaceType', 'Window')
      surface.setName("surface #{window.id}")
      surface.setSurfaceType('Wall')
      set_surface_interior(model, spaces, surface, window.wall.interior_adjacent_to)

      sub_surface = OpenStudio::Model::SubSurface.new(add_wall_polygon(window_width, window_height, z_origin,
                                                                       window.azimuth, [-0.001, 0, 0.001, 0]), model)
      sub_surface.setName(window.id)
      sub_surface.setSurface(surface)
      sub_surface.setSubSurfaceType('FixedWindow')

      set_subsurface_exterior(surface, window.wall.exterior_adjacent_to, spaces, model)
      surfaces << surface

      if not overhang_depth.nil?
        overhang = sub_surface.addOverhang(UnitConversions.convert(overhang_depth, 'ft', 'm'), UnitConversions.convert(overhang_distance_to_top, 'ft', 'm'))
        overhang.get.setName("#{sub_surface.name} - #{Constants.ObjectNameOverhangs}")
      end

      # Apply construction
      cool_shade_mult = window.interior_shading_factor_summer
      heat_shade_mult = window.interior_shading_factor_winter
      Constructions.apply_window(model, [sub_surface],
                                 'WindowConstruction',
                                 weather, @clg_season_sch, window.ufactor, window.shgc,
                                 heat_shade_mult, cool_shade_mult)
    end

    apply_adiabatic_construction(runner, model, surfaces, 'wall')
  end

  def self.add_skylights(runner, model, spaces, weather)
    surfaces = []
    @hpxml.skylights.each do |skylight|
      tilt = skylight.roof.pitch / 12.0
      width = Math::sqrt(skylight.area)
      length = skylight.area / width
      z_origin = @walls_top + 0.5 * Math.sin(Math.atan(tilt)) * width

      # Create parent surface slightly bigger than skylight
      surface = OpenStudio::Model::Surface.new(add_roof_polygon(length + 0.001, width + 0.001, z_origin,
                                                                skylight.azimuth, tilt), model)

      surface.additionalProperties.setFeature('Length', length)
      surface.additionalProperties.setFeature('Width', width)
      surface.additionalProperties.setFeature('Azimuth', skylight.azimuth)
      surface.additionalProperties.setFeature('Tilt', tilt)
      surface.additionalProperties.setFeature('SurfaceType', 'Skylight')
      surface.setName("surface #{skylight.id}")
      surface.setSurfaceType('RoofCeiling')
      surface.setSpace(create_or_get_space(model, spaces, HPXML::LocationLivingSpace)) # Ensures it is included in Manual J sizing
      surface.setOutsideBoundaryCondition('Outdoors') # cannot be adiabatic because subsurfaces won't be created
      surfaces << surface

      sub_surface = OpenStudio::Model::SubSurface.new(add_roof_polygon(length, width, z_origin,
                                                                       skylight.azimuth, tilt), model)
      sub_surface.setName(skylight.id)
      sub_surface.setSurface(surface)
      sub_surface.setSubSurfaceType('Skylight')

      # Apply construction
      ufactor = skylight.ufactor
      shgc = skylight.shgc
      cool_shade_mult = 1.0
      heat_shade_mult = 1.0
      Constructions.apply_skylight(model, [sub_surface],
                                   'SkylightConstruction',
                                   weather, @clg_season_sch, ufactor, shgc,
                                   heat_shade_mult, cool_shade_mult)
    end

    apply_adiabatic_construction(runner, model, surfaces, 'roof')
  end

  def self.add_doors(runner, model, spaces)
    surfaces = []
    @hpxml.doors.each do |door|
      door_height = 6.67 # ft
      door_width = door.area / door_height
      z_origin = @foundation_top

      # Create parent surface slightly bigger than door
      surface = OpenStudio::Model::Surface.new(add_wall_polygon(door_width, door_height, z_origin,
                                                                door.azimuth, [0, 0.001, 0.001, 0.001]), model)

      surface.additionalProperties.setFeature('Length', door_width)
      surface.additionalProperties.setFeature('Azimuth', door.azimuth)
      surface.additionalProperties.setFeature('Tilt', 90.0)
      surface.additionalProperties.setFeature('SurfaceType', 'Door')
      surface.setName("surface #{door.id}")
      surface.setSurfaceType('Wall')
      set_surface_interior(model, spaces, surface, door.wall.interior_adjacent_to)

      sub_surface = OpenStudio::Model::SubSurface.new(add_wall_polygon(door_width, door_height, z_origin,
                                                                       door.azimuth, [0, 0, 0, 0]), model)
      sub_surface.setName(door.id)
      sub_surface.setSurface(surface)
      sub_surface.setSubSurfaceType('Door')

      set_subsurface_exterior(surface, door.wall.exterior_adjacent_to, spaces, model)
      surfaces << surface

      # Apply construction
      ufactor = 1.0 / door.r_value

      Constructions.apply_door(model, [sub_surface], 'Door', ufactor)
    end

    apply_adiabatic_construction(runner, model, surfaces, 'wall')
  end

  def self.apply_adiabatic_construction(runner, model, surfaces, type)
    # Arbitrary construction for heat capacitance.
    # Only applies to surfaces where outside boundary conditioned is
    # adiabatic or surface net area is near zero.

    if type == 'wall'
      Constructions.apply_wood_stud_wall(model, surfaces, nil, 'AdiabaticWallConstruction',
                                         0, 1, 3.5, true, 0.1, 0.5, 0, 999,
<<<<<<< HEAD
                                         Material.ExteriorFinishMaterial(HPXML::SidingTypeWood, 0.90, 0.75))
=======
                                         Material.ExtFinishStuccoMedDark, 0,
                                         Material.AirFilmVertical,
                                         Material.AirFilmVertical)
>>>>>>> 43377bad
    elsif type == 'floor'
      Constructions.apply_floor(model, surfaces, 'AdiabaticFloorConstruction',
                                0, 1, 0.07, 5.5, 0.75, 999,
                                Material.FloorWood, Material.CoveringBare,
                                Material.AirFilmFloorReduced,
                                Material.AirFilmFloorReduced)
    elsif type == 'roof'
      Constructions.apply_open_cavity_roof(model, surfaces, 'AdiabaticRoofConstruction',
                                           0, 1, 7.25, 0.07, 7.25, 0.75, 999,
                                           Material.RoofMaterial(HPXML::RoofTypeAsphaltShingles, 0.90, 0.75),
                                           false)
    end
  end

  def self.add_hot_water_and_appliances(runner, model, weather, spaces)
    # Clothes Washer
    if @hpxml.clothes_washers.size > 0
      clothes_washer = @hpxml.clothes_washers[0]
      cw_space = get_space_from_location(clothes_washer.location, 'ClothesWasher', model, spaces)
    end

    # Clothes Dryer
    if @hpxml.clothes_dryers.size > 0
      clothes_dryer = @hpxml.clothes_dryers[0]
      cd_space = get_space_from_location(clothes_dryer.location, 'ClothesDryer', model, spaces)
    end

    # Dishwasher
    if @hpxml.dishwashers.size > 0
      dishwasher = @hpxml.dishwashers[0]
      dw_space = get_space_from_location(dishwasher.location, 'Dishwasher', model, spaces)
    end

    # Refrigerator
    if @hpxml.refrigerators.size > 0
      refrigerator = @hpxml.refrigerators[0]
      rf_space = get_space_from_location(refrigerator.location, 'Refrigerator', model, spaces)
    end

    # Cooking Range/Oven
    if (@hpxml.cooking_ranges.size > 0) && (@hpxml.ovens.size > 0)
      cooking_range = @hpxml.cooking_ranges[0]
      cook_space = get_space_from_location(cooking_range.location, 'CookingRange', model, spaces)
      oven = @hpxml.ovens[0]
    end

    # Fixtures
    fixtures_usage_multiplier = @hpxml.water_heating.water_fixtures_usage_multiplier
    fixtures_all_low_flow = false
    if @hpxml.water_heating_systems.size > 0
      fixtures_all_low_flow = true # default
      @hpxml.water_fixtures.each do |water_fixture|
        next unless [HPXML::WaterFixtureTypeShowerhead, HPXML::WaterFixtureTypeFaucet].include? water_fixture.water_fixture_type

        fixtures_all_low_flow = false if not water_fixture.low_flow
      end
    end

    # Distribution
    if @hpxml.water_heating_systems.size > 0
      hot_water_distribution = @hpxml.hot_water_distributions[0]
      dist_type = hot_water_distribution.system_type
      if dist_type == HPXML::DHWDistTypeStandard
        std_pipe_length = hot_water_distribution.standard_piping_length
        recirc_loop_length = nil
        recirc_branch_length = nil
        recirc_control_type = nil
        recirc_pump_power = nil
      elsif dist_type == HPXML::DHWDistTypeRecirc
        recirc_loop_length = hot_water_distribution.recirculation_piping_length
        recirc_branch_length = hot_water_distribution.recirculation_branch_piping_length
        recirc_control_type = hot_water_distribution.recirculation_control_type
        recirc_pump_power = hot_water_distribution.recirculation_pump_power
        std_pipe_length = nil
      end
      pipe_r = hot_water_distribution.pipe_r_value
    end

    # Drain Water Heat Recovery
    dwhr_present = false
    dwhr_facilities_connected = nil
    dwhr_is_equal_flow = nil
    dwhr_efficiency = nil
    if @hpxml.water_heating_systems.size > 0
      hot_water_distribution = @hpxml.hot_water_distributions[0]
      if not hot_water_distribution.dwhr_efficiency.nil?
        dwhr_present = true
        dwhr_facilities_connected = hot_water_distribution.dwhr_facilities_connected
        dwhr_is_equal_flow = hot_water_distribution.dwhr_equal_flow
        dwhr_efficiency = hot_water_distribution.dwhr_efficiency
      end
    end

    solar_thermal_system = nil
    if @hpxml.solar_thermal_systems.size > 0
      solar_thermal_system = @hpxml.solar_thermal_systems[0]
    end

    # Water Heater
    dhw_loop_fracs = {}
    combi_sys_id_list = []
    avg_setpoint_temp = 0.0 # Weighted average by fraction DHW load served
    if @hpxml.water_heating_systems.size > 0
      @hpxml.water_heating_systems.each do |water_heating_system|
        sys_id = water_heating_system.id
        @dhw_map[sys_id] = []

        loc_space, loc_schedule = get_space_or_schedule_from_location(water_heating_system.location, 'WaterHeatingSystem', model, spaces)
        setpoint_temp = water_heating_system.temperature
        avg_setpoint_temp += setpoint_temp * water_heating_system.fraction_dhw_load_served
        wh_type = water_heating_system.water_heater_type
        fuel = water_heating_system.fuel_type
        jacket_r = water_heating_system.jacket_r_value

        if water_heating_system.uses_desuperheater
          desuperheater_clg_coil = get_desuperheatercoil(@hvac_map, water_heating_system.related_hvac_idref, sys_id)
        end

        ef = water_heating_system.energy_factor
        if ef.nil?
          uef = water_heating_system.uniform_energy_factor
          # allow systems not requiring EF and not specifying fuel type, e.g., indirect water heater
          if not uef.nil?
            ef = Waterheater.calc_ef_from_uef(uef, wh_type, fuel)
          end
        end

        # Check if simple solar water heater (defined by Solar Fraction) attached.
        # Solar fraction is used to adjust water heater's tank losses and hot water use, because it is
        # the portion of the total conventional hot water heating load (delivered energy + tank losses).
        solar_fraction = nil
        if (not solar_thermal_system.nil?) && (solar_thermal_system.water_heating_system.nil? || (solar_thermal_system.water_heating_system.id == water_heating_system.id))
          solar_fraction = solar_thermal_system.solar_fraction
        end
        solar_fraction = 0.0 if solar_fraction.nil?

        ec_adj = HotWaterAndAppliances.get_dist_energy_consumption_adjustment(@has_uncond_bsmnt, @cfa, @ncfl,
                                                                              dist_type, recirc_control_type,
                                                                              pipe_r, std_pipe_length, recirc_loop_length)

        runner.registerInfo("EC_adj=#{ec_adj}") # Pass value to tests

        dhw_load_frac = water_heating_system.fraction_dhw_load_served * (1.0 - solar_fraction)

        @dhw_map[sys_id] = []

        if wh_type == HPXML::WaterHeaterTypeStorage

          tank_vol = water_heating_system.tank_volume
          re = water_heating_system.recovery_efficiency
          capacity_kbtuh = water_heating_system.heating_capacity / 1000.0

          Waterheater.apply_tank(model, loc_space, loc_schedule, fuel, capacity_kbtuh, tank_vol,
                                 ef, re, setpoint_temp, ec_adj, @dhw_map,
                                 sys_id, desuperheater_clg_coil, jacket_r, solar_fraction)

        elsif wh_type == HPXML::WaterHeaterTypeTankless

          performance_adjustment = water_heating_system.performance_adjustment

          Waterheater.apply_tankless(model, loc_space, loc_schedule, fuel, ef, performance_adjustment,
                                     setpoint_temp, ec_adj, @nbeds, @dhw_map,
                                     sys_id, desuperheater_clg_coil, solar_fraction)

        elsif wh_type == HPXML::WaterHeaterTypeHeatPump

          tank_vol = water_heating_system.tank_volume
          living_zone = spaces[HPXML::LocationLivingSpace].thermalZone.get

          Waterheater.apply_heatpump(model, runner, loc_space, loc_schedule, weather, setpoint_temp, tank_vol, ef, ec_adj,
                                     @dhw_map, sys_id, desuperheater_clg_coil, jacket_r, solar_fraction, living_zone)

        elsif (wh_type == HPXML::WaterHeaterTypeCombiStorage) || (wh_type == HPXML::WaterHeaterTypeCombiTankless)

          combi_sys_id_list << sys_id
          standby_loss = water_heating_system.standby_loss
          vol = water_heating_system.tank_volume
          boiler_afue = water_heating_system.related_hvac_system.heating_efficiency_afue
          boiler_fuel_type = water_heating_system.related_hvac_system.heating_system_fuel
          boiler, plant_loop = get_boiler_and_plant_loop(@hvac_map, water_heating_system.related_hvac_idref, sys_id)

          Waterheater.apply_combi(model, runner, loc_space, loc_schedule, vol, setpoint_temp, ec_adj,
                                  boiler, plant_loop, boiler_fuel_type, boiler_afue, @dhw_map,
                                  sys_id, wh_type, jacket_r, standby_loss, solar_fraction)

        else

          fail "Unhandled water heater (#{wh_type})."

        end

        dhw_loop_fracs[sys_id] = dhw_load_frac
      end
    end

    HotWaterAndAppliances.apply(model, weather, spaces[HPXML::LocationLivingSpace],
                                @cfa, @nbeds, @ncfl, @has_uncond_bsmnt, avg_setpoint_temp,
                                clothes_washer, cw_space, clothes_dryer, cd_space,
                                dishwasher, dw_space, refrigerator, rf_space,
                                cooking_range, cook_space, oven,
                                fixtures_all_low_flow, fixtures_usage_multiplier,
                                dist_type, pipe_r, std_pipe_length, recirc_loop_length,
                                recirc_branch_length, recirc_control_type,
                                recirc_pump_power, dwhr_present,
                                dwhr_facilities_connected, dwhr_is_equal_flow,
                                dwhr_efficiency, dhw_loop_fracs, @eri_version, @dhw_map)

    if not solar_thermal_system.nil?
      collector_area = solar_thermal_system.collector_area
      if not collector_area.nil? # Detailed solar water heater
        water_heater = solar_thermal_system.water_heating_system

        if [HPXML::WaterHeaterTypeCombiStorage, HPXML::WaterHeaterTypeCombiTankless].include? water_heater.water_heater_type
          fail "Water heating system '#{water_heater.id}' connected to solar thermal system '#{solar_thermal_system.id}' cannot be a space-heating boiler."
        end
        if water_heater.uses_desuperheater
          fail "Water heating system '#{water_heater.id}' connected to solar thermal system '#{solar_thermal_system.id}' cannot be attached to a desuperheater."
        end

        frta = solar_thermal_system.collector_frta
        frul = solar_thermal_system.collector_frul
        storage_vol = solar_thermal_system.storage_volume
        loop_type = solar_thermal_system.collector_loop_type
        azimuth = Float(solar_thermal_system.collector_azimuth)
        tilt = solar_thermal_system.collector_tilt
        collector_type = solar_thermal_system.collector_type
        loc_space, loc_schedule = get_space_or_schedule_from_location(water_heater.location, 'WaterHeatingSystem', model, spaces)

        dhw_loop = nil
        if @dhw_map.keys.include? water_heater.id
          @dhw_map[water_heater.id].each do |dhw_object|
            next unless dhw_object.is_a? OpenStudio::Model::PlantLoop

            dhw_loop = dhw_object
          end
        end

        Waterheater.apply_solar_thermal(model, loc_space, loc_schedule, collector_area, frta, frul, storage_vol,
                                        azimuth, tilt, collector_type, loop_type, dhw_loop, @dhw_map,
                                        water_heater.id)
      end
    end

    # Add combi-system EMS program with water use equipment information
    @dhw_map.keys.each do |sys_id|
      next unless combi_sys_id_list.include? sys_id

      Waterheater.apply_combi_system_EMS(model, sys_id, @dhw_map)
    end
  end

  def self.get_desuperheatercoil(hvac_map, relatedhvac, wh_id)
    # search for the related cooling coil object for desuperheater

    # Supported cooling coil options
    clg_coil_supported = [OpenStudio::Model::CoilCoolingDXSingleSpeed, OpenStudio::Model::CoilCoolingDXMultiSpeed, OpenStudio::Model::CoilCoolingWaterToAirHeatPumpEquationFit]
    if hvac_map.keys.include? relatedhvac
      hvac_map[relatedhvac].each do |comp|
        clg_coil_supported.each do |coiltype|
          if comp.is_a? coiltype
            return comp
          end
        end
      end
      fail "RelatedHVACSystem '#{relatedhvac}' for water heating system '#{wh_id}' is not currently supported for desuperheaters."
    end
  end

  def self.is_central_air_conditioner_and_furnace(heating_system, cooling_system)
    if not (@hpxml.heating_systems.include?(heating_system) && (heating_system.heating_system_type == HPXML::HVACTypeFurnace))
      return false
    end
    if not (@hpxml.cooling_systems.include?(cooling_system) && (cooling_system.cooling_system_type == HPXML::HVACTypeCentralAirConditioner))
      return false
    end
    return true
  end

  def self.add_cooling_system(runner, model, spaces)
    return if @hpxml.building_construction.use_only_ideal_air_system

    living_zone = spaces[HPXML::LocationLivingSpace].thermalZone.get

    @hpxml.cooling_systems.each do |cooling_system|
      check_distribution_system(cooling_system.distribution_system, cooling_system.cooling_system_type)

      if cooling_system.cooling_system_type == HPXML::HVACTypeCentralAirConditioner

        heating_system = cooling_system.attached_heating_system
        if not is_central_air_conditioner_and_furnace(heating_system, cooling_system)
          heating_system = nil
        end

        HVAC.apply_central_air_conditioner_furnace(model, runner, cooling_system, heating_system,
                                                   @remaining_cool_load_frac, @remaining_heat_load_frac,
                                                   living_zone, @hvac_map)

        if not heating_system.nil?
          @remaining_heat_load_frac -= heating_system.fraction_heat_load_served
        end

      elsif cooling_system.cooling_system_type == HPXML::HVACTypeRoomAirConditioner

        HVAC.apply_room_air_conditioner(model, runner, cooling_system,
                                        @remaining_cool_load_frac, living_zone,
                                        @hvac_map)

      elsif cooling_system.cooling_system_type == HPXML::HVACTypeEvaporativeCooler

        HVAC.apply_evaporative_cooler(model, runner, cooling_system,
                                      @remaining_cool_load_frac, living_zone,
                                      @hvac_map)
      end

      @remaining_cool_load_frac -= cooling_system.fraction_cool_load_served
    end
  end

  def self.add_heating_system(runner, model, spaces)
    return if @hpxml.building_construction.use_only_ideal_air_system

    living_zone = spaces[HPXML::LocationLivingSpace].thermalZone.get

    @hpxml.heating_systems.each do |heating_system|
      check_distribution_system(heating_system.distribution_system, heating_system.heating_system_type)

      if heating_system.heating_system_type == HPXML::HVACTypeFurnace

        cooling_system = heating_system.attached_cooling_system
        if is_central_air_conditioner_and_furnace(heating_system, cooling_system)
          next # Already processed combined AC+furnace
        end

        HVAC.apply_central_air_conditioner_furnace(model, runner, nil, heating_system,
                                                   nil, @remaining_heat_load_frac,
                                                   living_zone, @hvac_map)

      elsif heating_system.heating_system_type == HPXML::HVACTypeBoiler

        HVAC.apply_boiler(model, runner, heating_system,
                          @remaining_heat_load_frac, living_zone, @hvac_map)

      elsif heating_system.heating_system_type == HPXML::HVACTypeElectricResistance

        HVAC.apply_electric_baseboard(model, runner, heating_system,
                                      @remaining_heat_load_frac, living_zone, @hvac_map)

      elsif (heating_system.heating_system_type == HPXML::HVACTypeStove ||
             heating_system.heating_system_type == HPXML::HVACTypePortableHeater ||
             heating_system.heating_system_type == HPXML::HVACTypeWallFurnace ||
             heating_system.heating_system_type == HPXML::HVACTypeFloorFurnace ||
             heating_system.heating_system_type == HPXML::HVACTypeFireplace)

        HVAC.apply_unit_heater(model, runner, heating_system,
                               @remaining_heat_load_frac, living_zone, @hvac_map)
      end

      @remaining_heat_load_frac -= heating_system.fraction_heat_load_served
    end
  end

  def self.add_heat_pump(runner, model, weather, spaces)
    return if @hpxml.building_construction.use_only_ideal_air_system

    living_zone = spaces[HPXML::LocationLivingSpace].thermalZone.get

    @hpxml.heat_pumps.each do |heat_pump|
      # TODO: Move these checks into hvac.rb
      if not heat_pump.heating_capacity_17F.nil?
        if heat_pump.heating_capacity.nil?
          fail "HeatPump '#{heat_pump.id}' must have both HeatingCapacity and HeatingCapacity17F provided or not provided."
        elsif heat_pump.heating_capacity == 0.0
          heat_pump.heating_capacity_17F = nil
        end
      end
      if not heat_pump.backup_heating_fuel.nil?
        if heat_pump.backup_heating_capacity.nil? ^ heat_pump.heating_capacity.nil?
          fail "HeatPump '#{heat_pump.id}' must have both HeatingCapacity and BackupHeatingCapacity provided or not provided."
        end
      end

      check_distribution_system(heat_pump.distribution_system, heat_pump.heat_pump_type)

      if heat_pump.heat_pump_type == HPXML::HVACTypeHeatPumpAirToAir

        HVAC.apply_central_air_to_air_heat_pump(model, runner, heat_pump,
                                                @remaining_heat_load_frac,
                                                @remaining_cool_load_frac,
                                                living_zone, @hvac_map)

      elsif heat_pump.heat_pump_type == HPXML::HVACTypeHeatPumpMiniSplit

        HVAC.apply_mini_split_heat_pump(model, runner, heat_pump,
                                        @remaining_heat_load_frac,
                                        @remaining_cool_load_frac,
                                        living_zone, @hvac_map)

      elsif heat_pump.heat_pump_type == HPXML::HVACTypeHeatPumpGroundToAir

        HVAC.apply_ground_to_air_heat_pump(model, runner, weather, heat_pump,
                                           @remaining_heat_load_frac,
                                           @remaining_cool_load_frac,
                                           living_zone, @hvac_map)

      end

      @remaining_heat_load_frac -= heat_pump.fraction_heat_load_served
      @remaining_cool_load_frac -= heat_pump.fraction_cool_load_served
    end
  end

  def self.add_residual_hvac(runner, model, spaces)
    living_zone = spaces[HPXML::LocationLivingSpace].thermalZone.get

    if @hpxml.building_construction.use_only_ideal_air_system
      HVAC.apply_ideal_air_loads(model, runner, 1, 1, living_zone)
      return
    end

    # Adds an ideal air system to meet either:
    # 1. Any expected unmet load (i.e., because the sum of fractions load served is less than 1), or
    # 2. Any unexpected load (i.e., because the HVAC systems are undersized to meet the load)
    #
    # Addressing #2 ensures we can correctly calculate heating/cooling loads without having to run
    # an additional EnergyPlus simulation solely for that purpose, as well as allows us to report
    # the unmet load (i.e., the energy delivered by the ideal air system).
    if @remaining_cool_load_frac < 1
      sequential_cool_load_frac = 1
    else
      sequential_cool_load_frac = 0 # no cooling system, don't add ideal air for cooling either
    end

    if @remaining_heat_load_frac < 1
      sequential_heat_load_frac = 1
    else
      sequential_heat_load_frac = 0 # no heating system, don't add ideal air for heating either
    end
    if (sequential_heat_load_frac > 0) || (sequential_cool_load_frac > 0)
      HVAC.apply_ideal_air_loads(model, runner, sequential_cool_load_frac, sequential_heat_load_frac,
                                 living_zone)
    end
  end

  def self.add_setpoints(runner, model, weather, spaces)
    return if @hpxml.hvac_controls.size == 0

    hvac_control = @hpxml.hvac_controls[0]
    living_zone = spaces[HPXML::LocationLivingSpace].thermalZone.get

    HVAC.apply_setpoints(model, runner, weather, hvac_control, living_zone)
  end

  def self.add_ceiling_fans(runner, model, weather, spaces)
    return if @hpxml.ceiling_fans.size == 0

    ceiling_fan = @hpxml.ceiling_fans[0]
    HVAC.apply_ceiling_fans(model, runner, weather, ceiling_fan, spaces[HPXML::LocationLivingSpace])
  end

  def self.add_dehumidifier(runner, model, spaces)
    return if @hpxml.dehumidifiers.size == 0

    dehumidifier = @hpxml.dehumidifiers[0]
    HVAC.apply_dehumidifier(model, runner, dehumidifier, spaces[HPXML::LocationLivingSpace], @hvac_map)
  end

  def self.check_distribution_system(hvac_distribution, system_type)
    return if hvac_distribution.nil?

    hvac_distribution_type_map = { HPXML::HVACTypeFurnace => [HPXML::HVACDistributionTypeAir, HPXML::HVACDistributionTypeDSE],
                                   HPXML::HVACTypeBoiler => [HPXML::HVACDistributionTypeHydronic, HPXML::HVACDistributionTypeDSE],
                                   HPXML::HVACTypeCentralAirConditioner => [HPXML::HVACDistributionTypeAir, HPXML::HVACDistributionTypeDSE],
                                   HPXML::HVACTypeEvaporativeCooler => [HPXML::HVACDistributionTypeAir, HPXML::HVACDistributionTypeDSE],
                                   HPXML::HVACTypeHeatPumpAirToAir => [HPXML::HVACDistributionTypeAir, HPXML::HVACDistributionTypeDSE],
                                   HPXML::HVACTypeHeatPumpMiniSplit => [HPXML::HVACDistributionTypeAir, HPXML::HVACDistributionTypeDSE],
                                   HPXML::HVACTypeHeatPumpGroundToAir => [HPXML::HVACDistributionTypeAir, HPXML::HVACDistributionTypeDSE] }

    if not hvac_distribution_type_map[system_type].include? hvac_distribution.distribution_system_type
      # EPvalidator.rb only checks that a HVAC distribution system of the correct type (for the given HVAC system) exists
      # in the HPXML file, not that it is attached to this HVAC system. So here we perform the more rigorous check.
      fail "Incorrect HVAC distribution system type for HVAC type: '#{system_type}'. Should be one of: #{hvac_distribution_type_map[system_type]}"
    end
  end

  def self.get_boiler_and_plant_loop(loop_hvacs, heating_source_id, sys_id)
    # Search for the right boiler OS object
    boiler = nil
    plant_loop = nil
    if loop_hvacs.keys.include? heating_source_id
      loop_hvacs[heating_source_id].each do |comp|
        if comp.is_a? OpenStudio::Model::PlantLoop
          plant_loop = comp
        elsif comp.is_a? OpenStudio::Model::BoilerHotWater
          boiler = comp
        end
      end
    end
    return boiler, plant_loop
  end

  def self.add_mels(runner, model, spaces)
    # Misc
    plug_load_misc = nil
    plug_load_tv = nil
    @hpxml.plug_loads.each do |plug_load|
      if plug_load.plug_load_type == HPXML::PlugLoadTypeOther
        plug_load_misc = plug_load
      elsif plug_load.plug_load_type == HPXML::PlugLoadTypeTelevision
        plug_load_tv = plug_load
      end
    end

    MiscLoads.apply_plug(model, plug_load_misc, plug_load_tv, @hpxml.misc_loads_schedule,
                         @cfa, spaces[HPXML::LocationLivingSpace])
  end

  def self.add_lighting(runner, model, weather, spaces)
    Lighting.apply(model, weather, spaces, @hpxml.lighting_groups,
                   @hpxml.lighting.usage_multiplier, @eri_version)
  end

  def self.add_airflow(runner, model, weather, spaces)
    # Vented Attic
    vented_attic = nil
    @hpxml.attics.each do |attic|
      next unless attic.attic_type == HPXML::AtticTypeVented
      vented_attic = attic
    end

    # Vented Crawlspace
    vented_crawl = nil
    @hpxml.foundations.each do |foundation|
      next unless foundation.foundation_type == HPXML::FoundationTypeCrawlspaceVented
      vented_crawl = foundation
    end

    # Ducts
    duct_systems = {}
    @hpxml.hvac_distributions.each do |hvac_distribution|
      next unless hvac_distribution.distribution_system_type == HPXML::HVACDistributionTypeAir

      air_ducts = create_ducts(hvac_distribution, model, spaces)

      # Connect AirLoopHVACs to ducts
      hvac_distribution.hvac_systems.each do |hvac_system|
        @hvac_map[hvac_system.id].each do |loop|
          next unless loop.is_a? OpenStudio::Model::AirLoopHVAC

          if duct_systems[air_ducts].nil?
            duct_systems[air_ducts] = loop
          elsif duct_systems[air_ducts] != loop
            # Multiple air loops associated with this duct system, treat
            # as separate duct systems.
            air_ducts2 = create_ducts(hvac_distribution, model, spaces)
            duct_systems[air_ducts2] = loop
          end
        end
      end
    end

    # Ventilation fans
    vent_mech = nil
    vent_kitchen = nil
    vent_bath = nil
    vent_whf = nil
    @hpxml.ventilation_fans.each do |vent_fan|
      if vent_fan.used_for_whole_building_ventilation
        vent_mech = vent_fan
      elsif vent_fan.used_for_seasonal_cooling_load_reduction
        vent_whf = vent_fan
      elsif vent_fan.used_for_local_ventilation
        if vent_fan.fan_location == HPXML::VentilationFanLocationKitchen
          vent_kitchen = vent_fan
        elsif vent_fan.fan_location == HPXML::VentilationFanLocationBath
          vent_bath = vent_fan
        end
      end
    end

    air_infils = @hpxml.air_infiltration_measurements
    window_area = @hpxml.windows.map { |w| w.area }.inject(0, :+)
    open_window_area = window_area * @frac_windows_operable * 0.5 * 0.2 # Assume A) 50% of the area of an operable window can be open, and B) 20% of openable window area is actually open
    site_type = @hpxml.site.site_type
    shelter_coef = @hpxml.site.shelter_coefficient
    has_flue_chimney = false # FUTURE: Expose as HPXML input
    infil_height = Airflow.calc_inferred_infiltration_height(@cfa, @ncfl, @ncfl_ag, @infil_volume, @hpxml)
    Airflow.apply(model, runner, weather, spaces, air_infils, vent_mech, vent_whf,
                  duct_systems, @infil_volume, infil_height, open_window_area,
                  @clg_ssn_sensor, @min_neighbor_distance, vent_kitchen, vent_bath,
                  vented_attic, vented_crawl, site_type, shelter_coef,
                  has_flue_chimney, @hvac_map, @apply_ashrae140_assumptions)
  end

  def self.create_ducts(hvac_distribution, model, spaces)
    air_ducts = []

    # Duct leakage (supply/return => [value, units])
    leakage_to_outside = { HPXML::DuctTypeSupply => [0.0, nil],
                           HPXML::DuctTypeReturn => [0.0, nil] }
    hvac_distribution.duct_leakage_measurements.each do |duct_leakage_measurement|
      next unless [HPXML::UnitsCFM25, HPXML::UnitsPercent].include?(duct_leakage_measurement.duct_leakage_units) && (duct_leakage_measurement.duct_leakage_total_or_to_outside == 'to outside')
      next if duct_leakage_measurement.duct_type.nil?

      leakage_to_outside[duct_leakage_measurement.duct_type] = [duct_leakage_measurement.duct_leakage_value, duct_leakage_measurement.duct_leakage_units]
    end

    # Duct location, R-value, Area
    total_unconditioned_duct_area = { HPXML::DuctTypeSupply => 0.0,
                                      HPXML::DuctTypeReturn => 0.0 }
    hvac_distribution.ducts.each do |ducts|
      next if [HPXML::LocationLivingSpace, HPXML::LocationBasementConditioned].include? ducts.duct_location
      next if ducts.duct_type.nil?

      # Calculate total duct area in unconditioned spaces
      total_unconditioned_duct_area[ducts.duct_type] += ducts.duct_surface_area
    end

    # Create duct objects
    hvac_distribution.ducts.each do |ducts|
      next if [HPXML::LocationLivingSpace, HPXML::LocationBasementConditioned].include? ducts.duct_location
      next if ducts.duct_type.nil?
      next if total_unconditioned_duct_area[ducts.duct_type] <= 0

      duct_loc_space, duct_loc_schedule = get_space_or_schedule_from_location(ducts.duct_location, 'Duct', model, spaces)

      # Apportion leakage to individual ducts by surface area
      duct_leakage_value = leakage_to_outside[ducts.duct_type][0] * ducts.duct_surface_area / total_unconditioned_duct_area[ducts.duct_type]
      duct_leakage_units = leakage_to_outside[ducts.duct_type][1]

      duct_leakage_cfm = nil
      duct_leakage_frac = nil
      if duct_leakage_units == HPXML::UnitsCFM25
        duct_leakage_cfm = duct_leakage_value
      elsif duct_leakage_units == HPXML::UnitsPercent
        duct_leakage_frac = duct_leakage_value
      else
        fail "#{ducts.duct_type.capitalize} ducts exist but leakage was not specified for distribution system '#{hvac_distribution.id}'."
      end

      air_ducts << Duct.new(ducts.duct_type, duct_loc_space, duct_loc_schedule, duct_leakage_frac, duct_leakage_cfm, ducts.duct_surface_area, ducts.duct_insulation_r_value)
    end

    # If all ducts are in conditioned space, model leakage as going to outside
    [HPXML::DuctTypeSupply, HPXML::DuctTypeReturn].each do |duct_side|
      next unless (leakage_to_outside[duct_side][0] > 0) && (total_unconditioned_duct_area[duct_side] == 0)

      duct_area = 0.0
      duct_rvalue = 0.0
      duct_loc_space = nil # outside
      duct_loc_schedule = nil # outside
      duct_leakage_value = leakage_to_outside[duct_side][0]
      duct_leakage_units = leakage_to_outside[duct_side][1]

      duct_leakage_cfm = nil
      duct_leakage_frac = nil
      if duct_leakage_units == HPXML::UnitsCFM25
        duct_leakage_cfm = duct_leakage_value
      elsif duct_leakage_units == HPXML::UnitsPercent
        duct_leakage_frac = duct_leakage_value
      else
        fail "#{duct_side.capitalize} ducts exist but leakage was not specified for distribution system '#{hvac_distribution.id}'."
      end

      air_ducts << Duct.new(duct_side, duct_loc_space, duct_loc_schedule, duct_leakage_frac, duct_leakage_cfm, duct_area, duct_rvalue)
    end

    return air_ducts
  end

  def self.add_hvac_sizing(runner, model, weather, spaces)
    HVACSizing.apply(model, runner, weather, spaces, @hpxml, @infil_volume, @nbeds, @min_neighbor_distance, @debug)
  end

  def self.add_fuel_heating_eae(runner, model)
    # Needs to come after HVAC sizing (needs heating capacity and airflow rate)
    # FUTURE: Could remove this method and simplify everything if we could autosize via the HPXML file

    @hpxml.heating_systems.each do |heating_system|
      next unless heating_system.fraction_heat_load_served > 0

      htg_type = heating_system.heating_system_type
      next unless [HPXML::HVACTypeFurnace, HPXML::HVACTypeWallFurnace, HPXML::HVACTypeFloorFurnace, HPXML::HVACTypeStove, HPXML::HVACTypeBoiler].include? htg_type

      fuel = heating_system.heating_system_fuel
      next if fuel == HPXML::FuelTypeElectricity

      fuel_eae = heating_system.electric_auxiliary_energy
      load_frac = heating_system.fraction_heat_load_served
      sys_id = heating_system.id

      HVAC.apply_eae_to_heating_fan(runner, @hvac_map[sys_id], fuel_eae, fuel, load_frac, htg_type)
    end
  end

  def self.add_photovoltaics(runner, model)
    @hpxml.pv_systems.each do |pv_system|
      PV.apply(model, pv_system)
    end
  end

  def self.add_additional_properties(runner, model, hpxml_path)
    # Store some data for use in reporting measure
    additionalProperties = model.getBuilding.additionalProperties
    additionalProperties.setFeature('hpxml_path', hpxml_path)
    additionalProperties.setFeature('hvac_map', map_to_string(@hvac_map))
    additionalProperties.setFeature('dhw_map', map_to_string(@dhw_map))
  end

  def self.map_to_string(map)
    map_str = {}
    map.each do |sys_id, objects|
      object_name_list = []
      objects.uniq.each do |object|
        object_name_list << object.name.to_s
      end
      map_str[sys_id] = object_name_list if object_name_list.size > 0
    end
    return map_str.to_s
  end

  def self.add_component_loads_output(runner, model, spaces)
    living_zone = spaces[HPXML::LocationLivingSpace].thermalZone.get

    # Prevent certain objects (e.g., OtherEquipment) from being counted towards both, e.g., ducts and internal gains
    objects_already_processed = []

    # EMS Sensors: Global

    liv_load_sensors = {}

    liv_load_sensors[:htg] = OpenStudio::Model::EnergyManagementSystemSensor.new(model, "Heating:EnergyTransfer:Zone:#{living_zone.name.to_s.upcase}")
    liv_load_sensors[:htg].setName('htg_load_liv')

    liv_load_sensors[:clg] = OpenStudio::Model::EnergyManagementSystemSensor.new(model, "Cooling:EnergyTransfer:Zone:#{living_zone.name.to_s.upcase}")
    liv_load_sensors[:clg].setName('clg_load_liv')

    tot_load_sensors = {}

    tot_load_sensors[:htg] = OpenStudio::Model::EnergyManagementSystemSensor.new(model, 'Heating:EnergyTransfer')
    tot_load_sensors[:htg].setName('htg_load_tot')

    tot_load_sensors[:clg] = OpenStudio::Model::EnergyManagementSystemSensor.new(model, 'Cooling:EnergyTransfer')
    tot_load_sensors[:clg].setName('clg_load_tot')

    load_adj_sensors = {} # Sensors used to adjust E+ EnergyTransfer meter, eg. dehumidifier as load in our program, but included in Heating:EnergyTransfer as HVAC equipment

    # EMS Sensors: Surfaces, SubSurfaces, InternalMass

    surfaces_sensors = { walls: [],
                         rim_joists: [],
                         foundation_walls: [],
                         floors: [],
                         slabs: [],
                         ceilings: [],
                         roofs: [],
                         windows: [],
                         doors: [],
                         skylights: [],
                         internal_mass: [] }

    # Output diagnostics needed for some output variables used below
    output_diagnostics = model.getOutputDiagnostics
    output_diagnostics.addKey('DisplayAdvancedReportVariables')

    model.getSurfaces.sort.each_with_index do |s, idx|
      next unless s.space.get.thermalZone.get.name.to_s == living_zone.name.to_s

      surface_type = s.additionalProperties.getFeatureAsString('SurfaceType')
      if not surface_type.is_initialized
        fail "Could not identify surface type for surface: '#{s.name}'."
      end

      surface_type = surface_type.get

      s.subSurfaces.each do |ss|
        key = { 'Window' => :windows,
                'Door' => :doors,
                'Skylight' => :skylights }[surface_type]
        fail "Unexpected subsurface for component loads: '#{ss.name}'." if key.nil?

        if (surface_type == 'Window') || (surface_type == 'Skylight')
          vars = { 'Surface Window Transmitted Solar Radiation Energy' => 'ss_trans_in',
                   'Surface Window Shortwave from Zone Back Out Window Heat Transfer Rate' => 'ss_back_out',
                   'Surface Window Total Glazing Layers Absorbed Shortwave Radiation Rate' => 'ss_sw_abs',
                   'Surface Window Total Glazing Layers Absorbed Solar Radiation Energy' => 'ss_sol_abs',
                   'Surface Inside Face Initial Transmitted Diffuse Transmitted Out Window Solar Radiation Rate' => 'ss_trans_out',
                   'Surface Inside Face Convection Heat Gain Energy' => 'ss_conv',
                   'Surface Inside Face Internal Gains Radiation Heat Gain Energy' => 'ss_ig',
                   'Surface Inside Face Net Surface Thermal Radiation Heat Gain Energy' => 'ss_surf' }
        else
          vars = { 'Surface Inside Face Solar Radiation Heat Gain Energy' => 'ss_sol',
                   'Surface Inside Face Lights Radiation Heat Gain Energy' => 'ss_lgt',
                   'Surface Inside Face Convection Heat Gain Energy' => 'ss_conv',
                   'Surface Inside Face Internal Gains Radiation Heat Gain Energy' => 'ss_ig',
                   'Surface Inside Face Net Surface Thermal Radiation Heat Gain Energy' => 'ss_surf' }
        end

        surfaces_sensors[key] << []
        vars.each do |var, name|
          sensor = OpenStudio::Model::EnergyManagementSystemSensor.new(model, var)
          sensor.setName(name)
          sensor.setKeyName(ss.name.to_s)
          surfaces_sensors[key][-1] << sensor
        end
      end

      next if s.netArea < 0.1 # Skip parent surfaces (of subsurfaces) that have near zero net area

      key = { 'FoundationWall' => :foundation_walls,
              'RimJoist' => :rim_joists,
              'Wall' => :walls,
              'Slab' => :slabs,
              'Floor' => :floors,
              'Ceiling' => :ceilings,
              'Roof' => :roofs,
              'InferredCeiling' => :internal_mass,
              'InferredFloor' => :internal_mass }[surface_type]
      fail "Unexpected surface for component loads: '#{s.name}'." if key.nil?

      surfaces_sensors[key] << []
      { 'Surface Inside Face Convection Heat Gain Energy' => 's_conv',
        'Surface Inside Face Internal Gains Radiation Heat Gain Energy' => 's_ig',
        'Surface Inside Face Solar Radiation Heat Gain Energy' => 's_sol',
        'Surface Inside Face Lights Radiation Heat Gain Energy' => 's_lgt',
        'Surface Inside Face Net Surface Thermal Radiation Heat Gain Energy' => 's_surf' }.each do |var, name|
        sensor = OpenStudio::Model::EnergyManagementSystemSensor.new(model, var)
        sensor.setName(name)
        sensor.setKeyName(s.name.to_s)
        surfaces_sensors[key][-1] << sensor
      end
    end

    model.getInternalMasss.sort.each do |m|
      next unless m.space.get.thermalZone.get.name.to_s == living_zone.name.to_s

      surfaces_sensors[:internal_mass] << []
      { 'Surface Inside Face Convection Heat Gain Energy' => 'im_conv',
        'Surface Inside Face Internal Gains Radiation Heat Gain Energy' => 'im_ig',
        'Surface Inside Face Solar Radiation Heat Gain Energy' => 'im_sol',
        'Surface Inside Face Lights Radiation Heat Gain Energy' => 'im_lgt',
        'Surface Inside Face Net Surface Thermal Radiation Heat Gain Energy' => 'im_surf' }.each do |var, name|
        sensor = OpenStudio::Model::EnergyManagementSystemSensor.new(model, var)
        sensor.setName(name)
        sensor.setKeyName(m.name.to_s)
        surfaces_sensors[:internal_mass][-1] << sensor
      end
    end

    # EMS Sensors: Infiltration, Mechanical Ventilation, Natural Ventilation, Whole House Fan

    air_gain_sensor = OpenStudio::Model::EnergyManagementSystemSensor.new(model, 'Zone Infiltration Sensible Heat Gain Energy')
    air_gain_sensor.setName('airflow_gain')
    air_gain_sensor.setKeyName(living_zone.name.to_s)

    air_loss_sensor = OpenStudio::Model::EnergyManagementSystemSensor.new(model, 'Zone Infiltration Sensible Heat Loss Energy')
    air_loss_sensor.setName('airflow_loss')
    air_loss_sensor.setKeyName(living_zone.name.to_s)

    mechvent_sensors = []
    model.getElectricEquipments.sort.each do |o|
      next unless o.name.to_s.start_with? Constants.ObjectNameMechanicalVentilation

      { 'Electric Equipment Convective Heating Energy' => 'mv_conv',
        'Electric Equipment Radiant Heating Energy' => 'mv_rad' }.each do |var, name|
        mechvent_sensor = OpenStudio::Model::EnergyManagementSystemSensor.new(model, var)
        mechvent_sensor.setName(name)
        mechvent_sensor.setKeyName(o.name.to_s)
        mechvent_sensors << mechvent_sensor
        objects_already_processed << o
      end
    end
    model.getOtherEquipments.sort.each do |o|
      next unless o.name.to_s.start_with? Constants.ObjectNameERVHRV

      { 'Other Equipment Convective Heating Energy' => 'mv_conv',
        'Other Equipment Radiant Heating Energy' => 'mv_rad' }.each do |var, name|
        mechvent_sensor = OpenStudio::Model::EnergyManagementSystemSensor.new(model, var)
        mechvent_sensor.setName(name)
        mechvent_sensor.setKeyName(o.name.to_s)
        mechvent_sensors << mechvent_sensor
        objects_already_processed << o
      end
    end

    infil_flow_actuators = []
    natvent_flow_actuators = []
    imbal_mechvent_flow_actuators = []
    imbal_ducts_flow_actuators = []
    whf_flow_actuators = []

    model.getEnergyManagementSystemActuators.each do |actuator|
      next unless (actuator.actuatedComponentType == 'Zone Infiltration') && (actuator.actuatedComponentControlType == 'Air Exchange Flow Rate')

      if actuator.name.to_s.start_with? Constants.ObjectNameInfiltration.gsub(' ', '_')
        infil_flow_actuators << actuator
      elsif actuator.name.to_s.start_with? Constants.ObjectNameNaturalVentilation.gsub(' ', '_')
        natvent_flow_actuators << actuator
      elsif actuator.name.to_s.start_with? Constants.ObjectNameMechanicalVentilation.gsub(' ', '_')
        imbal_mechvent_flow_actuators << actuator
      elsif actuator.name.to_s.start_with? Constants.ObjectNameDucts.gsub(' ', '_')
        imbal_ducts_flow_actuators << actuator
      elsif actuator.name.to_s.start_with? Constants.ObjectNameWholeHouseFan.gsub(' ', '_')
        whf_flow_actuators << actuator
      end
    end
    if (infil_flow_actuators.size != 1) || (natvent_flow_actuators.size != 1) || (imbal_mechvent_flow_actuators.size != 1) || (whf_flow_actuators.size != 1) || (imbal_ducts_flow_actuators.size != 1)
      fail 'Could not find actuator for component loads.'
    end

    infil_flow_actuator = infil_flow_actuators[0]
    natvent_flow_actuator = natvent_flow_actuators[0]
    imbal_mechvent_flow_actuator = imbal_mechvent_flow_actuators[0]
    imbal_ducts_flow_actuator = imbal_ducts_flow_actuators[0]
    whf_flow_actuator = whf_flow_actuators[0]

    # EMS Sensors: Ducts

    plenum_zones = []
    model.getThermalZones.each do |zone|
      next unless zone.isPlenum

      plenum_zones << zone
    end

    ducts_sensors = []
    ducts_mix_gain_sensor = nil
    ducts_mix_loss_sensor = nil

    if not plenum_zones.empty?

      has_duct_zone_mixing = false
      living_zone.airLoopHVACs.sort.each do |airloop|
        living_zone.zoneMixing.each do |zone_mix|
          next unless zone_mix.name.to_s.start_with? airloop.name.to_s.gsub(' ', '_')

          has_duct_zone_mixing = true
        end
      end

      if has_duct_zone_mixing
        ducts_mix_gain_sensor = OpenStudio::Model::EnergyManagementSystemSensor.new(model, 'Zone Mixing Sensible Heat Gain Energy')
        ducts_mix_gain_sensor.setName('duct_mix_gain')
        ducts_mix_gain_sensor.setKeyName(living_zone.name.to_s)

        ducts_mix_loss_sensor = OpenStudio::Model::EnergyManagementSystemSensor.new(model, 'Zone Mixing Sensible Heat Loss Energy')
        ducts_mix_loss_sensor.setName('duct_mix_loss')
        ducts_mix_loss_sensor.setKeyName(living_zone.name.to_s)
      end

      # Return duct losses
      plenum_zones.each do |plenum_zone|
        model.getOtherEquipments.sort.each do |o|
          next unless o.space.get.thermalZone.get.name.to_s == plenum_zone.name.to_s
          next if objects_already_processed.include? o

          ducts_sensors << []
          { 'Other Equipment Convective Heating Energy' => 'ducts_conv',
            'Other Equipment Radiant Heating Energy' => 'ducts_rad' }.each do |var, name|
            ducts_sensor = OpenStudio::Model::EnergyManagementSystemSensor.new(model, var)
            ducts_sensor.setName(name)
            ducts_sensor.setKeyName(o.name.to_s)
            ducts_sensors[-1] << ducts_sensor
            objects_already_processed << o
          end
        end
      end

      # Supply duct losses
      living_zone.airLoopHVACs.sort.each do |airloop|
        model.getOtherEquipments.sort.each do |o|
          next unless o.space.get.thermalZone.get.name.to_s == living_zone.name.to_s
          next unless o.name.to_s.start_with? airloop.name.to_s.gsub(' ', '_')
          next if objects_already_processed.include? o

          ducts_sensors << []
          { 'Other Equipment Convective Heating Energy' => 'ducts_conv',
            'Other Equipment Radiant Heating Energy' => 'ducts_rad' }.each do |var, name|
            ducts_sensor = OpenStudio::Model::EnergyManagementSystemSensor.new(model, var)
            ducts_sensor.setName(name)
            ducts_sensor.setKeyName(o.name.to_s)
            ducts_sensors[-1] << ducts_sensor
            objects_already_processed << o
          end
        end
      end
    end

    # EMS Sensors: Internal Gains

    intgains_sensors = []

    model.getElectricEquipments.sort.each do |o|
      next unless o.space.get.thermalZone.get.name.to_s == living_zone.name.to_s
      next if objects_already_processed.include? o

      intgains_sensors << []
      { 'Electric Equipment Convective Heating Energy' => 'ig_ee_conv',
        'Electric Equipment Radiant Heating Energy' => 'ig_ee_rad' }.each do |var, name|
        intgains_elec_equip_sensor = OpenStudio::Model::EnergyManagementSystemSensor.new(model, var)
        intgains_elec_equip_sensor.setName(name)
        intgains_elec_equip_sensor.setKeyName(o.name.to_s)
        intgains_sensors[-1] << intgains_elec_equip_sensor
      end
    end

    model.getGasEquipments.sort.each do |o|
      next unless o.space.get.thermalZone.get.name.to_s == living_zone.name.to_s
      next if objects_already_processed.include? o

      intgains_sensors << []
      { 'Gas Equipment Convective Heating Energy' => 'ig_ge_conv',
        'Gas Equipment Radiant Heating Energy' => 'ig_ge_rad' }.each do |var, name|
        intgains_gas_equip_sensor = OpenStudio::Model::EnergyManagementSystemSensor.new(model, var)
        intgains_gas_equip_sensor.setName(name)
        intgains_gas_equip_sensor.setKeyName(o.name.to_s)
        intgains_sensors[-1] << intgains_gas_equip_sensor
      end
    end

    model.getOtherEquipments.sort.each do |o|
      next unless o.space.get.thermalZone.get.name.to_s == living_zone.name.to_s
      next if objects_already_processed.include? o

      intgains_sensors << []
      { 'Other Equipment Convective Heating Energy' => 'ig_oe_conv',
        'Other Equipment Radiant Heating Energy' => 'ig_oe_rad' }.each do |var, name|
        intgains_other_equip_sensor = OpenStudio::Model::EnergyManagementSystemSensor.new(model, var)
        intgains_other_equip_sensor.setName(name)
        intgains_other_equip_sensor.setKeyName(o.name.to_s)
        intgains_sensors[-1] << intgains_other_equip_sensor
      end
    end

    model.getLightss.sort.each do |e|
      next unless e.space.get.thermalZone.get.name.to_s == living_zone.name.to_s

      intgains_sensors << []
      { 'Lights Convective Heating Energy' => 'ig_lgt_conv',
        'Lights Radiant Heating Energy' => 'ig_lgt_rad',
        'Lights Visible Radiation Heating Energy' => 'ig_lgt_vis' }.each do |var, name|
        intgains_lights_sensor = OpenStudio::Model::EnergyManagementSystemSensor.new(model, var)
        intgains_lights_sensor.setName(name)
        intgains_lights_sensor.setKeyName(e.name.to_s)
        intgains_sensors[-1] << intgains_lights_sensor
      end
    end

    model.getPeoples.sort.each do |e|
      next unless e.space.get.thermalZone.get.name.to_s == living_zone.name.to_s

      intgains_sensors << []
      { 'People Convective Heating Energy' => 'ig_ppl_conv',
        'People Radiant Heating Energy' => 'ig_ppl_rad' }.each do |var, name|
        intgains_people = OpenStudio::Model::EnergyManagementSystemSensor.new(model, var)
        intgains_people.setName(name)
        intgains_people.setKeyName(e.name.to_s)
        intgains_sensors[-1] << intgains_people
      end
    end

    model.getZoneHVACDehumidifierDXs.each do |e|
      next unless e.thermalZone.get.name.to_s == living_zone.name.to_s

      intgains_sensors << []
      { 'Zone Dehumidifier Sensible Heating Energy' => 'ig_dehumidifier' }.each do |var, name|
        intgain_dehumidifier = OpenStudio::Model::EnergyManagementSystemSensor.new(model, var)
        intgain_dehumidifier.setName(name)
        intgain_dehumidifier.setKeyName(e.name.to_s)
        load_adj_sensors[:dehumidifier] = intgain_dehumidifier
        intgains_sensors[-1] << intgain_dehumidifier
      end
    end

    intgains_dhw_sensors = {}

    (model.getWaterHeaterMixeds + model.getWaterHeaterStratifieds).sort.each do |wh|
      next unless wh.ambientTemperatureThermalZone.is_initialized
      next unless wh.ambientTemperatureThermalZone.get.name.to_s == living_zone.name.to_s

      dhw_sensor = OpenStudio::Model::EnergyManagementSystemSensor.new(model, 'Water Heater Heat Loss Energy')
      dhw_sensor.setName('dhw_loss')
      dhw_sensor.setKeyName(wh.name.to_s)

      if wh.is_a? OpenStudio::Model::WaterHeaterMixed
        oncycle_loss = wh.onCycleLossFractiontoThermalZone
        offcycle_loss = wh.offCycleLossFractiontoThermalZone
      else
        oncycle_loss = wh.skinLossFractiontoZone
        offcycle_loss = wh.offCycleFlueLossFractiontoZone
      end

      dhw_rtf_sensor = OpenStudio::Model::EnergyManagementSystemSensor.new(model, 'Water Heater Runtime Fraction')
      dhw_rtf_sensor.setName('dhw_rtf')
      dhw_rtf_sensor.setKeyName(wh.name.to_s)

      intgains_dhw_sensors[dhw_sensor] = [offcycle_loss, oncycle_loss, dhw_rtf_sensor]
    end

    nonsurf_names = ['intgains', 'infil', 'mechvent', 'natvent', 'whf', 'ducts']

    # EMS program
    program = OpenStudio::Model::EnergyManagementSystemProgram.new(model)
    program.setName(Constants.ObjectNameComponentLoadsProgram)

    # EMS program: Surfaces
    surfaces_sensors.each do |k, surface_sensors|
      program.addLine("Set hr_#{k} = 0")
      surface_sensors.each do |sensors|
        s = "Set hr_#{k} = hr_#{k}"
        sensors.each do |sensor|
          # remove ss_net if switch
          if sensor.name.to_s.start_with?('ss_net', 'ss_sol_abs', 'ss_trans_in')
            s += " - #{sensor.name}"
          elsif sensor.name.to_s.start_with?('ss_sw_abs', 'ss_trans_out', 'ss_back_out')
            s += " + #{sensor.name} * ZoneTimestep * 3600"
          else
            s += " + #{sensor.name}"
          end
        end
        program.addLine(s) if sensors.size > 0
      end
    end

    # EMS program: Internal gains
    program.addLine('Set hr_intgains = 0')
    intgains_sensors.each do |intgain_sensors|
      s = 'Set hr_intgains = hr_intgains'
      intgain_sensors.each do |sensor|
        s += " - #{sensor.name}"
      end
      program.addLine(s) if intgain_sensors.size > 0
    end
    intgains_dhw_sensors.each do |sensor, vals|
      off_loss, on_loss, rtf_sensor = vals
      program.addLine("Set hr_intgains = hr_intgains + #{sensor.name} * (#{off_loss}*(1-#{rtf_sensor.name}) + #{on_loss}*#{rtf_sensor.name})") # Water heater tank losses to zone
    end

    # EMS program: Infiltration, Natural Ventilation, Mechanical Ventilation, Ducts
    program.addLine("Set hr_airflow_rate = #{infil_flow_actuator.name} + #{imbal_mechvent_flow_actuator.name} + #{imbal_ducts_flow_actuator.name} + #{natvent_flow_actuator.name} + #{whf_flow_actuator.name}")
    program.addLine('If hr_airflow_rate > 0')
    program.addLine("  Set hr_infil = (#{air_loss_sensor.name} - #{air_gain_sensor.name}) * #{infil_flow_actuator.name} / hr_airflow_rate") # Airflow heat attributed to infiltration
    program.addLine("  Set hr_natvent = (#{air_loss_sensor.name} - #{air_gain_sensor.name}) * #{natvent_flow_actuator.name} / hr_airflow_rate") # Airflow heat attributed to natural ventilation
    program.addLine("  Set hr_whf = (#{air_loss_sensor.name} - #{air_gain_sensor.name}) * #{whf_flow_actuator.name} / hr_airflow_rate") # Airflow heat attributed to whole house fan
    program.addLine("  Set hr_mechvent = ((#{air_loss_sensor.name} - #{air_gain_sensor.name}) * #{imbal_mechvent_flow_actuator.name} / hr_airflow_rate)") # Airflow heat attributed to imbalanced mech vent
    program.addLine("  Set hr_ducts = ((#{air_loss_sensor.name} - #{air_gain_sensor.name}) * #{imbal_ducts_flow_actuator.name} / hr_airflow_rate)") # Airflow heat attributed to infiltration induced by duct leakage imbalance
    program.addLine('Else')
    program.addLine('  Set hr_infil = 0')
    program.addLine('  Set hr_natvent = 0')
    program.addLine('  Set hr_whf = 0')
    program.addLine('  Set hr_mechvent = 0')
    program.addLine('  Set hr_ducts = 0')
    program.addLine('EndIf')
    s = 'Set hr_mechvent = hr_mechvent'
    mechvent_sensors.each do |sensor|
      s += " - #{sensor.name}" # Balanced mech vent load + imbalanced mech vent fan heat
    end
    program.addLine(s) if mechvent_sensors.size > 0
    ducts_sensors.each do |duct_sensors|
      s = 'Set hr_ducts = hr_ducts'
      duct_sensors.each do |sensor|
        s += " - #{sensor.name}"
      end
      program.addLine(s) if duct_sensors.size > 0
    end
    if (not ducts_mix_loss_sensor.nil?) && (not ducts_mix_gain_sensor.nil?)
      program.addLine("Set hr_ducts = hr_ducts + (#{ducts_mix_loss_sensor.name} - #{ducts_mix_gain_sensor.name})")
    end

    # EMS program: Heating vs Cooling logic
    program.addLine('Set htg_mode = 0')
    program.addLine('Set clg_mode = 0')
    program.addLine("If (#{liv_load_sensors[:htg].name} > 0)") # Assign hour to heating if heating load
    program.addLine('  Set htg_mode = 1')
    program.addLine("ElseIf (#{liv_load_sensors[:clg].name} > 0)") # Assign hour to cooling if cooling load
    program.addLine('  Set clg_mode = 1')
    program.addLine("ElseIf (#{@clg_ssn_sensor.name} > 0)") # No load, assign hour to cooling if in cooling season definition (Note: natural ventilation & whole house fan only operate during the cooling season)
    program.addLine('  Set clg_mode = 1')
    program.addLine('Else') # No load, assign hour to heating if not in cooling season definition
    program.addLine('  Set htg_mode = 1')
    program.addLine('EndIf')

    [:htg, :clg].each do |mode|
      if mode == :htg
        sign = ''
      else
        sign = '-'
      end
      surfaces_sensors.keys.each do |k|
        program.addLine("Set loads_#{mode}_#{k} = #{sign}hr_#{k} * #{mode}_mode")
      end
      nonsurf_names.each do |nonsurf_name|
        program.addLine("Set loads_#{mode}_#{nonsurf_name} = #{sign}hr_#{nonsurf_name} * #{mode}_mode")
      end
    end

    # EMS program: Total loads
    program.addLine('Set loads_htg_tot = 0')
    program.addLine('Set loads_clg_tot = 0')
    program.addLine("If #{liv_load_sensors[:htg].name} > 0")
    s = "  Set loads_htg_tot = #{tot_load_sensors[:htg].name} - #{tot_load_sensors[:clg].name}"
    load_adj_sensors.each do |key, adj_sensor|
      if ['dehumidifier'].include? key.to_s
        s += " - #{adj_sensor.name}"
      end
    end
    program.addLine(s)
    program.addLine("ElseIf #{liv_load_sensors[:clg].name} > 0")
    s = "  Set loads_clg_tot = #{tot_load_sensors[:clg].name} - #{tot_load_sensors[:htg].name}"
    load_adj_sensors.each do |key, adj_sensor|
      if ['dehumidifier'].include? key.to_s
        s += " + #{adj_sensor.name}"
      end
    end
    program.addLine(s)
    program.addLine('EndIf')

    # EMS calling manager
    program_calling_manager = OpenStudio::Model::EnergyManagementSystemProgramCallingManager.new(model)
    program_calling_manager.setName("#{program.name} calling manager")
    program_calling_manager.setCallingPoint('EndOfZoneTimestepAfterZoneReporting')
    program_calling_manager.addProgram(program)
  end

  # FIXME: Move all of these construction methods to constructions.rb
  def self.calc_non_cavity_r(film_r, constr_set)
    # Calculate R-value for all non-cavity layers
    non_cavity_r = film_r
    if not constr_set.exterior_material.nil?
      non_cavity_r += constr_set.exterior_material.rvalue
    end
    if not constr_set.rigid_r.nil?
      non_cavity_r += constr_set.rigid_r
    end
    if not constr_set.osb_thick_in.nil?
      non_cavity_r += Material.Plywood(constr_set.osb_thick_in).rvalue
    end
    if not constr_set.drywall_thick_in.nil?
      non_cavity_r += Material.GypsumWall(constr_set.drywall_thick_in).rvalue
    end
    return non_cavity_r
  end

<<<<<<< HEAD
  def self.apply_wall_construction(runner, model, surfaces, wall, wall_id, wall_type, assembly_r,
                                   drywall_thick_in, film_r, mat_ext_finish)
=======
  def self.apply_wall_construction(runner, model, surfaces, wall_id, wall_type, assembly_r,
                                   drywall_thick_in, inside_film, outside_film, mat_ext_finish)
>>>>>>> 43377bad

    film_r = inside_film.rvalue + outside_film.rvalue
    if mat_ext_finish.nil?
      fallback_mat_ext_finish = nil
    else
      fallback_mat_ext_finish = Material.ExteriorFinishMaterial(mat_ext_finish.name, mat_ext_finish.tAbs, mat_ext_finish.sAbs, 0.1)
    end

    if wall_type == HPXML::WallTypeWoodStud
      install_grade = 1
      cavity_filled = true

      constr_sets = [
        WoodStudConstructionSet.new(Material.Stud2x6, 0.20, 10.0, 0.5, drywall_thick_in, mat_ext_finish), # 2x6, 24" o.c. + R10
        WoodStudConstructionSet.new(Material.Stud2x6, 0.20, 5.0, 0.5, drywall_thick_in, mat_ext_finish),  # 2x6, 24" o.c. + R5
        WoodStudConstructionSet.new(Material.Stud2x6, 0.20, 0.0, 0.5, drywall_thick_in, mat_ext_finish),  # 2x6, 24" o.c.
        WoodStudConstructionSet.new(Material.Stud2x4, 0.23, 0.0, 0.5, drywall_thick_in, mat_ext_finish),  # 2x4, 16" o.c.
        WoodStudConstructionSet.new(Material.Stud2x4, 0.01, 0.0, 0.0, 0.0, fallback_mat_ext_finish),      # Fallback
      ]
      match, constr_set, cavity_r = pick_wood_stud_construction_set(assembly_r, constr_sets, inside_film, outside_film, wall_id)

      Constructions.apply_wood_stud_wall(model, surfaces, wall, "#{wall_id} construction",
                                         cavity_r, install_grade, constr_set.stud.thick_in,
                                         cavity_filled, constr_set.framing_factor,
                                         constr_set.drywall_thick_in, constr_set.osb_thick_in,
                                         constr_set.rigid_r, constr_set.exterior_material,
                                         0, inside_film, outside_film)
    elsif wall_type == HPXML::WallTypeSteelStud
      install_grade = 1
      cavity_filled = true
      corr_factor = 0.45

      constr_sets = [
        SteelStudConstructionSet.new(5.5, corr_factor, 0.20, 10.0, 0.5, drywall_thick_in, mat_ext_finish), # 2x6, 24" o.c. + R10
        SteelStudConstructionSet.new(5.5, corr_factor, 0.20, 5.0, 0.5, drywall_thick_in, mat_ext_finish),  # 2x6, 24" o.c. + R5
        SteelStudConstructionSet.new(5.5, corr_factor, 0.20, 0.0, 0.5, drywall_thick_in, mat_ext_finish),  # 2x6, 24" o.c.
        SteelStudConstructionSet.new(3.5, corr_factor, 0.23, 0.0, 0.5, drywall_thick_in, mat_ext_finish),  # 2x4, 16" o.c.
        SteelStudConstructionSet.new(3.5, 1.0, 0.01, 0.0, 0.0, 0.0, fallback_mat_ext_finish),              # Fallback
      ]
      match, constr_set, cavity_r = pick_steel_stud_construction_set(assembly_r, constr_sets, inside_film, outside_film, "wall #{wall_id}")

      Constructions.apply_steel_stud_wall(model, surfaces, wall, "#{wall_id} construction",
                                          cavity_r, install_grade, constr_set.cavity_thick_in,
                                          cavity_filled, constr_set.framing_factor,
                                          constr_set.corr_factor, constr_set.drywall_thick_in,
                                          constr_set.osb_thick_in, constr_set.rigid_r,
                                          constr_set.exterior_material, inside_film, outside_film)
    elsif wall_type == HPXML::WallTypeDoubleWoodStud
      install_grade = 1
      is_staggered = false

      constr_sets = [
        DoubleStudConstructionSet.new(Material.Stud2x4, 0.23, 24.0, 0.0, 0.5, drywall_thick_in, mat_ext_finish),  # 2x4, 24" o.c.
        DoubleStudConstructionSet.new(Material.Stud2x4, 0.01, 16.0, 0.0, 0.0, 0.0, fallback_mat_ext_finish),      # Fallback
      ]
      match, constr_set, cavity_r = pick_double_stud_construction_set(assembly_r, constr_sets, inside_film, outside_film, "wall #{wall_id}")

      Constructions.apply_double_stud_wall(model, surfaces, wall, "#{wall_id} construction",
                                           cavity_r, install_grade, constr_set.stud.thick_in,
                                           constr_set.stud.thick_in, constr_set.framing_factor,
                                           constr_set.framing_spacing, is_staggered,
                                           constr_set.drywall_thick_in, constr_set.osb_thick_in,
                                           constr_set.rigid_r, constr_set.exterior_material,
                                           inside_film, outside_film)
    elsif wall_type == HPXML::WallTypeCMU
      density = 119.0 # lb/ft^3
      furring_r = 0
      furring_cavity_depth_in = 0 # in
      furring_spacing = 0

      constr_sets = [
        CMUConstructionSet.new(8.0, 1.4, 0.08, 0.5, drywall_thick_in, mat_ext_finish),  # 8" perlite-filled CMU
        CMUConstructionSet.new(6.0, 5.29, 0.01, 0.0, 0.0, fallback_mat_ext_finish),     # Fallback (6" hollow CMU)
      ]
      match, constr_set, rigid_r = pick_cmu_construction_set(assembly_r, constr_sets, inside_film, outside_film, "wall #{wall_id}")

      Constructions.apply_cmu_wall(model, surfaces, wall, "#{wall_id} construction",
                                   constr_set.thick_in, constr_set.cond_in, density,
                                   constr_set.framing_factor, furring_r,
                                   furring_cavity_depth_in, furring_spacing,
                                   constr_set.drywall_thick_in, constr_set.osb_thick_in,
                                   rigid_r, constr_set.exterior_material, inside_film,
                                   outside_film)
    elsif wall_type == HPXML::WallTypeSIP
      sheathing_thick_in = 0.44

      constr_sets = [
        SIPConstructionSet.new(10.0, 0.16, 0.0, sheathing_thick_in, 0.5, drywall_thick_in, mat_ext_finish), # 10" SIP core
        SIPConstructionSet.new(5.0, 0.16, 0.0, sheathing_thick_in, 0.5, drywall_thick_in, mat_ext_finish),  # 5" SIP core
        SIPConstructionSet.new(1.0, 0.01, 0.0, sheathing_thick_in, 0.0, 0.0, fallback_mat_ext_finish),      # Fallback
      ]
      match, constr_set, cavity_r = pick_sip_construction_set(assembly_r, constr_sets, inside_film, outside_film, "wall #{wall_id}")

      Constructions.apply_sip_wall(model, surfaces, wall, "#{wall_id} construction",
                                   cavity_r, constr_set.thick_in, constr_set.framing_factor,
<<<<<<< HEAD
                                   constr_set.sheath_thick_in, constr_set.drywall_thick_in,
                                   constr_set.osb_thick_in, constr_set.rigid_r,
                                   constr_set.exterior_material)
=======
                                   sheathing_type, constr_set.sheath_thick_in,
                                   constr_set.drywall_thick_in, constr_set.osb_thick_in,
                                   constr_set.rigid_r, constr_set.exterior_material,
                                   inside_film, outside_film)
>>>>>>> 43377bad
    elsif wall_type == HPXML::WallTypeICF
      constr_sets = [
        ICFConstructionSet.new(2.0, 4.0, 0.08, 0.0, 0.5, drywall_thick_in, mat_ext_finish), # ICF w/4" concrete and 2" rigid ins layers
        ICFConstructionSet.new(1.0, 1.0, 0.01, 0.0, 0.0, 0.0, fallback_mat_ext_finish),     # Fallback
      ]
      match, constr_set, icf_r = pick_icf_construction_set(assembly_r, constr_sets, inside_film, outside_film, "wall #{wall_id}")

      Constructions.apply_icf_wall(model, surfaces, wall, "#{wall_id} construction",
                                   icf_r, constr_set.ins_thick_in,
                                   constr_set.concrete_thick_in, constr_set.framing_factor,
                                   constr_set.drywall_thick_in, constr_set.osb_thick_in,
                                   constr_set.rigid_r, constr_set.exterior_material,
                                   inside_film, outside_film)
    elsif [HPXML::WallTypeConcrete, HPXML::WallTypeBrick, HPXML::WallTypeStrawBale, HPXML::WallTypeStone, HPXML::WallTypeLog].include? wall_type
      constr_sets = [
        GenericConstructionSet.new(10.0, 0.5, drywall_thick_in, mat_ext_finish), # w/R-10 rigid
        GenericConstructionSet.new(0.0, 0.5, drywall_thick_in, mat_ext_finish),  # Standard
        GenericConstructionSet.new(0.0, 0.0, 0.0, fallback_mat_ext_finish),      # Fallback
      ]
      match, constr_set, layer_r = pick_generic_construction_set(assembly_r, constr_sets, inside_film, outside_film, "wall #{wall_id}")

      if wall_type == HPXML::WallTypeConcrete
        thick_in = 6.0
        base_mat = BaseMaterial.Concrete
      elsif wall_type == HPXML::WallTypeBrick
        thick_in = 8.0
        base_mat = BaseMaterial.Brick
      elsif wall_type == HPXML::WallTypeStrawBale
        thick_in = 23.0
        base_mat = BaseMaterial.StrawBale
      elsif wall_type == HPXML::WallTypeStone
        thick_in = 6.0
        base_mat = BaseMaterial.Stone
      elsif wall_type == HPXML::WallTypeLog
        thick_in = 6.0
        base_mat = BaseMaterial.Wood
      end
      thick_ins = [thick_in]
      if layer_r == 0
        conds = [999]
      else
        conds = [thick_in / layer_r]
      end
      denss = [base_mat.rho]
      specheats = [base_mat.cp]

      Constructions.apply_generic_layered_wall(model, surfaces, wall, "#{wall_id} construction",
                                               thick_ins, conds, denss, specheats,
                                               constr_set.drywall_thick_in, constr_set.osb_thick_in,
                                               constr_set.rigid_r, constr_set.exterior_material,
                                               inside_film, outside_film)
    else
      fail "Unexpected wall type '#{wall_type}'."
    end

    check_surface_assembly_rvalue(runner, surfaces, inside_film, outside_film, assembly_r, match)
  end

  def self.pick_wood_stud_construction_set(assembly_r, constr_sets, inside_film, outside_film, surface_name)
    # Picks a construction set from supplied constr_sets for which a positive R-value
    # can be calculated for the unknown insulation to achieve the assembly R-value.

    constr_sets.each do |constr_set|
      fail 'Unexpected object.' unless constr_set.is_a? WoodStudConstructionSet

      film_r = inside_film.rvalue + outside_film.rvalue
      non_cavity_r = calc_non_cavity_r(film_r, constr_set)

      # Calculate effective cavity R-value
      # Assumes installation quality 1
      cavity_frac = 1.0 - constr_set.framing_factor
      cavity_r = cavity_frac / (1.0 / assembly_r - constr_set.framing_factor / (constr_set.stud.rvalue + non_cavity_r)) - non_cavity_r
      if cavity_r > 0 # Choose this construction set
        return true, constr_set, cavity_r
      end
    end

    return false, constr_sets[-1], 0.0 # Pick fallback construction with minimum R-value
  end

  def self.pick_steel_stud_construction_set(assembly_r, constr_sets, inside_film, outside_film, surface_name)
    # Picks a construction set from supplied constr_sets for which a positive R-value
    # can be calculated for the unknown insulation to achieve the assembly R-value.

    constr_sets.each do |constr_set|
      fail 'Unexpected object.' unless constr_set.is_a? SteelStudConstructionSet

      film_r = inside_film.rvalue + outside_film.rvalue
      non_cavity_r = calc_non_cavity_r(film_r, constr_set)

      # Calculate effective cavity R-value
      # Assumes installation quality 1
      cavity_r = (assembly_r - non_cavity_r) / constr_set.corr_factor
      if cavity_r > 0 # Choose this construction set
        return true, constr_set, cavity_r
      end
    end

    return false, constr_sets[-1], 0.0 # Pick fallback construction with minimum R-value
  end

  def self.pick_double_stud_construction_set(assembly_r, constr_sets, inside_film, outside_film, surface_name)
    # Picks a construction set from supplied constr_sets for which a positive R-value
    # can be calculated for the unknown insulation to achieve the assembly R-value.

    constr_sets.each do |constr_set|
      fail 'Unexpected object.' unless constr_set.is_a? DoubleStudConstructionSet

      film_r = inside_film.rvalue + outside_film.rvalue
      non_cavity_r = calc_non_cavity_r(film_r, constr_set)

      # Calculate effective cavity R-value
      # Assumes installation quality 1, not staggered, gap depth == stud depth
      # Solved in Wolfram Alpha: https://www.wolframalpha.com/input/?i=1%2FA+%3D+B%2F(2*C%2Bx%2BD)+%2B+E%2F(3*C%2BD)+%2B+(1-B-E)%2F(3*x%2BD)
      stud_frac = 1.5 / constr_set.framing_spacing
      misc_framing_factor = constr_set.framing_factor - stud_frac
      cavity_frac = 1.0 - (2 * stud_frac + misc_framing_factor)
      a = assembly_r
      b = stud_frac
      c = constr_set.stud.rvalue
      d = non_cavity_r
      e = misc_framing_factor
      cavity_r = ((3 * c + d) * Math.sqrt(4 * a**2 * b**2 + 12 * a**2 * b * e + 4 * a**2 * b + 9 * a**2 * e**2 - 6 * a**2 * e + a**2 - 48 * a * b * c - 16 * a * b * d - 36 * a * c * e + 12 * a * c - 12 * a * d * e + 4 * a * d + 36 * c**2 + 24 * c * d + 4 * d**2) + 6 * a * b * c + 2 * a * b * d + 3 * a * c * e + 3 * a * c + 3 * a * d * e + a * d - 18 * c**2 - 18 * c * d - 4 * d**2) / (2 * (-3 * a * e + 9 * c + 3 * d))
      cavity_r = 3 * cavity_r
      if cavity_r > 0 # Choose this construction set
        return true, constr_set, cavity_r
      end
    end

    return false, constr_sets[-1], 0.0 # Pick fallback construction with minimum R-value
  end

  def self.pick_sip_construction_set(assembly_r, constr_sets, inside_film, outside_film, surface_name)
    # Picks a construction set from supplied constr_sets for which a positive R-value
    # can be calculated for the unknown insulation to achieve the assembly R-value.

    constr_sets.each do |constr_set|
      fail 'Unexpected object.' unless constr_set.is_a? SIPConstructionSet

      film_r = inside_film.rvalue + outside_film.rvalue
      non_cavity_r = calc_non_cavity_r(film_r, constr_set)
      non_cavity_r += Material.new(nil, constr_set.sheath_thick_in, BaseMaterial.Wood).rvalue

      # Calculate effective SIP core R-value
      # Solved in Wolfram Alpha: https://www.wolframalpha.com/input/?i=1%2FA+%3D+B%2F(C%2BD)+%2B+E%2F(2*F%2BG%2FH*x%2BD)+%2B+(1-B-E)%2F(x%2BD)
      spline_thick_in = 0.5 # in
      ins_thick_in = constr_set.thick_in - (2.0 * spline_thick_in) # in
      framing_r = Material.new(nil, constr_set.thick_in, BaseMaterial.Wood).rvalue
      spline_r = Material.new(nil, spline_thick_in, BaseMaterial.Wood).rvalue
      spline_frac = 4.0 / 48.0 # One 4" spline for every 48" wide panel
      cavity_frac = 1.0 - (spline_frac + constr_set.framing_factor)
      a = assembly_r
      b = constr_set.framing_factor
      c = framing_r
      d = non_cavity_r
      e = spline_frac
      f = spline_r
      g = ins_thick_in
      h = constr_set.thick_in
      cavity_r = (Math.sqrt((a * b * c * g - a * b * d * h - 2 * a * b * f * h + a * c * e * g - a * c * e * h - a * c * g + a * d * e * g - a * d * e * h - a * d * g + c * d * g + c * d * h + 2 * c * f * h + d**2 * g + d**2 * h + 2 * d * f * h)**2 - 4 * (-a * b * g + c * g + d * g) * (a * b * c * d * h + 2 * a * b * c * f * h - a * c * d * h + 2 * a * c * e * f * h - 2 * a * c * f * h - a * d**2 * h + 2 * a * d * e * f * h - 2 * a * d * f * h + c * d**2 * h + 2 * c * d * f * h + d**3 * h + 2 * d**2 * f * h)) - a * b * c * g + a * b * d * h + 2 * a * b * f * h - a * c * e * g + a * c * e * h + a * c * g - a * d * e * g + a * d * e * h + a * d * g - c * d * g - c * d * h - 2 * c * f * h - g * d**2 - d**2 * h - 2 * d * f * h) / (2 * (-a * b * g + c * g + d * g))
      if cavity_r > 0 # Choose this construction set
        return true, constr_set, cavity_r
      end
    end

    return false, constr_sets[-1], 0.0 # Pick fallback construction with minimum R-value
  end

  def self.pick_cmu_construction_set(assembly_r, constr_sets, inside_film, outside_film, surface_name)
    # Picks a construction set from supplied constr_sets for which a positive R-value
    # can be calculated for the unknown insulation to achieve the assembly R-value.

    constr_sets.each do |constr_set|
      fail 'Unexpected object.' unless constr_set.is_a? CMUConstructionSet

      film_r = inside_film.rvalue + outside_film.rvalue
      non_cavity_r = calc_non_cavity_r(film_r, constr_set)

      # Calculate effective other CMU R-value
      # Assumes no furring strips
      # Solved in Wolfram Alpha: https://www.wolframalpha.com/input/?i=1%2FA+%3D+B%2F(C%2BE%2Bx)+%2B+(1-B)%2F(D%2BE%2Bx)
      a = assembly_r
      b = constr_set.framing_factor
      c = Material.new(nil, constr_set.thick_in, BaseMaterial.Wood).rvalue # Framing
      d = Material.new(nil, constr_set.thick_in, BaseMaterial.Concrete, constr_set.cond_in).rvalue # Concrete
      e = non_cavity_r
      rigid_r = 0.5 * (Math.sqrt(a**2 - 4 * a * b * c + 4 * a * b * d + 2 * a * c - 2 * a * d + c**2 - 2 * c * d + d**2) + a - c - d - 2 * e)
      if rigid_r > 0 # Choose this construction set
        return true, constr_set, rigid_r
      end
    end

    return false, constr_sets[-1], 0.0 # Pick fallback construction with minimum R-value
  end

  def self.pick_icf_construction_set(assembly_r, constr_sets, inside_film, outside_film, surface_name)
    # Picks a construction set from supplied constr_sets for which a positive R-value
    # can be calculated for the unknown insulation to achieve the assembly R-value.

    constr_sets.each do |constr_set|
      fail 'Unexpected object.' unless constr_set.is_a? ICFConstructionSet

      film_r = inside_film.rvalue + outside_film.rvalue
      non_cavity_r = calc_non_cavity_r(film_r, constr_set)

      # Calculate effective ICF rigid ins R-value
      # Solved in Wolfram Alpha: https://www.wolframalpha.com/input/?i=1%2FA+%3D+B%2F(C%2BE)+%2B+(1-B)%2F(D%2BE%2B2*x)
      a = assembly_r
      b = constr_set.framing_factor
      c = Material.new(nil, 2 * constr_set.ins_thick_in + constr_set.concrete_thick_in, BaseMaterial.Wood).rvalue # Framing
      d = Material.new(nil, constr_set.concrete_thick_in, BaseMaterial.Concrete).rvalue # Concrete
      e = non_cavity_r
      icf_r = (a * b * c - a * b * d - a * c - a * e + c * d + c * e + d * e + e**2) / (2 * (a * b - c - e))
      if icf_r > 0 # Choose this construction set
        return true, constr_set, icf_r
      end
    end

    return false, constr_sets[-1], 0.0 # Pick fallback construction with minimum R-value
  end

  def self.pick_generic_construction_set(assembly_r, constr_sets, inside_film, outside_film, surface_name)
    # Picks a construction set from supplied constr_sets for which a positive R-value
    # can be calculated for the unknown insulation to achieve the assembly R-value.

    constr_sets.each do |constr_set|
      fail 'Unexpected object.' unless constr_set.is_a? GenericConstructionSet

      film_r = inside_film.rvalue + outside_film.rvalue
      non_cavity_r = calc_non_cavity_r(film_r, constr_set)

      # Calculate effective ins layer R-value
      layer_r = assembly_r - non_cavity_r
      if layer_r > 0 # Choose this construction set
        return true, constr_set, layer_r
      end
    end

    return false, constr_sets[-1], 0.0 # Pick fallback construction with minimum R-value
  end

  def self.check_surface_assembly_rvalue(runner, surfaces, inside_film, outside_film, assembly_r, match)
    # Verify that the actual OpenStudio construction R-value matches our target assembly R-value

    film_r = 0.0
    film_r += inside_film.rvalue unless inside_film.nil?
    film_r += outside_film.rvalue unless outside_film.nil?
    surfaces.each do |surface|
      constr_r = UnitConversions.convert(1.0 / surface.construction.get.uFactor(0.0).get, 'm^2*k/w', 'hr*ft^2*f/btu') + film_r

      if surface.adjacentFoundation.is_initialized
        foundation = surface.adjacentFoundation.get
        foundation.customBlocks.each do |custom_block|
          ins_mat = custom_block.material.to_StandardOpaqueMaterial.get
          constr_r += UnitConversions.convert(ins_mat.thickness, 'm', 'ft') / UnitConversions.convert(ins_mat.thermalConductivity, 'W/(m*K)', 'Btu/(hr*ft*R)')
        end
      end

      if (assembly_r - constr_r).abs > 0.1
        if match
          fail "Construction R-value (#{constr_r}) does not match Assembly R-value (#{assembly_r}) for '#{surface.name}'."
        else
          runner.registerWarning("Assembly R-value (#{assembly_r}) for '#{surface.name}' below minimum expected value. Construction R-value increased to #{constr_r.round(2)}.")
        end
      end
    end
  end

  def self.set_surface_interior(model, spaces, surface, interior_adjacent_to)
    if [HPXML::LocationBasementConditioned].include? interior_adjacent_to
      surface.setSpace(create_or_get_space(model, spaces, HPXML::LocationLivingSpace))
      @cond_bsmnt_surfaces << surface
    else
      surface.setSpace(create_or_get_space(model, spaces, interior_adjacent_to))
    end
  end

  def self.set_surface_exterior(model, spaces, surface, exterior_adjacent_to)
    if [HPXML::LocationOutside].include? exterior_adjacent_to
      surface.setOutsideBoundaryCondition('Outdoors')
    elsif [HPXML::LocationGround].include? exterior_adjacent_to
      surface.setOutsideBoundaryCondition('Foundation')
    elsif [HPXML::LocationBasementConditioned].include? exterior_adjacent_to
      surface.createAdjacentSurface(create_or_get_space(model, spaces, HPXML::LocationLivingSpace))
      @cond_bsmnt_surfaces << surface
      set_surface_otherside_coefficients(surface, exterior_adjacent_to, model, spaces)
    elsif [HPXML::LocationOtherHousingUnit, HPXML::LocationOtherHeatedSpace, HPXML::LocationOtherMultifamilyBufferSpace, HPXML::LocationOtherNonFreezingSpace].include? exterior_adjacent_to
      set_surface_otherside_coefficients(surface, exterior_adjacent_to, model, spaces)
    else
      surface.createAdjacentSurface(create_or_get_space(model, spaces, exterior_adjacent_to))
    end
  end

  def self.set_surface_otherside_coefficients(surface, exterior_adjacent_to, model, spaces)
    if spaces[exterior_adjacent_to].nil?
      # Create E+ other side coefficient object
      otherside_object = OpenStudio::Model::SurfacePropertyOtherSideCoefficients.new(model)
      otherside_object.setName(exterior_adjacent_to)
      # Assume to directly apply to surface outside temperature
      # Refer to: https://www.sciencedirect.com/science/article/pii/B9780123972705000066 6.1.2 Part: Wall and roof transfer functions
      otherside_object.setCombinedConvectiveRadiativeFilmCoefficient(8.3)
      # Schedule of space temperature, can be shared with water heater/ducts
      sch = get_multifamily_temperature_schedule(model, exterior_adjacent_to, spaces)
      otherside_object.setConstantTemperatureSchedule(sch)
      surface.setSurfacePropertyOtherSideCoefficients(otherside_object)
      spaces[exterior_adjacent_to] = otherside_object
    else
      surface.setSurfacePropertyOtherSideCoefficients(spaces[exterior_adjacent_to])
    end
    surface.setSunExposure('NoSun')
    surface.setWindExposure('NoWind')
  end

  def self.get_multifamily_temperature_schedule(model, location, spaces)
    # Create outside boundary schedules to be actuated by EMS,
    # can be shared by any surface, duct adjacent to / located in those spaces

    # return if already exists
    model.getScheduleConstants.each do |sch|
      next unless sch.name.to_s == location
      return sch
    end

    sch = OpenStudio::Model::ScheduleConstant.new(model)
    sch.setName(location)

    if location == HPXML::LocationOtherHeatedSpace
      # Average of indoor/outdoor temperatures with minimum of 68 deg-F
      temp_min = UnitConversions.convert(68, 'F', 'C')
      indoor_weight = 0.5
      outdoor_weight = 0.5
    elsif location == HPXML::LocationOtherMultifamilyBufferSpace
      # Average of indoor/outdoor temperatures with minimum of 50 deg-F
      temp_min = UnitConversions.convert(50, 'F', 'C')
      indoor_weight = 0.5
      outdoor_weight = 0.5
    elsif location == HPXML::LocationOtherNonFreezingSpace
      # Floating with outdoor air temperature with minimum of 40 deg-F
      temp_min = UnitConversions.convert(40, 'F', 'C')
      indoor_weight = 0.0
      outdoor_weight = 1.0
    elsif location == HPXML::LocationOtherHousingUnit
      # For water heater, duct etc.
      # Indoor air temperature
      temp_min = UnitConversions.convert(40, 'F', 'C')
      indoor_weight = 1.0
      outdoor_weight = 0.0
    end

    # Schedule type limits compatible
    schedule_type_limits = OpenStudio::Model::ScheduleTypeLimits.new(model)
    schedule_type_limits.setUnitType('Temperature')
    sch.setScheduleTypeLimits(schedule_type_limits)

    # Ems to actuate schedule
    sensor_ia = OpenStudio::Model::EnergyManagementSystemSensor.new(model, 'Zone Air Temperature')
    sensor_ia.setName('cond_zone_temp')
    sensor_ia.setKeyName(create_or_get_space(model, spaces, 'living space').name.to_s)

    sensor_oa = OpenStudio::Model::EnergyManagementSystemSensor.new(model, 'Site Outdoor Air Drybulb Temperature')
    sensor_oa.setName('oa_temp')

    actuator = OpenStudio::Model::EnergyManagementSystemActuator.new(sch, 'Schedule:Constant', 'Schedule Value')
    actuator.setName("#{location.gsub(' ', '_').gsub('-', '_')}_temp_sch")

    program = OpenStudio::Model::EnergyManagementSystemProgram.new(model)
    program.setName("#{location.gsub('-', '_')} Temperature Program")
    program.addLine("Set #{actuator.name} = #{sensor_ia.name} * #{indoor_weight} + #{sensor_oa.name} * #{outdoor_weight}")
    program.addLine("If #{actuator.name} < #{temp_min}")
    program.addLine("Set #{actuator.name} = #{temp_min}")
    program.addLine('EndIf')

    program_cm = OpenStudio::Model::EnergyManagementSystemProgramCallingManager.new(model)
    program_cm.setName("#{program.name} calling manager")
    program_cm.setCallingPoint('EndOfSystemTimestepAfterHVACReporting')
    program_cm.addProgram(program)

    return sch
  end

  # Returns an OS:Space, or temperature OS:Schedule for a MF space, or nil if outside
  # Should be called when the object's energy use is sensitive to ambient temperature
  # (e.g., water heaters and ducts).
  def self.get_space_or_schedule_from_location(location, object_name, model, spaces)
    return if [HPXML::LocationOtherExterior, HPXML::LocationOutside].include? location

    sch = nil
    space = nil
    if [HPXML::LocationOtherHeatedSpace, HPXML::LocationOtherHousingUnit, HPXML::LocationOtherMultifamilyBufferSpace, HPXML::LocationOtherNonFreezingSpace].include? location
      # if located in MF spaces, create and return temperature schedule
      sch = get_multifamily_temperature_schedule(model, location, spaces)
    else
      space = get_space_from_location(location, object_name, model, spaces)
    end

    return space, sch
  end

  # Returns an OS:Space, or nil if a MF space
  # Should be called when the object's energy use is NOT sensitive to ambient temperature
  # (e.g., appliances).
  def self.get_space_from_location(location, object_name, model, spaces)
    return if location == HPXML::LocationOther

    num_orig_spaces = spaces.size

    if location == HPXML::LocationBasementConditioned
      space = create_or_get_space(model, spaces, HPXML::LocationLivingSpace)
    else
      space = create_or_get_space(model, spaces, location)
    end

    if spaces.size != num_orig_spaces
      fail "#{object_name} location is '#{location}' but building does not have this location specified."
    end

    return space
  end

  def self.set_subsurface_exterior(surface, wall_exterior_adjacent_to, spaces, model)
    # Set its parent surface outside boundary condition, which will be also applied to subsurfaces through OS
    # The parent surface is entirely comprised of the subsurface.

    # Subsurface on foundation wall, set it to be adjacent to outdoors
    if wall_exterior_adjacent_to == HPXML::LocationGround
      surface.setOutsideBoundaryCondition('Outdoors')
    else
      set_surface_exterior(model, spaces, surface, wall_exterior_adjacent_to)
    end
  end

  def self.get_min_neighbor_distance()
    min_neighbor_distance = nil
    @hpxml.neighbor_buildings.each do |neighbor_building|
      if min_neighbor_distance.nil?
        min_neighbor_distance = 9e99
      end
      if neighbor_building.distance < min_neighbor_distance
        min_neighbor_distance = neighbor_building.distance
      end
    end
    return min_neighbor_distance
  end

  def self.get_kiva_instances(fnd_walls, slabs)
    # Identify unique Kiva foundations that are required.
    kiva_fnd_walls = []
    fnd_walls.each do |foundation_wall|
      next unless foundation_wall.is_exterior

      kiva_fnd_walls << foundation_wall
    end
    if kiva_fnd_walls.empty? # Handle slab foundation type
      kiva_fnd_walls << nil
    end

    kiva_slabs = slabs

    return kiva_fnd_walls.product(kiva_slabs)
  end

  def self.set_foundation_and_walls_top()
    @foundation_top = 0
    @hpxml.foundation_walls.each do |foundation_wall|
      top = -1 * foundation_wall.depth_below_grade + foundation_wall.height
      @foundation_top = top if top > @foundation_top
    end
    @walls_top = @foundation_top + 8.0 * @ncfl_ag
  end
end

# FIXME: Move all of these construction classes to constructions.rb
class WoodStudConstructionSet
  def initialize(stud, framing_factor, rigid_r, osb_thick_in, drywall_thick_in, exterior_material)
    @stud = stud
    @framing_factor = framing_factor
    @rigid_r = rigid_r
    @osb_thick_in = osb_thick_in
    @drywall_thick_in = drywall_thick_in
    @exterior_material = exterior_material
  end
  attr_accessor(:stud, :framing_factor, :rigid_r, :osb_thick_in, :drywall_thick_in, :exterior_material)
end

class SteelStudConstructionSet
  def initialize(cavity_thick_in, corr_factor, framing_factor, rigid_r, osb_thick_in, drywall_thick_in, exterior_material)
    @cavity_thick_in = cavity_thick_in
    @corr_factor = corr_factor
    @framing_factor = framing_factor
    @rigid_r = rigid_r
    @osb_thick_in = osb_thick_in
    @drywall_thick_in = drywall_thick_in
    @exterior_material = exterior_material
  end
  attr_accessor(:cavity_thick_in, :corr_factor, :framing_factor, :rigid_r, :osb_thick_in, :drywall_thick_in, :exterior_material)
end

class DoubleStudConstructionSet
  def initialize(stud, framing_factor, framing_spacing, rigid_r, osb_thick_in, drywall_thick_in, exterior_material)
    @stud = stud
    @framing_factor = framing_factor
    @framing_spacing = framing_spacing
    @rigid_r = rigid_r
    @osb_thick_in = osb_thick_in
    @drywall_thick_in = drywall_thick_in
    @exterior_material = exterior_material
  end
  attr_accessor(:stud, :framing_factor, :framing_spacing, :rigid_r, :osb_thick_in, :drywall_thick_in, :exterior_material)
end

class SIPConstructionSet
  def initialize(thick_in, framing_factor, rigid_r, sheath_thick_in, osb_thick_in, drywall_thick_in, exterior_material)
    @thick_in = thick_in
    @framing_factor = framing_factor
    @rigid_r = rigid_r
    @sheath_thick_in = sheath_thick_in
    @osb_thick_in = osb_thick_in
    @drywall_thick_in = drywall_thick_in
    @exterior_material = exterior_material
  end
  attr_accessor(:thick_in, :framing_factor, :rigid_r, :sheath_thick_in, :osb_thick_in, :drywall_thick_in, :exterior_material)
end

class CMUConstructionSet
  def initialize(thick_in, cond_in, framing_factor, osb_thick_in, drywall_thick_in, exterior_material)
    @thick_in = thick_in
    @cond_in = cond_in
    @framing_factor = framing_factor
    @osb_thick_in = osb_thick_in
    @drywall_thick_in = drywall_thick_in
    @exterior_material = exterior_material
    @rigid_r = nil # solved for
  end
  attr_accessor(:thick_in, :cond_in, :framing_factor, :rigid_r, :osb_thick_in, :drywall_thick_in, :exterior_material)
end

class ICFConstructionSet
  def initialize(ins_thick_in, concrete_thick_in, framing_factor, rigid_r, osb_thick_in, drywall_thick_in, exterior_material)
    @ins_thick_in = ins_thick_in
    @concrete_thick_in = concrete_thick_in
    @framing_factor = framing_factor
    @rigid_r = rigid_r
    @osb_thick_in = osb_thick_in
    @drywall_thick_in = drywall_thick_in
    @exterior_material = exterior_material
  end
  attr_accessor(:ins_thick_in, :concrete_thick_in, :framing_factor, :rigid_r, :osb_thick_in, :drywall_thick_in, :exterior_material)
end

class GenericConstructionSet
  def initialize(rigid_r, osb_thick_in, drywall_thick_in, exterior_material)
    @rigid_r = rigid_r
    @osb_thick_in = osb_thick_in
    @drywall_thick_in = drywall_thick_in
    @exterior_material = exterior_material
  end
  attr_accessor(:rigid_r, :osb_thick_in, :drywall_thick_in, :exterior_material)
end

# register the measure to be used by the application
HPXMLtoOpenStudio.new.registerWithApplication<|MERGE_RESOLUTION|>--- conflicted
+++ resolved
@@ -1523,20 +1523,8 @@
       else
         inside_film = Material.AirFilmRoof(Geometry.get_roof_pitch([surfaces[0]]))
       end
-<<<<<<< HEAD
+      outside_film = Material.AirFilmOutside
       mat_roofing = Material.RoofMaterial(roof.roof_type, emitt, solar_abs)
-=======
-      outside_film = Material.AirFilmOutside
-      if solar_abs >= 0.875
-        mat_roofing = Material.RoofingAsphaltShinglesDark(emitt, solar_abs)
-      elsif solar_abs >= 0.75
-        mat_roofing = Material.RoofingAsphaltShinglesMed(emitt, solar_abs)
-      elsif solar_abs >= 0.6
-        mat_roofing = Material.RoofingAsphaltShinglesLight(emitt, solar_abs)
-      else
-        mat_roofing = Material.RoofingAsphaltShinglesWhiteCool(emitt, solar_abs)
-      end
->>>>>>> 43377bad
 
       assembly_r = roof.insulation_assembly_r_value
       constr_sets = [
@@ -1618,30 +1606,14 @@
       inside_film = Material.AirFilmVertical
       if wall.is_exterior
         outside_film = Material.AirFilmOutside
+        mat_ext_finish = Material.ExteriorFinishMaterial(wall.siding, wall.emittance, wall.solar_absorptance)
       else
         outside_film = Material.AirFilmVertical
-      end
-      if wall.is_exterior
-<<<<<<< HEAD
-        film_r = Material.AirFilmVertical.rvalue + Material.AirFilmOutside.rvalue
-        mat_ext_finish = Material.ExteriorFinishMaterial(wall.siding, wall.emittance, wall.solar_absorptance)
-      else
-        film_r = 2.0 * Material.AirFilmVertical.rvalue
         mat_ext_finish = nil
       end
 
       apply_wall_construction(runner, model, surfaces, wall, wall.id, wall.wall_type, wall.insulation_assembly_r_value,
-                              drywall_thick_in, film_r, mat_ext_finish)
-=======
-        mat_ext_finish = Material.ExtFinishWoodLight
-        mat_ext_finish.tAbs = wall.emittance
-        mat_ext_finish.sAbs = wall.solar_absorptance
-        mat_ext_finish.vAbs = wall.solar_absorptance
-      end
-
-      apply_wall_construction(runner, model, surfaces, wall.id, wall.wall_type, wall.insulation_assembly_r_value,
                               drywall_thick_in, inside_film, outside_film, mat_ext_finish)
->>>>>>> 43377bad
     end
   end
 
@@ -1694,22 +1666,10 @@
       inside_film = Material.AirFilmVertical
       if rim_joist.is_exterior
         outside_film = Material.AirFilmOutside
+        mat_ext_finish = Material.ExteriorFinishMaterial(rim_joist.siding, rim_joist.emittance, rim_joist.solar_absorptance)
       else
         outside_film = Material.AirFilmVertical
-      end
-      if rim_joist.is_exterior
-<<<<<<< HEAD
-        film_r = Material.AirFilmVertical.rvalue + Material.AirFilmOutside.rvalue
-        mat_ext_finish = Material.ExteriorFinishMaterial(rim_joist.siding, rim_joist.emittance, rim_joist.solar_absorptance)
-      else
-        film_r = 2.0 * Material.AirFilmVertical.rvalue
         mat_ext_finish = nil
-=======
-        mat_ext_finish = Material.ExtFinishWoodLight
-        mat_ext_finish.tAbs = rim_joist.emittance
-        mat_ext_finish.sAbs = rim_joist.solar_absorptance
-        mat_ext_finish.vAbs = rim_joist.solar_absorptance
->>>>>>> 43377bad
       end
 
       assembly_r = rim_joist.insulation_assembly_r_value
@@ -1937,13 +1897,8 @@
         end
         mat_ext_finish = nil
 
-<<<<<<< HEAD
         apply_wall_construction(runner, model, [surface], foundation_wall, foundation_wall.id, wall_type, assembly_r,
-                                drywall_thick_in, film_r, mat_ext_finish)
-=======
-        apply_wall_construction(runner, model, [surface], foundation_wall.id, wall_type, assembly_r,
                                 drywall_thick_in, inside_film, outside_film, mat_ext_finish)
->>>>>>> 43377bad
       end
     end
   end
@@ -2352,13 +2307,10 @@
     if type == 'wall'
       Constructions.apply_wood_stud_wall(model, surfaces, nil, 'AdiabaticWallConstruction',
                                          0, 1, 3.5, true, 0.1, 0.5, 0, 999,
-<<<<<<< HEAD
-                                         Material.ExteriorFinishMaterial(HPXML::SidingTypeWood, 0.90, 0.75))
-=======
-                                         Material.ExtFinishStuccoMedDark, 0,
+                                         Material.ExteriorFinishMaterial(HPXML::SidingTypeWood, 0.90, 0.75),
+                                         0,
                                          Material.AirFilmVertical,
                                          Material.AirFilmVertical)
->>>>>>> 43377bad
     elsif type == 'floor'
       Constructions.apply_floor(model, surfaces, 'AdiabaticFloorConstruction',
                                 0, 1, 0.07, 5.5, 0.75, 999,
@@ -3601,13 +3553,8 @@
     return non_cavity_r
   end
 
-<<<<<<< HEAD
   def self.apply_wall_construction(runner, model, surfaces, wall, wall_id, wall_type, assembly_r,
-                                   drywall_thick_in, film_r, mat_ext_finish)
-=======
-  def self.apply_wall_construction(runner, model, surfaces, wall_id, wall_type, assembly_r,
                                    drywall_thick_in, inside_film, outside_film, mat_ext_finish)
->>>>>>> 43377bad
 
     film_r = inside_film.rvalue + outside_film.rvalue
     if mat_ext_finish.nil?
@@ -3703,16 +3650,9 @@
 
       Constructions.apply_sip_wall(model, surfaces, wall, "#{wall_id} construction",
                                    cavity_r, constr_set.thick_in, constr_set.framing_factor,
-<<<<<<< HEAD
                                    constr_set.sheath_thick_in, constr_set.drywall_thick_in,
                                    constr_set.osb_thick_in, constr_set.rigid_r,
-                                   constr_set.exterior_material)
-=======
-                                   sheathing_type, constr_set.sheath_thick_in,
-                                   constr_set.drywall_thick_in, constr_set.osb_thick_in,
-                                   constr_set.rigid_r, constr_set.exterior_material,
-                                   inside_film, outside_film)
->>>>>>> 43377bad
+                                   constr_set.exterior_material, inside_film, outside_film)
     elsif wall_type == HPXML::WallTypeICF
       constr_sets = [
         ICFConstructionSet.new(2.0, 4.0, 0.08, 0.0, 0.5, drywall_thick_in, mat_ext_finish), # ICF w/4" concrete and 2" rigid ins layers
