--- conflicted
+++ resolved
@@ -2729,11 +2729,7 @@
         cd_flow_actuators << actuator
       end
     end
-<<<<<<< HEAD
-    if (infil_flow_actuators.size != 1) || (natvent_flow_actuators.size != 1) || (mechvent_flow_actuators.size != 1) || (whf_flow_actuators.size != 1) || (cd_flow_actuators.size != 1)
-=======
-    if (infil_flow_actuators.size != 1) || (natvent_flow_actuators.size != 1) || (whf_flow_actuators.size != 1)
->>>>>>> f7a65baf
+    if (infil_flow_actuators.size != 1) || (natvent_flow_actuators.size != 1) || (whf_flow_actuators.size != 1) || (cd_flow_actuators.size != 1)
       fail 'Could not find actuator for component loads.'
     end
 
@@ -2958,20 +2954,12 @@
     end
 
     # EMS program: Infiltration, Natural Ventilation, Mechanical Ventilation, Ducts
-<<<<<<< HEAD
-    program.addLine("Set hr_airflow_rate = #{infil_flow_actuator.name} + #{mechvent_flow_actuator.name} + #{natvent_flow_actuator.name} + #{whf_flow_actuator.name} + #{cd_flow_actuator.name}")
-=======
-    program.addLine("Set hr_airflow_rate = #{infil_flow_actuator.name} + #{natvent_flow_actuator.name} + #{whf_flow_actuator.name}")
->>>>>>> f7a65baf
+    program.addLine("Set hr_airflow_rate = #{infil_flow_actuator.name} + #{natvent_flow_actuator.name} + #{whf_flow_actuator.name} + #{cd_flow_actuator.name}")
     program.addLine('If hr_airflow_rate > 0')
     program.addLine("  Set hr_infil = (#{air_loss_sensor.name} - #{air_gain_sensor.name}) * #{infil_flow_actuator.name} / hr_airflow_rate") # Airflow heat attributed to infiltration
     program.addLine("  Set hr_natvent = (#{air_loss_sensor.name} - #{air_gain_sensor.name}) * #{natvent_flow_actuator.name} / hr_airflow_rate") # Airflow heat attributed to natural ventilation
     program.addLine("  Set hr_whf = (#{air_loss_sensor.name} - #{air_gain_sensor.name}) * #{whf_flow_actuator.name} / hr_airflow_rate") # Airflow heat attributed to whole house fan
-<<<<<<< HEAD
-    program.addLine("  Set hr_mechvent = ((#{air_loss_sensor.name} - #{air_gain_sensor.name}) * #{mechvent_flow_actuator.name} / hr_airflow_rate)") # Airflow heat attributed to mechanical ventilation
     program.addLine("  Set hr_cd = ((#{air_loss_sensor.name} - #{air_gain_sensor.name}) * #{cd_flow_actuator.name} / hr_airflow_rate)") # Airflow heat attributed to clothes dryer exhaust
-=======
->>>>>>> f7a65baf
     program.addLine('Else')
     program.addLine('  Set hr_infil = 0')
     program.addLine('  Set hr_natvent = 0')
