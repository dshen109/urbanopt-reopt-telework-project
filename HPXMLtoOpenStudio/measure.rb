# see the URL below for information on how to write OpenStudio measures
# http://nrel.github.io/OpenStudio-user-documentation/reference/measure_writing_guide/

require 'openstudio'
require 'pathname'
require 'csv'
require_relative 'resources/EPvalidator'
require_relative 'resources/airflow'
require_relative 'resources/constants'
require_relative 'resources/constructions'
require_relative 'resources/geometry'
require_relative 'resources/hotwater_appliances'
require_relative 'resources/hvac'
require_relative 'resources/hvac_sizing'
require_relative 'resources/lighting'
require_relative 'resources/location'
require_relative 'resources/misc_loads'
require_relative 'resources/pv'
require_relative 'resources/unit_conversions'
require_relative 'resources/util'
require_relative 'resources/waterheater'
require_relative 'resources/weather'
require_relative 'resources/xmlhelper'
require_relative 'resources/hpxml'

# start the measure
class HPXMLtoOpenStudio < OpenStudio::Measure::ModelMeasure
  # human readable name
  def name
    return 'HPXML to OpenStudio Translator'
  end

  # human readable description
  def description
    return 'Translates HPXML file to OpenStudio Model'
  end

  # human readable description of modeling approach
  def modeler_description
    return ''
  end

  # define the arguments that the user will input
  def arguments(model)
    args = OpenStudio::Measure::OSArgumentVector.new

    arg = OpenStudio::Measure::OSArgument.makeStringArgument('hpxml_path', true)
    arg.setDisplayName('HPXML File Path')
    arg.setDescription('Absolute/relative path of the HPXML file.')
    args << arg

    arg = OpenStudio::Measure::OSArgument.makeStringArgument('weather_dir', true)
    arg.setDisplayName('Weather Directory')
    arg.setDescription('Absolute/relative path of the weather directory.')
    arg.setDefaultValue('weather')
    args << arg

    arg = OpenStudio::Measure::OSArgument.makeStringArgument('epw_output_path', false)
    arg.setDisplayName('EPW Output File Path')
    arg.setDescription('Absolute/relative path of the output EPW file.')
    args << arg

    arg = OpenStudio::Measure::OSArgument.makeStringArgument('osm_output_path', false)
    arg.setDisplayName('OSM Output File Path')
    arg.setDescription('Absolute/relative path of the output OSM file.')
    args << arg

    return args
  end

  # define what happens when the measure is run
  def run(model, runner, user_arguments)
    super(model, runner, user_arguments)

    # use the built-in error checking
    if !runner.validateUserArguments(arguments(model), user_arguments)
      return false
    end

    # Check for correct versions of OS
    os_version = '2.9.1'
    if OpenStudio.openStudioVersion != os_version
      fail "OpenStudio version #{os_version} is required."
    end

    # assign the user inputs to variables
    hpxml_path = runner.getStringArgumentValue('hpxml_path', user_arguments)
    weather_dir = runner.getStringArgumentValue('weather_dir', user_arguments)
    epw_output_path = runner.getOptionalStringArgumentValue('epw_output_path', user_arguments)
    osm_output_path = runner.getOptionalStringArgumentValue('osm_output_path', user_arguments)
    debug = osm_output_path.is_initialized

    unless (Pathname.new hpxml_path).absolute?
      hpxml_path = File.expand_path(File.join(File.dirname(__FILE__), hpxml_path))
    end
    unless File.exist?(hpxml_path) && hpxml_path.downcase.end_with?('.xml')
      fail "'#{hpxml_path}' does not exist or is not an .xml file."
    end

    model.getBuilding.additionalProperties.setFeature('hpxml_path', hpxml_path)

    hpxml = HPXML.new(hpxml_path: hpxml_path)

    if not validate_hpxml(runner, hpxml_path, hpxml)
      return false
    end

    begin
      # Weather file
      unless (Pathname.new weather_dir).absolute?
        weather_dir = File.expand_path(File.join(File.dirname(__FILE__), '..', weather_dir))
      end
      epw_path = hpxml.climate_and_risk_zones.weather_station_epw_filename
      if not epw_path.nil?
        epw_path = File.join(weather_dir, epw_path)
        if not File.exist?(epw_path)
          fail "'#{epw_path}' could not be found."
        end
      else
        weather_wmo = hpxml.climate_and_risk_zones.weather_station_wmo
        CSV.foreach(File.join(weather_dir, 'data.csv'), headers: true) do |row|
          next if row['wmo'] != weather_wmo

          epw_path = File.join(weather_dir, row['filename'])
          if not File.exist?(epw_path)
            fail "'#{epw_path}' could not be found."
          end

          break
        end
        if epw_path.nil?
          fail "Weather station WMO '#{weather_wmo}' could not be found in weather/data.csv."
        end
      end
      cache_path = epw_path.gsub('.epw', '-cache.csv')
      if not File.exist?(cache_path)
        # Process weather file to create cache .csv
        runner.registerWarning("'#{cache_path}' could not be found; regenerating it.")
        epw_file = OpenStudio::EpwFile.new(epw_path)
        OpenStudio::Model::WeatherFile.setWeatherFile(model, epw_file)
        weather = WeatherProcess.new(model, runner)
        File.open(cache_path, 'wb') do |file|
          weather.dump_to_csv(file)
        end
      end
      if epw_output_path.is_initialized
        FileUtils.cp(epw_path, epw_output_path.get)
      end

      # Apply Location to obtain weather data
      weather = Location.apply(model, runner, epw_path, cache_path, 'NA', 'NA')

      # Create OpenStudio model
      OSModel.create(hpxml, runner, model, weather, hpxml_path, debug)
    rescue Exception => e
      # Report exception
      runner.registerError("#{e.message}\n#{e.backtrace.join("\n")}")
      return false
    end

    if osm_output_path.is_initialized
      File.write(osm_output_path.get, model.to_s)
      runner.registerInfo("Wrote file: #{osm_output_path.get}")
    end

    return true
  end

  def validate_hpxml(runner, hpxml_path, hpxml)
    schemas_dir = File.join(File.dirname(__FILE__), 'resources')

    is_valid = true

    # Validate input HPXML against schema
    XMLHelper.validate(hpxml.doc.to_s, File.join(schemas_dir, 'HPXML.xsd'), runner).each do |error|
      runner.registerError("#{hpxml_path}: #{error}")
      is_valid = false
    end
    runner.registerInfo("#{hpxml_path}: Validated against HPXML schema.")

    # Validate input HPXML against EnergyPlus Use Case
    errors = EnergyPlusValidator.run_validator(hpxml.doc)
    errors.each do |error|
      runner.registerError("#{hpxml_path}: #{error}")
      is_valid = false
    end
    runner.registerInfo("#{hpxml_path}: Validated against HPXML EnergyPlus Use Case.")

    return is_valid
  end
end

class OSModel
  def self.create(hpxml, runner, model, weather, hpxml_path, debug)
    @hpxml = hpxml
    @hpxml_path = hpxml_path
    @debug = debug

    @eri_version = @hpxml.header.eri_calculation_version # Hidden feature
    @eri_version = 'latest' if @eri_version.nil?
    @eri_version = Constants.ERIVersions[-1] if @eri_version == 'latest'

    # Global variables
    @cfa = @hpxml.building_construction.conditioned_floor_area
    @cfa_ag = @cfa
    @hpxml.slabs.each do |slab|
      next unless slab.interior_adjacent_to == HPXML::LocationBasementConditioned

      @cfa_ag -= slab.area
    end
    @gfa = 0 # garage floor area
    @hpxml.slabs.each do |slab|
      next unless slab.interior_adjacent_to == HPXML::LocationGarage

      @gfa += slab.area
    end
    @infilvolume = get_infiltration_volume()
    @ncfl = @hpxml.building_construction.number_of_conditioned_floors
    @ncfl_ag = @hpxml.building_construction.number_of_conditioned_floors_above_grade
    @nbeds = @hpxml.building_construction.number_of_bedrooms
    @has_uncond_bsmnt = @hpxml.has_space_type(HPXML::LocationBasementUnconditioned)
    @has_vented_attic = @hpxml.has_space_type(HPXML::LocationAtticVented)
    @has_vented_crawl = @hpxml.has_space_type(HPXML::LocationCrawlspaceVented)
    @min_neighbor_distance = get_min_neighbor_distance()
    @default_azimuths = get_default_azimuths()
    @cond_bsmnt_surfaces = [] # list of surfaces in conditioned basement, used for modification of some surface properties, eg. solar absorptance, view factor, etc.

    @hvac_map = {} # mapping between HPXML HVAC systems and model objects
    @dhw_map = {}  # mapping between HPXML Water Heating systems and model objects

    @use_only_ideal_air = false
    if not @hpxml.building_construction.use_only_ideal_air_system.nil?
      @use_only_ideal_air = @hpxml.building_construction.use_only_ideal_air_system
    end

    # Simulation parameters

    add_simulation_params(model)

    # Geometry/Envelope

    spaces = add_geometry_envelope(runner, model, weather)

    # Bedrooms, Occupants

    add_num_occupants(model, hpxml, runner)

    # HVAC

    @total_frac_remaining_heat_load_served = 1.0
    @total_frac_remaining_cool_load_served = 1.0

    add_cooling_system(runner, model)
    add_heating_system(runner, model)
    add_heat_pump(runner, model, weather)
    add_residual_hvac(runner, model)
    add_setpoints(runner, model, weather)
    add_ceiling_fans(runner, model, weather)

    # Hot Water

    add_hot_water_and_appliances(runner, model, weather, spaces)

    # Plug Loads & Lighting

    add_mels(runner, model, spaces)
    add_lighting(runner, model, weather, spaces)

    # Other

    add_airflow(runner, model, weather, spaces)
    add_hvac_sizing(runner, model, weather)
    add_fuel_heating_eae(runner, model)
    add_photovoltaics(runner, model)
    add_outputs(runner, model)
  end

  private

  def self.add_simulation_params(model)
    sim = model.getSimulationControl
    sim.setRunSimulationforSizingPeriods(false)

    valid_tsteps = [60, 30, 20, 15, 12, 10, 6, 5, 4, 3, 2, 1]
    timestep = @hpxml.header.timestep
    timestep = 60 if timestep.nil?
    if not valid_tsteps.include? timestep
      fail "Timestep (#{timestep}) must be one of: #{valid_tsteps.join(', ')}."
    end

    tstep = model.getTimestep
    tstep.setNumberOfTimestepsPerHour(60 / timestep)

    shad = model.getShadowCalculation
    shad.setCalculationFrequency(20)
    shad.setMaximumFiguresInShadowOverlapCalculations(200)

    outsurf = model.getOutsideSurfaceConvectionAlgorithm
    outsurf.setAlgorithm('DOE-2')

    insurf = model.getInsideSurfaceConvectionAlgorithm
    insurf.setAlgorithm('TARP')

    zonecap = model.getZoneCapacitanceMultiplierResearchSpecial
    zonecap.setHumidityCapacityMultiplier(15)

    convlim = model.getConvergenceLimits
    convlim.setMinimumSystemTimestep(0)
  end

  def self.add_geometry_envelope(runner, model, weather)
    spaces = {}
    @foundation_top, @walls_top = get_foundation_and_walls_top()

    add_roofs(runner, model, spaces)
    add_walls(runner, model, spaces)
    add_rim_joists(runner, model, spaces)
    add_frame_floors(runner, model, spaces)
    add_foundation_walls_slabs(runner, model, spaces)
    add_interior_shading_schedule(runner, model, weather)
    add_windows(runner, model, spaces, weather)
    add_doors(runner, model, spaces)
    add_skylights(runner, model, spaces, weather)
    add_conditioned_floor_area(runner, model, spaces)

    # update living space/zone global variable
    @living_space = get_space_of_type(spaces, HPXML::LocationLivingSpace)
    @living_zone = @living_space.thermalZone.get

    add_thermal_mass(runner, model)
    modify_cond_basement_surface_properties(runner, model)
    assign_view_factor(runner, model)
    check_for_errors(runner, model)
    set_zone_volumes(runner, model)
    explode_surfaces(runner, model)

    return spaces
  end

  def self.set_zone_volumes(runner, model)
    # TODO: Use HPXML values not Model values
    thermal_zones = model.getThermalZones

    # Init
    zones_updated = 0

    # Basements, crawl, garage
    thermal_zones.each do |thermal_zone|
      next unless Geometry.is_unconditioned_basement(thermal_zone) || Geometry.is_unvented_crawl(thermal_zone) ||
                  Geometry.is_vented_crawl(thermal_zone) || Geometry.is_garage(thermal_zone)

      zones_updated += 1

      zone_floor_area = 0.0
      thermal_zone.spaces.each do |space|
        space.surfaces.each do |surface|
          if surface.surfaceType.downcase == 'floor'
            zone_floor_area += UnitConversions.convert(surface.grossArea, 'm^2', 'ft^2')
          end
        end
      end

      zone_volume = Geometry.get_height_of_spaces(thermal_zone.spaces) * zone_floor_area
      if zone_volume <= 0
        fail "Calculated volume for #{thermal_zone.name} zone (#{zone_volume}) is not greater than zero."
      end

      thermal_zone.setVolume(UnitConversions.convert(zone_volume, 'ft^3', 'm^3'))
    end

    # Conditioned living
    thermal_zones.each do |thermal_zone|
      if Geometry.is_living(thermal_zone)
        zones_updated += 1
        thermal_zone.setVolume(UnitConversions.convert(@hpxml.building_construction.conditioned_building_volume, 'ft^3', 'm^3'))
      end
    end

    # Attic
    thermal_zones.each do |thermal_zone|
      next unless Geometry.is_vented_attic(thermal_zone) || Geometry.is_unvented_attic(thermal_zone)

      zones_updated += 1

      zone_surfaces = []
      zone_floor_area = 0.0
      thermal_zone.spaces.each do |space|
        space.surfaces.each do |surface|
          zone_surfaces << surface
          if surface.surfaceType.downcase == 'floor'
            zone_floor_area += UnitConversions.convert(surface.grossArea, 'm^2', 'ft^2')
          end
        end
      end

      # Assume square hip roof for volume calculations; energy results are very insensitive to actual volume
      zone_length = zone_floor_area**0.5
      zone_height = Math.tan(UnitConversions.convert(Geometry.get_roof_pitch(zone_surfaces), 'deg', 'rad')) * zone_length / 2.0
      zone_volume = [zone_floor_area * zone_height / 3.0, 0.01].max
      thermal_zone.setVolume(UnitConversions.convert(zone_volume, 'ft^3', 'm^3'))
    end

    if zones_updated != thermal_zones.size
      fail 'Unhandled volume calculations for thermal zones.'
    end
  end

  def self.explode_surfaces(runner, model)
    # Re-position surfaces so as to not shade each other and to make it easier to visualize the building.
    # FUTURE: Might be able to use the new self-shading options in E+ 8.9 ShadowCalculation object?

    gap_distance = UnitConversions.convert(10.0, 'ft', 'm') # distance between surfaces of the same azimuth
    rad90 = UnitConversions.convert(90, 'deg', 'rad')

    # Determine surfaces to shift and distance with which to explode surfaces horizontally outward
    surfaces = []
    azimuth_lengths = {}
    model.getSurfaces.sort.each do |surface|
      next unless ['wall', 'roofceiling'].include? surface.surfaceType.downcase
      next unless ['outdoors', 'foundation'].include? surface.outsideBoundaryCondition.downcase
      next if surface.additionalProperties.getFeatureAsDouble('Tilt').get <= 0 # skip flat roofs

      surfaces << surface
      azimuth = surface.additionalProperties.getFeatureAsInteger('Azimuth').get
      if azimuth_lengths[azimuth].nil?
        azimuth_lengths[azimuth] = 0.0
      end
      azimuth_lengths[azimuth] += surface.additionalProperties.getFeatureAsDouble('Length').get + gap_distance
    end
    max_azimuth_length = azimuth_lengths.values.max

    # Using the max length for a given azimuth, calculate the apothem (radius of the incircle) of a regular
    # n-sided polygon to create the smallest polygon possible without self-shading. The number of polygon
    # sides is defined by the minimum difference between two azimuths.
    min_azimuth_diff = 360
    azimuths_sorted = azimuth_lengths.keys.sort
    azimuths_sorted.each_with_index do |az, idx|
      diff1 = (az - azimuths_sorted[(idx + 1) % azimuths_sorted.size]).abs
      diff2 = 360.0 - diff1 # opposite direction
      if diff1 < min_azimuth_diff
        min_azimuth_diff = diff1
      end
      if diff2 < min_azimuth_diff
        min_azimuth_diff = diff2
      end
    end
    if min_azimuth_diff > 0
      nsides = [(360.0 / min_azimuth_diff).ceil, 4].max # assume rectangle at the minimum
    else
      nsides = 4
    end
    explode_distance = max_azimuth_length / (2.0 * Math.tan(UnitConversions.convert(180.0 / nsides, 'deg', 'rad')))

    add_neighbors(runner, model, max_azimuth_length)

    # Initial distance of shifts at 90-degrees to horizontal outward
    azimuth_side_shifts = {}
    azimuth_lengths.keys.each do |azimuth|
      azimuth_side_shifts[azimuth] = max_azimuth_length / 2.0
    end

    # Explode neighbors
    model.getShadingSurfaceGroups.each do |shading_surface_group|
      next if shading_surface_group.name.to_s != Constants.ObjectNameNeighbors

      shading_surface_group.shadingSurfaces.each do |shading_surface|
        azimuth = shading_surface.additionalProperties.getFeatureAsInteger('Azimuth').get
        azimuth_rad = UnitConversions.convert(azimuth, 'deg', 'rad')
        distance = shading_surface.additionalProperties.getFeatureAsDouble('Distance').get

        unless azimuth_lengths.keys.include? azimuth
          fail "A neighbor building has an azimuth (#{azimuth}) not equal to the azimuth of any wall."
        end

        # Push out horizontally
        distance += explode_distance
        transformation = get_surface_transformation(distance, Math::sin(azimuth_rad), Math::cos(azimuth_rad), 0)

        shading_surface.setVertices(transformation * shading_surface.vertices)
      end
    end

    # Explode walls, windows, doors, roofs, and skylights
    surfaces_moved = []

    surfaces.sort.each do |surface|
      next if surface.additionalProperties.getFeatureAsDouble('Tilt').get <= 0 # skip flat roofs

      if surface.adjacentSurface.is_initialized
        next if surfaces_moved.include? surface.adjacentSurface.get
      end

      azimuth = surface.additionalProperties.getFeatureAsInteger('Azimuth').get
      azimuth_rad = UnitConversions.convert(azimuth, 'deg', 'rad')

      # Push out horizontally
      distance = explode_distance

      if surface.surfaceType.downcase == 'roofceiling'
        # Ensure pitched surfaces are positioned outward justified with walls, etc.
        tilt = surface.additionalProperties.getFeatureAsDouble('Tilt').get
        width = surface.additionalProperties.getFeatureAsDouble('Width').get
        distance -= 0.5 * Math.cos(Math.atan(tilt)) * width
      end
      transformation = get_surface_transformation(distance, Math::sin(azimuth_rad), Math::cos(azimuth_rad), 0)

      surface.setVertices(transformation * surface.vertices)
      if surface.adjacentSurface.is_initialized
        surface.adjacentSurface.get.setVertices(transformation * surface.adjacentSurface.get.vertices)
      end
      surface.subSurfaces.each do |subsurface|
        subsurface.setVertices(transformation * subsurface.vertices)
        next unless subsurface.subSurfaceType.downcase == 'fixedwindow'

        subsurface.shadingSurfaceGroups.each do |overhang_group|
          overhang_group.shadingSurfaces.each do |overhang|
            overhang.setVertices(transformation * overhang.vertices)
          end
        end
      end

      # Shift at 90-degrees to previous transformation
      azimuth_side_shifts[azimuth] -= surface.additionalProperties.getFeatureAsDouble('Length').get / 2.0
      transformation_shift = get_surface_transformation(azimuth_side_shifts[azimuth], Math::sin(azimuth_rad + rad90), Math::cos(azimuth_rad + rad90), 0)

      surface.setVertices(transformation_shift * surface.vertices)
      if surface.adjacentSurface.is_initialized
        surface.adjacentSurface.get.setVertices(transformation_shift * surface.adjacentSurface.get.vertices)
      end
      surface.subSurfaces.each do |subsurface|
        subsurface.setVertices(transformation_shift * subsurface.vertices)
        next unless subsurface.subSurfaceType.downcase == 'fixedwindow'

        subsurface.shadingSurfaceGroups.each do |overhang_group|
          overhang_group.shadingSurfaces.each do |overhang|
            overhang.setVertices(transformation_shift * overhang.vertices)
          end
        end
      end

      azimuth_side_shifts[azimuth] -= (surface.additionalProperties.getFeatureAsDouble('Length').get / 2.0 + gap_distance)

      surfaces_moved << surface
    end
  end

  def self.check_for_errors(runner, model)
    # Check every thermal zone has:
    # 1. At least one floor surface
    # 2. At least one roofceiling surface
    # 3. At least one wall surface (except for attics)
    # 4. At least one surface adjacent to outside/ground/adiabatic
    model.getThermalZones.each do |zone|
      n_floors = 0
      n_roofceilings = 0
      n_walls = 0
      n_exteriors = 0
      zone.spaces.each do |space|
        space.surfaces.each do |surface|
          if ['outdoors', 'foundation', 'adiabatic'].include? surface.outsideBoundaryCondition.downcase
            n_exteriors += 1
          end
          if surface.surfaceType.downcase == 'floor'
            n_floors += 1
          end
          if surface.surfaceType.downcase == 'wall'
            n_walls += 1
          end
          if surface.surfaceType.downcase == 'roofceiling'
            n_roofceilings += 1
          end
        end
      end

      if n_floors == 0
        fail "'#{zone.name}' must have at least one floor surface."
      end
      if n_roofceilings == 0
        fail "'#{zone.name}' must have at least one roof/ceiling surface."
      end
      if (n_walls == 0) && (not [HPXML::LocationAtticUnvented, HPXML::LocationAtticVented].include? zone.name.to_s)
        fail "'#{zone.name}' must have at least one wall surface."
      end
      if n_exteriors == 0
        fail "'#{zone.name}' must have at least one surface adjacent to outside/ground."
      end
    end
  end

  def self.modify_cond_basement_surface_properties(runner, model)
    # modify conditioned basement surface properties
    # - zero out interior solar absorptance in conditioned basement
    @cond_bsmnt_surfaces.each do |cond_bsmnt_surface|
      const = cond_bsmnt_surface.construction.get
      layered_const = const.to_LayeredConstruction.get
      innermost_material = layered_const.layers[layered_const.numLayers() - 1].to_StandardOpaqueMaterial.get
      # check if target surface is sharing its interior material/construction object with other surfaces
      # if so, need to clone the material/construction and make changes there, then reassign it to target surface
      mat_share = (innermost_material.directUseCount != 1)
      const_share = (const.directUseCount != 1)
      if const_share
        # create new construction + new material for these surfaces
        new_const = const.clone.to_Construction.get
        cond_bsmnt_surface.setConstruction(new_const)
        new_material = innermost_material.clone.to_StandardOpaqueMaterial.get
        layered_const = new_const.to_LayeredConstruction.get
        layered_const.setLayer(layered_const.numLayers() - 1, new_material)
      elsif mat_share
        # create new material for existing unique construction
        new_material = innermost_material.clone.to_StandardOpaqueMaterial.get
        layered_const.setLayer(layered_const.numLayers() - 1, new_material)
      end
      if layered_const.numLayers() == 1
        # split single layer into two to only change its inside facing property
        layer_mat = layered_const.layers[0].to_StandardOpaqueMaterial.get
        layer_mat.setThickness(layer_mat.thickness / 2)
        layered_const.insertLayer(1, layer_mat.clone.to_StandardOpaqueMaterial.get)
      end
      # Re-read innermost material and assign properties after adjustment
      innermost_material = layered_const.layers[layered_const.numLayers() - 1].to_StandardOpaqueMaterial.get
      innermost_material.setSolarAbsorptance(0.0)
      innermost_material.setVisibleAbsorptance(0.0)
    end
  end

  def self.assign_view_factor(runner, model)
    # zero out view factors between conditioned basement surfaces and living zone surfaces
    all_surfaces = [] # all surfaces in single conditioned space
    lv_surfaces = []  # surfaces in living
    cond_base_surfaces = [] # surfaces in conditioned basement

    @living_space.surfaces.each do |surface|
      surface.subSurfaces.each do |sub_surface|
        all_surfaces << sub_surface
      end
      all_surfaces << surface
    end
    @living_space.internalMass.each do |im|
      all_surfaces << im
    end

    all_surfaces.each do |surface|
      if @cond_bsmnt_surfaces.include?(surface) ||
         ((@cond_bsmnt_surfaces.include? surface.internalMassDefinition) if surface.is_a? OpenStudio::Model::InternalMass) ||
         ((@cond_bsmnt_surfaces.include? surface.surface.get) if surface.is_a? OpenStudio::Model::SubSurface)
        cond_base_surfaces << surface
      else
        lv_surfaces << surface
      end
    end

    all_surfaces.sort!

    # calculate view factors separately for living and conditioned basement
    vf_map_lv = calc_approximate_view_factor(runner, model, lv_surfaces)
    vf_map_cb = calc_approximate_view_factor(runner, model, cond_base_surfaces)

    all_surfaces.each do |from_surface|
      all_surfaces.each do |to_surface|
        next if (vf_map_lv[from_surface].nil? || vf_map_lv[from_surface][to_surface].nil?) &&
                (vf_map_cb[from_surface].nil? || vf_map_cb[from_surface][to_surface].nil?)

        if lv_surfaces.include? from_surface
          vf = vf_map_lv[from_surface][to_surface]
        else
          vf = vf_map_cb[from_surface][to_surface]
        end
        next if vf < 0.01

        os_vf = OpenStudio::Model::ViewFactor.new(from_surface, to_surface, vf.round(10))
        zone_prop = @living_zone.getZonePropertyUserViewFactorsBySurfaceName
        zone_prop.addViewFactor(os_vf)
      end
    end
  end

  def self.calc_approximate_view_factor(runner, model, all_surfaces)
    # calculate approximate view factor using E+ approach
    # used for recalculating single thermal zone view factor matrix
    return {} if all_surfaces.size == 0
    if all_surfaces.size <= 3
      fail 'less than three surfaces in conditioned space. Please double check.'
    end

    s_azimuths = {}
    s_tilts = {}
    s_types = {}
    all_surfaces.each do |surface|
      if surface.is_a? OpenStudio::Model::InternalMass
        # Assumed values consistent with EnergyPlus source code
        s_azimuths[surface] = 0.0
        s_tilts[surface] = 90.0
      else
        s_azimuths[surface] = UnitConversions.convert(surface.azimuth, 'rad', 'deg')
        s_tilts[surface] = UnitConversions.convert(surface.tilt, 'rad', 'deg')
        if surface.is_a? OpenStudio::Model::SubSurface
          s_types[surface] = surface.surface.get.surfaceType.downcase
        else
          s_types[surface] = surface.surfaceType.downcase
        end
      end
    end

    same_ang_limit = 10.0
    vf_map = {}
    all_surfaces.each do |surface| # surface, subsurface, and internalmass
      surface_vf_map = {}

      # sum all the surface area that could be seen by surface1 up
      zone_seen_area = 0.0
      seen_surface = {}
      all_surfaces.each do |surface2|
        next if surface2 == surface
        next if surface2.is_a? OpenStudio::Model::SubSurface

        seen_surface[surface2] = false
        if surface2.is_a? OpenStudio::Model::InternalMass
          # all surfaces see internal mass
          zone_seen_area += surface2.surfaceArea.get
          seen_surface[surface2] = true
        else
          if (s_types[surface2] == 'floor') ||
             ((s_types[surface] == 'floor') && (s_types[surface2] == 'roofceiling')) ||
             ((s_azimuths[surface] - s_azimuths[surface2]).abs > same_ang_limit) ||
             ((s_tilts[surface] - s_tilts[surface2]).abs > same_ang_limit)
            zone_seen_area += surface2.grossArea # include subsurface area
            seen_surface[surface2] = true
          end
        end
      end

      all_surfaces.each do |surface2|
        next if surface2 == surface
        next if surface2.is_a? OpenStudio::Model::SubSurface # handled together with its parent surface
        next unless seen_surface[surface2]

        if surface2.is_a? OpenStudio::Model::InternalMass
          surface_vf_map[surface2] = surface2.surfaceArea.get / zone_seen_area
        else # surfaces
          if surface2.subSurfaces.size > 0
            # calculate surface and its sub surfaces view factors
            if surface2.netArea > 0.01 # base surface of a sub surface: window/door etc.
              fail "Unexpected net area for surface '#{surface2.name}'."
            end

            surface2.subSurfaces.each do |sub_surface|
              surface_vf_map[sub_surface] = sub_surface.grossArea / zone_seen_area
            end
          else # no subsurface
            surface_vf_map[surface2] = surface2.grossArea / zone_seen_area
          end
        end
      end
      vf_map[surface] = surface_vf_map
    end
    return vf_map
  end

  def self.create_space_and_zone(model, spaces, space_type)
    if not spaces.keys.include? space_type
      thermal_zone = OpenStudio::Model::ThermalZone.new(model)
      thermal_zone.setName(space_type)

      space = OpenStudio::Model::Space.new(model)
      space.setName(space_type)

      st = OpenStudio::Model::SpaceType.new(model)
      st.setStandardsSpaceType(space_type)
      space.setSpaceType(st)

      space.setThermalZone(thermal_zone)
      spaces[space_type] = space
    end
  end

  def self.get_surface_transformation(offset, x, y, z)
    x = UnitConversions.convert(x, 'ft', 'm')
    y = UnitConversions.convert(y, 'ft', 'm')
    z = UnitConversions.convert(z, 'ft', 'm')

    m = OpenStudio::Matrix.new(4, 4, 0)
    m[0, 0] = 1
    m[1, 1] = 1
    m[2, 2] = 1
    m[3, 3] = 1
    m[0, 3] = x * offset
    m[1, 3] = y * offset
    m[2, 3] = z.abs * offset

    return OpenStudio::Transformation.new(m)
  end

  def self.add_floor_polygon(x, y, z)
    x = UnitConversions.convert(x, 'ft', 'm')
    y = UnitConversions.convert(y, 'ft', 'm')
    z = UnitConversions.convert(z, 'ft', 'm')

    vertices = OpenStudio::Point3dVector.new
    vertices << OpenStudio::Point3d.new(0 - x / 2, 0 - y / 2, z)
    vertices << OpenStudio::Point3d.new(0 - x / 2, y / 2, z)
    vertices << OpenStudio::Point3d.new(x / 2, y / 2, z)
    vertices << OpenStudio::Point3d.new(x / 2, 0 - y / 2, z)

    return vertices
  end

  def self.add_wall_polygon(x, y, z, azimuth = 0, offsets = [0] * 4, subsurface_area = 0)
    x = UnitConversions.convert(x, 'ft', 'm')
    y = UnitConversions.convert(y, 'ft', 'm')
    z = UnitConversions.convert(z, 'ft', 'm')

    vertices = OpenStudio::Point3dVector.new
    vertices << OpenStudio::Point3d.new(0 - (x / 2) - offsets[1], 0, z - offsets[0])
    vertices << OpenStudio::Point3d.new(0 - (x / 2) - offsets[1], 0, z + y + offsets[2])
    if subsurface_area > 0
      subsurface_area = UnitConversions.convert(subsurface_area, 'ft^2', 'm^2')
      sub_length = x / 10.0
      sub_height = subsurface_area / sub_length
      if sub_height >= y
        sub_height = y - 0.1
        sub_length = subsurface_area / sub_height
      end
      vertices << OpenStudio::Point3d.new(x - (x / 2) + offsets[3] - sub_length, 0, z + y + offsets[2])
      vertices << OpenStudio::Point3d.new(x - (x / 2) + offsets[3] - sub_length, 0, z + y + offsets[2] - sub_height)
      vertices << OpenStudio::Point3d.new(x - (x / 2) + offsets[3], 0, z + y + offsets[2] - sub_height)
    else
      vertices << OpenStudio::Point3d.new(x - (x / 2) + offsets[3], 0, z + y + offsets[2])
    end
    vertices << OpenStudio::Point3d.new(x - (x / 2) + offsets[3], 0, z - offsets[0])

    # Rotate about the z axis
    azimuth_rad = UnitConversions.convert(azimuth, 'deg', 'rad')
    m = OpenStudio::Matrix.new(4, 4, 0)
    m[0, 0] = Math::cos(-azimuth_rad)
    m[1, 1] = Math::cos(-azimuth_rad)
    m[0, 1] = -Math::sin(-azimuth_rad)
    m[1, 0] = Math::sin(-azimuth_rad)
    m[2, 2] = 1
    m[3, 3] = 1
    transformation = OpenStudio::Transformation.new(m)

    return transformation * vertices
  end

  def self.add_roof_polygon(x, y, z, azimuth = 0, tilt = 0.5)
    x = UnitConversions.convert(x, 'ft', 'm')
    y = UnitConversions.convert(y, 'ft', 'm')
    z = UnitConversions.convert(z, 'ft', 'm')

    vertices = OpenStudio::Point3dVector.new
    vertices << OpenStudio::Point3d.new(x / 2, -y / 2, 0)
    vertices << OpenStudio::Point3d.new(x / 2, y / 2, 0)
    vertices << OpenStudio::Point3d.new(-x / 2, y / 2, 0)
    vertices << OpenStudio::Point3d.new(-x / 2, -y / 2, 0)

    # Rotate about the x axis
    m = OpenStudio::Matrix.new(4, 4, 0)
    m[0, 0] = 1
    m[1, 1] = Math::cos(Math::atan(tilt))
    m[1, 2] = -Math::sin(Math::atan(tilt))
    m[2, 1] = Math::sin(Math::atan(tilt))
    m[2, 2] = Math::cos(Math::atan(tilt))
    m[3, 3] = 1
    transformation = OpenStudio::Transformation.new(m)
    vertices = transformation * vertices

    # Rotate about the z axis
    azimuth_rad = UnitConversions.convert(azimuth, 'deg', 'rad')
    rad180 = UnitConversions.convert(180, 'deg', 'rad')
    m = OpenStudio::Matrix.new(4, 4, 0)
    m[0, 0] = Math::cos(rad180 - azimuth_rad)
    m[1, 1] = Math::cos(rad180 - azimuth_rad)
    m[0, 1] = -Math::sin(rad180 - azimuth_rad)
    m[1, 0] = Math::sin(rad180 - azimuth_rad)
    m[2, 2] = 1
    m[3, 3] = 1
    transformation = OpenStudio::Transformation.new(m)
    vertices = transformation * vertices

    # Shift up by z
    new_vertices = OpenStudio::Point3dVector.new
    vertices.each do |vertex|
      new_vertices << OpenStudio::Point3d.new(vertex.x, vertex.y, vertex.z + z)
    end

    return new_vertices
  end

  def self.add_ceiling_polygon(x, y, z)
    return OpenStudio::reverse(add_floor_polygon(x, y, z))
  end

  def self.add_num_occupants(model, hpxml, runner)
    # Occupants
    num_occ = Geometry.get_occupancy_default_num(@nbeds)
    if not @hpxml.building_occupancy.nil?
      if not @hpxml.building_occupancy.number_of_residents.nil?
        num_occ = @hpxml.building_occupancy.number_of_residents
      end
    end
    if num_occ > 0
      occ_gain, hrs_per_day, sens_frac, lat_frac = Geometry.get_occupancy_default_values()
      weekday_sch = '1.00000, 1.00000, 1.00000, 1.00000, 1.00000, 1.00000, 1.00000, 0.88310, 0.40861, 0.24189, 0.24189, 0.24189, 0.24189, 0.24189, 0.24189, 0.24189, 0.29498, 0.55310, 0.89693, 0.89693, 0.89693, 1.00000, 1.00000, 1.00000'
      weekday_sch_sum = weekday_sch.split(',').map(&:to_f).inject(0, :+)
      if (weekday_sch_sum - hrs_per_day).abs > 0.1
        fail 'Occupancy schedule inconsistent with hrs_per_day.'
      end

      weekend_sch = weekday_sch
      monthly_sch = '1.0, 1.0, 1.0, 1.0, 1.0, 1.0, 1.0, 1.0, 1.0, 1.0, 1.0, 1.0'
      Geometry.process_occupants(model, num_occ, occ_gain, sens_frac, lat_frac, weekday_sch, weekend_sch, monthly_sch, @cfa, @nbeds, @living_space)
    end
  end

  def self.get_default_azimuths()
    azimuth_counts = {}
    (@hpxml.roofs + @hpxml.rim_joists + @hpxml.walls + @hpxml.foundation_walls +
     @hpxml.windows + @hpxml.skylights + @hpxml.doors).each do |surface|
      az = surface.azimuth
      next if az.nil?

      azimuth_counts[az] = 0 if azimuth_counts[az].nil?
      azimuth_counts[az] += 1
    end
    if azimuth_counts.empty?
      default_azimuth = 0
    else
      default_azimuth = azimuth_counts.max_by { |k, v| v }[0]
    end
    return [default_azimuth,
            sanitize_azimuth(default_azimuth + 90),
            sanitize_azimuth(default_azimuth + 180),
            sanitize_azimuth(default_azimuth + 270)]
  end

  def self.sanitize_azimuth(azimuth)
    # Ensure 0 <= orientation < 360
    while azimuth < 0
      azimuth += 360
    end
    while azimuth >= 360
      azimuth -= 360
    end
    return azimuth
  end

  def self.create_or_get_space(model, spaces, spacetype)
    if spaces[spacetype].nil?
      create_space_and_zone(model, spaces, spacetype)
    end
    return spaces[spacetype]
  end

  def self.add_roofs(runner, model, spaces)
    @hpxml.roofs.each do |roof|
      if roof.azimuth.nil?
        if roof.pitch > 0
          azimuths = @default_azimuths # Model as four directions for average exterior incident solar
        else
          azimuths = [90] # Arbitrary azimuth for flat roof
        end
      else
        azimuths = [roof.azimuth]
      end

      surfaces = []

      azimuths.each do |azimuth|
        next if roof.net_area < 0.1

        width = Math::sqrt(roof.net_area)
        length = (roof.net_area / width) / azimuths.size
        tilt = roof.pitch / 12.0
        z_origin = @walls_top + 0.5 * Math.sin(Math.atan(tilt)) * width

        surface = OpenStudio::Model::Surface.new(add_roof_polygon(length, width, z_origin, azimuth, tilt), model)
        surfaces << surface
        surface.additionalProperties.setFeature('Length', length)
        surface.additionalProperties.setFeature('Width', width)
        surface.additionalProperties.setFeature('Azimuth', azimuth)
        surface.additionalProperties.setFeature('Tilt', tilt)
        surface.additionalProperties.setFeature('SurfaceType', 'Roof')
        if azimuths.size > 1
          surface.setName("#{roof.id}:#{azimuth}")
        else
          surface.setName(roof.id)
        end
        surface.setSurfaceType('RoofCeiling')
        surface.setOutsideBoundaryCondition('Outdoors')
        set_surface_interior(model, spaces, surface, roof.interior_adjacent_to)
      end

      next if surfaces.empty?

      # Apply construction
      if roof.is_thermal_boundary
        drywall_thick_in = 0.5
      else
        drywall_thick_in = 0.0
      end
      solar_abs = roof.solar_absorptance
      emitt = roof.emittance
      has_radiant_barrier = roof.radiant_barrier
      if has_radiant_barrier
        film_r = Material.AirFilmOutside.rvalue + Material.AirFilmRoofRadiantBarrier(Geometry.get_roof_pitch([surfaces[0]])).rvalue
      else
        film_r = Material.AirFilmOutside.rvalue + Material.AirFilmRoof(Geometry.get_roof_pitch([surfaces[0]])).rvalue
      end
      if solar_abs >= 0.875
        mat_roofing = Material.RoofingAsphaltShinglesDark(emitt, solar_abs)
      elsif solar_abs >= 0.75
        mat_roofing = Material.RoofingAsphaltShinglesMed(emitt, solar_abs)
      elsif solar_abs >= 0.6
        mat_roofing = Material.RoofingAsphaltShinglesLight(emitt, solar_abs)
      else
        mat_roofing = Material.RoofingAsphaltShinglesWhiteCool(emitt, solar_abs)
      end

      assembly_r = roof.insulation_assembly_r_value
      constr_sets = [
        WoodStudConstructionSet.new(Material.Stud2x(8.0), 0.07, 10.0, 0.75, drywall_thick_in, mat_roofing), # 2x8, 24" o.c. + R10
        WoodStudConstructionSet.new(Material.Stud2x(8.0), 0.07, 5.0, 0.75, drywall_thick_in, mat_roofing),  # 2x8, 24" o.c. + R5
        WoodStudConstructionSet.new(Material.Stud2x(8.0), 0.07, 0.0, 0.75, drywall_thick_in, mat_roofing),  # 2x8, 24" o.c.
        WoodStudConstructionSet.new(Material.Stud2x6, 0.07, 0.0, 0.75, drywall_thick_in, mat_roofing),      # 2x6, 24" o.c.
        WoodStudConstructionSet.new(Material.Stud2x4, 0.07, 0.0, 0.5, drywall_thick_in, mat_roofing),       # 2x4, 16" o.c.
        WoodStudConstructionSet.new(Material.Stud2x4, 0.01, 0.0, 0.0, 0.0, mat_roofing),                    # Fallback
      ]
      match, constr_set, cavity_r = pick_wood_stud_construction_set(assembly_r, constr_sets, film_r, roof.id)

      install_grade = 1

      Constructions.apply_closed_cavity_roof(model, surfaces, "#{roof.id} construction",
                                             cavity_r, install_grade,
                                             constr_set.stud.thick_in,
                                             true, constr_set.framing_factor,
                                             constr_set.drywall_thick_in,
                                             constr_set.osb_thick_in, constr_set.rigid_r,
                                             constr_set.exterior_material, has_radiant_barrier)
      check_surface_assembly_rvalue(runner, surfaces, film_r, assembly_r, match)
    end
  end

  def self.add_walls(runner, model, spaces)
    @hpxml.walls.each do |wall|
      if wall.azimuth.nil?
        if wall.is_exterior
          azimuths = @default_azimuths # Model as four directions for average exterior incident solar
        else
          azimuths = [@default_azimuths[0]] # Arbitrary direction, doesn't receive exterior incident solar
        end
      else
        azimuths = [wall.azimuth]
      end

      surfaces = []

      azimuths.each do |azimuth|
        next if wall.net_area < 0.1

        height = 8.0 * @ncfl_ag
        length = (wall.net_area / height) / azimuths.size
        z_origin = @foundation_top

        surface = OpenStudio::Model::Surface.new(add_wall_polygon(length, height, z_origin, azimuth), model)
        surfaces << surface
        surface.additionalProperties.setFeature('Length', length)
        surface.additionalProperties.setFeature('Azimuth', azimuth)
        surface.additionalProperties.setFeature('Tilt', 90.0)
        surface.additionalProperties.setFeature('SurfaceType', 'Wall')
        if azimuths.size > 1
          surface.setName("#{wall.id}:#{azimuth}")
        else
          surface.setName(wall.id)
        end
        surface.setSurfaceType('Wall')
        set_surface_interior(model, spaces, surface, wall.interior_adjacent_to)
        set_surface_exterior(model, spaces, surface, wall.exterior_adjacent_to)
        if wall.is_interior
          surface.setSunExposure('NoSun')
          surface.setWindExposure('NoWind')
        end
      end

      next if surfaces.empty?

      # Apply construction
      # The code below constructs a reasonable wall construction based on the
      # wall type while ensuring the correct assembly R-value.

      if wall.is_thermal_boundary
        drywall_thick_in = 0.5
      else
        drywall_thick_in = 0.0
      end
      if wall.is_exterior
        film_r = Material.AirFilmVertical.rvalue + Material.AirFilmOutside.rvalue
        mat_ext_finish = Material.ExtFinishWoodLight
        mat_ext_finish.tAbs = wall.emittance
        mat_ext_finish.sAbs = wall.solar_absorptance
        mat_ext_finish.vAbs = wall.solar_absorptance
      else
        film_r = 2.0 * Material.AirFilmVertical.rvalue
        mat_ext_finish = nil
      end

      apply_wall_construction(runner, model, surfaces, wall.id, wall.wall_type, wall.insulation_assembly_r_value,
                              drywall_thick_in, film_r, mat_ext_finish)
    end
  end

  def self.add_rim_joists(runner, model, spaces)
    @hpxml.rim_joists.each do |rim_joist|
      if rim_joist.azimuth.nil?
        if rim_joist.is_exterior
          azimuths = @default_azimuths # Model as four directions for average exterior incident solar
        else
          azimuths = [@default_azimuths[0]] # Arbitrary direction, doesn't receive exterior incident solar
        end
      else
        azimuths = [rim_joist.azimuth]
      end

      surfaces = []

      azimuths.each do |azimuth|
        height = 1.0
        length = (rim_joist.area / height) / azimuths.size
        z_origin = @foundation_top

        surface = OpenStudio::Model::Surface.new(add_wall_polygon(length, height, z_origin, azimuth), model)
        surfaces << surface
        surface.additionalProperties.setFeature('Length', length)
        surface.additionalProperties.setFeature('Azimuth', azimuth)
        surface.additionalProperties.setFeature('Tilt', 90.0)
        surface.additionalProperties.setFeature('SurfaceType', 'RimJoist')
        if azimuths.size > 1
          surface.setName("#{rim_joist.id}:#{azimuth}")
        else
          surface.setName(rim_joist.id)
        end
        surface.setSurfaceType('Wall')
        set_surface_interior(model, spaces, surface, rim_joist.interior_adjacent_to)
        set_surface_exterior(model, spaces, surface, rim_joist.exterior_adjacent_to)
        if rim_joist.is_interior
          surface.setSunExposure('NoSun')
          surface.setWindExposure('NoWind')
        end
      end

      # Apply construction

      if rim_joist.is_thermal_boundary
        drywall_thick_in = 0.5
      else
        drywall_thick_in = 0.0
      end
      if rim_joist.is_exterior
        film_r = Material.AirFilmVertical.rvalue + Material.AirFilmOutside.rvalue
        mat_ext_finish = Material.ExtFinishWoodLight
        mat_ext_finish.tAbs = rim_joist.emittance
        mat_ext_finish.sAbs = rim_joist.solar_absorptance
        mat_ext_finish.vAbs = rim_joist.solar_absorptance
      else
        film_r = 2.0 * Material.AirFilmVertical.rvalue
        mat_ext_finish = nil
      end

      assembly_r = rim_joist.insulation_assembly_r_value

      constr_sets = [
        WoodStudConstructionSet.new(Material.Stud2x(2.0), 0.17, 10.0, 2.0, drywall_thick_in, mat_ext_finish),  # 2x4 + R10
        WoodStudConstructionSet.new(Material.Stud2x(2.0), 0.17, 5.0, 2.0, drywall_thick_in, mat_ext_finish),   # 2x4 + R5
        WoodStudConstructionSet.new(Material.Stud2x(2.0), 0.17, 0.0, 2.0, drywall_thick_in, mat_ext_finish),   # 2x4
        WoodStudConstructionSet.new(Material.Stud2x(2.0), 0.01, 0.0, 0.0, 0.0, mat_ext_finish),                # Fallback
      ]
      match, constr_set, cavity_r = pick_wood_stud_construction_set(assembly_r, constr_sets, film_r, rim_joist.id)
      install_grade = 1

      Constructions.apply_rim_joist(model, surfaces, "#{rim_joist.id} construction",
                                    cavity_r, install_grade, constr_set.framing_factor,
                                    constr_set.drywall_thick_in, constr_set.osb_thick_in,
                                    constr_set.rigid_r, constr_set.exterior_material)
      check_surface_assembly_rvalue(runner, surfaces, film_r, assembly_r, match)
    end
  end

  def self.add_frame_floors(runner, model, spaces)
    @hpxml.frame_floors.each do |frame_floor|
      area = frame_floor.area
      width = Math::sqrt(area)
      length = area / width
      if frame_floor.interior_adjacent_to.include?('attic') || frame_floor.exterior_adjacent_to.include?('attic')
        z_origin = @walls_top
      else
        z_origin = @foundation_top
      end

      if frame_floor.is_ceiling
        surface = OpenStudio::Model::Surface.new(add_ceiling_polygon(length, width, z_origin), model)
        surface.additionalProperties.setFeature('SurfaceType', 'Ceiling')
      else
        surface = OpenStudio::Model::Surface.new(add_floor_polygon(length, width, z_origin), model)
        surface.additionalProperties.setFeature('SurfaceType', 'Floor')
      end
      set_surface_interior(model, spaces, surface, frame_floor.interior_adjacent_to)
      set_surface_exterior(model, spaces, surface, frame_floor.exterior_adjacent_to)
      surface.setName(frame_floor.id)
      surface.setSunExposure('NoSun')
      surface.setWindExposure('NoWind')

      # Apply construction

      film_r = 2.0 * Material.AirFilmFloorReduced.rvalue
      assembly_r = frame_floor.insulation_assembly_r_value

      constr_sets = [
        WoodStudConstructionSet.new(Material.Stud2x6, 0.10, 10.0, 0.75, 0.0, Material.CoveringBare), # 2x6, 24" o.c. + R10
        WoodStudConstructionSet.new(Material.Stud2x6, 0.10, 0.0, 0.75, 0.0, Material.CoveringBare),  # 2x6, 24" o.c.
        WoodStudConstructionSet.new(Material.Stud2x4, 0.13, 0.0, 0.5, 0.0, Material.CoveringBare),   # 2x4, 16" o.c.
        WoodStudConstructionSet.new(Material.Stud2x4, 0.01, 0.0, 0.0, 0.0, nil),                     # Fallback
      ]
      match, constr_set, cavity_r = pick_wood_stud_construction_set(assembly_r, constr_sets, film_r, frame_floor.id)

      mat_floor_covering = nil
      install_grade = 1

      # Floor
      Constructions.apply_floor(model, [surface], "#{frame_floor.id} construction",
                                cavity_r, install_grade,
                                constr_set.framing_factor, constr_set.stud.thick_in,
                                constr_set.osb_thick_in, constr_set.rigid_r,
                                mat_floor_covering, constr_set.exterior_material)
      check_surface_assembly_rvalue(runner, [surface], film_r, assembly_r, match)
    end
  end

  def self.add_foundation_walls_slabs(runner, model, spaces)
    # Check for foundation walls without corresponding slabs
    @hpxml.foundation_walls.each do |foundation_wall|
      found_slab = false
      @hpxml.slabs.each do |slab|
        found_slab = true if foundation_wall.interior_adjacent_to == slab.interior_adjacent_to
      end
      next if found_slab

      fail "Foundation wall '#{foundation_wall.id}' is adjacent to '#{foundation_wall.interior_adjacent_to}' but no corresponding slab was found adjacent to '#{foundation_wall.interior_adjacent_to}'."
    end

    # Check for slabs without corresponding foundation walls
    @hpxml.slabs.each do |slab|
      next if [HPXML::LocationLivingSpace, HPXML::LocationGarage].include? slab.interior_adjacent_to

      found_foundation_wall = false
      @hpxml.foundation_walls.each do |foundation_wall|
        found_foundation_wall = true if slab.interior_adjacent_to == foundation_wall.interior_adjacent_to
      end
      next if found_foundation_wall

      fail "Slab '#{slab.id}' is adjacent to '#{slab.interior_adjacent_to}' but no corresponding foundation walls were found adjacent to '#{slab.interior_adjacent_to}'.\n"
    end

    # Get foundation types
    foundation_types = []
    @hpxml.slabs.each do |slab|
      next if foundation_types.include? slab.interior_adjacent_to

      foundation_types << slab.interior_adjacent_to
    end

    foundation_types.each do |foundation_type|
      # Get attached foundation walls/slabs
      fnd_walls = []
      slabs = []
      @hpxml.foundation_walls.each do |foundation_wall|
        next unless foundation_wall.interior_adjacent_to == foundation_type

        fnd_walls << foundation_wall
      end
      @hpxml.slabs.each do |slab|
        next unless slab.interior_adjacent_to == foundation_type

        slabs << slab
      end

      # Calculate combinations of slabs/walls for each Kiva instance
      kiva_instances = get_kiva_instances(fnd_walls, slabs)

      # Obtain some wall/slab information
      fnd_wall_lengths = {}
      fnd_walls.each do |foundation_wall|
        next unless foundation_wall.is_exterior

        fnd_wall_lengths[foundation_wall] = foundation_wall.area / foundation_wall.height
      end
      slab_exp_perims = {}
      slab_areas = {}
      slabs.each do |slab|
        slab_exp_perims[slab] = slab.exposed_perimeter
        slab_areas[slab] = slab.area
        if slab_exp_perims[slab] <= 0
          fail "Exposed perimeter for Slab '#{slab.id}' must be greater than zero."
        end
      end
      total_slab_exp_perim = slab_exp_perims.values.inject(0, :+)
      total_slab_area = slab_areas.values.inject(0, :+)
      total_fnd_wall_length = fnd_wall_lengths.values.inject(0, :+)

      no_wall_slab_exp_perim = {}

      kiva_instances.each do |foundation_wall, slab|
        # Apportion referenced walls/slabs for this Kiva instance
        slab_frac = slab_exp_perims[slab] / total_slab_exp_perim
        if total_fnd_wall_length > 0
          fnd_wall_frac = fnd_wall_lengths[foundation_wall] / total_fnd_wall_length
        else
          fnd_wall_frac = 1.0 # Handle slab foundation type
        end

        kiva_foundation = nil
        if not foundation_wall.nil?
          # Add exterior foundation wall surface
          kiva_foundation = add_foundation_wall(runner, model, spaces, foundation_wall, slab_frac,
                                                total_fnd_wall_length, total_slab_exp_perim)
        end

        # Add single combined foundation slab surface (for similar surfaces)
        slab_exp_perim = slab_exp_perims[slab] * fnd_wall_frac
        slab_area = slab_areas[slab] * fnd_wall_frac
        no_wall_slab_exp_perim[slab] = 0.0 if no_wall_slab_exp_perim[slab].nil?
        if (not foundation_wall.nil?) && (slab_exp_perim > fnd_wall_lengths[foundation_wall] * slab_frac)
          # Keep track of no-wall slab exposed perimeter
          no_wall_slab_exp_perim[slab] += (slab_exp_perim - fnd_wall_lengths[foundation_wall] * slab_frac)

          # Reduce this slab's exposed perimeter so that EnergyPlus does not automatically
          # create a second no-wall Kiva instance for each of our Kiva instances.
          # Instead, we will later create our own Kiva instance to account for it.
          # This reduces the number of Kiva instances we end up with.
          exp_perim_frac = (fnd_wall_lengths[foundation_wall] * slab_frac) / slab_exp_perim
          slab_exp_perim *= exp_perim_frac
          slab_area *= exp_perim_frac
        end
        if not foundation_wall.nil?
          z_origin = -1 * foundation_wall.depth_below_grade # Position based on adjacent foundation walls
        else
          z_origin = -1 * slab.depth_below_grade
        end
        kiva_foundation = add_foundation_slab(runner, model, spaces, slab, slab_exp_perim,
                                              slab_area, z_origin, kiva_foundation)
      end

      # For each slab, create a no-wall Kiva slab instance if needed.
      slabs.each do |slab|
        next unless no_wall_slab_exp_perim[slab] > 0.1

        z_origin = 0
        slab_area = total_slab_area * no_wall_slab_exp_perim[slab] / total_slab_exp_perim
        kiva_foundation = add_foundation_slab(runner, model, spaces, slab, no_wall_slab_exp_perim[slab],
                                              slab_area, z_origin, nil)
      end

      # Interzonal foundation wall surfaces
      # The above-grade portion of these walls are modeled as EnergyPlus surfaces with standard adjacency.
      # The below-grade portion of these walls (in contact with ground) are not modeled, as Kiva does not
      # calculate heat flow between two zones through the ground.
      fnd_walls.each do |foundation_wall|
        next unless foundation_wall.is_interior

        ag_height = foundation_wall.height - foundation_wall.depth_below_grade
        ag_net_area = foundation_wall.net_area * ag_height / foundation_wall.height
        next if ag_net_area < 0.1

        length = ag_net_area / ag_height
        z_origin = -1 * ag_height
        if foundation_wall.azimuth.nil?
          azimuth = @default_azimuths[0] # Arbitrary direction, doesn't receive exterior incident solar
        else
          azimuth = foundation_wall.azimuth
        end

        surface = OpenStudio::Model::Surface.new(add_wall_polygon(length, ag_height, z_origin, azimuth), model)
        surface.additionalProperties.setFeature('Length', length)
        surface.additionalProperties.setFeature('Azimuth', azimuth)
        surface.additionalProperties.setFeature('Tilt', 90.0)
        surface.additionalProperties.setFeature('SurfaceType', 'FoundationWall')
        surface.setName(foundation_wall.id)
        surface.setSurfaceType('Wall')
        set_surface_interior(model, spaces, surface, foundation_wall.interior_adjacent_to)
        set_surface_exterior(model, spaces, surface, foundation_wall.exterior_adjacent_to)
        surface.setSunExposure('NoSun')
        surface.setWindExposure('NoWind')

        # Apply construction

        wall_type = HPXML::WallTypeConcrete
        if foundation_wall.is_thermal_boundary
          drywall_thick_in = 0.5
        else
          drywall_thick_in = 0.0
        end
        film_r = 2.0 * Material.AirFilmVertical.rvalue
        assembly_r = foundation_wall.insulation_assembly_r_value
        if assembly_r.nil?
          concrete_thick_in = foundation_wall.thickness
          int_r = foundation_wall.insulation_interior_r_value
          ext_r = foundation_wall.insulation_exterior_r_value
          assembly_r = int_r + ext_r + Material.Concrete(concrete_thick_in).rvalue + Material.GypsumWall(drywall_thick_in).rvalue + film_r
        end
        mat_ext_finish = nil

        apply_wall_construction(runner, model, [surface], foundation_wall.id, wall_type, assembly_r,
                                drywall_thick_in, film_r, mat_ext_finish)
      end
    end
  end

  def self.add_foundation_wall(runner, model, spaces, foundation_wall, slab_frac,
                               total_fnd_wall_length, total_slab_exp_perim)

    net_area = foundation_wall.net_area * slab_frac
    gross_area = foundation_wall.area * slab_frac
    height = foundation_wall.height
    height_ag = height - foundation_wall.depth_below_grade
    z_origin = -1 * foundation_wall.depth_below_grade
    length = gross_area / height
    if foundation_wall.azimuth.nil?
      azimuth = @default_azimuths[0] # Arbitrary; solar incidence in Kiva is applied as an orientation average (to the above grade portion of the wall)
    else
      azimuth = foundation_wall.azimuth
    end

    if total_fnd_wall_length > total_slab_exp_perim
      # Calculate exposed section of wall based on slab's total exposed perimeter.
      length *= total_slab_exp_perim / total_fnd_wall_length
    end

    if gross_area > net_area
      # Create a "notch" in the wall to account for the subsurfaces. This ensures that
      # we preserve the appropriate wall height, length, and area for Kiva.
      subsurface_area = gross_area - net_area
    else
      subsurface_area = 0
    end

    surface = OpenStudio::Model::Surface.new(add_wall_polygon(length, height, z_origin, azimuth, [0] * 4, subsurface_area), model)
    surface.additionalProperties.setFeature('Length', length)
    surface.additionalProperties.setFeature('Azimuth', azimuth)
    surface.additionalProperties.setFeature('Tilt', 90.0)
    surface.additionalProperties.setFeature('SurfaceType', 'FoundationWall')
    surface.setName(foundation_wall.id)
    surface.setSurfaceType('Wall')
    set_surface_interior(model, spaces, surface, foundation_wall.interior_adjacent_to)
    set_surface_exterior(model, spaces, surface, foundation_wall.exterior_adjacent_to)

    if foundation_wall.is_thermal_boundary
      drywall_thick_in = 0.5
    else
      drywall_thick_in = 0.0
    end
    concrete_thick_in = foundation_wall.thickness
    assembly_r = foundation_wall.insulation_assembly_r_value
    if not assembly_r.nil?
      ext_rigid_height = height
      ext_rigid_offset = 0.0
      film_r = Material.AirFilmVertical.rvalue
      ext_rigid_r = assembly_r - Material.Concrete(concrete_thick_in).rvalue - Material.GypsumWall(drywall_thick_in).rvalue - film_r
      int_rigid_r = 0.0
      if ext_rigid_r < 0 # Try without drywall
        drywall_thick_in = 0.0
        ext_rigid_r = assembly_r - Material.Concrete(concrete_thick_in).rvalue - Material.GypsumWall(drywall_thick_in).rvalue - film_r
      end
      if (ext_rigid_r > 0) && (ext_rigid_r < 0.1)
        ext_rigid_r = 0.0 # Prevent tiny strip of insulation
      end
      if ext_rigid_r < 0
        ext_rigid_r = 0.0
        match = false
      else
        match = true
      end
    else
      ext_rigid_offset = foundation_wall.insulation_exterior_distance_to_top
      ext_rigid_height = foundation_wall.insulation_exterior_distance_to_bottom - ext_rigid_offset
      ext_rigid_r = foundation_wall.insulation_exterior_r_value
      int_rigid_offset = foundation_wall.insulation_interior_distance_to_top
      int_rigid_height = foundation_wall.insulation_interior_distance_to_bottom - int_rigid_offset
      int_rigid_r = foundation_wall.insulation_interior_r_value
    end

    Constructions.apply_foundation_wall(model, [surface], "#{foundation_wall.id} construction",
                                        ext_rigid_offset, int_rigid_offset, ext_rigid_height, int_rigid_height,
                                        ext_rigid_r, int_rigid_r, drywall_thick_in, concrete_thick_in, height_ag)

    if not assembly_r.nil?
      check_surface_assembly_rvalue(runner, [surface], film_r, assembly_r, match)
    end

    return surface.adjacentFoundation.get
  end

  def self.add_foundation_slab(runner, model, spaces, slab, slab_exp_perim,
                               slab_area, z_origin, kiva_foundation)

    slab_tot_perim = slab_exp_perim
    if slab_tot_perim**2 - 16.0 * slab_area <= 0
      # Cannot construct rectangle with this perimeter/area. Some of the
      # perimeter is presumably not exposed, so bump up perimeter value.
      slab_tot_perim = Math.sqrt(16.0 * slab_area)
    end
    sqrt_term = [slab_tot_perim**2 - 16.0 * slab_area, 0.0].max
    slab_length = slab_tot_perim / 4.0 + Math.sqrt(sqrt_term) / 4.0
    slab_width = slab_tot_perim / 4.0 - Math.sqrt(sqrt_term) / 4.0

    surface = OpenStudio::Model::Surface.new(add_floor_polygon(slab_length, slab_width, z_origin), model)
    surface.setName(slab.id)
    surface.setSurfaceType('Floor')
    surface.setOutsideBoundaryCondition('Foundation')
    surface.additionalProperties.setFeature('SurfaceType', 'Slab')
    set_surface_interior(model, spaces, surface, slab.interior_adjacent_to)
    surface.setSunExposure('NoSun')
    surface.setWindExposure('NoWind')

    slab_perim_r = slab.perimeter_insulation_r_value
    slab_perim_depth = slab.perimeter_insulation_depth
    if (slab_perim_r == 0) || (slab_perim_depth == 0)
      slab_perim_r = 0
      slab_perim_depth = 0
    end

    if slab.under_slab_insulation_spans_entire_slab
      slab_whole_r = slab.under_slab_insulation_r_value
      slab_under_r = 0
      slab_under_width = 0
    else
      slab_under_r = slab.under_slab_insulation_r_value
      slab_under_width = slab.under_slab_insulation_width
      if (slab_under_r == 0) || (slab_under_width == 0)
        slab_under_r = 0
        slab_under_width = 0
      end
      slab_whole_r = 0
    end
    slab_gap_r = slab_under_r

    mat_carpet = nil
    if (slab.carpet_fraction > 0) && (slab.carpet_r_value > 0)
      mat_carpet = Material.CoveringBare(slab.carpet_fraction,
                                         slab.carpet_r_value)
    end

    Constructions.apply_foundation_slab(model, surface, "#{slab.id} construction",
                                        slab_under_r, slab_under_width, slab_gap_r, slab_perim_r,
                                        slab_perim_depth, slab_whole_r, slab.thickness,
                                        slab_exp_perim, mat_carpet, kiva_foundation)
    # FIXME: Temporary code for sizing
    surface.additionalProperties.setFeature(Constants.SizingInfoSlabRvalue, 10.0)

    return surface.adjacentFoundation.get
  end

  def self.add_conditioned_floor_area(runner, model, spaces)
    # TODO: Use HPXML values not Model values
    cfa = @cfa.round(1)

    # Check if we need to add floors between conditioned spaces (e.g., 2-story buildings).
    # This ensures that the E+ reported Conditioned Floor Area is correct.

    # Calculate cfa already added to model
    model_cfa = 0.0
    model.getSpaces.each do |space|
      next unless Geometry.space_is_conditioned(space)

      space.surfaces.each do |surface|
        next unless surface.surfaceType.downcase.to_s == 'floor'

        model_cfa += UnitConversions.convert(surface.grossArea, 'm^2', 'ft^2').round(2)
      end
    end

    addtl_cfa = cfa - model_cfa
    return unless addtl_cfa > 0

    conditioned_floor_width = Math::sqrt(addtl_cfa)
    conditioned_floor_length = addtl_cfa / conditioned_floor_width
    z_origin = @foundation_top + 8.0 * (@ncfl_ag - 1)

    floor_surface = OpenStudio::Model::Surface.new(add_floor_polygon(-conditioned_floor_width, -conditioned_floor_length, z_origin), model)

    floor_surface.setSunExposure('NoSun')
    floor_surface.setWindExposure('NoWind')
    floor_surface.setName('inferred conditioned floor')
    floor_surface.setSurfaceType('Floor')
    floor_surface.setSpace(create_or_get_space(model, spaces, HPXML::LocationLivingSpace))
    floor_surface.setOutsideBoundaryCondition('Adiabatic')
    floor_surface.additionalProperties.setFeature('SurfaceType', 'InferredFloor')

    # add ceiling surfaces accordingly
    ceiling_surface = OpenStudio::Model::Surface.new(add_ceiling_polygon(-conditioned_floor_width, -conditioned_floor_length, z_origin), model)

    ceiling_surface.setSunExposure('NoSun')
    ceiling_surface.setWindExposure('NoWind')
    ceiling_surface.setName('inferred conditioned ceiling')
    ceiling_surface.setSurfaceType('RoofCeiling')
    ceiling_surface.setSpace(create_or_get_space(model, spaces, HPXML::LocationLivingSpace))
    ceiling_surface.setOutsideBoundaryCondition('Adiabatic')
    ceiling_surface.additionalProperties.setFeature('SurfaceType', 'InferredCeiling')

    if not @cond_bsmnt_surfaces.empty?
      # assuming added ceiling is in conditioned basement
      @cond_bsmnt_surfaces << ceiling_surface
    end

    # Apply Construction
    apply_adiabatic_construction(runner, model, [floor_surface, ceiling_surface], 'floor')
  end

  def self.add_thermal_mass(runner, model)
    drywall_thick_in = 0.5
    partition_frac_of_cfa = 1.0 # Ratio of partition wall area to conditioned floor area
    basement_frac_of_cfa = (@cfa - @cfa_ag) / @cfa
    Constructions.apply_partition_walls(model, 'PartitionWallConstruction', drywall_thick_in, partition_frac_of_cfa,
                                        basement_frac_of_cfa, @cond_bsmnt_surfaces, @living_space)

    mass_lb_per_sqft = 8.0
    density_lb_per_cuft = 40.0
    mat = BaseMaterial.Wood
    Constructions.apply_furniture(model, mass_lb_per_sqft, density_lb_per_cuft, mat,
                                  basement_frac_of_cfa, @cond_bsmnt_surfaces, @living_space)
  end

  def self.add_neighbors(runner, model, length)
    # Get the max z-value of any model surface
    default_height = -9e99
    model.getSpaces.each do |space|
      z_origin = space.zOrigin
      space.surfaces.each do |surface|
        surface.vertices.each do |vertex|
          surface_z = vertex.z + z_origin
          next if surface_z < default_height

          default_height = surface_z
        end
      end
    end
    default_height = UnitConversions.convert(default_height, 'm', 'ft')
    z_origin = 0 # shading surface always starts at grade

    shading_surfaces = []
    @hpxml.neighbor_buildings.each do |neighbor_building|
      height = neighbor_building.height.nil? ? default_height : neighbor_building.height

      shading_surface = OpenStudio::Model::ShadingSurface.new(add_wall_polygon(length, height, z_origin, neighbor_building.azimuth), model)
      shading_surface.additionalProperties.setFeature('Azimuth', neighbor_building.azimuth)
      shading_surface.additionalProperties.setFeature('Distance', neighbor_building.distance)
      shading_surface.setName("Neighbor azimuth #{neighbor_building.azimuth} distance #{neighbor_building.distance}")

      shading_surfaces << shading_surface
    end

    unless shading_surfaces.empty?
      shading_surface_group = OpenStudio::Model::ShadingSurfaceGroup.new(model)
      shading_surface_group.setName(Constants.ObjectNameNeighbors)
      shading_surfaces.each do |shading_surface|
        shading_surface.setShadingSurfaceGroup(shading_surface_group)
      end
    end
  end

  def self.add_interior_shading_schedule(runner, model, weather)
    heating_season, cooling_season = HVAC.calc_heating_and_cooling_seasons(model, weather)
    @clg_season_sch = MonthWeekdayWeekendSchedule.new(model, 'cooling season schedule', Array.new(24, 1), Array.new(24, 1), cooling_season, 1.0, 1.0, true, true, Constants.ScheduleTypeLimitsFraction)

    @clg_ssn_sensor = OpenStudio::Model::EnergyManagementSystemSensor.new(model, 'Schedule Value')
    @clg_ssn_sensor.setName('cool_season')
    @clg_ssn_sensor.setKeyName(@clg_season_sch.schedule.name.to_s)
  end

  def self.add_windows(runner, model, spaces, weather)
    surfaces = []
    @hpxml.windows.each do |window|
      window_height = 4.0 # ft, default
      overhang_depth = nil
      if not window.overhangs_depth.nil?
        overhang_depth = window.overhangs_depth
        overhang_distance_to_top = window.overhangs_distance_to_top_of_window
        overhang_distance_to_bottom = window.overhangs_distance_to_bottom_of_window
        if overhang_distance_to_bottom <= overhang_distance_to_top
          fail "For Window '#{window.id}', overhangs distance to bottom (#{overhang_distance_to_bottom}) must be greater than distance to top (#{overhang_distance_to_top})."
        end

        window_height = overhang_distance_to_bottom - overhang_distance_to_top
      end

      window_width = window.area / window_height
      z_origin = @foundation_top

      # Create parent surface slightly bigger than window
      surface = OpenStudio::Model::Surface.new(add_wall_polygon(window_width, window_height, z_origin,
                                                                window.azimuth, [0, 0.0001, 0.0001, 0.0001]), model)

      surface.additionalProperties.setFeature('Length', window_width)
      surface.additionalProperties.setFeature('Azimuth', window.azimuth)
      surface.additionalProperties.setFeature('Tilt', 90.0)
      surface.additionalProperties.setFeature('SurfaceType', 'Window')
      surface.setName("surface #{window.id}")
      surface.setSurfaceType('Wall')
      set_surface_interior(model, spaces, surface, window.wall.interior_adjacent_to)
      surface.setOutsideBoundaryCondition('Outdoors') # cannot be adiabatic because subsurfaces won't be created
      surfaces << surface

      sub_surface = OpenStudio::Model::SubSurface.new(add_wall_polygon(window_width, window_height, z_origin,
                                                                       window.azimuth, [-0.0001, 0, 0.0001, 0]), model)
      sub_surface.setName(window.id)
      sub_surface.setSurface(surface)
      sub_surface.setSubSurfaceType('FixedWindow')

      if not overhang_depth.nil?
        overhang = sub_surface.addOverhang(UnitConversions.convert(overhang_depth, 'ft', 'm'), UnitConversions.convert(overhang_distance_to_top, 'ft', 'm'))
        overhang.get.setName("#{sub_surface.name} - #{Constants.ObjectNameOverhangs}")

        sub_surface.additionalProperties.setFeature(Constants.SizingInfoWindowOverhangDepth, overhang_depth)
        sub_surface.additionalProperties.setFeature(Constants.SizingInfoWindowOverhangOffset, overhang_distance_to_top)
      end

      # Apply construction
      default_shade_summer, default_shade_winter = Constructions.get_default_interior_shading_factors()
      cool_shade_mult = default_shade_summer
      if not window.interior_shading_factor_summer.nil?
        cool_shade_mult = window.interior_shading_factor_summer
      end
      heat_shade_mult = default_shade_winter
      if not window.interior_shading_factor_winter.nil?
        heat_shade_mult = window.interior_shading_factor_winter
      end
      if cool_shade_mult > heat_shade_mult
        fail "SummerShadingCoefficient (#{cool_shade_mult}) must be less than or equal to WinterShadingCoefficient (#{heat_shade_mult}) for window '#{window.id}'."
      end

      Constructions.apply_window(model, [sub_surface],
                                 'WindowConstruction',
                                 weather, @clg_season_sch, window.ufactor, window.shgc,
                                 heat_shade_mult, cool_shade_mult)
    end

    apply_adiabatic_construction(runner, model, surfaces, 'wall')
  end

  def self.add_skylights(runner, model, spaces, weather)
    surfaces = []
    @hpxml.skylights.each do |skylight|
      # Obtain skylight tilt from attached roof
      skylight_tilt = skylight.roof.pitch / 12.0

      skylight_height = Math::sqrt(skylight.area)
      skylight_width = skylight.area / skylight_height
      z_origin = @walls_top + 0.5 * Math.sin(Math.atan(skylight_tilt)) * skylight_height

      # Create parent surface slightly bigger than skylight
      surface = OpenStudio::Model::Surface.new(add_roof_polygon(skylight_width + 0.0001, skylight_height + 0.0001, z_origin,
                                                                skylight.azimuth, skylight_tilt), model)

      surface.additionalProperties.setFeature('Length', skylight_width)
      surface.additionalProperties.setFeature('Width', skylight_height)
      surface.additionalProperties.setFeature('Azimuth', skylight.azimuth)
      surface.additionalProperties.setFeature('Tilt', skylight_tilt)
      surface.additionalProperties.setFeature('SurfaceType', 'Skylight')
      surface.setName("surface #{skylight.id}")
      surface.setSurfaceType('RoofCeiling')
      surface.setSpace(create_or_get_space(model, spaces, HPXML::LocationLivingSpace)) # Ensures it is included in Manual J sizing
      surface.setOutsideBoundaryCondition('Outdoors') # cannot be adiabatic because subsurfaces won't be created
      surfaces << surface

      sub_surface = OpenStudio::Model::SubSurface.new(add_roof_polygon(skylight_width, skylight_height, z_origin,
                                                                       skylight.azimuth, skylight_tilt), model)
      sub_surface.setName(skylight.id)
      sub_surface.setSurface(surface)
      sub_surface.setSubSurfaceType('Skylight')

      # Apply construction
      ufactor = skylight.ufactor
      shgc = skylight.shgc
      cool_shade_mult = 1.0
      heat_shade_mult = 1.0
      Constructions.apply_skylight(model, [sub_surface],
                                   'SkylightConstruction',
                                   weather, @clg_season_sch, ufactor, shgc,
                                   heat_shade_mult, cool_shade_mult)
    end

    apply_adiabatic_construction(runner, model, surfaces, 'roof')
  end

  def self.add_doors(runner, model, spaces)
    surfaces = []
    @hpxml.doors.each do |door|
      door_height = 6.67 # ft
      door_width = door.area / door_height
      z_origin = @foundation_top

      # Create parent surface slightly bigger than door
      surface = OpenStudio::Model::Surface.new(add_wall_polygon(door_width, door_height, z_origin,
                                                                door.azimuth, [0, 0.0001, 0.0001, 0.0001]), model)

      surface.additionalProperties.setFeature('Length', door_width)
      surface.additionalProperties.setFeature('Azimuth', door.azimuth)
      surface.additionalProperties.setFeature('Tilt', 90.0)
      surface.additionalProperties.setFeature('SurfaceType', 'Door')
      surface.setName("surface #{door.id}")
      surface.setSurfaceType('Wall')
      set_surface_interior(model, spaces, surface, door.wall.interior_adjacent_to)
      surface.setOutsideBoundaryCondition('Outdoors') # cannot be adiabatic because subsurfaces won't be created
      surfaces << surface

      sub_surface = OpenStudio::Model::SubSurface.new(add_wall_polygon(door_width, door_height, z_origin,
                                                                       door.azimuth, [0, 0, 0, 0]), model)
      sub_surface.setName(door.id)
      sub_surface.setSurface(surface)
      sub_surface.setSubSurfaceType('Door')

      # Apply construction
      ufactor = 1.0 / door.r_value

      Constructions.apply_door(model, [sub_surface], 'Door', ufactor)
    end

    apply_adiabatic_construction(runner, model, surfaces, 'wall')
  end

  def self.apply_adiabatic_construction(runner, model, surfaces, type)
    # Arbitrary construction for heat capacitance.
    # Only applies to surfaces where outside boundary conditioned is
    # adiabatic or surface net area is near zero.

    if type == 'wall'
      Constructions.apply_wood_stud_wall(model, surfaces, 'AdiabaticWallConstruction',
                                         0, 1, 3.5, true, 0.1, 0.5, 0, 999,
                                         Material.ExtFinishStuccoMedDark)
    elsif type == 'floor'
      Constructions.apply_floor(model, surfaces, 'AdiabaticFloorConstruction',
                                0, 1, 0.07, 5.5, 0.75, 999,
                                Material.FloorWood, Material.CoveringBare)
    elsif type == 'roof'
      Constructions.apply_open_cavity_roof(model, surfaces, 'AdiabaticRoofConstruction',
                                           0, 1, 7.25, 0.07, 7.25, 0.75, 999,
                                           Material.RoofingAsphaltShinglesMed, false)
    end
  end

  def self.add_hot_water_and_appliances(runner, model, weather, spaces)
    # Clothes Washer
    if @hpxml.clothes_washers.size > 0
      clothes_washer = @hpxml.clothes_washers[0]
      cw_space = get_space_from_location(clothes_washer.location, 'ClothesWasher', model, spaces)
      cw_ler = clothes_washer.rated_annual_kwh
      cw_elec_rate = clothes_washer.label_electric_rate
      cw_gas_rate = clothes_washer.label_gas_rate
      cw_agc = clothes_washer.label_annual_gas_cost
      cw_cap = clothes_washer.capacity
      cw_mef = clothes_washer.modified_energy_factor
      if cw_mef.nil?
        cw_mef = HotWaterAndAppliances.calc_clothes_washer_mef_from_imef(clothes_washer.integrated_modified_energy_factor)
      end
    else
      cw_mef = cw_ler = cw_elec_rate = cw_gas_rate = cw_agc = cw_cap = cw_space = nil
    end

    # Clothes Dryer
    if @hpxml.clothes_dryers.size > 0
      clothes_dryer = @hpxml.clothes_dryers[0]
      cd_space = get_space_from_location(clothes_dryer.location, 'ClothesDryer', model, spaces)
      cd_fuel = clothes_dryer.fuel_type
      cd_control = clothes_dryer.control_type
      cd_ef = clothes_dryer.energy_factor
      if cd_ef.nil?
        cd_ef = HotWaterAndAppliances.calc_clothes_dryer_ef_from_cef(clothes_dryer.combined_energy_factor)
      end
    else
      cd_ef = cd_control = cd_fuel = cd_space = nil
    end

    # Dishwasher
    if @hpxml.dishwashers.size > 0
      dishwasher = @hpxml.dishwashers[0]
      dw_cap = dishwasher.place_setting_capacity
      dw_ef = dishwasher.energy_factor
      if dw_ef.nil?
        dw_ef = HotWaterAndAppliances.calc_dishwasher_ef_from_annual_kwh(dishwasher.rated_annual_kwh)
      end
    else
      dw_ef = dw_cap = nil
    end

    # Refrigerator
    if @hpxml.refrigerators.size > 0
      refrigerator = @hpxml.refrigerators[0]
      fridge_space = get_space_from_location(refrigerator.location, 'Refrigerator', model, spaces)
      fridge_annual_kwh = refrigerator.adjusted_annual_kwh
      if fridge_annual_kwh.nil?
        fridge_annual_kwh = refrigerator.rated_annual_kwh
      end
    else
      fridge_annual_kwh = fridge_space = nil
    end

    # Cooking Range/Oven
    if (@hpxml.cooking_ranges.size > 0) && (@hpxml.ovens.size > 0)
      cooking_range = @hpxml.cooking_ranges[0]
      oven = @hpxml.ovens[0]
      cook_fuel_type = cooking_range.fuel_type
      cook_is_induction = cooking_range.is_induction
      oven_is_convection = oven.is_convection
    else
      cook_fuel_type = cook_is_induction = oven_is_convection = nil
    end

    # Fixtures
    has_low_flow_fixtures = false
    if @hpxml.water_heating_systems.size > 0
      low_flow_fixtures_list = []
      @hpxml.water_fixtures.each do |water_fixture|
        next unless [HPXML::WaterFixtureTypeShowerhead, HPXML::WaterFixtureTypeFaucet].include? water_fixture.water_fixture_type

        low_flow_fixtures_list << water_fixture.low_flow
      end
      low_flow_fixtures_list.uniq!
      if (low_flow_fixtures_list.size == 1) && low_flow_fixtures_list[0]
        has_low_flow_fixtures = true
      end
    end

    # Distribution
    if @hpxml.water_heating_systems.size > 0
      hot_water_distribution = @hpxml.hot_water_distributions[0]
      dist_type = hot_water_distribution.system_type
      if dist_type == HPXML::DHWDistTypeStandard
        std_pipe_length = hot_water_distribution.standard_piping_length
        recirc_loop_length = nil
        recirc_branch_length = nil
        recirc_control_type = nil
        recirc_pump_power = nil
      elsif dist_type == HPXML::DHWDistTypeRecirc
        recirc_loop_length = hot_water_distribution.recirculation_piping_length
        recirc_branch_length = hot_water_distribution.recirculation_branch_piping_length
        recirc_control_type = hot_water_distribution.recirculation_control_type
        recirc_pump_power = hot_water_distribution.recirculation_pump_power
        std_pipe_length = nil
      end
      pipe_r = hot_water_distribution.pipe_r_value
    end

    # Drain Water Heat Recovery
    dwhr_present = false
    dwhr_facilities_connected = nil
    dwhr_is_equal_flow = nil
    dwhr_efficiency = nil
    if @hpxml.water_heating_systems.size > 0
      hot_water_distribution = @hpxml.hot_water_distributions[0]
      if not hot_water_distribution.dwhr_efficiency.nil?
        dwhr_present = true
        dwhr_facilities_connected = hot_water_distribution.dwhr_facilities_connected
        dwhr_is_equal_flow = hot_water_distribution.dwhr_equal_flow
        dwhr_efficiency = hot_water_distribution.dwhr_efficiency
      end
    end

    # Water Heater
    related_hvac_idref_list = [] # list of heating systems referred in water heating system "RelatedHVACSystem" element
    dhw_loop_fracs = {}
    water_heater_spaces = {}
    combi_sys_id_list = []
    avg_setpoint_temp = 0.0 # Weighted average by fraction DHW load served
    if @hpxml.water_heating_systems.size > 0
      @hpxml.water_heating_systems.each do |water_heating_system|
        sys_id = water_heating_system.id
        @dhw_map[sys_id] = []

        space = get_space_from_location(water_heating_system.location, 'WaterHeatingSystem', model, spaces)
        water_heater_spaces[sys_id] = space
        setpoint_temp = water_heating_system.temperature
        if setpoint_temp.nil?
          setpoint_temp = Waterheater.get_default_hot_water_temperature(@eri_version)
        end
        avg_setpoint_temp += setpoint_temp * water_heating_system.fraction_dhw_load_served
        wh_type = water_heating_system.water_heater_type
        fuel = water_heating_system.fuel_type
        jacket_r = water_heating_system.jacket_r_value

        uses_desuperheater = water_heating_system.uses_desuperheater
        relatedhvac = water_heating_system.related_hvac_idref

        if uses_desuperheater
          if not related_hvac_idref_list.include? relatedhvac
            related_hvac_idref_list << relatedhvac
            desuperheater_clg_coil = get_desuperheatercoil(@hvac_map, relatedhvac, sys_id)
          else
            fail "RelatedHVACSystem '#{relatedhvac}' for water heating system '#{sys_id}' is already attached to another water heating system."
          end
        end

        ef = water_heating_system.energy_factor
        if ef.nil?
          uef = water_heating_system.uniform_energy_factor
          # allow systems not requiring EF and not specifying fuel type, e.g., indirect water heater
          if not uef.nil?
            ef = Waterheater.calc_ef_from_uef(uef, wh_type, fuel)
          end
        end

        # Check if simple solar water heater (defined by Solar Fraction) attached.
        # Solar fraction is used to adjust water heater's tank losses and hot water use, because it is
        # the portion of the total conventional hot water heating load (delivered energy + tank losses).
        solar_fraction = nil
        if (@hpxml.solar_thermal_systems.size > 0) && (water_heating_system.id == @hpxml.solar_thermal_systems[0].water_heating_system.id)
          solar_fraction = @hpxml.solar_thermal_systems[0].solar_fraction
        end
        solar_fraction = 0.0 if solar_fraction.nil?

        ec_adj = HotWaterAndAppliances.get_dist_energy_consumption_adjustment(@has_uncond_bsmnt, @cfa, @ncfl,
                                                                              dist_type, recirc_control_type,
                                                                              pipe_r, std_pipe_length, recirc_loop_length)

        runner.registerInfo("EC_adj=#{ec_adj}") # Pass value to tests

        dhw_load_frac = water_heating_system.fraction_dhw_load_served * (1.0 - solar_fraction)

        @dhw_map[sys_id] = []

        if wh_type == HPXML::WaterHeaterTypeStorage

          tank_vol = water_heating_system.tank_volume
          re = water_heating_system.recovery_efficiency
          capacity_kbtuh = water_heating_system.heating_capacity / 1000.0

          Waterheater.apply_tank(model, space, fuel, capacity_kbtuh, tank_vol,
                                 ef, re, setpoint_temp, ec_adj, @nbeds, @dhw_map,
                                 sys_id, desuperheater_clg_coil, jacket_r, solar_fraction)

        elsif wh_type == HPXML::WaterHeaterTypeTankless

          cycling_derate = water_heating_system.performance_adjustment

          Waterheater.apply_tankless(model, space, fuel, ef, cycling_derate,
                                     setpoint_temp, ec_adj, @nbeds, @dhw_map,
                                     sys_id, desuperheater_clg_coil, solar_fraction)

        elsif wh_type == HPXML::WaterHeaterTypeHeatPump

          tank_vol = water_heating_system.tank_volume

          Waterheater.apply_heatpump(model, runner, space, weather, setpoint_temp, tank_vol, ef, ec_adj,
                                     @nbeds, @dhw_map, sys_id, jacket_r, solar_fraction)

        elsif (wh_type == HPXML::WaterHeaterTypeCombiStorage) || (wh_type == HPXML::WaterHeaterTypeCombiTankless)

          combi_sys_id_list << sys_id
          heating_source_id = water_heating_system.related_hvac_idref
          standby_loss = water_heating_system.standby_loss
          vol = water_heating_system.tank_volume
          if not related_hvac_idref_list.include? heating_source_id
            related_hvac_idref_list << heating_source_id
            boiler_sys = get_boiler_and_plant_loop(@hvac_map, heating_source_id, sys_id)

            boiler_afue = nil
            boiler_fuel_type = nil
            @hpxml.heating_systems.each do |heating_system|
              next unless heating_system.id == water_heating_system.related_hvac_idref

              boiler_afue = heating_system.heating_efficiency_afue
              boiler_fuel_type = heating_system.heating_system_fuel
            end
          else
            fail "RelatedHVACSystem '#{heating_source_id}' for water heating system '#{sys_id}' is already attached to another water heating system."
          end
          @dhw_map[sys_id] << boiler_sys['boiler']

          Waterheater.apply_combi(model, runner, space, vol, setpoint_temp, ec_adj, @nbeds,
                                  boiler_sys['boiler'], boiler_sys['plant_loop'], boiler_fuel_type,
                                  boiler_afue, @dhw_map, sys_id, wh_type, jacket_r, standby_loss)

        else

          fail "Unhandled water heater (#{wh_type})."

        end

        dhw_loop_fracs[sys_id] = dhw_load_frac
      end
    end

    HotWaterAndAppliances.apply(model, weather, @living_space,
                                @cfa, @nbeds, @ncfl, @has_uncond_bsmnt, avg_setpoint_temp,
                                cw_mef, cw_ler, cw_elec_rate, cw_gas_rate,
                                cw_agc, cw_cap, cw_space, cd_fuel, cd_ef, cd_control,
                                cd_space, dw_ef, dw_cap, fridge_annual_kwh, fridge_space,
                                cook_fuel_type, cook_is_induction, oven_is_convection,
                                has_low_flow_fixtures, dist_type, pipe_r,
                                std_pipe_length, recirc_loop_length,
                                recirc_branch_length, recirc_control_type,
                                recirc_pump_power, dwhr_present,
                                dwhr_facilities_connected, dwhr_is_equal_flow,
                                dwhr_efficiency, dhw_loop_fracs, @eri_version,
                                @dhw_map, @hpxml_path)

    if @hpxml.solar_thermal_systems.size > 0
      solar_thermal_system = @hpxml.solar_thermal_systems[0]
      water_heater = solar_thermal_system.water_heating_system

      if [HPXML::WaterHeaterTypeCombiStorage, HPXML::WaterHeaterTypeCombiTankless].include? water_heater.water_heater_type
        fail "Water heating system '#{water_heater.id}' connected to solar thermal system '#{solar_thermal_system.id}' cannot be a space-heating boiler."
      end

      if water_heater.uses_desuperheater
        fail "Water heating system '#{water_heater.id}' connected to solar thermal system '#{solar_thermal_system.id}' cannot be attached to a desuperheater."
      end

      collector_area = solar_thermal_system.collector_area
      if not collector_area.nil? # Detailed solar water heater
        frta = solar_thermal_system.collector_frta
        frul = solar_thermal_system.collector_frul
        storage_vol = solar_thermal_system.storage_volume
        loop_type = solar_thermal_system.collector_loop_type
        azimuth = Float(solar_thermal_system.collector_azimuth)
        tilt = solar_thermal_system.collector_tilt
        collector_type = solar_thermal_system.collector_type
        space = water_heater_spaces[water_heater.id]

        dhw_loop = nil
        if @dhw_map.keys.include? water_heater.id
          @dhw_map[water_heater.id].each do |dhw_object|
            next unless dhw_object.is_a? OpenStudio::Model::PlantLoop

            dhw_loop = dhw_object
          end
        end

        Waterheater.apply_solar_thermal(model, space, collector_area, frta, frul, storage_vol,
                                        azimuth, tilt, collector_type, loop_type, dhw_loop, @dhw_map,
                                        water_heater.id)
      end
    end

    # Add combi-system EMS program with water use equipment information
    @dhw_map.keys.each do |sys_id|
      next unless combi_sys_id_list.include? sys_id

      Waterheater.apply_combi_system_EMS(model, sys_id, @dhw_map)
    end
  end

  def self.get_desuperheatercoil(hvac_map, relatedhvac, wh_id)
    # search for the related cooling coil object for desuperheater

    # Supported cooling coil options
    clg_coil_supported = [OpenStudio::Model::CoilCoolingDXSingleSpeed, OpenStudio::Model::CoilCoolingDXMultiSpeed, OpenStudio::Model::CoilCoolingWaterToAirHeatPumpEquationFit]
    if hvac_map.keys.include? relatedhvac
      hvac_map[relatedhvac].each do |comp|
        clg_coil_supported.each do |coiltype|
          if comp.is_a? coiltype
            return comp
          end
        end
      end
      fail "RelatedHVACSystem '#{relatedhvac}' for water heating system '#{wh_id}' is not currently supported for desuperheaters."
    else
      fail "RelatedHVACSystem '#{relatedhvac}' not found for water heating system '#{wh_id}'."
    end
  end

  def self.calc_sequential_load_fraction(load_fraction, remaining_fraction)
    if remaining_fraction > 0
      if (load_fraction - remaining_fraction).abs <= 0.010001
        # Last equipment to handle all the remaining load (within 0.01 tolerance)
        load_fraction = remaining_fraction
        sequential_load_frac = 1.0 # Fraction of remaining load served by this system
      else
        sequential_load_frac = load_fraction / remaining_fraction # Fraction of remaining load served by this system
      end
    else
      sequential_load_frac = 0.0
    end
    remaining_fraction -= load_fraction

    return sequential_load_frac, remaining_fraction, load_fraction
  end

  def self.add_cooling_system(runner, model)
    return if @use_only_ideal_air

    @hpxml.cooling_systems.each do |cooling_system|
      clg_type = cooling_system.cooling_system_type

      cool_capacity_btuh = cooling_system.cooling_capacity
      if not cool_capacity_btuh.nil?
        if cool_capacity_btuh < 0
          cool_capacity_btuh = Constants.SizingAuto
        end
      end

      load_frac = cooling_system.fraction_cool_load_served
      sequential_load_frac, @total_frac_remaining_cool_load_served, load_frac = calc_sequential_load_fraction(load_frac, @total_frac_remaining_cool_load_served)

      check_distribution_system(cooling_system.distribution_system_idref, cooling_system.id, clg_type)

      @hvac_map[cooling_system.id] = []

      if clg_type == HPXML::HVACTypeCentralAirConditioner

        seer = cooling_system.cooling_efficiency_seer
        compressor_type = cooling_system.compressor_type
        if compressor_type.nil?
          compressor_type = HVAC.get_default_compressor_type(seer)
        end
        crankcase_kw = 0.05 # From RESNET Publication No. 002-2017
        crankcase_temp = 50.0 # From RESNET Publication No. 002-2017

        if compressor_type == HPXML::HVACCompressorTypeSingleStage

          if cooling_system.cooling_shr.nil?
            shrs = [0.73]
          else
            shrs = [cooling_system.cooling_shr]
          end
          airflow_rate = cooling_system.cooling_cfm # Hidden feature; used only for HERS DSE test
          HVAC.apply_central_ac_1speed(model, runner, seer, shrs,
                                       crankcase_kw, crankcase_temp,
                                       cool_capacity_btuh, airflow_rate, load_frac,
                                       sequential_load_frac, @living_zone,
                                       @hvac_map, cooling_system.id)
        elsif compressor_type == HPXML::HVACCompressorTypeTwoStage

          if cooling_system.cooling_shr.nil?
            shrs = [0.71, 0.73]
          else
            # TODO: is the following assumption correct (revisit Dylan's data?)? OR should value from HPXML be used for both stages
            shrs = [cooling_system.cooling_shr - 0.02, cooling_system.cooling_shr]
          end
          HVAC.apply_central_ac_2speed(model, runner, seer, shrs,
                                       crankcase_kw, crankcase_temp,
                                       cool_capacity_btuh, load_frac,
                                       sequential_load_frac, @living_zone,
                                       @hvac_map, cooling_system.id)
        elsif compressor_type == HPXML::HVACCompressorTypeVariableSpeed

          if cooling_system.cooling_shr.nil?
            shrs = [0.87, 0.80, 0.79, 0.78]
          else
            var_sp_shr_mult = [1.115, 1.026, 1.013, 1.0]
            shrs = var_sp_shr_mult.map { |m| cooling_system.cooling_shr * m }
          end
          HVAC.apply_central_ac_4speed(model, runner, seer, shrs,
                                       crankcase_kw, crankcase_temp,
                                       cool_capacity_btuh, load_frac,
                                       sequential_load_frac, @living_zone,
                                       @hvac_map, cooling_system.id)
        end

      elsif clg_type == HPXML::HVACTypeRoomAirConditioner

        eer = cooling_system.cooling_efficiency_eer

        if cooling_system.cooling_shr.nil?
          shr = 0.65
        else
          shr = cooling_system.cooling_shr
        end

        airflow_rate = 350.0
        HVAC.apply_room_ac(model, runner, eer, shr,
                           airflow_rate, cool_capacity_btuh, load_frac,
                           sequential_load_frac, @living_zone,
                           @hvac_map, cooling_system.id)
      elsif clg_type == HPXML::HVACTypeEvaporativeCooler

        is_ducted = !cooling_system.distribution_system_idref.nil?
        HVAC.apply_evaporative_cooler(model, runner, load_frac,
                                      sequential_load_frac, @living_zone,
                                      @hvac_map, cooling_system.id, is_ducted)
      end
    end
  end

  def self.add_heating_system(runner, model)
    return if @use_only_ideal_air

    # We need to process furnaces attached to ACs before any other heating system
    # such that the sequential load heating fraction is properly applied.

    [true, false].each do |only_furnaces_attached_to_cooling|
      @hpxml.heating_systems.each do |heating_system|
        htg_type = heating_system.heating_system_type

        check_distribution_system(heating_system.distribution_system_idref, heating_system.id, htg_type)

        attached_clg_system = get_attached_clg_system(heating_system)

        if only_furnaces_attached_to_cooling
          next unless (htg_type == HPXML::HVACTypeFurnace) && (not attached_clg_system.nil?)
        else
          next if (htg_type == HPXML::HVACTypeFurnace) && (not attached_clg_system.nil?)
        end

        fuel = heating_system.heating_system_fuel

        heat_capacity_btuh = heating_system.heating_capacity
        if heat_capacity_btuh < 0
          heat_capacity_btuh = Constants.SizingAuto
        end

        load_frac = heating_system.fraction_heat_load_served
        sequential_load_frac, @total_frac_remaining_heat_load_served, load_frac = calc_sequential_load_fraction(load_frac, @total_frac_remaining_heat_load_served)

        @hvac_map[heating_system.id] = []

        if htg_type == HPXML::HVACTypeFurnace

          afue = heating_system.heating_efficiency_afue
          fan_power = 0.5 # For fuel furnaces, will be overridden by EAE later
          airflow_rate = heating_system.heating_cfm # Hidden feature; used only for HERS DSE test
          HVAC.apply_furnace(model, runner, fuel, afue,
                             heat_capacity_btuh, airflow_rate, fan_power,
                             load_frac, sequential_load_frac,
                             attached_clg_system, @living_zone,
                             @hvac_map, heating_system.id)
        elsif htg_type == HPXML::HVACTypeWallFurnace

          afue = heating_system.heating_efficiency_afue
          fan_power = 0.0
          airflow_rate = 0.0
          HVAC.apply_unit_heater(model, runner, fuel,
                                 afue, heat_capacity_btuh, fan_power,
                                 airflow_rate, load_frac,
                                 sequential_load_frac, @living_zone,
                                 @hvac_map, heating_system.id)
        elsif htg_type == HPXML::HVACTypeBoiler

          system_type = Constants.BoilerTypeForcedDraft
          afue = heating_system.heating_efficiency_afue
          oat_reset_enabled = false
          oat_high = nil
          oat_low = nil
          oat_hwst_high = nil
          oat_hwst_low = nil
          design_temp = 180.0
          HVAC.apply_boiler(model, runner, fuel, system_type, afue,
                            oat_reset_enabled, oat_high, oat_low, oat_hwst_high, oat_hwst_low,
                            heat_capacity_btuh, design_temp, load_frac,
                            sequential_load_frac, @living_zone,
                            @hvac_map, heating_system.id)
        elsif htg_type == HPXML::HVACTypeElectricResistance

          efficiency = heating_system.heating_efficiency_percent
          HVAC.apply_electric_baseboard(model, runner, efficiency,
                                        heat_capacity_btuh, load_frac,
                                        sequential_load_frac, @living_zone,
                                        @hvac_map, heating_system.id)
        elsif (htg_type == HPXML::HVACTypeStove) || (htg_type == HPXML::HVACTypePortableHeater)

          efficiency = heating_system.heating_efficiency_percent
          airflow_rate = 125.0 # cfm/ton; doesn't affect energy consumption
          fan_power = 0.5 # For fuel equipment, will be overridden by EAE later
          HVAC.apply_unit_heater(model, runner, fuel,
                                 efficiency, heat_capacity_btuh, fan_power,
                                 airflow_rate, load_frac,
                                 sequential_load_frac, @living_zone,
                                 @hvac_map, heating_system.id)
        end
      end
    end
  end

  def self.add_heat_pump(runner, model, weather)
    return if @use_only_ideal_air

    @hpxml.heat_pumps.each do |heat_pump|
      hp_type = heat_pump.heat_pump_type

      check_distribution_system(heat_pump.distribution_system_idref, heat_pump.id, hp_type)

      cool_capacity_btuh = heat_pump.cooling_capacity
      if cool_capacity_btuh < 0
        cool_capacity_btuh = Constants.SizingAuto
      end

      heat_capacity_btuh = heat_pump.heating_capacity
      if heat_capacity_btuh < 0
        heat_capacity_btuh = Constants.SizingAuto
      end

      # Heating and cooling capacity must either both be Autosized or Fixed
      if (cool_capacity_btuh == Constants.SizingAuto) ^ (heat_capacity_btuh == Constants.SizingAuto)
        fail "HeatPump '#{heat_pump.id}' CoolingCapacity and HeatingCapacity must either both be auto-sized or fixed-sized."
      end

      heat_capacity_btuh_17F = heat_pump.heating_capacity_17F
      if (heat_capacity_btuh == Constants.SizingAuto) && (not heat_capacity_btuh_17F.nil?)
        fail "HeatPump '#{heat_pump.id}' has HeatingCapacity17F provided but heating capacity is auto-sized."
      end

      load_frac_heat = heat_pump.fraction_heat_load_served
      sequential_load_frac_heat, @total_frac_remaining_heat_load_served, load_frac_heat = calc_sequential_load_fraction(load_frac_heat, @total_frac_remaining_heat_load_served)

      load_frac_cool = heat_pump.fraction_cool_load_served
      sequential_load_frac_cool, @total_frac_remaining_cool_load_served, load_frac_cool = calc_sequential_load_fraction(load_frac_cool, @total_frac_remaining_cool_load_served)

      backup_heat_fuel = heat_pump.backup_heating_fuel
      if not backup_heat_fuel.nil?

        backup_heat_capacity_btuh = heat_pump.backup_heating_capacity
        if backup_heat_capacity_btuh < 0
          backup_heat_capacity_btuh = Constants.SizingAuto
        end

        # Heating and backup heating capacity must either both be Autosized or Fixed
        if (backup_heat_capacity_btuh == Constants.SizingAuto) ^ (heat_capacity_btuh == Constants.SizingAuto)
          fail "HeatPump '#{heat_pump.id}' BackupHeatingCapacity and HeatingCapacity must either both be auto-sized or fixed-sized."
        end

        if not heat_pump.backup_heating_efficiency_percent.nil?
          backup_heat_efficiency = heat_pump.backup_heating_efficiency_percent
        else
          backup_heat_efficiency = heat_pump.backup_heating_efficiency_afue
        end

        backup_switchover_temp = heat_pump.backup_heating_switchover_temp

      else
        backup_heat_fuel = HPXML::FuelTypeElectricity
        backup_heat_capacity_btuh = 0.0
        backup_heat_efficiency = 1.0
        backup_switchover_temp = nil
      end

      @hvac_map[heat_pump.id] = []

      if not backup_switchover_temp.nil?
        hp_compressor_min_temp = backup_switchover_temp
        supp_htg_max_outdoor_temp = backup_switchover_temp
      else
        supp_htg_max_outdoor_temp = 40.0
        # Minimum temperature for Heat Pump operation:
        if hp_type == HPXML::HVACTypeHeatPumpMiniSplit
          hp_compressor_min_temp = -30.0 # deg-F
        else
          hp_compressor_min_temp = 0.0 # deg-F
        end
      end

      if hp_type == HPXML::HVACTypeHeatPumpAirToAir

        seer = heat_pump.cooling_efficiency_seer
        hspf = heat_pump.heating_efficiency_hspf

        compressor_type = heat_pump.compressor_type
        if compressor_type.nil?
          compressor_type = HVAC.get_default_compressor_type(seer)
        end

        crankcase_kw = 0.05 # From RESNET Publication No. 002-2017
        crankcase_temp = 50.0 # From RESNET Publication No. 002-2017

        if compressor_type == HPXML::HVACCompressorTypeSingleStage

          if heat_pump.cooling_shr.nil?
            shrs = [0.73]
          else
            shrs = [heat_pump.cooling_shr]
          end

          HVAC.apply_central_ashp_1speed(model, runner, seer, hspf, shrs,
                                         hp_compressor_min_temp, crankcase_kw, crankcase_temp,
                                         cool_capacity_btuh, heat_capacity_btuh, heat_capacity_btuh_17F,
                                         backup_heat_fuel, backup_heat_efficiency, backup_heat_capacity_btuh, supp_htg_max_outdoor_temp,
                                         load_frac_heat, load_frac_cool,
                                         sequential_load_frac_heat, sequential_load_frac_cool,
                                         @living_zone, @hvac_map, heat_pump.id)
        elsif compressor_type == HPXML::HVACCompressorTypeTwoStage

          if heat_pump.cooling_shr.nil?
            shrs = [0.71, 0.724]
          else
            # TODO: is the following assumption correct (revisit Dylan's data?)? OR should value from HPXML be used for both stages?
            shrs = [heat_pump.cooling_shr - 0.014, heat_pump.cooling_shr]
          end
          HVAC.apply_central_ashp_2speed(model, runner, seer, hspf, shrs,
                                         hp_compressor_min_temp, crankcase_kw, crankcase_temp,
                                         cool_capacity_btuh, heat_capacity_btuh, heat_capacity_btuh_17F,
                                         backup_heat_fuel, backup_heat_efficiency, backup_heat_capacity_btuh, supp_htg_max_outdoor_temp,
                                         load_frac_heat, load_frac_cool,
                                         sequential_load_frac_heat, sequential_load_frac_cool,
                                         @living_zone, @hvac_map, heat_pump.id)
        elsif compressor_type == HPXML::HVACCompressorTypeVariableSpeed

          if heat_pump.cooling_shr.nil?
            shrs = [0.87, 0.80, 0.79, 0.78]
          else
            var_sp_shr_mult = [1.115, 1.026, 1.013, 1.0]
            shrs = var_sp_shr_mult.map { |m| heat_pump.cooling_shr * m }
          end
          HVAC.apply_central_ashp_4speed(model, runner, seer, hspf, shrs,
                                         hp_compressor_min_temp, crankcase_kw, crankcase_temp,
                                         cool_capacity_btuh, heat_capacity_btuh, heat_capacity_btuh_17F,
                                         backup_heat_fuel, backup_heat_efficiency, backup_heat_capacity_btuh, supp_htg_max_outdoor_temp,
                                         load_frac_heat, load_frac_cool,
                                         sequential_load_frac_heat, sequential_load_frac_cool,
                                         @living_zone, @hvac_map, heat_pump.id)
        end

      elsif hp_type == HPXML::HVACTypeHeatPumpMiniSplit

        seer = heat_pump.cooling_efficiency_seer
        hspf = heat_pump.heating_efficiency_hspf

        if heat_pump.cooling_shr.nil?
          shr = 0.73
        else
          shr = heat_pump.cooling_shr
        end

        min_cooling_capacity = 0.4
        max_cooling_capacity = 1.2
        min_cooling_airflow_rate = 200.0
        max_cooling_airflow_rate = 425.0
        min_heating_capacity = 0.3
        max_heating_capacity = 1.2
        min_heating_airflow_rate = 200.0
        max_heating_airflow_rate = 400.0
        if heat_capacity_btuh == Constants.SizingAuto
          heating_capacity_offset = 2300.0
        else
          heating_capacity_offset = heat_capacity_btuh - cool_capacity_btuh
        end

        if heat_capacity_btuh_17F.nil?
          cap_retention_frac = 0.25
          cap_retention_temp = -5.0
        else
          cap_retention_frac = heat_capacity_btuh_17F / heat_capacity_btuh
          cap_retention_temp = 17.0
        end

        pan_heater_power = 0.0
        fan_power = 0.07
        is_ducted = !heat_pump.distribution_system_idref.nil?
        HVAC.apply_mshp(model, runner, seer, hspf, shr,
                        min_cooling_capacity, max_cooling_capacity,
                        min_cooling_airflow_rate, max_cooling_airflow_rate,
                        min_heating_capacity, max_heating_capacity,
                        min_heating_airflow_rate, max_heating_airflow_rate,
                        heating_capacity_offset, cap_retention_frac,
                        cap_retention_temp, pan_heater_power, fan_power,
                        is_ducted, cool_capacity_btuh, hp_compressor_min_temp,
                        backup_heat_fuel, backup_heat_efficiency, backup_heat_capacity_btuh,
                        supp_htg_max_outdoor_temp, load_frac_heat, load_frac_cool,
                        sequential_load_frac_heat, sequential_load_frac_cool,
                        @living_zone, @hvac_map, heat_pump.id)

      elsif hp_type == HPXML::HVACTypeHeatPumpGroundToAir

        eer = heat_pump.cooling_efficiency_eer
        cop = heat_pump.heating_efficiency_cop
        if heat_pump.cooling_shr.nil?
          shr = 0.732
        else
          shr = heat_pump.cooling_shr
        end
        ground_conductivity = 0.6
        grout_conductivity = 0.4
        bore_config = Constants.SizingAuto
        bore_holes = Constants.SizingAuto
        bore_depth = Constants.SizingAuto
        bore_spacing = 20.0
        bore_diameter = 5.0
        pipe_size = 0.75
        ground_diffusivity = 0.0208
        fluid_type = Constants.FluidPropyleneGlycol
        frac_glycol = 0.3
        design_delta_t = 10.0
        pump_head = 50.0
        u_tube_leg_spacing = 0.9661
        u_tube_spacing_type = 'b'
        fan_power = 0.5
        HVAC.apply_gshp(model, runner, weather, cop, eer, shr,
                        ground_conductivity, grout_conductivity,
                        bore_config, bore_holes, bore_depth,
                        bore_spacing, bore_diameter, pipe_size,
                        ground_diffusivity, fluid_type, frac_glycol,
                        design_delta_t, pump_head,
                        u_tube_leg_spacing, u_tube_spacing_type,
                        fan_power, cool_capacity_btuh, heat_capacity_btuh,
                        backup_heat_efficiency, backup_heat_capacity_btuh,
                        load_frac_heat, load_frac_cool,
                        sequential_load_frac_heat, sequential_load_frac_cool,
                        @living_zone, @hvac_map, heat_pump.id)
      end
    end
  end

  def self.add_residual_hvac(runner, model)
    if @use_only_ideal_air
      HVAC.apply_ideal_air_loads(model, runner, 1, 1, @living_zone)
      return
    end

    # Adds an ideal air system to meet either:
    # 1. Any expected unmet load (i.e., because the sum of fractions load served is less than 1), or
    # 2. Any unexpected load (i.e., because the HVAC systems are undersized to meet the load)
    #
    # Addressing #2 ensures we can correctly calculate heating/cooling loads without having to run
    # an additional EnergyPlus simulation solely for that purpose, as well as allows us to report
    # the unmet load (i.e., the energy delivered by the ideal air system).
    if @total_frac_remaining_cool_load_served < 1
      sequential_cool_load_frac = 1
    else
      sequential_cool_load_frac = 0 # no cooling system, don't add ideal air for cooling either
    end

    if @total_frac_remaining_heat_load_served < 1
      sequential_heat_load_frac = 1
    else
      sequential_heat_load_frac = 0 # no heating system, don't add ideal air for heating either
    end
    if (sequential_heat_load_frac > 0) || (sequential_cool_load_frac > 0)
      HVAC.apply_ideal_air_loads(model, runner, sequential_cool_load_frac, sequential_heat_load_frac,
                                 @living_zone)
    end
  end

  def self.add_setpoints(runner, model, weather)
    return if @hpxml.hvac_controls.size == 0

    hvac_control = @hpxml.hvac_controls[0]

    # Base heating setpoint
    htg_setpoint = hvac_control.heating_setpoint_temp
    @htg_weekday_setpoints = [[htg_setpoint] * 24] * 12

    # Apply heating setback?
    htg_setback = hvac_control.heating_setback_temp
    if not htg_setback.nil?
      htg_setback_hrs_per_week = hvac_control.heating_setback_hours_per_week
      htg_setback_start_hr = hvac_control.heating_setback_start_hour
      for m in 1..12
        for hr in htg_setback_start_hr..htg_setback_start_hr + Integer(htg_setback_hrs_per_week / 7.0) - 1
          @htg_weekday_setpoints[m - 1][hr % 24] = htg_setback
        end
      end
    end
    @htg_weekend_setpoints = @htg_weekday_setpoints

    # Base cooling setpoint
    clg_setpoint = hvac_control.cooling_setpoint_temp
    @clg_weekday_setpoints = [[clg_setpoint] * 24] * 12

    # Apply cooling setup?
    clg_setup = hvac_control.cooling_setup_temp
    if not clg_setup.nil?
      clg_setup_hrs_per_week = hvac_control.cooling_setup_hours_per_week
      clg_setup_start_hr = hvac_control.cooling_setup_start_hour
      for m in 1..12
        for hr in clg_setup_start_hr..clg_setup_start_hr + Integer(clg_setup_hrs_per_week / 7.0) - 1
          @clg_weekday_setpoints[m - 1][hr % 24] = clg_setup
        end
      end
    end

    # Apply cooling setpoint offset due to ceiling fan?
    clg_ceiling_fan_offset = hvac_control.ceiling_fan_cooling_setpoint_temp_offset
    if not clg_ceiling_fan_offset.nil?
      HVAC.get_ceiling_fan_operation_months(weather).each_with_index do |operation, m|
        next unless operation == 1

        @clg_weekday_setpoints[m] = [@clg_weekday_setpoints[m], Array.new(24, clg_ceiling_fan_offset)].transpose.map { |i| i.reduce(:+) }
      end
    end
    @clg_weekend_setpoints = @clg_weekday_setpoints

    HVAC.apply_setpoints(model, runner, weather, @living_zone,
                         @htg_weekday_setpoints, @htg_weekend_setpoints, 1, 12,
                         @clg_weekday_setpoints, @clg_weekend_setpoints, 1, 12)
  end

  def self.add_ceiling_fans(runner, model, weather)
    return if @hpxml.ceiling_fans.size == 0

    ceiling_fan = @hpxml.ceiling_fans[0]

    monthly_sch = HVAC.get_ceiling_fan_operation_months(weather)
    medium_cfm = 3000.0
    weekday_sch = [0.0, 0.0, 0.0, 0.0, 0.0, 0.0, 0.0, 0.0, 0.0, 0.5, 1.0, 1.0, 1.0, 1.0, 1.0, 1.0, 1.0, 1.0, 1.0, 1.0, 0.0, 0.0, 0.0, 0.0]
    weekend_sch = weekday_sch
    hrs_per_day = weekday_sch.inject(0, :+)

    cfm_per_w = ceiling_fan.efficiency
    if cfm_per_w.nil?
      fan_power_w = HVAC.get_default_ceiling_fan_power()
      cfm_per_w = medium_cfm / fan_power_w
    end
    quantity = ceiling_fan.quantity
    if quantity.nil?
      quantity = HVAC.get_default_ceiling_fan_quantity(@nbeds)
    end
    annual_kwh = UnitConversions.convert(quantity * medium_cfm / cfm_per_w * hrs_per_day * 365.0, 'Wh', 'kWh')
    annual_kwh *= monthly_sch.inject(:+) / 12.0

    HVAC.apply_ceiling_fans(model, runner, annual_kwh, weekday_sch, weekend_sch, monthly_sch,
                            @cfa, @living_space)
  end

  def self.check_distribution_system(dist_id, system_id, system_type)
    return if dist_id.nil?

    hvac_distribution_type_map = { HPXML::HVACTypeFurnace => [HPXML::HVACDistributionTypeAir, HPXML::HVACDistributionTypeDSE],
                                   HPXML::HVACTypeBoiler => [HPXML::HVACDistributionTypeHydronic, HPXML::HVACDistributionTypeDSE],
                                   HPXML::HVACTypeCentralAirConditioner => [HPXML::HVACDistributionTypeAir, HPXML::HVACDistributionTypeDSE],
                                   HPXML::HVACTypeEvaporativeCooler => [HPXML::HVACDistributionTypeAir, HPXML::HVACDistributionTypeDSE],
                                   HPXML::HVACTypeHeatPumpAirToAir => [HPXML::HVACDistributionTypeAir, HPXML::HVACDistributionTypeDSE],
                                   HPXML::HVACTypeHeatPumpMiniSplit => [HPXML::HVACDistributionTypeAir, HPXML::HVACDistributionTypeDSE],
                                   HPXML::HVACTypeHeatPumpGroundToAir => [HPXML::HVACDistributionTypeAir, HPXML::HVACDistributionTypeDSE] }

    # Get attached distribution system
    found_attached_dist = false
    type_match = true
    @hpxml.hvac_distributions.each do |hvac_distribution|
      next if dist_id != hvac_distribution.id

      found_attached_dist = true
      type_match = hvac_distribution_type_map[system_type].include? hvac_distribution.distribution_system_type
    end

    if not found_attached_dist
      fail "Attached HVAC distribution system '#{dist_id}' cannot be found for HVAC system '#{system_id}'."
    elsif not type_match
      # EPvalidator.rb only checks that a HVAC distribution system of the correct type (for the given HVAC system) exists
      # in the HPXML file, not that it is attached to this HVAC system. So here we perform the more rigorous check.
      fail "Incorrect HVAC distribution system type for HVAC type: '#{system_type}'. Should be one of: #{hvac_distribution_type_map[system_type]}"
    end
  end

  def self.get_boiler_and_plant_loop(loop_hvacs, heating_source_id, sys_id)
    # Search for the right boiler OS object
    related_boiler_sys = {}
    if loop_hvacs.keys.include? heating_source_id
      loop_hvacs[heating_source_id].each do |comp|
        if comp.is_a? OpenStudio::Model::PlantLoop
          related_boiler_sys['plant_loop'] = comp
        elsif comp.is_a? OpenStudio::Model::BoilerHotWater
          related_boiler_sys['boiler'] = comp
        end
      end
      return related_boiler_sys
    else
      fail "RelatedHVACSystem '#{heating_source_id}' not found for water heating system '#{sys_id}'."
    end
  end

  def self.add_mels(runner, model, spaces)
    # Misc
    misc_annual_kwh = 0
    misc_sens_frac = nil
    misc_lat_frac = nil
    misc_weekday_sch = nil
    misc_weekend_sch = nil
    misc_monthly_sch = nil
    @hpxml.plug_loads.each do |plug_load|
      next unless plug_load.plug_load_type == HPXML::PlugLoadTypeOther

      misc_annual_kwh = plug_load.kWh_per_year
      if misc_annual_kwh.nil?
        misc_annual_kwh = MiscLoads.get_residual_mels_values(@cfa)[0]
      end

      misc_sens_frac = plug_load.frac_sensible
      if misc_sens_frac.nil?
        misc_sens_frac = MiscLoads.get_residual_mels_values(@cfa)[1]
      end

      misc_lat_frac = plug_load.frac_latent
      if misc_lat_frac.nil?
        misc_lat_frac = MiscLoads.get_residual_mels_values(@cfa)[2]
      end

      misc_weekday_sch = @hpxml.misc_loads_schedule.weekday_fractions
      if misc_weekday_sch.nil?
        misc_weekday_sch = '0.04, 0.037, 0.037, 0.036, 0.033, 0.036, 0.043, 0.047, 0.034, 0.023, 0.024, 0.025, 0.024, 0.028, 0.031, 0.032, 0.039, 0.053, 0.063, 0.067, 0.071, 0.069, 0.059, 0.05'
      end

      misc_weekend_sch = @hpxml.misc_loads_schedule.weekend_fractions
      if misc_weekend_sch.nil?
        misc_weekend_sch = '0.04, 0.037, 0.037, 0.036, 0.033, 0.036, 0.043, 0.047, 0.034, 0.023, 0.024, 0.025, 0.024, 0.028, 0.031, 0.032, 0.039, 0.053, 0.063, 0.067, 0.071, 0.069, 0.059, 0.05'
      end

      misc_monthly_sch = @hpxml.misc_loads_schedule.monthly_multipliers
      if misc_monthly_sch.nil?
        misc_monthly_sch = '1.248, 1.257, 0.993, 0.989, 0.993, 0.827, 0.821, 0.821, 0.827, 0.99, 0.987, 1.248'
      end
    end

    # Television
    tv_annual_kwh = 0
    @hpxml.plug_loads.each do |plug_load|
      next unless plug_load.plug_load_type == HPXML::PlugLoadTypeTelevision

      tv_annual_kwh = plug_load.kWh_per_year
      if tv_annual_kwh.nil?
        tv_annual_kwh, tv_sens_frac, tv_lat_frac = MiscLoads.get_televisions_values(@cfa, @nbeds)
      end
    end

    MiscLoads.apply_plug(model, misc_annual_kwh, misc_sens_frac, misc_lat_frac,
                         misc_weekday_sch, misc_weekend_sch, misc_monthly_sch, tv_annual_kwh,
                         @cfa, @living_space)
  end

  def self.add_lighting(runner, model, weather, spaces)
    return if @hpxml.lighting_groups.size == 0

    fractions = {}
    @hpxml.lighting_groups.each do |lg|
      fractions[[lg.location, lg.third_party_certification]] = lg.fration_of_units_in_location
    end

    if fractions[[HPXML::LocationInterior, HPXML::LightingTypeTierI]] + fractions[[HPXML::LocationInterior, HPXML::LightingTypeTierII]] > 1
      fail "Fraction of qualifying interior lighting fixtures #{fractions[[HPXML::LocationInterior, HPXML::LightingTypeTierI]] + fractions[[HPXML::LocationInterior, HPXML::LightingTypeTierII]]} is greater than 1."
    end
    if fractions[[HPXML::LocationExterior, HPXML::LightingTypeTierI]] + fractions[[HPXML::LocationExterior, HPXML::LightingTypeTierII]] > 1
      fail "Fraction of qualifying exterior lighting fixtures #{fractions[[HPXML::LocationExterior, HPXML::LightingTypeTierI]] + fractions[[HPXML::LocationExterior, HPXML::LightingTypeTierII]]} is greater than 1."
    end
    if fractions[[HPXML::LocationGarage, HPXML::LightingTypeTierI]] + fractions[[HPXML::LocationGarage, HPXML::LightingTypeTierII]] > 1
      fail "Fraction of qualifying garage lighting fixtures #{fractions[[HPXML::LocationGarage, HPXML::LightingTypeTierI]] + fractions[[HPXML::LocationGarage, HPXML::LightingTypeTierII]]} is greater than 1."
    end

    int_kwh, ext_kwh, grg_kwh = Lighting.calc_lighting_energy(@eri_version, @cfa, @gfa,
                                                              fractions[[HPXML::LocationInterior, HPXML::LightingTypeTierI]],
                                                              fractions[[HPXML::LocationExterior, HPXML::LightingTypeTierI]],
                                                              fractions[[HPXML::LocationGarage, HPXML::LightingTypeTierI]],
                                                              fractions[[HPXML::LocationInterior, HPXML::LightingTypeTierII]],
                                                              fractions[[HPXML::LocationExterior, HPXML::LightingTypeTierII]],
                                                              fractions[[HPXML::LocationGarage, HPXML::LightingTypeTierII]])

    garage_space = get_space_of_type(spaces, HPXML::LocationGarage)
    Lighting.apply(model, weather, int_kwh, grg_kwh, ext_kwh, @cfa, @gfa,
                   @living_space, garage_space)
  end

  def self.add_airflow(runner, model, weather, spaces)
    shelter_coef = @hpxml.site.shelter_coefficient

    # Infiltration
    infil_ach50 = nil
    infil_const_ach = nil
    @hpxml.air_infiltration_measurements.each do |measurement|
      if (measurement.house_pressure == 50) && (measurement.unit_of_measure == HPXML::UnitsACH)
        infil_ach50 = measurement.air_leakage
      elsif (measurement.house_pressure == 50) && (measurement.unit_of_measure == HPXML::UnitsCFM)
        infil_ach50 = measurement.air_leakage * 60.0 / @infilvolume # Convert CFM50 to ACH50
      else
        infil_const_ach = measurement.constant_ach_natural
      end
    end

    vented_attic_sla = nil
    vented_attic_const_ach = nil
    if @has_vented_attic
      @hpxml.attics.each do |attic|
        next unless attic.attic_type == HPXML::AtticTypeVented
        next if attic.vented_attic_sla.nil? && attic.vented_attic_constant_ach.nil? # skip additional attic elements

        vented_attic_sla = attic.vented_attic_sla
        vented_attic_const_ach = attic.vented_attic_constant_ach
      end
      if vented_attic_sla.nil? && vented_attic_const_ach.nil?
        vented_attic_sla = Airflow.get_default_vented_attic_sla()
      end
    else
      vented_attic_sla = 0.0
    end

    vented_crawl_sla = nil
    if @has_vented_crawl
      @hpxml.foundations.each do |foundation|
        next unless foundation.foundation_type == HPXML::FoundationTypeCrawlspaceVented

        vented_crawl_sla = foundation.vented_crawlspace_sla
      end
      if vented_crawl_sla.nil?
        vented_crawl_sla = Airflow.get_default_vented_crawl_sla()
      end
    else
      vented_crawl_sla = 0.0
    end

    living_ach50 = infil_ach50
    living_constant_ach = infil_const_ach
    garage_ach50 = infil_ach50
    unconditioned_basement_ach = 0.1
    unvented_crawl_sla = 0
    unvented_attic_sla = 0
    if shelter_coef.nil?
      shelter_coef = Airflow.get_default_shelter_coefficient()
    end
    has_flue_chimney = false
    terrain = Constants.TerrainSuburban
    infil = Infiltration.new(living_ach50, living_constant_ach, shelter_coef, garage_ach50, vented_crawl_sla, unvented_crawl_sla,
                             vented_attic_sla, unvented_attic_sla, vented_attic_const_ach, unconditioned_basement_ach, has_flue_chimney, terrain)

    # Natural Ventilation
    frac_window_area_operable = @hpxml.building_construction.fraction_of_operable_window_area
    if frac_window_area_operable.nil?
      frac_window_area_operable = Airflow.get_default_fraction_of_operable_window_area()
    end
    if (frac_window_area_operable < 0) || (frac_window_area_operable > 1)
      fail "Fraction window area operable (#{frac_window_area_operable}) must be between 0 and 1."
    end

    nv_frac_window_area_open = frac_window_area_operable * 0.20 # Assume 20% of operable window area is open
    nv_num_days_per_week = 7
    nv_max_oa_hr = 0.0115
    nv_max_oa_rh = 0.7
    nat_vent = NaturalVentilation.new(nv_frac_window_area_open, nv_max_oa_hr, nv_max_oa_rh, nv_num_days_per_week,
                                      @htg_weekday_setpoints, @htg_weekend_setpoints, @clg_weekday_setpoints, @clg_weekend_setpoints, @clg_ssn_sensor)

    # Ducts
    duct_systems = {}
    @hpxml.hvac_distributions.each do |hvac_distribution|
      # Check for errors
      dist_id = hvac_distribution.id
      num_attached = 0
      num_heating_attached = 0
      num_cooling_attached = 0
      { 'HeatingSystem' => @hpxml.heating_systems,
        'CoolingSystem' => @hpxml.cooling_systems,
        'HeatPump' => @hpxml.heat_pumps }.each do |sys_type, hvac_systems|
        hvac_systems.each do |hvac_system|
          next if hvac_system.distribution_system_idref.nil? || (dist_id != hvac_system.distribution_system_idref)

          num_attached += 1
          num_heating_attached += 1 if ['HeatingSystem', 'HeatPump'].include?(sys_type) && (hvac_system.fraction_heat_load_served > 0)
          num_cooling_attached += 1 if ['CoolingSystem', 'HeatPump'].include?(sys_type) && (hvac_system.fraction_cool_load_served > 0)
        end
      end

      fail "Multiple cooling systems found attached to distribution system '#{dist_id}'." if num_cooling_attached > 1
      fail "Multiple heating systems found attached to distribution system '#{dist_id}'." if num_heating_attached > 1
      fail "Distribution system '#{dist_id}' found but no HVAC system attached to it." if num_attached == 0

      next unless hvac_distribution.distribution_system_type == HPXML::HVACDistributionTypeAir

      air_ducts = create_ducts(hvac_distribution, model, spaces, dist_id)

      # Connect AirLoopHVACs to ducts
      (@hpxml.heating_systems + @hpxml.cooling_systems + @hpxml.heat_pumps).each do |hvac_system|
        next if hvac_system.distribution_system_idref.nil? || (dist_id != hvac_system.distribution_system_idref)

        sys_id = hvac_system.id
        @hvac_map[sys_id].each do |loop|
          next unless loop.is_a? OpenStudio::Model::AirLoopHVAC

          if duct_systems[air_ducts].nil?
            duct_systems[air_ducts] = loop
          elsif duct_systems[air_ducts] != loop
            # Multiple air loops associated with this duct system, treat
            # as separate duct systems.
            air_ducts2 = create_ducts(hvac_distribution, model, spaces, dist_id)
            duct_systems[air_ducts2] = loop
          end
        end
      end
    end

    # Mechanical Ventilation
    mech_vent_id = nil
    mech_vent_type = nil
    mech_vent_total_eff = 0.0
    mech_vent_total_eff_adj = 0.0
    mech_vent_sens_eff = 0.0
    mech_vent_sens_eff_adj = 0.0
    mech_vent_fan_w = 0.0
    mech_vent_cfm = 0.0
    mech_vent_attached_dist_system = nil
    cfis_open_time = 0.0
    @hpxml.ventilation_fans.each do |ventilation_fan|
      next unless ventilation_fan.used_for_whole_building_ventilation

      mech_vent_id = ventilation_fan.id
      mech_vent_type = ventilation_fan.fan_type
      if (mech_vent_type == HPXML::MechVentTypeERV) || (mech_vent_type == HPXML::MechVentTypeHRV)
        if ventilation_fan.sensible_recovery_efficiency_adjusted.nil?
          mech_vent_sens_eff = ventilation_fan.sensible_recovery_efficiency
        else
          mech_vent_sens_eff_adj = ventilation_fan.sensible_recovery_efficiency_adjusted
        end
      end
      if mech_vent_type == HPXML::MechVentTypeERV
        if ventilation_fan.total_recovery_efficiency_adjusted.nil?
          mech_vent_total_eff = ventilation_fan.total_recovery_efficiency
        else
          mech_vent_total_eff_adj = ventilation_fan.total_recovery_efficiency_adjusted
        end
      end
      mech_vent_cfm = ventilation_fan.tested_flow_rate
      if mech_vent_cfm.nil?
        mech_vent_cfm = ventilation_fan.rated_flow_rate
      end
      mech_vent_fan_w = ventilation_fan.fan_power
      if mech_vent_type == HPXML::MechVentTypeCFIS
        # CFIS: Specify minimum open time in minutes
        cfis_open_time = [ventilation_fan.hours_in_operation / 24.0 * 60.0, 59.999].min
      else
        # Other: Adjust constant CFM/power based on hours per day of operation
        mech_vent_cfm *= (ventilation_fan.hours_in_operation / 24.0)
        mech_vent_fan_w *= (ventilation_fan.hours_in_operation / 24.0)
      end
      mech_vent_attached_dist_system = ventilation_fan.distribution_system
    end
    cfis_airflow_frac = 1.0
    clothes_dryer_exhaust = 0.0
    range_exhaust = 0.0
    range_exhaust_hour = 16
    bathroom_exhaust = 0.0
    bathroom_exhaust_hour = 5

    # Whole house fan
    whole_house_fan_w = 0.0
    whole_house_fan_cfm = 0.0
    whf_num_days_per_week = 0
    @hpxml.ventilation_fans.each do |ventilation_fan|
      next unless ventilation_fan.used_for_seasonal_cooling_load_reduction

      whole_house_fan_w = ventilation_fan.fan_power
      whole_house_fan_cfm = ventilation_fan.rated_flow_rate
      whf_num_days_per_week = 7
    end
    whf = WholeHouseFan.new(whole_house_fan_cfm, whole_house_fan_w, whf_num_days_per_week)

    # Get AirLoop associated with CFIS
    cfis_airloop = nil
    if mech_vent_type == HPXML::MechVentTypeCFIS
      cfis_sys_ids = mech_vent_attached_dist_system.hvac_systems.map { |system| system.id }

      # Get AirLoopHVACs associated with these HVAC systems
      @hvac_map.each do |sys_id, hvacs|
        next unless cfis_sys_ids.include? sys_id

        hvacs.each do |loop|
          next unless loop.is_a? OpenStudio::Model::AirLoopHVAC
          next if cfis_airloop == loop # already assigned

          fail 'Two airloops found for CFIS. Aborting...' unless cfis_airloop.nil?

          cfis_airloop = loop
        end
      end
    end

    mech_vent = MechanicalVentilation.new(mech_vent_type, mech_vent_total_eff, mech_vent_total_eff_adj, mech_vent_cfm,
                                          mech_vent_fan_w, mech_vent_sens_eff, mech_vent_sens_eff_adj,
                                          clothes_dryer_exhaust, range_exhaust,
                                          range_exhaust_hour, bathroom_exhaust, bathroom_exhaust_hour,
                                          cfis_open_time, cfis_airflow_frac, cfis_airloop)

    window_area = 0.0
    @hpxml.windows.each do |window|
      window_area += window.area
    end

    nbaths = @hpxml.building_construction.number_of_bathrooms
    if nbaths.nil?
      nbaths = Waterheater.get_default_num_bathrooms(@nbeds)
    end
    Airflow.apply(model, runner, weather, infil, mech_vent, nat_vent, whf, duct_systems,
                  @cfa, @infilvolume, @nbeds, nbaths, @ncfl, @ncfl_ag, window_area,
                  @min_neighbor_distance)
  end

  def self.create_ducts(hvac_distribution, model, spaces, dist_id)
    air_ducts = []

    # Duct leakage (supply/return => [value, units])
    leakage_to_outside = { HPXML::DuctTypeSupply => [0.0, nil],
                           HPXML::DuctTypeReturn => [0.0, nil] }
    hvac_distribution.duct_leakage_measurements.each do |duct_leakage_measurement|
      next unless [HPXML::UnitsCFM25, HPXML::UnitsPercent].include?(duct_leakage_measurement.duct_leakage_units) && (duct_leakage_measurement.duct_leakage_total_or_to_outside == 'to outside')

      next if duct_leakage_measurement.duct_type.nil?

      leakage_to_outside[duct_leakage_measurement.duct_type] = [duct_leakage_measurement.duct_leakage_value, duct_leakage_measurement.duct_leakage_units]
    end

    # Duct location, R-value, Area
    total_unconditioned_duct_area = { HPXML::DuctTypeSupply => 0.0,
                                      HPXML::DuctTypeReturn => 0.0 }
    hvac_distribution.ducts.each do |ducts|
      next if [HPXML::LocationLivingSpace, HPXML::LocationBasementConditioned].include? ducts.duct_location

      # Calculate total duct area in unconditioned spaces
      next if ducts.duct_type.nil?

      total_unconditioned_duct_area[ducts.duct_type] += ducts.duct_surface_area
    end

    # Create duct objects
    hvac_distribution.ducts.each do |ducts|
      next if [HPXML::LocationLivingSpace, HPXML::LocationBasementConditioned].include? ducts.duct_location

      next if ducts.duct_type.nil?

      duct_area = ducts.duct_surface_area
      duct_space = get_space_from_location(ducts.duct_location, 'Duct', model, spaces)
      # Apportion leakage to individual ducts by surface area
      duct_leakage_value = leakage_to_outside[ducts.duct_type][0] * duct_area / total_unconditioned_duct_area[ducts.duct_type]
      duct_leakage_units = leakage_to_outside[ducts.duct_type][1]

      duct_leakage_cfm = nil
      duct_leakage_frac = nil
      if duct_leakage_units == HPXML::UnitsCFM25
        duct_leakage_cfm = duct_leakage_value
      elsif duct_leakage_units == HPXML::UnitsPercent
        duct_leakage_frac = duct_leakage_value
      else
        fail "#{ducts.duct_type.capitalize} ducts exist but leakage was not specified for distribution system '#{dist_id}'."
      end

      air_ducts << Duct.new(ducts.duct_type, duct_space, duct_leakage_frac, duct_leakage_cfm, duct_area, ducts.duct_insulation_r_value)
    end

    # If all ducts are in conditioned space, model leakage as going to outside
    [HPXML::DuctTypeSupply, HPXML::DuctTypeReturn].each do |duct_side|
      next unless (leakage_to_outside[duct_side][0] > 0) && (total_unconditioned_duct_area[duct_side] == 0)

      duct_area = 0.0
      duct_rvalue = 0.0
      duct_space = nil # outside
      duct_leakage_value = leakage_to_outside[duct_side][0]
      duct_leakage_units = leakage_to_outside[duct_side][1]

      duct_leakage_cfm = nil
      duct_leakage_frac = nil
      if duct_leakage_units == HPXML::UnitsCFM25
        duct_leakage_cfm = duct_leakage_value
      elsif duct_leakage_units == HPXML::UnitsPercent
        duct_leakage_frac = duct_leakage_value
      else
        fail "#{duct_side.capitalize} ducts exist but leakage was not specified for distribution system '#{dist_id}'."
      end

      air_ducts << Duct.new(duct_side, duct_space, duct_leakage_frac, duct_leakage_cfm, duct_area, duct_rvalue)
    end

    return air_ducts
  end

  def self.add_hvac_sizing(runner, model, weather)
    HVACSizing.apply(model, runner, weather, @cfa, @infilvolume, @nbeds, @min_neighbor_distance, @living_space, @debug)
  end

  def self.add_fuel_heating_eae(runner, model)
    # Needs to come after HVAC sizing (needs heating capacity and airflow rate)
    # FUTURE: Could remove this method and simplify everything if we could autosize via the HPXML file

    @hpxml.heating_systems.each do |heating_system|
      next unless heating_system.fraction_heat_load_served > 0

      htg_type = heating_system.heating_system_type
      next unless [HPXML::HVACTypeFurnace, HPXML::HVACTypeWallFurnace, HPXML::HVACTypeStove, HPXML::HVACTypeBoiler].include? htg_type

      fuel = heating_system.heating_system_fuel
      next if fuel == HPXML::FuelTypeElectricity

      fuel_eae = heating_system.electric_auxiliary_energy
      load_frac = heating_system.fraction_heat_load_served
      sys_id = heating_system.id

      HVAC.apply_eae_to_heating_fan(runner, @hvac_map[sys_id], fuel_eae, fuel, load_frac, htg_type)
    end
  end

  def self.add_photovoltaics(runner, model)
    modules_map = { HPXML::PVModuleTypeStandard => 'Standard',
                    HPXML::PVModuleTypePremium => 'Premium',
                    HPXML::PVModuleTypeThinFilm => 'ThinFilm' }

    @hpxml.pv_systems.each do |pv_system|
      pv_id = pv_system.id
      module_type = modules_map[pv_system.module_type]
      if (pv_system.tracking == HPXML::PVTrackingTypeFixed) && (pv_system.location == HPXML::LocationRoof)
        array_type = 'FixedRoofMounted'
      elsif (pv_system.tracking == HPXML::PVTrackingTypeFixed) && (pv_system.location == HPXML::LocationGround)
        array_type = 'FixedOpenRack'
      elsif pv_system.tracking == HPXML::PVTrackingType1Axis
        array_type = 'OneAxis'
      elsif pv_system.tracking == HPXML::PVTrackingType1AxisBacktracked
        array_type = 'OneAxisBacktracking'
      elsif pv_system.tracking == HPXML::PVTrackingType2Axis
        array_type = 'TwoAxis'
      end
      az = pv_system.array_azimuth
      tilt = pv_system.array_tilt
      power_w = pv_system.max_power_output
      inv_eff = pv_system.inverter_efficiency
      system_losses = pv_system.system_losses_fraction

      PV.apply(model, pv_id, power_w, module_type,
               system_losses, inv_eff, tilt, az, array_type)
    end
  end

  def self.add_outputs(runner, model)
    # Store some data for use in reporting measure
    model.getBuilding.additionalProperties.setFeature('hvac_map', map_to_string(@hvac_map))
    model.getBuilding.additionalProperties.setFeature('dhw_map', map_to_string(@dhw_map))

    add_component_loads_output(runner, model)
  end

  def self.map_to_string(map)
    map_str = {}
    map.each do |sys_id, objects|
      object_name_list = []
      objects.uniq.each do |object|
        object_name_list << object.name.to_s
      end
      map_str[sys_id] = object_name_list if object_name_list.size > 0
    end
    return map_str.to_s
  end

  def self.add_output_diagnostics(model)
    output_diagnostics = model.getOutputDiagnostics
    output_diagnostics.addKey("DisplayAdvancedReportVariables")
  end

  def self.add_component_loads_output(runner, model)
    # Prevent certain objects (e.g., OtherEquipment) from being counted towards both, e.g., ducts and internal gains
    objects_already_processed = []

    # EMS Sensors: Global

    liv_load_sensors = {}

    liv_load_sensors[:htg] = OpenStudio::Model::EnergyManagementSystemSensor.new(model, "Heating:EnergyTransfer:Zone:#{@living_zone.name.to_s.upcase}")
    liv_load_sensors[:htg].setName('htg_load_liv')

    liv_load_sensors[:clg] = OpenStudio::Model::EnergyManagementSystemSensor.new(model, "Cooling:EnergyTransfer:Zone:#{@living_zone.name.to_s.upcase}")
    liv_load_sensors[:clg].setName('clg_load_liv')

    tot_load_sensors = {}

    tot_load_sensors[:htg] = OpenStudio::Model::EnergyManagementSystemSensor.new(model, 'Heating:EnergyTransfer')
    tot_load_sensors[:htg].setName('htg_load_tot')

    tot_load_sensors[:clg] = OpenStudio::Model::EnergyManagementSystemSensor.new(model, 'Cooling:EnergyTransfer')
    tot_load_sensors[:clg].setName('clg_load_tot')

    # EMS Sensors: Surfaces, SubSurfaces, InternalMass

    surfaces_sensors = { walls: [],
                         rim_joists: [],
                         foundation_walls: [],
                         floors: [],
                         slabs: [],
                         ceilings: [],
                         roofs: [],
                         windows: [],
                         doors: [],
                         skylights: [],
                         internal_mass: [] }

    # flag to switch to reading advanced variables for window component load calculation
    output_diagnostics = false
    if output_diagnostics
      add_output_diagnostics(model)
    end

    model.getSurfaces.sort.each_with_index do |s, idx|
      next unless s.space.get.thermalZone.get.name.to_s == @living_zone.name.to_s

      surface_type = s.additionalProperties.getFeatureAsString('SurfaceType')
      if not surface_type.is_initialized
        fail "Could not identify surface type for surface: '#{s.name}'."
      end

      surface_type = surface_type.get

      s.subSurfaces.each do |ss|
        key = { 'Window' => :windows,
                'Door' => :doors,
                'Skylight' => :skylights }[surface_type]
        fail "Unexpected subsurface for component loads: '#{ss.name}'." if key.nil?

<<<<<<< HEAD
        if output_diagnostics
          if surface_type == "Window" or surface_type == "Skylight"
            vars = {"Surface Window Transmitted Solar Radiation Energy" => "ss_trans_in",
                    "Surface Window Shortwave from Zone Back Out Window Heat Transfer Rate" => "ss_back_out",
                    "Surface Window Total Glazing Layers Absorbed Shortwave Radiation Rate" => "ss_sw_abs",
                    "Surface Window Total Glazing Layers Absorbed Solar Radiation Energy" => "ss_sol_abs",
                    "Surface Inside Face Initial Transmitted Diffuse Transmitted Out Window Solar Radiation Rate" => "ss_trans_out",
                    "Surface Inside Face Convection Heat Gain Energy" => "ss_conv",
                    "Surface Inside Face Internal Gains Radiation Heat Gain Energy" => "ss_ig",
                    "Surface Inside Face Net Surface Thermal Radiation Heat Gain Energy" => "ss_surf"}
          else
            vars = {"Surface Inside Face Solar Radiation Heat Gain Energy" => "ss_sol",
                    "Surface Inside Face Lights Radiation Heat Gain Energy" => "ss_lgt",
                    "Surface Inside Face Convection Heat Gain Energy" => "ss_conv",
                    "Surface Inside Face Internal Gains Radiation Heat Gain Energy" => "ss_ig",
                    "Surface Inside Face Net Surface Thermal Radiation Heat Gain Energy" => "ss_surf"}
          end
        else
          if surface_type == "Window" or surface_type == "Skylight"
            vars = { "Surface Window Net Heat Transfer Energy" => "ss_net",
                     "Surface Inside Face Internal Gains Radiation Heat Gain Energy" => "ss_ig",
                     "Surface Window Total Glazing Layers Absorbed Shortwave Radiation Rate" => "ss_sw_abs",
                     "Surface Window Total Glazing Layers Absorbed Solar Radiation Energy" => "ss_sol_abs",
                     "Surface Inside Face Initial Transmitted Diffuse Transmitted Out Window Solar Radiation Rate" => "ss_trans_out" }
          else
            vars = { "Surface Inside Face Convection Heat Gain Energy" => "ss_conv",
                     "Surface Inside Face Internal Gains Radiation Heat Gain Energy" => "ss_ig",
                     "Surface Inside Face Net Surface Thermal Radiation Heat Gain Energy" => "ss_surf",
                     "Surface Inside Face Solar Radiation Heat Gain Energy" => "ss_sol",
                     "Surface Inside Face Lights Radiation Heat Gain Energy" => "ss_lgt" }
          end
=======
        if (surface_type == 'Window') || (surface_type == 'Skylight')
          vars = { 'Surface Window Net Heat Transfer Energy' => 'ss_net',
                   'Surface Inside Face Internal Gains Radiation Heat Gain Energy' => 'ss_ig',
                   'Surface Window Total Glazing Layers Absorbed Shortwave Radiation Rate' => 'ss_sw_abs',
                   'Surface Window Total Glazing Layers Absorbed Solar Radiation Energy' => 'ss_sol_abs',
                   'Surface Inside Face Initial Transmitted Diffuse Transmitted Out Window Solar Radiation Rate' => 'ss_sol_out' }
        else
          vars = { 'Surface Inside Face Convection Heat Gain Energy' => 'ss_conv',
                   'Surface Inside Face Internal Gains Radiation Heat Gain Energy' => 'ss_ig',
                   'Surface Inside Face Net Surface Thermal Radiation Heat Gain Energy' => 'ss_surf',
                   'Surface Inside Face Solar Radiation Heat Gain Energy' => 'ss_sol',
                   'Surface Inside Face Lights Radiation Heat Gain Energy' => 'ss_lgt' }
>>>>>>> c904bba0
        end

        surfaces_sensors[key] << []
        vars.each do |var, name|
          sensor = OpenStudio::Model::EnergyManagementSystemSensor.new(model, var)
          sensor.setName(name)
          sensor.setKeyName(ss.name.to_s)
          surfaces_sensors[key][-1] << sensor
        end
      end

      next if s.netArea < 0.01 # Skip parent surfaces (of subsurfaces) that have near zero net area

      key = { 'FoundationWall' => :foundation_walls,
              'RimJoist' => :rim_joists,
              'Wall' => :walls,
              'Slab' => :slabs,
              'Floor' => :floors,
              'Ceiling' => :ceilings,
              'Roof' => :roofs,
              'InferredCeiling' => :internal_mass,
              'InferredFloor' => :internal_mass }[surface_type]
      fail "Unexpected surface for component loads: '#{s.name}'." if key.nil?

      surfaces_sensors[key] << []
      { 'Surface Inside Face Convection Heat Gain Energy' => 's_conv',
        'Surface Inside Face Internal Gains Radiation Heat Gain Energy' => 's_ig',
        'Surface Inside Face Solar Radiation Heat Gain Energy' => 's_sol',
        'Surface Inside Face Lights Radiation Heat Gain Energy' => 's_lgt',
        'Surface Inside Face Net Surface Thermal Radiation Heat Gain Energy' => 's_surf' }.each do |var, name|
        sensor = OpenStudio::Model::EnergyManagementSystemSensor.new(model, var)
        sensor.setName(name)
        sensor.setKeyName(s.name.to_s)
        surfaces_sensors[key][-1] << sensor
      end
    end

    model.getInternalMasss.sort.each do |m|
      next unless m.space.get.thermalZone.get.name.to_s == @living_zone.name.to_s

      surfaces_sensors[:internal_mass] << []
      { 'Surface Inside Face Convection Heat Gain Energy' => 'im_conv',
        'Surface Inside Face Internal Gains Radiation Heat Gain Energy' => 'im_ig',
        'Surface Inside Face Solar Radiation Heat Gain Energy' => 'im_sol',
        'Surface Inside Face Lights Radiation Heat Gain Energy' => 'im_lgt',
        'Surface Inside Face Net Surface Thermal Radiation Heat Gain Energy' => 'im_surf' }.each do |var, name|
        sensor = OpenStudio::Model::EnergyManagementSystemSensor.new(model, var)
        sensor.setName(name)
        sensor.setKeyName(m.name.to_s)
        surfaces_sensors[:internal_mass][-1] << sensor
      end
    end

    # EMS Sensors: Infiltration, Mechanical Ventilation, Natural Ventilation, Whole House Fan

    air_gain_sensor = OpenStudio::Model::EnergyManagementSystemSensor.new(model, 'Zone Infiltration Sensible Heat Gain Energy')
    air_gain_sensor.setName('airflow_gain')
    air_gain_sensor.setKeyName(@living_zone.name.to_s)

    air_loss_sensor = OpenStudio::Model::EnergyManagementSystemSensor.new(model, 'Zone Infiltration Sensible Heat Loss Energy')
    air_loss_sensor.setName('airflow_loss')
    air_loss_sensor.setKeyName(@living_zone.name.to_s)

    mechvent_sensors = []
    model.getElectricEquipments.sort.each do |o|
      next unless o.name.to_s.start_with? Constants.ObjectNameMechanicalVentilation

      { 'Electric Equipment Convective Heating Energy' => 'mv_conv',
        'Electric Equipment Radiant Heating Energy' => 'mv_rad' }.each do |var, name|
        mechvent_sensor = OpenStudio::Model::EnergyManagementSystemSensor.new(model, var)
        mechvent_sensor.setName(name)
        mechvent_sensor.setKeyName(o.name.to_s)
        mechvent_sensors << mechvent_sensor
        objects_already_processed << o
      end
    end
    model.getOtherEquipments.sort.each do |o|
      next unless o.name.to_s.start_with? Constants.ObjectNameERVHRV

      { 'Other Equipment Convective Heating Energy' => 'mv_conv',
        'Other Equipment Radiant Heating Energy' => 'mv_rad' }.each do |var, name|
        mechvent_sensor = OpenStudio::Model::EnergyManagementSystemSensor.new(model, var)
        mechvent_sensor.setName(name)
        mechvent_sensor.setKeyName(o.name.to_s)
        mechvent_sensors << mechvent_sensor
        objects_already_processed << o
      end
    end

    infil_flow_actuators = []
    natvent_flow_actuators = []
    imbal_mechvent_flow_actuators = []
    whf_flow_actuators = []

    model.getEnergyManagementSystemActuators.each do |actuator|
      next unless (actuator.actuatedComponentType == 'Zone Infiltration') && (actuator.actuatedComponentControlType == 'Air Exchange Flow Rate')

      if actuator.name.to_s.start_with? Constants.ObjectNameInfiltration.gsub(' ', '_')
        infil_flow_actuators << actuator
      elsif actuator.name.to_s.start_with? Constants.ObjectNameNaturalVentilation.gsub(' ', '_')
        natvent_flow_actuators << actuator
      elsif actuator.name.to_s.start_with? Constants.ObjectNameMechanicalVentilation.gsub(' ', '_')
        imbal_mechvent_flow_actuators << actuator
      elsif actuator.name.to_s.start_with? Constants.ObjectNameWholeHouseFan.gsub(' ', '_')
        whf_flow_actuators << actuator
      end
    end
    if (infil_flow_actuators.size != 1) || (natvent_flow_actuators.size != 1) || (imbal_mechvent_flow_actuators.size != 1) || (whf_flow_actuators.size != 1)
      fail 'Could not find actuator for component loads.'
    end

    infil_flow_actuator = infil_flow_actuators[0]
    natvent_flow_actuator = natvent_flow_actuators[0]
    imbal_mechvent_flow_actuator = imbal_mechvent_flow_actuators[0]
    whf_flow_actuator = whf_flow_actuators[0]

    # EMS Sensors: Ducts

    plenum_zones = []
    model.getThermalZones.each do |zone|
      next unless zone.isPlenum

      plenum_zones << zone
    end

    ducts_sensors = []
    ducts_mix_gain_sensor = nil
    ducts_mix_loss_sensor = nil

    if not plenum_zones.empty?

      has_duct_zone_mixing = false
      @living_zone.airLoopHVACs.sort.each do |airloop|
        @living_zone.zoneMixing.each do |zone_mix|
          next unless zone_mix.name.to_s.start_with? airloop.name.to_s.gsub(' ', '_')

          has_duct_zone_mixing = true
        end
      end

      if has_duct_zone_mixing
        ducts_mix_gain_sensor = OpenStudio::Model::EnergyManagementSystemSensor.new(model, 'Zone Mixing Sensible Heat Gain Energy')
        ducts_mix_gain_sensor.setName('duct_mix_gain')
        ducts_mix_gain_sensor.setKeyName(@living_zone.name.to_s)

        ducts_mix_loss_sensor = OpenStudio::Model::EnergyManagementSystemSensor.new(model, 'Zone Mixing Sensible Heat Loss Energy')
        ducts_mix_loss_sensor.setName('duct_mix_loss')
        ducts_mix_loss_sensor.setKeyName(@living_zone.name.to_s)
      end

      # Return duct losses
      plenum_zones.each do |plenum_zone|
        model.getOtherEquipments.sort.each do |o|
          next unless o.space.get.thermalZone.get.name.to_s == plenum_zone.name.to_s

          ducts_sensors << []
          { 'Other Equipment Convective Heating Energy' => 'ducts_conv',
            'Other Equipment Radiant Heating Energy' => 'ducts_rad' }.each do |var, name|
            ducts_sensor = OpenStudio::Model::EnergyManagementSystemSensor.new(model, var)
            ducts_sensor.setName(name)
            ducts_sensor.setKeyName(o.name.to_s)
            ducts_sensors[-1] << ducts_sensor
            objects_already_processed << o
          end
        end
      end

      # Supply duct losses
      @living_zone.airLoopHVACs.sort.each do |airloop|
        model.getOtherEquipments.sort.each do |o|
          next unless o.space.get.thermalZone.get.name.to_s == @living_zone.name.to_s
          next unless o.name.to_s.start_with? airloop.name.to_s.gsub(' ', '_')

          ducts_sensors << []
          { 'Other Equipment Convective Heating Energy' => 'ducts_conv',
            'Other Equipment Radiant Heating Energy' => 'ducts_rad' }.each do |var, name|
            ducts_sensor = OpenStudio::Model::EnergyManagementSystemSensor.new(model, var)
            ducts_sensor.setName(name)
            ducts_sensor.setKeyName(o.name.to_s)
            ducts_sensors[-1] << ducts_sensor
            objects_already_processed << o
          end
        end
      end
    end

    # EMS Sensors: Internal Gains

    intgains_sensors = []

    model.getElectricEquipments.sort.each do |o|
      next unless o.space.get.thermalZone.get.name.to_s == @living_zone.name.to_s
      next if objects_already_processed.include? o

      intgains_sensors << []
      { 'Electric Equipment Convective Heating Energy' => 'ig_ee_conv',
        'Electric Equipment Radiant Heating Energy' => 'ig_ee_rad' }.each do |var, name|
        intgains_elec_equip_sensor = OpenStudio::Model::EnergyManagementSystemSensor.new(model, var)
        intgains_elec_equip_sensor.setName(name)
        intgains_elec_equip_sensor.setKeyName(o.name.to_s)
        intgains_sensors[-1] << intgains_elec_equip_sensor
      end
    end

    model.getGasEquipments.sort.each do |o|
      next unless o.space.get.thermalZone.get.name.to_s == @living_zone.name.to_s
      next if objects_already_processed.include? o

      intgains_sensors << []
      { 'Gas Equipment Convective Heating Energy' => 'ig_ge_conv',
        'Gas Equipment Radiant Heating Energy' => 'ig_ge_rad' }.each do |var, name|
        intgains_gas_equip_sensor = OpenStudio::Model::EnergyManagementSystemSensor.new(model, var)
        intgains_gas_equip_sensor.setName(name)
        intgains_gas_equip_sensor.setKeyName(o.name.to_s)
        intgains_sensors[-1] << intgains_gas_equip_sensor
      end
    end

    model.getOtherEquipments.sort.each do |o|
      next unless o.space.get.thermalZone.get.name.to_s == @living_zone.name.to_s
      next if objects_already_processed.include? o

      intgains_sensors << []
      { 'Other Equipment Convective Heating Energy' => 'ig_oe_conv',
        'Other Equipment Radiant Heating Energy' => 'ig_oe_rad' }.each do |var, name|
        intgains_other_equip_sensor = OpenStudio::Model::EnergyManagementSystemSensor.new(model, var)
        intgains_other_equip_sensor.setName(name)
        intgains_other_equip_sensor.setKeyName(o.name.to_s)
        intgains_sensors[-1] << intgains_other_equip_sensor
      end
    end

    model.getLightss.sort.each do |e|
      next unless e.space.get.thermalZone.get.name.to_s == @living_zone.name.to_s

      intgains_sensors << []
      { 'Lights Convective Heating Energy' => 'ig_lgt_conv',
        'Lights Radiant Heating Energy' => 'ig_lgt_rad',
        'Lights Visible Radiation Heating Energy' => 'ig_lgt_vis' }.each do |var, name|
        intgains_lights_sensor = OpenStudio::Model::EnergyManagementSystemSensor.new(model, var)
        intgains_lights_sensor.setName(name)
        intgains_lights_sensor.setKeyName(e.name.to_s)
        intgains_sensors[-1] << intgains_lights_sensor
      end
    end

    model.getPeoples.sort.each do |e|
      next unless e.space.get.thermalZone.get.name.to_s == @living_zone.name.to_s

      intgains_sensors << []
      { 'People Convective Heating Energy' => 'ig_ppl_conv',
        'People Radiant Heating Energy' => 'ig_ppl_rad' }.each do |var, name|
        intgains_people = OpenStudio::Model::EnergyManagementSystemSensor.new(model, var)
        intgains_people.setName(name)
        intgains_people.setKeyName(e.name.to_s)
        intgains_sensors[-1] << intgains_people
      end
    end

    intgains_dhw_sensors = {}

    (model.getWaterHeaterMixeds + model.getWaterHeaterStratifieds).sort.each do |wh|
      next unless wh.ambientTemperatureThermalZone.is_initialized
      next unless wh.ambientTemperatureThermalZone.get.name.to_s == @living_zone.name.to_s

      dhw_sensor = OpenStudio::Model::EnergyManagementSystemSensor.new(model, 'Water Heater Heat Loss Energy')
      dhw_sensor.setName('dhw_loss')
      dhw_sensor.setKeyName(wh.name.to_s)

      if wh.is_a? OpenStudio::Model::WaterHeaterMixed
        oncycle_loss = wh.onCycleLossFractiontoThermalZone
        offcycle_loss = wh.offCycleLossFractiontoThermalZone
      else
        oncycle_loss = wh.skinLossFractiontoZone
        offcycle_loss = wh.offCycleFlueLossFractiontoZone
      end

      dhw_rtf_sensor = OpenStudio::Model::EnergyManagementSystemSensor.new(model, 'Water Heater Runtime Fraction')
      dhw_rtf_sensor.setName('dhw_rtf')
      dhw_rtf_sensor.setKeyName(wh.name.to_s)

      intgains_dhw_sensors[dhw_sensor] = [offcycle_loss, oncycle_loss, dhw_rtf_sensor]
    end

    nonsurf_names = ['intgains', 'infil', 'mechvent', 'natvent', 'whf', 'ducts']

    # EMS program
    program = OpenStudio::Model::EnergyManagementSystemProgram.new(model)
    program.setName(Constants.ObjectNameComponentLoadsProgram)

    # EMS program: Surfaces
    surfaces_sensors.each do |k, surface_sensors|
      program.addLine("Set hr_#{k} = 0")
      surface_sensors.each do |sensors|
        s = "Set hr_#{k} = hr_#{k}"
        sensors.each do |sensor|
<<<<<<< HEAD
          # remove ss_net if switch
          if sensor.name.to_s.start_with?("ss_net", "ss_sol_abs", "ss_trans_in")
            s += " - #{sensor.name}"
          elsif sensor.name.to_s.start_with?("ss_sw_abs", "ss_trans_out", "ss_back_out")
=======
          if sensor.name.to_s.start_with?('ss_net') || sensor.name.to_s.start_with?('ss_sol_abs')
            s += " - #{sensor.name}"
          elsif sensor.name.to_s.start_with?('ss_sw_abs') || sensor.name.to_s.start_with?('ss_sol_out')
>>>>>>> c904bba0
            s += " + #{sensor.name} * ZoneTimestep * 3600"
          else
            s += " + #{sensor.name}"
          end
        end
        program.addLine(s) if sensors.size > 0
      end
    end

    # EMS program: Internal gains
    program.addLine('Set hr_intgains = 0')
    intgains_sensors.each do |intgain_sensors|
      s = 'Set hr_intgains = hr_intgains'
      intgain_sensors.each do |sensor|
        s += " - #{sensor.name}"
      end
      program.addLine(s) if intgain_sensors.size > 0
    end
    intgains_dhw_sensors.each do |sensor, vals|
      off_loss, on_loss, rtf_sensor = vals
      program.addLine("Set hr_intgains = hr_intgains + #{sensor.name} * (#{off_loss}*(1-#{rtf_sensor.name}) + #{on_loss}*#{rtf_sensor.name})") # Water heater tank losses to zone
    end

    # EMS program: Infiltration, Natural Ventilation, Mechanical Ventilation
    program.addLine("Set hr_airflow_rate = #{infil_flow_actuator.name} + #{imbal_mechvent_flow_actuator.name} + #{natvent_flow_actuator.name} + #{whf_flow_actuator.name}")
    program.addLine("Set hr_infil = (#{air_loss_sensor.name} - #{air_gain_sensor.name}) * #{infil_flow_actuator.name} / hr_airflow_rate") # Airflow heat attributed to infiltration
    program.addLine("Set hr_natvent = (#{air_loss_sensor.name} - #{air_gain_sensor.name}) * #{natvent_flow_actuator.name} / hr_airflow_rate") # Airflow heat attributed to natural ventilation
    program.addLine("Set hr_whf = (#{air_loss_sensor.name} - #{air_gain_sensor.name}) * #{whf_flow_actuator.name} / hr_airflow_rate") # Airflow heat attributed to whole house fan
    program.addLine("Set hr_mechvent = ((#{air_loss_sensor.name} - #{air_gain_sensor.name}) * #{imbal_mechvent_flow_actuator.name} / hr_airflow_rate)") # Airflow heat attributed to imbalanced mech vent
    s = 'Set hr_mechvent = hr_mechvent'
    mechvent_sensors.each do |sensor|
      s += " - #{sensor.name}" # Balanced mech vent load + imbalanced mech vent fan heat
    end
    program.addLine(s) if mechvent_sensors.size > 0

    # EMS program: Ducts
    program.addLine('Set hr_ducts = 0')
    ducts_sensors.each do |duct_sensors|
      s = 'Set hr_ducts = hr_ducts'
      duct_sensors.each do |sensor|
        s += " - #{sensor.name}"
      end
      program.addLine(s) if duct_sensors.size > 0
    end
    if not ducts_mix_loss_sensor.nil?
      program.addLine("Set hr_ducts = hr_ducts + (#{ducts_mix_loss_sensor.name} - #{ducts_mix_gain_sensor.name})")
    end

    # EMS program: Heating vs Cooling logic
    program.addLine('Set htg_mode = 0')
    program.addLine('Set clg_mode = 0')
    program.addLine("If (#{liv_load_sensors[:htg].name} > 0)") # Assign hour to heating if heating load
    program.addLine('  Set htg_mode = 1')
    program.addLine("ElseIf (#{liv_load_sensors[:clg].name} > 0)") # Assign hour to cooling if cooling load
    program.addLine('  Set clg_mode = 1')
    program.addLine("ElseIf (#{@clg_ssn_sensor.name} > 0)") # No load, assign hour to cooling if in cooling season definition (Note: natural ventilation & whole house fan only operate during the cooling season)
    program.addLine('  Set clg_mode = 1')
    program.addLine('Else') # No load, assign hour to heating if not in cooling season definition
    program.addLine('  Set htg_mode = 1')
    program.addLine('EndIf')

    [:htg, :clg].each do |mode|
      if mode == :htg
        sign = ''
      else
        sign = '-'
      end
      surfaces_sensors.keys.each do |k|
        program.addLine("Set loads_#{mode}_#{k} = #{sign}hr_#{k} * #{mode}_mode")
      end
      nonsurf_names.each do |nonsurf_name|
        program.addLine("Set loads_#{mode}_#{nonsurf_name} = #{sign}hr_#{nonsurf_name} * #{mode}_mode")
      end
    end

    # EMS program: Total loads
    program.addLine('Set loads_htg_tot = 0')
    program.addLine('Set loads_clg_tot = 0')
    program.addLine("If #{liv_load_sensors[:htg].name} > 0")
    program.addLine("  Set loads_htg_tot = #{tot_load_sensors[:htg].name} - #{tot_load_sensors[:clg].name}")
    program.addLine("ElseIf #{liv_load_sensors[:clg].name} > 0")
    program.addLine("  Set loads_clg_tot = #{tot_load_sensors[:clg].name} - #{tot_load_sensors[:htg].name}")
    program.addLine('EndIf')

    # EMS calling manager
    program_calling_manager = OpenStudio::Model::EnergyManagementSystemProgramCallingManager.new(model)
    program_calling_manager.setName("#{program.name} calling manager")
    program_calling_manager.setCallingPoint('EndOfZoneTimestepAfterZoneReporting')
    program_calling_manager.addProgram(program)
  end

  def self.calc_non_cavity_r(film_r, constr_set)
    # Calculate R-value for all non-cavity layers
    non_cavity_r = film_r
    if not constr_set.exterior_material.nil?
      non_cavity_r += constr_set.exterior_material.rvalue
    end
    if not constr_set.rigid_r.nil?
      non_cavity_r += constr_set.rigid_r
    end
    if not constr_set.osb_thick_in.nil?
      non_cavity_r += Material.Plywood(constr_set.osb_thick_in).rvalue
    end
    if not constr_set.drywall_thick_in.nil?
      non_cavity_r += Material.GypsumWall(constr_set.drywall_thick_in).rvalue
    end
    return non_cavity_r
  end

  def self.apply_wall_construction(runner, model, surfaces, wall_id, wall_type, assembly_r,
                                   drywall_thick_in, film_r, mat_ext_finish)

    if mat_ext_finish.nil?
      fallback_mat_ext_finish = nil
    else
      fallback_mat_ext_finish = Material.ExtFinishWoodLight(0.1)
      fallback_mat_ext_finish.tAbs = mat_ext_finish.tAbs
      fallback_mat_ext_finish.vAbs = mat_ext_finish.vAbs
      fallback_mat_ext_finish.sAbs = mat_ext_finish.sAbs
    end

    if wall_type == HPXML::WallTypeWoodStud
      install_grade = 1
      cavity_filled = true

      constr_sets = [
        WoodStudConstructionSet.new(Material.Stud2x6, 0.20, 10.0, 0.5, drywall_thick_in, mat_ext_finish), # 2x6, 24" o.c. + R10
        WoodStudConstructionSet.new(Material.Stud2x6, 0.20, 5.0, 0.5, drywall_thick_in, mat_ext_finish),  # 2x6, 24" o.c. + R5
        WoodStudConstructionSet.new(Material.Stud2x6, 0.20, 0.0, 0.5, drywall_thick_in, mat_ext_finish),  # 2x6, 24" o.c.
        WoodStudConstructionSet.new(Material.Stud2x4, 0.23, 0.0, 0.5, drywall_thick_in, mat_ext_finish),  # 2x4, 16" o.c.
        WoodStudConstructionSet.new(Material.Stud2x4, 0.01, 0.0, 0.0, 0.0, fallback_mat_ext_finish),      # Fallback
      ]
      match, constr_set, cavity_r = pick_wood_stud_construction_set(assembly_r, constr_sets, film_r, wall_id)

      Constructions.apply_wood_stud_wall(model, surfaces, "#{wall_id} construction",
                                         cavity_r, install_grade, constr_set.stud.thick_in,
                                         cavity_filled, constr_set.framing_factor,
                                         constr_set.drywall_thick_in, constr_set.osb_thick_in,
                                         constr_set.rigid_r, constr_set.exterior_material)
    elsif wall_type == HPXML::WallTypeSteelStud
      install_grade = 1
      cavity_filled = true
      corr_factor = 0.45

      constr_sets = [
        SteelStudConstructionSet.new(5.5, corr_factor, 0.20, 10.0, 0.5, drywall_thick_in, mat_ext_finish), # 2x6, 24" o.c. + R10
        SteelStudConstructionSet.new(5.5, corr_factor, 0.20, 5.0, 0.5, drywall_thick_in, mat_ext_finish),  # 2x6, 24" o.c. + R5
        SteelStudConstructionSet.new(5.5, corr_factor, 0.20, 0.0, 0.5, drywall_thick_in, mat_ext_finish),  # 2x6, 24" o.c.
        SteelStudConstructionSet.new(3.5, corr_factor, 0.23, 0.0, 0.5, drywall_thick_in, mat_ext_finish),  # 2x4, 16" o.c.
        SteelStudConstructionSet.new(3.5, 1.0, 0.01, 0.0, 0.0, 0.0, fallback_mat_ext_finish),              # Fallback
      ]
      match, constr_set, cavity_r = pick_steel_stud_construction_set(assembly_r, constr_sets, film_r, "wall #{wall_id}")

      Constructions.apply_steel_stud_wall(model, surfaces, "#{wall_id} construction",
                                          cavity_r, install_grade, constr_set.cavity_thick_in,
                                          cavity_filled, constr_set.framing_factor,
                                          constr_set.corr_factor, constr_set.drywall_thick_in,
                                          constr_set.osb_thick_in, constr_set.rigid_r,
                                          constr_set.exterior_material)
    elsif wall_type == HPXML::WallTypeDoubleWoodStud
      install_grade = 1
      is_staggered = false

      constr_sets = [
        DoubleStudConstructionSet.new(Material.Stud2x4, 0.23, 24.0, 0.0, 0.5, drywall_thick_in, mat_ext_finish),  # 2x4, 24" o.c.
        DoubleStudConstructionSet.new(Material.Stud2x4, 0.01, 16.0, 0.0, 0.0, 0.0, fallback_mat_ext_finish),      # Fallback
      ]
      match, constr_set, cavity_r = pick_double_stud_construction_set(assembly_r, constr_sets, film_r, "wall #{wall_id}")

      Constructions.apply_double_stud_wall(model, surfaces, "#{wall_id} construction",
                                           cavity_r, install_grade, constr_set.stud.thick_in,
                                           constr_set.stud.thick_in, constr_set.framing_factor,
                                           constr_set.framing_spacing, is_staggered,
                                           constr_set.drywall_thick_in, constr_set.osb_thick_in,
                                           constr_set.rigid_r, constr_set.exterior_material)
    elsif wall_type == HPXML::WallTypeCMU
      density = 119.0 # lb/ft^3
      furring_r = 0
      furring_cavity_depth_in = 0 # in
      furring_spacing = 0

      constr_sets = [
        CMUConstructionSet.new(8.0, 1.4, 0.08, 0.5, drywall_thick_in, mat_ext_finish),  # 8" perlite-filled CMU
        CMUConstructionSet.new(6.0, 5.29, 0.01, 0.0, 0.0, fallback_mat_ext_finish),     # Fallback (6" hollow CMU)
      ]
      match, constr_set, rigid_r = pick_cmu_construction_set(assembly_r, constr_sets, film_r, "wall #{wall_id}")

      Constructions.apply_cmu_wall(model, surfaces, "#{wall_id} construction",
                                   constr_set.thick_in, constr_set.cond_in, density,
                                   constr_set.framing_factor, furring_r,
                                   furring_cavity_depth_in, furring_spacing,
                                   constr_set.drywall_thick_in, constr_set.osb_thick_in,
                                   rigid_r, constr_set.exterior_material)
    elsif wall_type == HPXML::WallTypeSIP
      sheathing_thick_in = 0.44
      sheathing_type = Constants.MaterialOSB

      constr_sets = [
        SIPConstructionSet.new(10.0, 0.16, 0.0, sheathing_thick_in, 0.5, drywall_thick_in, mat_ext_finish), # 10" SIP core
        SIPConstructionSet.new(5.0, 0.16, 0.0, sheathing_thick_in, 0.5, drywall_thick_in, mat_ext_finish),  # 5" SIP core
        SIPConstructionSet.new(1.0, 0.01, 0.0, sheathing_thick_in, 0.0, 0.0, fallback_mat_ext_finish),      # Fallback
      ]
      match, constr_set, cavity_r = pick_sip_construction_set(assembly_r, constr_sets, film_r, "wall #{wall_id}")

      Constructions.apply_sip_wall(model, surfaces, "#{wall_id} construction",
                                   cavity_r, constr_set.thick_in, constr_set.framing_factor,
                                   sheathing_type, constr_set.sheath_thick_in,
                                   constr_set.drywall_thick_in, constr_set.osb_thick_in,
                                   constr_set.rigid_r, constr_set.exterior_material)
    elsif wall_type == HPXML::WallTypeICF
      constr_sets = [
        ICFConstructionSet.new(2.0, 4.0, 0.08, 0.0, 0.5, drywall_thick_in, mat_ext_finish), # ICF w/4" concrete and 2" rigid ins layers
        ICFConstructionSet.new(1.0, 1.0, 0.01, 0.0, 0.0, 0.0, fallback_mat_ext_finish),     # Fallback
      ]
      match, constr_set, icf_r = pick_icf_construction_set(assembly_r, constr_sets, film_r, "wall #{wall_id}")

      Constructions.apply_icf_wall(model, surfaces, "#{wall_id} construction",
                                   icf_r, constr_set.ins_thick_in,
                                   constr_set.concrete_thick_in, constr_set.framing_factor,
                                   constr_set.drywall_thick_in, constr_set.osb_thick_in,
                                   constr_set.rigid_r, constr_set.exterior_material)
    elsif [HPXML::WallTypeConcrete, HPXML::WallTypeBrick, HPXML::WallTypeStrawBale, HPXML::WallTypeStone, HPXML::WallTypeLog].include? wall_type
      constr_sets = [
        GenericConstructionSet.new(10.0, 0.5, drywall_thick_in, mat_ext_finish), # w/R-10 rigid
        GenericConstructionSet.new(0.0, 0.5, drywall_thick_in, mat_ext_finish),  # Standard
        GenericConstructionSet.new(0.0, 0.0, 0.0, fallback_mat_ext_finish),      # Fallback
      ]
      match, constr_set, layer_r = pick_generic_construction_set(assembly_r, constr_sets, film_r, "wall #{wall_id}")

      if wall_type == HPXML::WallTypeConcrete
        thick_in = 6.0
        base_mat = BaseMaterial.Concrete
      elsif wall_type == HPXML::WallTypeBrick
        thick_in = 8.0
        base_mat = BaseMaterial.Brick
      elsif wall_type == HPXML::WallTypeStrawBale
        thick_in = 23.0
        base_mat = BaseMaterial.StrawBale
      elsif wall_type == HPXML::WallTypeStone
        thick_in = 6.0
        base_mat = BaseMaterial.Stone
      elsif wall_type == HPXML::WallTypeLog
        thick_in = 6.0
        base_mat = BaseMaterial.Wood
      end
      thick_ins = [thick_in]
      if layer_r == 0
        conds = [999]
      else
        conds = [thick_in / layer_r]
      end
      denss = [base_mat.rho]
      specheats = [base_mat.cp]

      Constructions.apply_generic_layered_wall(model, surfaces, "#{wall_id} construction",
                                               thick_ins, conds, denss, specheats,
                                               constr_set.drywall_thick_in, constr_set.osb_thick_in,
                                               constr_set.rigid_r, constr_set.exterior_material)
    else
      fail "Unexpected wall type '#{wall_type}'."
    end

    check_surface_assembly_rvalue(runner, surfaces, film_r, assembly_r, match)
  end

  def self.pick_wood_stud_construction_set(assembly_r, constr_sets, film_r, surface_name)
    # Picks a construction set from supplied constr_sets for which a positive R-value
    # can be calculated for the unknown insulation to achieve the assembly R-value.

    constr_sets.each do |constr_set|
      fail 'Unexpected object.' unless constr_set.is_a? WoodStudConstructionSet

      non_cavity_r = calc_non_cavity_r(film_r, constr_set)

      # Calculate effective cavity R-value
      # Assumes installation quality 1
      cavity_frac = 1.0 - constr_set.framing_factor
      cavity_r = cavity_frac / (1.0 / assembly_r - constr_set.framing_factor / (constr_set.stud.rvalue + non_cavity_r)) - non_cavity_r
      if cavity_r > 0 # Choose this construction set
        return true, constr_set, cavity_r
      end
    end

    return false, constr_sets[-1], 0.0 # Pick fallback construction with minimum R-value
  end

  def self.pick_steel_stud_construction_set(assembly_r, constr_sets, film_r, surface_name)
    # Picks a construction set from supplied constr_sets for which a positive R-value
    # can be calculated for the unknown insulation to achieve the assembly R-value.

    constr_sets.each do |constr_set|
      fail 'Unexpected object.' unless constr_set.is_a? SteelStudConstructionSet

      non_cavity_r = calc_non_cavity_r(film_r, constr_set)

      # Calculate effective cavity R-value
      # Assumes installation quality 1
      cavity_r = (assembly_r - non_cavity_r) / constr_set.corr_factor
      if cavity_r > 0 # Choose this construction set
        return true, constr_set, cavity_r
      end
    end

    return false, constr_sets[-1], 0.0 # Pick fallback construction with minimum R-value
  end

  def self.pick_double_stud_construction_set(assembly_r, constr_sets, film_r, surface_name)
    # Picks a construction set from supplied constr_sets for which a positive R-value
    # can be calculated for the unknown insulation to achieve the assembly R-value.

    constr_sets.each do |constr_set|
      fail 'Unexpected object.' unless constr_set.is_a? DoubleStudConstructionSet

      non_cavity_r = calc_non_cavity_r(film_r, constr_set)

      # Calculate effective cavity R-value
      # Assumes installation quality 1, not staggered, gap depth == stud depth
      # Solved in Wolfram Alpha: https://www.wolframalpha.com/input/?i=1%2FA+%3D+B%2F(2*C%2Bx%2BD)+%2B+E%2F(3*C%2BD)+%2B+(1-B-E)%2F(3*x%2BD)
      stud_frac = 1.5 / constr_set.framing_spacing
      misc_framing_factor = constr_set.framing_factor - stud_frac
      cavity_frac = 1.0 - (2 * stud_frac + misc_framing_factor)
      a = assembly_r
      b = stud_frac
      c = constr_set.stud.rvalue
      d = non_cavity_r
      e = misc_framing_factor
      cavity_r = ((3 * c + d) * Math.sqrt(4 * a**2 * b**2 + 12 * a**2 * b * e + 4 * a**2 * b + 9 * a**2 * e**2 - 6 * a**2 * e + a**2 - 48 * a * b * c - 16 * a * b * d - 36 * a * c * e + 12 * a * c - 12 * a * d * e + 4 * a * d + 36 * c**2 + 24 * c * d + 4 * d**2) + 6 * a * b * c + 2 * a * b * d + 3 * a * c * e + 3 * a * c + 3 * a * d * e + a * d - 18 * c**2 - 18 * c * d - 4 * d**2) / (2 * (-3 * a * e + 9 * c + 3 * d))
      cavity_r = 3 * cavity_r
      if cavity_r > 0 # Choose this construction set
        return true, constr_set, cavity_r
      end
    end

    return false, constr_sets[-1], 0.0 # Pick fallback construction with minimum R-value
  end

  def self.pick_sip_construction_set(assembly_r, constr_sets, film_r, surface_name)
    # Picks a construction set from supplied constr_sets for which a positive R-value
    # can be calculated for the unknown insulation to achieve the assembly R-value.

    constr_sets.each do |constr_set|
      fail 'Unexpected object.' unless constr_set.is_a? SIPConstructionSet

      non_cavity_r = calc_non_cavity_r(film_r, constr_set)
      non_cavity_r += Material.new(nil, constr_set.sheath_thick_in, BaseMaterial.Wood).rvalue

      # Calculate effective SIP core R-value
      # Solved in Wolfram Alpha: https://www.wolframalpha.com/input/?i=1%2FA+%3D+B%2F(C%2BD)+%2B+E%2F(2*F%2BG%2FH*x%2BD)+%2B+(1-B-E)%2F(x%2BD)
      spline_thick_in = 0.5 # in
      ins_thick_in = constr_set.thick_in - (2.0 * spline_thick_in) # in
      framing_r = Material.new(nil, constr_set.thick_in, BaseMaterial.Wood).rvalue
      spline_r = Material.new(nil, spline_thick_in, BaseMaterial.Wood).rvalue
      spline_frac = 4.0 / 48.0 # One 4" spline for every 48" wide panel
      cavity_frac = 1.0 - (spline_frac + constr_set.framing_factor)
      a = assembly_r
      b = constr_set.framing_factor
      c = framing_r
      d = non_cavity_r
      e = spline_frac
      f = spline_r
      g = ins_thick_in
      h = constr_set.thick_in
      cavity_r = (Math.sqrt((a * b * c * g - a * b * d * h - 2 * a * b * f * h + a * c * e * g - a * c * e * h - a * c * g + a * d * e * g - a * d * e * h - a * d * g + c * d * g + c * d * h + 2 * c * f * h + d**2 * g + d**2 * h + 2 * d * f * h)**2 - 4 * (-a * b * g + c * g + d * g) * (a * b * c * d * h + 2 * a * b * c * f * h - a * c * d * h + 2 * a * c * e * f * h - 2 * a * c * f * h - a * d**2 * h + 2 * a * d * e * f * h - 2 * a * d * f * h + c * d**2 * h + 2 * c * d * f * h + d**3 * h + 2 * d**2 * f * h)) - a * b * c * g + a * b * d * h + 2 * a * b * f * h - a * c * e * g + a * c * e * h + a * c * g - a * d * e * g + a * d * e * h + a * d * g - c * d * g - c * d * h - 2 * c * f * h - g * d**2 - d**2 * h - 2 * d * f * h) / (2 * (-a * b * g + c * g + d * g))
      if cavity_r > 0 # Choose this construction set
        return true, constr_set, cavity_r
      end
    end

    return false, constr_sets[-1], 0.0 # Pick fallback construction with minimum R-value
  end

  def self.pick_cmu_construction_set(assembly_r, constr_sets, film_r, surface_name)
    # Picks a construction set from supplied constr_sets for which a positive R-value
    # can be calculated for the unknown insulation to achieve the assembly R-value.

    constr_sets.each do |constr_set|
      fail 'Unexpected object.' unless constr_set.is_a? CMUConstructionSet

      non_cavity_r = calc_non_cavity_r(film_r, constr_set)

      # Calculate effective other CMU R-value
      # Assumes no furring strips
      # Solved in Wolfram Alpha: https://www.wolframalpha.com/input/?i=1%2FA+%3D+B%2F(C%2BE%2Bx)+%2B+(1-B)%2F(D%2BE%2Bx)
      a = assembly_r
      b = constr_set.framing_factor
      c = Material.new(nil, constr_set.thick_in, BaseMaterial.Wood).rvalue # Framing
      d = Material.new(nil, constr_set.thick_in, BaseMaterial.Concrete, constr_set.cond_in).rvalue # Concrete
      e = non_cavity_r
      rigid_r = 0.5 * (Math.sqrt(a**2 - 4 * a * b * c + 4 * a * b * d + 2 * a * c - 2 * a * d + c**2 - 2 * c * d + d**2) + a - c - d - 2 * e)
      if rigid_r > 0 # Choose this construction set
        return true, constr_set, rigid_r
      end
    end

    return false, constr_sets[-1], 0.0 # Pick fallback construction with minimum R-value
  end

  def self.pick_icf_construction_set(assembly_r, constr_sets, film_r, surface_name)
    # Picks a construction set from supplied constr_sets for which a positive R-value
    # can be calculated for the unknown insulation to achieve the assembly R-value.

    constr_sets.each do |constr_set|
      fail 'Unexpected object.' unless constr_set.is_a? ICFConstructionSet

      non_cavity_r = calc_non_cavity_r(film_r, constr_set)

      # Calculate effective ICF rigid ins R-value
      # Solved in Wolfram Alpha: https://www.wolframalpha.com/input/?i=1%2FA+%3D+B%2F(C%2BE)+%2B+(1-B)%2F(D%2BE%2B2*x)
      a = assembly_r
      b = constr_set.framing_factor
      c = Material.new(nil, 2 * constr_set.ins_thick_in + constr_set.concrete_thick_in, BaseMaterial.Wood).rvalue # Framing
      d = Material.new(nil, constr_set.concrete_thick_in, BaseMaterial.Concrete).rvalue # Concrete
      e = non_cavity_r
      icf_r = (a * b * c - a * b * d - a * c - a * e + c * d + c * e + d * e + e**2) / (2 * (a * b - c - e))
      if icf_r > 0 # Choose this construction set
        return true, constr_set, icf_r
      end
    end

    return false, constr_sets[-1], 0.0 # Pick fallback construction with minimum R-value
  end

  def self.pick_generic_construction_set(assembly_r, constr_sets, film_r, surface_name)
    # Picks a construction set from supplied constr_sets for which a positive R-value
    # can be calculated for the unknown insulation to achieve the assembly R-value.

    constr_sets.each do |constr_set|
      fail 'Unexpected object.' unless constr_set.is_a? GenericConstructionSet

      non_cavity_r = calc_non_cavity_r(film_r, constr_set)

      # Calculate effective ins layer R-value
      layer_r = assembly_r - non_cavity_r
      if layer_r > 0 # Choose this construction set
        return true, constr_set, layer_r
      end
    end

    return false, constr_sets[-1], 0.0 # Pick fallback construction with minimum R-value
  end

  def self.check_surface_assembly_rvalue(runner, surfaces, film_r, assembly_r, match)
    # Verify that the actual OpenStudio construction R-value matches our target assembly R-value

    surfaces.each do |surface|
      constr_r = UnitConversions.convert(1.0 / surface.construction.get.uFactor(0.0).get, 'm^2*k/w', 'hr*ft^2*f/btu') + film_r

      if surface.adjacentFoundation.is_initialized
        foundation = surface.adjacentFoundation.get
        foundation.customBlocks.each do |custom_block|
          ins_mat = custom_block.material.to_StandardOpaqueMaterial.get
          constr_r += UnitConversions.convert(ins_mat.thickness, 'm', 'ft') / UnitConversions.convert(ins_mat.thermalConductivity, 'W/(m*K)', 'Btu/(hr*ft*R)')
        end
      end

      if (assembly_r - constr_r).abs > 0.1
        if match
          fail "Construction R-value (#{constr_r}) does not match Assembly R-value (#{assembly_r}) for '#{surface.name}'."
        else
          runner.registerWarning("Assembly R-value (#{assembly_r}) for '#{surface.name}' below minimum expected value. Construction R-value increased to #{constr_r.round(2)}.")
        end
      end
    end
  end

  def self.get_attached_clg_system(system)
    return if system.distribution_system_idref.nil?

    # Finds the OpenStudio object of the cooling system attached (i.e., on the same
    # distribution system) to the current heating system.
    hvac_objects = []
    @hpxml.cooling_systems.each do |attached_system|
      next unless system.distribution_system_idref == attached_system.distribution_system_idref

      @hvac_map[attached_system.id].each do |hvac_object|
        next unless hvac_object.is_a? OpenStudio::Model::AirLoopHVACUnitarySystem

        hvac_objects << hvac_object
      end
    end

    if hvac_objects.size == 1
      return hvac_objects[0]
    end

    return
  end

  def self.set_surface_interior(model, spaces, surface, interior_adjacent_to)
    if [HPXML::LocationBasementConditioned].include? interior_adjacent_to
      surface.setSpace(create_or_get_space(model, spaces, HPXML::LocationLivingSpace))
      @cond_bsmnt_surfaces << surface
    else
      surface.setSpace(create_or_get_space(model, spaces, interior_adjacent_to))
    end
  end

  def self.set_surface_exterior(model, spaces, surface, exterior_adjacent_to)
    if [HPXML::LocationOutside].include? exterior_adjacent_to
      surface.setOutsideBoundaryCondition('Outdoors')
    elsif [HPXML::LocationGround].include? exterior_adjacent_to
      surface.setOutsideBoundaryCondition('Foundation')
    elsif [HPXML::LocationOtherHousingUnit, HPXML::LocationOtherHousingUnitAbove, HPXML::LocationOtherHousingUnitBelow].include? exterior_adjacent_to
      surface.setOutsideBoundaryCondition('Adiabatic')
    elsif [HPXML::LocationBasementConditioned].include? exterior_adjacent_to
      surface.createAdjacentSurface(create_or_get_space(model, spaces, HPXML::LocationLivingSpace))
      @cond_bsmnt_surfaces << surface
    else
      surface.createAdjacentSurface(create_or_get_space(model, spaces, exterior_adjacent_to))
    end
  end

  # Returns an OS:Space, or nil if the location is outside the building
  def self.get_space_from_location(location, object_name, model, spaces)
    if (location == HPXML::LocationOtherExterior) || (location == HPXML::LocationOutside)
      return
    end

    num_orig_spaces = spaces.size

    if location == HPXML::LocationBasementConditioned
      space = create_or_get_space(model, spaces, HPXML::LocationLivingSpace)
    else
      space = create_or_get_space(model, spaces, location)
    end

    if spaces.size != num_orig_spaces
      fail "#{object_name} location is '#{location}' but building does not have this location specified."
    end

    return space
  end

  def self.get_spaces_of_type(spaces, space_types_list)
    spaces_of_type = []
    space_types_list.each do |space_type|
      spaces_of_type << spaces[space_type] unless spaces[space_type].nil?
    end
    return spaces_of_type
  end

  def self.get_space_of_type(spaces, space_type)
    spaces_of_type = get_spaces_of_type(spaces, [space_type])
    if spaces_of_type.size > 1
      fail 'Unexpected number of spaces.'
    elsif spaces_of_type.size == 1
      return spaces_of_type[0]
    end

    return
  end

  def self.get_infiltration_volume()
    infilvolume = nil
    @hpxml.air_infiltration_measurements.each do |measurement|
      is_ach50 = ((measurement.house_pressure == 50) && (measurement.unit_of_measure == HPXML::UnitsACH))
      is_cfm50 = ((measurement.house_pressure == 50) && (measurement.unit_of_measure == HPXML::UnitsCFM))
      is_constant_nach = !measurement.constant_ach_natural.nil?
      next unless (is_ach50 || is_cfm50 || is_constant_nach)

      infilvolume = measurement.infiltration_volume
      if infilvolume.nil?
        infilvolume = @hpxml.building_construction.conditioned_building_volume
      end
    end
    return infilvolume
  end

  def self.get_min_neighbor_distance()
    min_neighbor_distance = nil
    @hpxml.neighbor_buildings.each do |neighbor_building|
      if min_neighbor_distance.nil?
        min_neighbor_distance = 9e99
      end
      if neighbor_building.distance < min_neighbor_distance
        min_neighbor_distance = neighbor_building.distance
      end
    end
    return min_neighbor_distance
  end

  def self.get_kiva_instances(fnd_walls, slabs)
    # Identify unique Kiva foundations that are required.
    kiva_fnd_walls = []
    fnd_walls.each do |foundation_wall|
      next unless foundation_wall.is_exterior

      kiva_fnd_walls << foundation_wall
    end
    if kiva_fnd_walls.empty? # Handle slab foundation type
      kiva_fnd_walls << nil
    end

    kiva_slabs = slabs

    return kiva_fnd_walls.product(kiva_slabs)
  end

  def self.get_foundation_and_walls_top()
    foundation_top = 0
    @hpxml.foundation_walls.each do |foundation_wall|
      top = -1 * foundation_wall.depth_below_grade + foundation_wall.height
      foundation_top = top if top > foundation_top
    end
    walls_top = foundation_top + 8.0 * @ncfl_ag
    return foundation_top, walls_top
  end
end

class WoodStudConstructionSet
  def initialize(stud, framing_factor, rigid_r, osb_thick_in, drywall_thick_in, exterior_material)
    @stud = stud
    @framing_factor = framing_factor
    @rigid_r = rigid_r
    @osb_thick_in = osb_thick_in
    @drywall_thick_in = drywall_thick_in
    @exterior_material = exterior_material
  end
  attr_accessor(:stud, :framing_factor, :rigid_r, :osb_thick_in, :drywall_thick_in, :exterior_material)
end

class SteelStudConstructionSet
  def initialize(cavity_thick_in, corr_factor, framing_factor, rigid_r, osb_thick_in, drywall_thick_in, exterior_material)
    @cavity_thick_in = cavity_thick_in
    @corr_factor = corr_factor
    @framing_factor = framing_factor
    @rigid_r = rigid_r
    @osb_thick_in = osb_thick_in
    @drywall_thick_in = drywall_thick_in
    @exterior_material = exterior_material
  end
  attr_accessor(:cavity_thick_in, :corr_factor, :framing_factor, :rigid_r, :osb_thick_in, :drywall_thick_in, :exterior_material)
end

class DoubleStudConstructionSet
  def initialize(stud, framing_factor, framing_spacing, rigid_r, osb_thick_in, drywall_thick_in, exterior_material)
    @stud = stud
    @framing_factor = framing_factor
    @framing_spacing = framing_spacing
    @rigid_r = rigid_r
    @osb_thick_in = osb_thick_in
    @drywall_thick_in = drywall_thick_in
    @exterior_material = exterior_material
  end
  attr_accessor(:stud, :framing_factor, :framing_spacing, :rigid_r, :osb_thick_in, :drywall_thick_in, :exterior_material)
end

class SIPConstructionSet
  def initialize(thick_in, framing_factor, rigid_r, sheath_thick_in, osb_thick_in, drywall_thick_in, exterior_material)
    @thick_in = thick_in
    @framing_factor = framing_factor
    @rigid_r = rigid_r
    @sheath_thick_in = sheath_thick_in
    @osb_thick_in = osb_thick_in
    @drywall_thick_in = drywall_thick_in
    @exterior_material = exterior_material
  end
  attr_accessor(:thick_in, :framing_factor, :rigid_r, :sheath_thick_in, :osb_thick_in, :drywall_thick_in, :exterior_material)
end

class CMUConstructionSet
  def initialize(thick_in, cond_in, framing_factor, osb_thick_in, drywall_thick_in, exterior_material)
    @thick_in = thick_in
    @cond_in = cond_in
    @framing_factor = framing_factor
    @osb_thick_in = osb_thick_in
    @drywall_thick_in = drywall_thick_in
    @exterior_material = exterior_material
    @rigid_r = nil # solved for
  end
  attr_accessor(:thick_in, :cond_in, :framing_factor, :rigid_r, :osb_thick_in, :drywall_thick_in, :exterior_material)
end

class ICFConstructionSet
  def initialize(ins_thick_in, concrete_thick_in, framing_factor, rigid_r, osb_thick_in, drywall_thick_in, exterior_material)
    @ins_thick_in = ins_thick_in
    @concrete_thick_in = concrete_thick_in
    @framing_factor = framing_factor
    @rigid_r = rigid_r
    @osb_thick_in = osb_thick_in
    @drywall_thick_in = drywall_thick_in
    @exterior_material = exterior_material
  end
  attr_accessor(:ins_thick_in, :concrete_thick_in, :framing_factor, :rigid_r, :osb_thick_in, :drywall_thick_in, :exterior_material)
end

class GenericConstructionSet
  def initialize(rigid_r, osb_thick_in, drywall_thick_in, exterior_material)
    @rigid_r = rigid_r
    @osb_thick_in = osb_thick_in
    @drywall_thick_in = drywall_thick_in
    @exterior_material = exterior_material
  end
  attr_accessor(:rigid_r, :osb_thick_in, :drywall_thick_in, :exterior_material)
end

# register the measure to be used by the application
HPXMLtoOpenStudio.new.registerWithApplication<|MERGE_RESOLUTION|>--- conflicted
+++ resolved
@@ -3225,7 +3225,7 @@
 
   def self.add_output_diagnostics(model)
     output_diagnostics = model.getOutputDiagnostics
-    output_diagnostics.addKey("DisplayAdvancedReportVariables")
+    output_diagnostics.addKey('DisplayAdvancedReportVariables')
   end
 
   def self.add_component_loads_output(runner, model)
@@ -3286,52 +3286,37 @@
                 'Skylight' => :skylights }[surface_type]
         fail "Unexpected subsurface for component loads: '#{ss.name}'." if key.nil?
 
-<<<<<<< HEAD
         if output_diagnostics
-          if surface_type == "Window" or surface_type == "Skylight"
-            vars = {"Surface Window Transmitted Solar Radiation Energy" => "ss_trans_in",
-                    "Surface Window Shortwave from Zone Back Out Window Heat Transfer Rate" => "ss_back_out",
-                    "Surface Window Total Glazing Layers Absorbed Shortwave Radiation Rate" => "ss_sw_abs",
-                    "Surface Window Total Glazing Layers Absorbed Solar Radiation Energy" => "ss_sol_abs",
-                    "Surface Inside Face Initial Transmitted Diffuse Transmitted Out Window Solar Radiation Rate" => "ss_trans_out",
-                    "Surface Inside Face Convection Heat Gain Energy" => "ss_conv",
-                    "Surface Inside Face Internal Gains Radiation Heat Gain Energy" => "ss_ig",
-                    "Surface Inside Face Net Surface Thermal Radiation Heat Gain Energy" => "ss_surf"}
+          if (surface_type == 'Window') || (surface_type == 'Skylight')
+            vars = { 'Surface Window Transmitted Solar Radiation Energy' => 'ss_trans_in',
+                     'Surface Window Shortwave from Zone Back Out Window Heat Transfer Rate' => 'ss_back_out',
+                     'Surface Window Total Glazing Layers Absorbed Shortwave Radiation Rate' => 'ss_sw_abs',
+                     'Surface Window Total Glazing Layers Absorbed Solar Radiation Energy' => 'ss_sol_abs',
+                     'Surface Inside Face Initial Transmitted Diffuse Transmitted Out Window Solar Radiation Rate' => 'ss_trans_out',
+                     'Surface Inside Face Convection Heat Gain Energy' => 'ss_conv',
+                     'Surface Inside Face Internal Gains Radiation Heat Gain Energy' => 'ss_ig',
+                     'Surface Inside Face Net Surface Thermal Radiation Heat Gain Energy' => 'ss_surf' }
           else
-            vars = {"Surface Inside Face Solar Radiation Heat Gain Energy" => "ss_sol",
-                    "Surface Inside Face Lights Radiation Heat Gain Energy" => "ss_lgt",
-                    "Surface Inside Face Convection Heat Gain Energy" => "ss_conv",
-                    "Surface Inside Face Internal Gains Radiation Heat Gain Energy" => "ss_ig",
-                    "Surface Inside Face Net Surface Thermal Radiation Heat Gain Energy" => "ss_surf"}
+            vars = { 'Surface Inside Face Solar Radiation Heat Gain Energy' => 'ss_sol',
+                     'Surface Inside Face Lights Radiation Heat Gain Energy' => 'ss_lgt',
+                     'Surface Inside Face Convection Heat Gain Energy' => 'ss_conv',
+                     'Surface Inside Face Internal Gains Radiation Heat Gain Energy' => 'ss_ig',
+                     'Surface Inside Face Net Surface Thermal Radiation Heat Gain Energy' => 'ss_surf' }
           end
         else
-          if surface_type == "Window" or surface_type == "Skylight"
-            vars = { "Surface Window Net Heat Transfer Energy" => "ss_net",
-                     "Surface Inside Face Internal Gains Radiation Heat Gain Energy" => "ss_ig",
-                     "Surface Window Total Glazing Layers Absorbed Shortwave Radiation Rate" => "ss_sw_abs",
-                     "Surface Window Total Glazing Layers Absorbed Solar Radiation Energy" => "ss_sol_abs",
-                     "Surface Inside Face Initial Transmitted Diffuse Transmitted Out Window Solar Radiation Rate" => "ss_trans_out" }
+          if (surface_type == 'Window') || (surface_type == 'Skylight')
+            vars = { 'Surface Window Net Heat Transfer Energy' => 'ss_net',
+                     'Surface Inside Face Internal Gains Radiation Heat Gain Energy' => 'ss_ig',
+                     'Surface Window Total Glazing Layers Absorbed Shortwave Radiation Rate' => 'ss_sw_abs',
+                     'Surface Window Total Glazing Layers Absorbed Solar Radiation Energy' => 'ss_sol_abs',
+                     'Surface Inside Face Initial Transmitted Diffuse Transmitted Out Window Solar Radiation Rate' => 'ss_trans_out' }
           else
-            vars = { "Surface Inside Face Convection Heat Gain Energy" => "ss_conv",
-                     "Surface Inside Face Internal Gains Radiation Heat Gain Energy" => "ss_ig",
-                     "Surface Inside Face Net Surface Thermal Radiation Heat Gain Energy" => "ss_surf",
-                     "Surface Inside Face Solar Radiation Heat Gain Energy" => "ss_sol",
-                     "Surface Inside Face Lights Radiation Heat Gain Energy" => "ss_lgt" }
+            vars = { 'Surface Inside Face Convection Heat Gain Energy' => 'ss_conv',
+                     'Surface Inside Face Internal Gains Radiation Heat Gain Energy' => 'ss_ig',
+                     'Surface Inside Face Net Surface Thermal Radiation Heat Gain Energy' => 'ss_surf',
+                     'Surface Inside Face Solar Radiation Heat Gain Energy' => 'ss_sol',
+                     'Surface Inside Face Lights Radiation Heat Gain Energy' => 'ss_lgt' }
           end
-=======
-        if (surface_type == 'Window') || (surface_type == 'Skylight')
-          vars = { 'Surface Window Net Heat Transfer Energy' => 'ss_net',
-                   'Surface Inside Face Internal Gains Radiation Heat Gain Energy' => 'ss_ig',
-                   'Surface Window Total Glazing Layers Absorbed Shortwave Radiation Rate' => 'ss_sw_abs',
-                   'Surface Window Total Glazing Layers Absorbed Solar Radiation Energy' => 'ss_sol_abs',
-                   'Surface Inside Face Initial Transmitted Diffuse Transmitted Out Window Solar Radiation Rate' => 'ss_sol_out' }
-        else
-          vars = { 'Surface Inside Face Convection Heat Gain Energy' => 'ss_conv',
-                   'Surface Inside Face Internal Gains Radiation Heat Gain Energy' => 'ss_ig',
-                   'Surface Inside Face Net Surface Thermal Radiation Heat Gain Energy' => 'ss_surf',
-                   'Surface Inside Face Solar Radiation Heat Gain Energy' => 'ss_sol',
-                   'Surface Inside Face Lights Radiation Heat Gain Energy' => 'ss_lgt' }
->>>>>>> c904bba0
         end
 
         surfaces_sensors[key] << []
@@ -3628,16 +3613,10 @@
       surface_sensors.each do |sensors|
         s = "Set hr_#{k} = hr_#{k}"
         sensors.each do |sensor|
-<<<<<<< HEAD
           # remove ss_net if switch
-          if sensor.name.to_s.start_with?("ss_net", "ss_sol_abs", "ss_trans_in")
+          if sensor.name.to_s.start_with?('ss_net', 'ss_sol_abs', 'ss_trans_in')
             s += " - #{sensor.name}"
-          elsif sensor.name.to_s.start_with?("ss_sw_abs", "ss_trans_out", "ss_back_out")
-=======
-          if sensor.name.to_s.start_with?('ss_net') || sensor.name.to_s.start_with?('ss_sol_abs')
-            s += " - #{sensor.name}"
-          elsif sensor.name.to_s.start_with?('ss_sw_abs') || sensor.name.to_s.start_with?('ss_sol_out')
->>>>>>> c904bba0
+          elsif sensor.name.to_s.start_with?('ss_sw_abs', 'ss_trans_out', 'ss_back_out')
             s += " + #{sensor.name} * ZoneTimestep * 3600"
           else
             s += " + #{sensor.name}"
@@ -4190,6 +4169,28 @@
     return
   end
 
+  def self.assign_space_to_subsurface(surface, subsurface_id, wall_idref, spaces, model, subsurface_type)
+    # Check walls
+    @hpxml.walls.each do |wall|
+      next unless wall.id == wall_idref
+
+      set_surface_interior(model, spaces, surface, subsurface_id, wall.interior_adjacent_to)
+      return
+    end
+
+    # Check foundation walls
+    @hpxml.foundation_walls.each do |foundation_wall|
+      next unless foundation_wall.id == wall_idref
+
+      set_surface_interior(model, spaces, surface, subsurface_id, foundation_wall.interior_adjacent_to)
+      return
+    end
+
+    if not surface.space.is_initialized
+      fail "Attached wall '#{wall_idref}' not found for #{subsurface_type} '#{subsurface_id}'."
+    end
+  end
+
   def self.get_infiltration_volume()
     infilvolume = nil
     @hpxml.air_infiltration_measurements.each do |measurement|
