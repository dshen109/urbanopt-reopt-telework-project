--- conflicted
+++ resolved
@@ -207,34 +207,14 @@
       @cfa_ag -= slab.area
     end
     @gfa = 0 # garage floor area
-<<<<<<< HEAD
-    enclosure.elements.each("Slabs/Slab[InteriorAdjacentTo='garage']") do |garage_slab|
-      slab_values = HPXML.get_slab_values(slab: garage_slab)
-      @gfa += slab_values[:area]
-    end
-    @cvolume = construction_values[:conditioned_building_volume]
-    if @cvolume.nil?
-      @cvolume = @cfa * construction_values[:average_ceiling_height]
-    end
-    @infilvolume = get_infiltration_volume(building)
-    @ncfl = construction_values[:number_of_conditioned_floors]
-    @ncfl_ag = construction_values[:number_of_conditioned_floors_above_grade]
-    @nbeds = construction_values[:number_of_bedrooms]
-    @nbaths = construction_values[:number_of_bathrooms]
-    if @nbaths.nil?
-      @nbaths = Waterheater.get_default_num_bathrooms(@nbeds)
-    end
-    @has_uncond_bsmnt = !enclosure.elements["*/*[InteriorAdjacentTo='basement - unconditioned' or ExteriorAdjacentTo='basement - unconditioned']"].nil?
-    @has_vented_attic = !enclosure.elements["*/*[InteriorAdjacentTo='attic - vented' or ExteriorAdjacentTo='attic - vented']"].nil?
-    @has_vented_crawl = !enclosure.elements["*/*[InteriorAdjacentTo='crawlspace - vented' or ExteriorAdjacentTo='crawlspace - vented']"].nil?
-    @subsurface_areas_by_surface = calc_subsurface_areas_by_surface(building)
-    @min_neighbor_distance = get_min_neighbor_distance(building)
-    @default_azimuths = get_default_azimuths(building)
-=======
     @hpxml.slabs.each do |slab|
       next unless slab.interior_adjacent_to == HPXML::LocationGarage
 
       @gfa += slab.area
+    end
+    @cvolume = @hpxml.building_construction.conditioned_building_volume
+    if @cvolume.nil?
+      @cvolume = @cfa * @hpxml.building_construction.average_ceiling_height
     end
     @infilvolume = get_infiltration_volume()
     @ncfl = @hpxml.building_construction.number_of_conditioned_floors
@@ -245,7 +225,6 @@
     @has_vented_crawl = @hpxml.has_space_type(HPXML::LocationCrawlspaceVented)
     @min_neighbor_distance = get_min_neighbor_distance()
     @default_azimuths = get_default_azimuths()
->>>>>>> 709dbf94
     @cond_bsmnt_surfaces = [] # list of surfaces in conditioned basement, used for modification of some surface properties, eg. solar absorptance, view factor, etc.
 
     @hvac_map = {} # mapping between HPXML HVAC systems and model objects
@@ -395,7 +374,7 @@
     thermal_zones.each do |thermal_zone|
       if Geometry.is_living(thermal_zone)
         zones_updated += 1
-        thermal_zone.setVolume(UnitConversions.convert(@hpxml.building_construction.conditioned_building_volume, 'ft^3', 'm^3'))
+        thermal_zone.setVolume(UnitConversions.convert(@cvolume, 'ft^3', 'm^3'))
       end
     end
 
@@ -1870,30 +1849,6 @@
 
   def self.add_hot_water_and_appliances(runner, model, weather, spaces)
     # Clothes Washer
-<<<<<<< HEAD
-    clothes_washer_values = HPXML.get_clothes_washer_values(clothes_washer: building.elements["BuildingDetails/Appliances/ClothesWasher"])
-    if not clothes_washer_values.nil?
-      cw_space = get_space_from_location(clothes_washer_values[:location], "ClothesWasher", model, spaces)
-      cw_ler = clothes_washer_values[:rated_annual_kwh]
-      cw_elec_rate = clothes_washer_values[:label_electric_rate]
-      cw_gas_rate = clothes_washer_values[:label_gas_rate]
-      cw_agc = clothes_washer_values[:label_annual_gas_cost]
-      cw_cap = clothes_washer_values[:capacity]
-      cw_mef = clothes_washer_values[:modified_energy_factor]
-
-      # use default values for all optional variables if any of the optional variables are not provided
-      if cw_ler.nil? or cw_elec_rate.nil? or cw_gas_rate.nil? or cw_agc.nil? or cw_cap.nil? or cw_mef.nil?
-        cw_ler = HotWaterAndAppliances.get_clothes_washer_reference_ler()
-        cw_elec_rate = HotWaterAndAppliances.get_clothes_washer_reference_elec_rate()
-        cw_gas_rate = HotWaterAndAppliances.get_clothes_washer_reference_gas_rate()
-        cw_agc = HotWaterAndAppliances.get_clothes_washer_reference_agc()
-        cw_cap = HotWaterAndAppliances.get_clothes_washer_reference_cap()
-        if clothes_washer_values[:integrated_modified_energy_factor].nil?
-          cw_mef = HotWaterAndAppliances.calc_clothes_washer_mef_from_imef(HotWaterAndAppliances.get_clothes_washer_reference_imef())
-        else
-          cw_mef = HotWaterAndAppliances.calc_clothes_washer_mef_from_imef(clothes_washer_values[:integrated_modified_energy_factor])
-        end
-=======
     if @hpxml.clothes_washers.size > 0
       clothes_washer = @hpxml.clothes_washers[0]
       cw_space = get_space_from_location(clothes_washer.location, 'ClothesWasher', model, spaces)
@@ -1903,123 +1858,95 @@
       cw_agc = clothes_washer.label_annual_gas_cost
       cw_cap = clothes_washer.capacity
       cw_mef = clothes_washer.modified_energy_factor
-      if cw_mef.nil?
-        cw_mef = HotWaterAndAppliances.calc_clothes_washer_mef_from_imef(clothes_washer.integrated_modified_energy_factor)
->>>>>>> 709dbf94
+
+      # use default values for all optional variables if any of the optional variables are not provided
+      if cw_ler.nil? || cw_elec_rate.nil? || cw_gas_rate.nil? || cw_agc.nil? || cw_cap.nil? || cw_mef.nil?
+        cw_ler = HotWaterAndAppliances.get_clothes_washer_reference_ler()
+        cw_elec_rate = HotWaterAndAppliances.get_clothes_washer_reference_elec_rate()
+        cw_gas_rate = HotWaterAndAppliances.get_clothes_washer_reference_gas_rate()
+        cw_agc = HotWaterAndAppliances.get_clothes_washer_reference_agc()
+        cw_cap = HotWaterAndAppliances.get_clothes_washer_reference_cap()
+        if clothes_washer.integrated_modified_energy_factor.nil?
+          cw_mef = HotWaterAndAppliances.calc_clothes_washer_mef_from_imef(HotWaterAndAppliances.get_clothes_washer_reference_imef())
+        else
+          cw_mef = HotWaterAndAppliances.calc_clothes_washer_mef_from_imef(clothes_washer.integrated_modified_energy_factor)
+        end
       end
     else
       cw_mef = cw_ler = cw_elec_rate = cw_gas_rate = cw_agc = cw_cap = cw_space = nil
     end
 
     # Clothes Dryer
-<<<<<<< HEAD
-    clothes_dryer_values = HPXML.get_clothes_dryer_values(clothes_dryer: building.elements["BuildingDetails/Appliances/ClothesDryer"])
-    if not clothes_dryer_values.nil?
-      cd_space = get_space_from_location(clothes_dryer_values[:location], "ClothesDryer", model, spaces)
-      cd_fuel = clothes_dryer_values[:fuel_type]
-      cd_control = clothes_dryer_values[:control_type]
-      cd_ef = clothes_dryer_values[:energy_factor]
-
-      # use default values for all optional variables if any of the optional variables are not provided
-      if cd_control.nil? or cd_ef.nil?
-        cd_control = HotWaterAndAppliances.get_clothes_dryer_reference_control()
-        if clothes_dryer_values[:combined_energy_factor].nil?
-          cd_ef = HotWaterAndAppliances.calc_clothes_dryer_ef_from_cef(HotWaterAndAppliances.get_clothes_dryer_reference_cef(cd_fuel))
-        else
-          cd_ef = HotWaterAndAppliances.calc_clothes_dryer_ef_from_cef(clothes_dryer_values[:combined_energy_factor])
-        end
-=======
     if @hpxml.clothes_dryers.size > 0
       clothes_dryer = @hpxml.clothes_dryers[0]
       cd_space = get_space_from_location(clothes_dryer.location, 'ClothesDryer', model, spaces)
       cd_fuel = clothes_dryer.fuel_type
       cd_control = clothes_dryer.control_type
       cd_ef = clothes_dryer.energy_factor
-      if cd_ef.nil?
-        cd_ef = HotWaterAndAppliances.calc_clothes_dryer_ef_from_cef(clothes_dryer.combined_energy_factor)
->>>>>>> 709dbf94
+
+      # use default values for all optional variables if any of the optional variables are not provided
+      if cd_control.nil? || cd_ef.nil?
+        cd_control = HotWaterAndAppliances.get_clothes_dryer_reference_control()
+        if clothes_dryer.combined_energy_factor.nil?
+          cd_ef = HotWaterAndAppliances.calc_clothes_dryer_ef_from_cef(HotWaterAndAppliances.get_clothes_dryer_reference_cef(cd_fuel))
+        else
+          cd_ef = HotWaterAndAppliances.calc_clothes_dryer_ef_from_cef(clothes_dryer.combined_energy_factor)
+        end
       end
     else
       cd_ef = cd_control = cd_fuel = cd_space = nil
     end
 
     # Dishwasher
-<<<<<<< HEAD
-    dishwasher_values = HPXML.get_dishwasher_values(dishwasher: building.elements["BuildingDetails/Appliances/Dishwasher"])
-    if not dishwasher_values.nil?
-      dw_cap = dishwasher_values[:place_setting_capacity]
-      dw_ef = dishwasher_values[:energy_factor]
-
-      # use default values for all optional variables if any of the optional variables are not provided
-      if dw_cap.nil? or dw_ef.nil?
-        dw_cap = HotWaterAndAppliances.get_dishwasher_reference_cap()
-        if dishwasher_values[:rated_annual_kwh].nil?
-          dw_ef = HotWaterAndAppliances.get_dishwasher_reference_ef()
-        else
-          dw_ef = HotWaterAndAppliances.calc_dishwasher_ef_from_annual_kwh(dishwasher_values[:rated_annual_kwh])
-        end
-=======
     if @hpxml.dishwashers.size > 0
       dishwasher = @hpxml.dishwashers[0]
       dw_cap = dishwasher.place_setting_capacity
       dw_ef = dishwasher.energy_factor
-      if dw_ef.nil?
-        dw_ef = HotWaterAndAppliances.calc_dishwasher_ef_from_annual_kwh(dishwasher.rated_annual_kwh)
->>>>>>> 709dbf94
+
+      # use default values for all optional variables if any of the optional variables are not provided
+      if dw_cap.nil? || dw_ef.nil?
+        dw_cap = HotWaterAndAppliances.get_dishwasher_reference_cap()
+        if dishwasher.rated_annual_kwh.nil?
+          dw_ef = HotWaterAndAppliances.get_dishwasher_reference_ef()
+        else
+          dw_ef = HotWaterAndAppliances.calc_dishwasher_ef_from_annual_kwh(dishwasher.rated_annual_kwh)
+        end
       end
     else
       dw_ef = dw_cap = nil
     end
 
     # Refrigerator
-<<<<<<< HEAD
-    refrigerator_values = HPXML.get_refrigerator_values(refrigerator: building.elements["BuildingDetails/Appliances/Refrigerator"])
-    if not refrigerator_values.nil?
-      fridge_space = get_space_from_location(refrigerator_values[:location], "Refrigerator", model, spaces)
-      fridge_annual_kwh = refrigerator_values[:adjusted_annual_kwh]
-
-      # use default values for all optional variables if any of the optional variables are not provided
-      if fridge_annual_kwh.nil?
-        if refrigerator_values[:rated_annual_kwh].nil?
-          fridge_annual_kwh = HotWaterAndAppliances.get_refrigerator_reference_annual_kwh(@nbeds)
-        else
-          fridge_annual_kwh = refrigerator_values[:rated_annual_kwh]
-        end
-=======
     if @hpxml.refrigerators.size > 0
       refrigerator = @hpxml.refrigerators[0]
       fridge_space = get_space_from_location(refrigerator.location, 'Refrigerator', model, spaces)
       fridge_annual_kwh = refrigerator.adjusted_annual_kwh
+
+      # use default values for all optional variables if any of the optional variables are not provided
       if fridge_annual_kwh.nil?
-        fridge_annual_kwh = refrigerator.rated_annual_kwh
->>>>>>> 709dbf94
+        if refrigerator.rated_annual_kwh.nil?
+          fridge_annual_kwh = HotWaterAndAppliances.get_refrigerator_reference_annual_kwh(@nbeds)
+        else
+          fridge_annual_kwh = refrigerator.rated_annual_kwh
+        end
       end
     else
       fridge_annual_kwh = fridge_space = nil
     end
 
     # Cooking Range/Oven
-<<<<<<< HEAD
-    cooking_range_values = HPXML.get_cooking_range_values(cooking_range: building.elements["BuildingDetails/Appliances/CookingRange"])
-    oven_values = HPXML.get_oven_values(oven: building.elements["BuildingDetails/Appliances/Oven"])
-    if not cooking_range_values.nil? and not oven_values.nil?
-      cook_fuel_type = cooking_range_values[:fuel_type]
-      cook_is_induction = cooking_range_values[:is_induction]
-      oven_is_convection = oven_values[:is_convection]
-
-      # use default values for all optional variables if any of the optional variables are not provided
-      if cook_is_induction.nil? or oven_is_convection.nil?
-        cook_is_induction = HotWaterAndAppliances.get_range_oven_reference_is_induction()
-        oven_is_convection = HotWaterAndAppliances.get_range_oven_reference_is_convection()
-      end
-=======
     if (@hpxml.cooking_ranges.size > 0) && (@hpxml.ovens.size > 0)
       cooking_range = @hpxml.cooking_ranges[0]
       oven = @hpxml.ovens[0]
       cook_fuel_type = cooking_range.fuel_type
       cook_is_induction = cooking_range.is_induction
       oven_is_convection = oven.is_convection
->>>>>>> 709dbf94
+
+      # use default values for all optional variables if any of the optional variables are not provided
+      if cook_is_induction.nil? || oven_is_convection.nil?
+        cook_is_induction = HotWaterAndAppliances.get_range_oven_reference_is_induction()
+        oven_is_convection = HotWaterAndAppliances.get_range_oven_reference_is_convection()
+      end
     else
       cook_fuel_type = cook_is_induction = oven_is_convection = nil
     end
@@ -3304,32 +3231,24 @@
       elsif pv_system.tracking == HPXML::PVTrackingType2Axis
         array_type = 'TwoAxis'
       end
-<<<<<<< HEAD
-      az = pv_system_values[:array_azimuth]
-      tilt = pv_system_values[:array_tilt]
-      power_w = pv_system_values[:max_power_output]
-
-      # Inverter efficiency
-      if pv_system_values[:inverter_efficiency].nil?
-        inv_eff = PV.get_default_inv_eff()
-      else
-        inv_eff = pv_system_values[:inverter_efficiency]
-      end
-
-      # System loss fraction
-      year_modules_manufactured = pv_system_values[:year_modules_manufactured]
-      if pv_system_values[:system_losses_fraction].nil?
-        system_losses = PV.get_default_system_losses(year_modules_manufactured)
-      else
-        system_losses = pv_system_values[:system_losses_fraction]
-      end
-=======
       az = pv_system.array_azimuth
       tilt = pv_system.array_tilt
       power_w = pv_system.max_power_output
-      inv_eff = pv_system.inverter_efficiency
-      system_losses = pv_system.system_losses_fraction
->>>>>>> 709dbf94
+
+      # Inverter efficiency
+      if pv_system.inverter_efficiency.nil?
+        inv_eff = PV.get_default_inv_eff()
+      else
+        inv_eff = pv_system.inverter_efficiency
+      end
+
+      # System loss fraction
+      year_modules_manufactured = pv_system.year_modules_manufactured
+      if pv_system.system_losses_fraction.nil?
+        system_losses = PV.get_default_system_losses(year_modules_manufactured)
+      else
+        system_losses = pv_system.system_losses_fraction
+      end
 
       PV.apply(model, pv_id, power_w, module_type,
                system_losses, inv_eff, tilt, az, array_type)
@@ -4281,7 +4200,7 @@
 
       infilvolume = measurement.infiltration_volume
       if infilvolume.nil?
-        infilvolume = @hpxml.building_construction.conditioned_building_volume
+        infilvolume = @cvolume
       end
     end
     return infilvolume
