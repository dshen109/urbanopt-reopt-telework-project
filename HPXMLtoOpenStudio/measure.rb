# frozen_string_literal: true

# Require all gems up front; this is much faster than multiple resource
# files lazy loading as needed, as it prevents multiple lookups for the
# same gem.
require 'openstudio'
require 'pathname'
require 'csv'
require 'oga'
require_relative 'resources/airflow'
require_relative 'resources/constants'
require_relative 'resources/constructions'
require_relative 'resources/energyplus'
require_relative 'resources/geometry'
require_relative 'resources/hotwater_appliances'
require_relative 'resources/hpxml'
require_relative 'resources/hpxml_defaults'
require_relative 'resources/hvac'
require_relative 'resources/hvac_sizing'
require_relative 'resources/lighting'
require_relative 'resources/location'
require_relative 'resources/materials'
require_relative 'resources/misc_loads'
require_relative 'resources/psychrometrics'
require_relative 'resources/pv'
require_relative 'resources/schedules'
require_relative 'resources/simcontrols'
require_relative 'resources/unit_conversions'
require_relative 'resources/util'
require_relative 'resources/validator'
require_relative 'resources/version'
require_relative 'resources/waterheater'
require_relative 'resources/weather'
require_relative 'resources/xmlhelper'
require_relative '../BuildResidentialHPXML/resources/constants'
require_relative '../BuildResidentialHPXML/resources/schedules'

# start the measure
class HPXMLtoOpenStudio < OpenStudio::Measure::ModelMeasure
  # human readable name
  def name
    return 'HPXML to OpenStudio Translator'
  end

  # human readable description
  def description
    return 'Translates HPXML file to OpenStudio Model'
  end

  # human readable description of modeling approach
  def modeler_description
    return ''
  end

  # define the arguments that the user will input
  def arguments(model)
    args = OpenStudio::Measure::OSArgumentVector.new

    arg = OpenStudio::Measure::OSArgument.makeStringArgument('hpxml_path', true)
    arg.setDisplayName('HPXML File Path')
    arg.setDescription('Absolute/relative path of the HPXML file.')
    args << arg

    arg = OpenStudio::Measure::OSArgument.makeStringArgument('weather_dir', true)
    arg.setDisplayName('Weather Directory')
    arg.setDescription('Absolute/relative path of the weather directory.')
    arg.setDefaultValue('weather')
    args << arg

    arg = OpenStudio::Measure::OSArgument.makeStringArgument('output_dir', false)
    arg.setDisplayName('Directory for Output Files')
    arg.setDescription('Absolute/relative path for the output files directory.')
    args << arg

    arg = OpenStudio::Measure::OSArgument.makeBoolArgument('debug', false)
    arg.setDisplayName('Debug Mode?')
    arg.setDescription('If enabled: 1) Writes in.osm file, 2) Writes in.xml HPXML file with defaults populated, and 3) Generates additional log output. Any files written will be in the output path specified above.')
    arg.setDefaultValue(false)
    args << arg

    return args
  end

  # define what happens when the measure is run
  def run(model, runner, user_arguments)
    super(model, runner, user_arguments)

    # use the built-in error checking
    if !runner.validateUserArguments(arguments(model), user_arguments)
      return false
    end

    tear_down_model(model, runner)

    Version.check_openstudio_version()

    # assign the user inputs to variables
    hpxml_path = runner.getStringArgumentValue('hpxml_path', user_arguments)
    weather_dir = runner.getStringArgumentValue('weather_dir', user_arguments)
    output_dir = runner.getOptionalStringArgumentValue('output_dir', user_arguments)
    debug = runner.getBoolArgumentValue('debug', user_arguments)

    unless (Pathname.new hpxml_path).absolute?
      hpxml_path = File.expand_path(File.join(File.dirname(__FILE__), hpxml_path))
    end
    unless File.exist?(hpxml_path) && hpxml_path.downcase.end_with?('.xml')
      fail "'#{hpxml_path}' does not exist or is not an .xml file."
    end

    unless (Pathname.new weather_dir).absolute?
      weather_dir = File.expand_path(File.join(File.dirname(__FILE__), '..', weather_dir))
    end
    if output_dir.is_initialized
      output_dir = output_dir.get
      unless (Pathname.new output_dir).absolute?
        output_dir = File.expand_path(File.join(File.dirname(__FILE__), output_dir))
      end
    else
      output_dir = nil
    end

    begin
      hpxml = HPXML.new(hpxml_path: hpxml_path)

      if not validate_hpxml(runner, hpxml_path, hpxml)
        return false
      end

      epw_path, cache_path = process_weather(hpxml, runner, model, weather_dir, output_dir)

      OSModel.create(hpxml, runner, model, hpxml_path, epw_path, cache_path, output_dir, debug)
    rescue Exception => e
      runner.registerError("#{e.message}\n#{e.backtrace.join("\n")}")
      return false
    end

    return true
  end

  def tear_down_model(model, runner)
    # Tear down the existing model if it exists
    has_existing_objects = (model.getThermalZones.size > 0)
    handles = OpenStudio::UUIDVector.new
    model.objects.each do |obj|
      handles << obj.handle
    end
    model.removeObjects(handles)
    if has_existing_objects
      runner.registerWarning('The model contains existing objects and is being reset.')
    end
  end

  def validate_hpxml(runner, hpxml_path, hpxml)
    schemas_dir = File.join(File.dirname(__FILE__), 'resources')

    is_valid = true

    # Validate input HPXML against schema
    XMLHelper.validate(hpxml.doc.to_xml, File.join(schemas_dir, 'HPXML.xsd'), runner).each do |error|
      runner.registerError("#{hpxml_path}: #{error}")
      is_valid = false
    end

    # Validate input HPXML against EnergyPlus Use Case
    stron_path = File.join(File.dirname(__FILE__), 'resources', 'EPvalidator.xml')
    errors = Validator.run_validator(hpxml.doc, stron_path)
    errors.each do |error|
      runner.registerError("#{hpxml_path}: #{error}")
      is_valid = false
    end

    # Check for additional errors
    errors = hpxml.check_for_errors()
    errors.each do |error|
      runner.registerError("#{hpxml_path}: #{error}")
      is_valid = false
    end

    return is_valid
  end

  def process_weather(hpxml, runner, model, weather_dir, output_dir)
    epw_path = hpxml.climate_and_risk_zones.weather_station_epw_filepath

    if not epw_path.nil?
      if not File.exist? epw_path
        epw_path = File.join(weather_dir, epw_path)
      end
      if not File.exist?(epw_path)
        fail "'#{epw_path}' could not be found."
      end
    else
      weather_wmo = hpxml.climate_and_risk_zones.weather_station_wmo
      CSV.foreach(File.join(weather_dir, 'data.csv'), headers: true) do |row|
        next if row['wmo'] != weather_wmo

        epw_path = File.join(weather_dir, row['filename'])
        if not File.exist?(epw_path)
          fail "'#{epw_path}' could not be found."
        end

        break
      end
      if epw_path.nil?
        fail "Weather station WMO '#{weather_wmo}' could not be found in #{File.join(weather_dir, 'data.csv')}."
      end
    end

    cache_path = epw_path.gsub('.epw', '-cache.csv')
    if not File.exist?(cache_path)
      # Process weather file to create cache .csv
      runner.registerWarning("'#{cache_path}' could not be found; regenerating it.")
      epw_file = OpenStudio::EpwFile.new(epw_path)
      OpenStudio::Model::WeatherFile.setWeatherFile(model, epw_file)
      weather = WeatherProcess.new(model, runner)
      File.open(cache_path, 'wb') do |file|
        weather.dump_to_csv(file)
      end
    end

    return epw_path, cache_path
  end
end

class OSModel
  def self.create(hpxml, runner, model, hpxml_path, epw_path, cache_path, output_dir, debug)
    @hpxml = hpxml
    @debug = debug

    @eri_version = @hpxml.header.eri_calculation_version # Hidden feature
    @eri_version = 'latest' if @eri_version.nil?
    @eri_version = Constants.ERIVersions[-1] if @eri_version == 'latest'

    @apply_ashrae140_assumptions = @hpxml.header.apply_ashrae140_assumptions # Hidden feature
    @apply_ashrae140_assumptions = false if @apply_ashrae140_assumptions.nil?

    @schedules_file = nil
    if not @hpxml.header.schedules_path.nil?
      @schedules_file = SchedulesFile.new(runner: runner, model: model, schedules_path: @hpxml.header.schedules_path, col_names: ScheduleGenerator.col_names)
    end

    # Init

    weather, epw_file = Location.apply_weather_file(model, runner, epw_path, cache_path)
    check_for_errors()
    set_defaults_and_globals(runner, output_dir, epw_file)
    weather = Location.apply(model, runner, weather, epw_file, @hpxml)
    add_simulation_params(model)

    # Conditioned space/zone

    spaces = {}
    create_or_get_space(model, spaces, HPXML::LocationLivingSpace)
    set_foundation_and_walls_top()
    add_setpoints(runner, model, weather, spaces)

    # Geometry/Envelope
    add_roofs(runner, model, spaces)
    add_walls(runner, model, spaces)
    add_rim_joists(runner, model, spaces)
    add_frame_floors(runner, model, spaces)
    add_foundation_walls_slabs(runner, model, spaces)
    add_interior_shading_schedule(runner, model, weather)
    add_windows(runner, model, spaces, weather)
    add_doors(runner, model, spaces)
    add_skylights(runner, model, spaces, weather)
    add_conditioned_floor_area(runner, model, spaces)
    add_thermal_mass(runner, model, spaces)
    update_conditioned_basement(runner, model, spaces)
    set_zone_volumes(runner, model, spaces)
    explode_surfaces(runner, model)
    add_num_occupants(model, runner, spaces)

    # HVAC

    update_shared_hvac_systems()
    add_ideal_system(runner, model, spaces, epw_path)
    add_cooling_system(runner, model, spaces)
    add_heating_system(runner, model, spaces)
    add_heat_pump(runner, model, weather, spaces)
    add_dehumidifier(runner, model, spaces)
    add_residual_ideal_system(runner, model, spaces)
    add_ceiling_fans(runner, model, weather, spaces)

    # Hot Water

    add_hot_water_and_appliances(runner, model, weather, spaces)

    # Plug Loads & Fuel Loads & Lighting

    add_mels(runner, model, spaces)
    add_mfls(runner, model, spaces)
    add_lighting(runner, model, weather, spaces)

    # Pools & Hot Tubs
    add_pools_and_hot_tubs(runner, model, spaces)

    # Other

    add_airflow(runner, model, weather, spaces)
    add_hvac_sizing(runner, model, weather, spaces)
    add_furnace_eae(runner, model)
    add_photovoltaics(runner, model)
    add_additional_properties(runner, model, hpxml_path)
    add_component_loads_output(runner, model, spaces)

    # Vacancy
    set_vacancy(runner, model)

    if debug && (not output_dir.nil?)
      osm_output_path = File.join(output_dir, 'in.osm')
      File.write(osm_output_path, model.to_s)
      runner.registerInfo("Wrote file: #{osm_output_path}")
    end

    # Uncomment to debug EMS
    # oems = model.getOutputEnergyManagementSystem
    # oems.setActuatorAvailabilityDictionaryReporting('Verbose')
    # oems.setInternalVariableAvailabilityDictionaryReporting('Verbose')
    # oems.setEMSRuntimeLanguageDebugOutputLevel('Verbose')
  end

  private

  def self.check_for_errors()
    # Conditioned space
    location = HPXML::LocationLivingSpace
    if (@hpxml.roofs.select { |s| s.interior_adjacent_to == location }.size +
        @hpxml.frame_floors.select { |s| s.is_ceiling && (s.interior_adjacent_to == location) }.size) == 0
      fail 'There must be at least one ceiling/roof adjacent to conditioned space.'
    end
    if @hpxml.walls.select { |s| (s.interior_adjacent_to == location) && s.is_exterior }.size == 0
      fail 'There must be at least one exterior wall adjacent to conditioned space.'
    end
    if (@hpxml.slabs.select { |s| [location, HPXML::LocationBasementConditioned].include? s.interior_adjacent_to }.size +
        @hpxml.frame_floors.select { |s| s.is_floor && (s.interior_adjacent_to == location) }.size) == 0
      fail 'There must be at least one floor/slab adjacent to conditioned space.'
    end

    # Basement/Crawlspace
    [HPXML::LocationBasementConditioned,
     HPXML::LocationBasementUnconditioned,
     HPXML::LocationCrawlspaceVented,
     HPXML::LocationCrawlspaceUnvented].each do |location|
      next unless @hpxml.has_space_type(location)

      if location != HPXML::LocationBasementConditioned # HPXML file doesn't need to have FrameFloor between living and conditioned basement
        if @hpxml.frame_floors.select { |s| s.is_floor && (s.interior_adjacent_to == HPXML::LocationLivingSpace) && (s.exterior_adjacent_to == location) }.size == 0
          fail "There must be at least one ceiling adjacent to #{location}."
        end
      end
      if @hpxml.foundation_walls.select { |s| (s.interior_adjacent_to == location) && s.is_exterior }.size == 0
        fail "There must be at least one exterior foundation wall adjacent to #{location}."
      end
      if @hpxml.slabs.select { |s| s.interior_adjacent_to == location }.size == 0
        fail "There must be at least one slab adjacent to #{location}."
      end
    end

    # Garage
    location = HPXML::LocationGarage
    if @hpxml.has_space_type(location)
      if (@hpxml.roofs.select { |s| s.interior_adjacent_to == location }.size +
          @hpxml.frame_floors.select { |s| [s.interior_adjacent_to, s.exterior_adjacent_to].include? location }.size) == 0
        fail "There must be at least one roof/ceiling adjacent to #{location}."
      end
      if (@hpxml.walls.select { |s| (s.interior_adjacent_to == location) && s.is_exterior }.size +
         @hpxml.foundation_walls.select { |s| [s.interior_adjacent_to, s.exterior_adjacent_to].include?(location) && s.is_exterior }.size) == 0
        fail "There must be at least one exterior wall/foundation wall adjacent to #{location}."
      end
      if @hpxml.slabs.select { |s| s.interior_adjacent_to == location }.size == 0
        fail "There must be at least one slab adjacent to #{location}."
      end
    end

    # Attic
    [HPXML::LocationAtticVented,
     HPXML::LocationAtticUnvented].each do |location|
      next unless @hpxml.has_space_type(location)

      if @hpxml.roofs.select { |s| s.interior_adjacent_to == location }.size == 0
        fail "There must be at least one roof adjacent to #{location}."
      end

      if @hpxml.frame_floors.select { |s| s.is_ceiling && [s.interior_adjacent_to, s.exterior_adjacent_to].include?(location) }.size == 0
        fail "There must be at least one floor adjacent to #{location}."
      end
    end
  end

  def self.set_defaults_and_globals(runner, output_dir, epw_file)
    # Initialize
    @remaining_heat_load_frac = 1.0
    @remaining_cool_load_frac = 1.0
    @hvac_map = {} # mapping between HPXML HVAC systems and model objects
    @dhw_map = {}  # mapping between HPXML Water Heating systems and model objects
    @cond_bsmnt_surfaces = [] # list of surfaces in conditioned basement, used for modification of some surface properties, eg. solar absorptance, view factor, etc.

    # Set globals
    @cfa = @hpxml.building_construction.conditioned_floor_area
    @ncfl = @hpxml.building_construction.number_of_conditioned_floors
    @ncfl_ag = @hpxml.building_construction.number_of_conditioned_floors_above_grade
    @nbeds = @hpxml.building_construction.number_of_bedrooms
    @min_neighbor_distance = get_min_neighbor_distance()
    @default_azimuths = get_default_azimuths()
    @has_uncond_bsmnt = @hpxml.has_space_type(HPXML::LocationBasementUnconditioned)

    if @hpxml.building_construction.use_only_ideal_air_system.nil?
      @hpxml.building_construction.use_only_ideal_air_system = false
    end

    # Apply defaults to HPXML object
    HPXMLDefaults.apply(@hpxml, @cfa, @nbeds, @ncfl, @ncfl_ag, @has_uncond_bsmnt, @eri_version, epw_file)

    @frac_windows_operable = @hpxml.fraction_of_windows_operable()

    if @debug && (not output_dir.nil?)
      # Write updated HPXML object to file
      hpxml_defaults_path = File.join(output_dir, 'in.xml')
      XMLHelper.write_file(@hpxml.to_oga, hpxml_defaults_path)
      runner.registerInfo("Wrote file: #{hpxml_defaults_path}")
    end
  end

  def self.add_simulation_params(model)
    SimControls.apply(model, @hpxml.header)
  end

  def self.set_zone_volumes(runner, model, spaces)
    # Living space
    spaces[HPXML::LocationLivingSpace].thermalZone.get.setVolume(UnitConversions.convert(@hpxml.building_construction.conditioned_building_volume, 'ft^3', 'm^3'))

    # Basement, crawlspace, garage
    spaces.keys.each do |space_type|
      next unless [HPXML::LocationBasementUnconditioned, HPXML::LocationCrawlspaceUnvented, HPXML::LocationCrawlspaceVented, HPXML::LocationGarage].include? space_type

      floor_area = @hpxml.slabs.select { |s| s.interior_adjacent_to == space_type }.map { |s| s.area }.sum(0.0)
      if space_type == HPXML::LocationGarage
        height = 8.0
      else
        height = @hpxml.foundation_walls.select { |w| w.interior_adjacent_to == space_type }.map { |w| w.height }.max
      end

      spaces[space_type].thermalZone.get.setVolume(UnitConversions.convert(floor_area * height, 'ft^3', 'm^3'))
    end

    # Attic
    spaces.keys.each do |space_type|
      next unless [HPXML::LocationAtticUnvented, HPXML::LocationAtticVented].include? space_type

      floor_area = @hpxml.frame_floors.select { |f| [f.interior_adjacent_to, f.exterior_adjacent_to].include? space_type }.map { |s| s.area }.sum(0.0)
      roofs = @hpxml.roofs.select { |r| r.interior_adjacent_to == space_type }
      avg_pitch = roofs.map { |r| r.pitch }.sum(0.0) / roofs.size

      # Assume square hip roof for volume calculations; energy results are very insensitive to actual volume
      length = floor_area**0.5
      height = 0.5 * Math.sin(Math.atan(avg_pitch / 12.0)) * length
      volume = [floor_area * height / 3.0, 0.01].max

      spaces[space_type].thermalZone.get.setVolume(UnitConversions.convert(volume, 'ft^3', 'm^3'))
    end
  end

  def self.explode_surfaces(runner, model)
    # Re-position surfaces so as to not shade each other and to make it easier to visualize the building.
    # FUTURE: Might be able to use the new self-shading options in E+ 8.9 ShadowCalculation object instead?

    gap_distance = UnitConversions.convert(10.0, 'ft', 'm') # distance between surfaces of the same azimuth
    rad90 = UnitConversions.convert(90, 'deg', 'rad')

    # Determine surfaces to shift and distance with which to explode surfaces horizontally outward
    surfaces = []
    azimuth_lengths = {}
    model.getSurfaces.sort.each do |surface|
      next unless ['wall', 'roofceiling'].include? surface.surfaceType.downcase
      next unless ['outdoors', 'foundation'].include? surface.outsideBoundaryCondition.downcase
      next if surface.additionalProperties.getFeatureAsDouble('Tilt').get <= 0 # skip flat roofs

      surfaces << surface
      azimuth = surface.additionalProperties.getFeatureAsInteger('Azimuth').get
      if azimuth_lengths[azimuth].nil?
        azimuth_lengths[azimuth] = 0.0
      end
      azimuth_lengths[azimuth] += surface.additionalProperties.getFeatureAsDouble('Length').get + gap_distance
    end
    max_azimuth_length = azimuth_lengths.values.max

    # Using the max length for a given azimuth, calculate the apothem (radius of the incircle) of a regular
    # n-sided polygon to create the smallest polygon possible without self-shading. The number of polygon
    # sides is defined by the minimum difference between two azimuths.
    min_azimuth_diff = 360
    azimuths_sorted = azimuth_lengths.keys.sort
    azimuths_sorted.each_with_index do |az, idx|
      diff1 = (az - azimuths_sorted[(idx + 1) % azimuths_sorted.size]).abs
      diff2 = 360.0 - diff1 # opposite direction
      if diff1 < min_azimuth_diff
        min_azimuth_diff = diff1
      end
      if diff2 < min_azimuth_diff
        min_azimuth_diff = diff2
      end
    end
    if min_azimuth_diff > 0
      nsides = [(360.0 / min_azimuth_diff).ceil, 4].max # assume rectangle at the minimum
    else
      nsides = 4
    end
    explode_distance = max_azimuth_length / (2.0 * Math.tan(UnitConversions.convert(180.0 / nsides, 'deg', 'rad')))

    add_neighbors(runner, model, max_azimuth_length)

    # Initial distance of shifts at 90-degrees to horizontal outward
    azimuth_side_shifts = {}
    azimuth_lengths.keys.each do |azimuth|
      azimuth_side_shifts[azimuth] = max_azimuth_length / 2.0
    end

    # Explode neighbors
    model.getShadingSurfaceGroups.each do |shading_surface_group|
      next if shading_surface_group.name.to_s != Constants.ObjectNameNeighbors

      shading_surface_group.shadingSurfaces.each do |shading_surface|
        azimuth = shading_surface.additionalProperties.getFeatureAsInteger('Azimuth').get
        azimuth_rad = UnitConversions.convert(azimuth, 'deg', 'rad')
        distance = shading_surface.additionalProperties.getFeatureAsDouble('Distance').get

        unless azimuth_lengths.keys.include? azimuth
          fail "A neighbor building has an azimuth (#{azimuth}) not equal to the azimuth of any wall."
        end

        # Push out horizontally
        distance += explode_distance
        transformation = get_surface_transformation(distance, Math::sin(azimuth_rad), Math::cos(azimuth_rad), 0)

        shading_surface.setVertices(transformation * shading_surface.vertices)
      end
    end

    # Explode walls, windows, doors, roofs, and skylights
    surfaces_moved = []

    surfaces.sort.each do |surface|
      next if surface.additionalProperties.getFeatureAsDouble('Tilt').get <= 0 # skip flat roofs

      if surface.adjacentSurface.is_initialized
        next if surfaces_moved.include? surface.adjacentSurface.get
      end

      azimuth = surface.additionalProperties.getFeatureAsInteger('Azimuth').get
      azimuth_rad = UnitConversions.convert(azimuth, 'deg', 'rad')

      # Push out horizontally
      distance = explode_distance

      if surface.surfaceType.downcase == 'roofceiling'
        # Ensure pitched surfaces are positioned outward justified with walls, etc.
        tilt = surface.additionalProperties.getFeatureAsDouble('Tilt').get
        width = surface.additionalProperties.getFeatureAsDouble('Width').get
        distance -= 0.5 * Math.cos(Math.atan(tilt)) * width
      end
      transformation = get_surface_transformation(distance, Math::sin(azimuth_rad), Math::cos(azimuth_rad), 0)

      surface.setVertices(transformation * surface.vertices)
      if surface.adjacentSurface.is_initialized
        surface.adjacentSurface.get.setVertices(transformation * surface.adjacentSurface.get.vertices)
      end
      surface.subSurfaces.each do |subsurface|
        subsurface.setVertices(transformation * subsurface.vertices)
        next unless subsurface.subSurfaceType.downcase == 'fixedwindow'

        subsurface.shadingSurfaceGroups.each do |overhang_group|
          overhang_group.shadingSurfaces.each do |overhang|
            overhang.setVertices(transformation * overhang.vertices)
          end
        end
      end

      # Shift at 90-degrees to previous transformation
      azimuth_side_shifts[azimuth] -= surface.additionalProperties.getFeatureAsDouble('Length').get / 2.0
      transformation_shift = get_surface_transformation(azimuth_side_shifts[azimuth], Math::sin(azimuth_rad + rad90), Math::cos(azimuth_rad + rad90), 0)

      surface.setVertices(transformation_shift * surface.vertices)
      if surface.adjacentSurface.is_initialized
        surface.adjacentSurface.get.setVertices(transformation_shift * surface.adjacentSurface.get.vertices)
      end
      surface.subSurfaces.each do |subsurface|
        subsurface.setVertices(transformation_shift * subsurface.vertices)
        next unless subsurface.subSurfaceType.downcase == 'fixedwindow'

        subsurface.shadingSurfaceGroups.each do |overhang_group|
          overhang_group.shadingSurfaces.each do |overhang|
            overhang.setVertices(transformation_shift * overhang.vertices)
          end
        end
      end

      azimuth_side_shifts[azimuth] -= (surface.additionalProperties.getFeatureAsDouble('Length').get / 2.0 + gap_distance)

      surfaces_moved << surface
    end
  end

  def self.update_conditioned_basement(runner, model, spaces)
    return if @cond_bsmnt_surfaces.empty?

    update_solar_absorptances(runner, model)
    assign_view_factors(runner, model, spaces)
  end

  def self.update_solar_absorptances(runner, model)
    # modify conditioned basement surface properties
    # zero out interior solar absorptance in conditioned basement
    @cond_bsmnt_surfaces.each do |cond_bsmnt_surface|
      const = cond_bsmnt_surface.construction.get
      layered_const = const.to_LayeredConstruction.get
      innermost_material = layered_const.layers[layered_const.numLayers() - 1].to_StandardOpaqueMaterial.get
      # check if target surface is sharing its interior material/construction object with other surfaces
      # if so, need to clone the material/construction and make changes there, then reassign it to target surface
      mat_share = (innermost_material.directUseCount != 1)
      const_share = (const.directUseCount != 1)
      if const_share
        # create new construction + new material for these surfaces
        new_const = const.clone.to_Construction.get
        cond_bsmnt_surface.setConstruction(new_const)
        new_material = innermost_material.clone.to_StandardOpaqueMaterial.get
        layered_const = new_const.to_LayeredConstruction.get
        layered_const.setLayer(layered_const.numLayers() - 1, new_material)
      elsif mat_share
        # create new material for existing unique construction
        new_material = innermost_material.clone.to_StandardOpaqueMaterial.get
        layered_const.setLayer(layered_const.numLayers() - 1, new_material)
      end
      if layered_const.numLayers() == 1
        # split single layer into two to only change its inside facing property
        layer_mat = layered_const.layers[0].to_StandardOpaqueMaterial.get
        layer_mat.setThickness(layer_mat.thickness / 2)
        layered_const.insertLayer(1, layer_mat.clone.to_StandardOpaqueMaterial.get)
      end
      # Re-read innermost material and assign properties after adjustment
      innermost_material = layered_const.layers[layered_const.numLayers() - 1].to_StandardOpaqueMaterial.get
      innermost_material.setSolarAbsorptance(0.0)
      innermost_material.setVisibleAbsorptance(0.0)
    end
  end

  def self.assign_view_factors(runner, model, spaces)
    # zero out view factors between conditioned basement surfaces and living zone surfaces
    all_surfaces = [] # all surfaces in single conditioned space
    lv_surfaces = []  # surfaces in living
    cond_base_surfaces = [] # surfaces in conditioned basement

    spaces[HPXML::LocationLivingSpace].surfaces.each do |surface|
      surface.subSurfaces.each do |sub_surface|
        all_surfaces << sub_surface
      end
      all_surfaces << surface
    end
    spaces[HPXML::LocationLivingSpace].internalMass.each do |im|
      all_surfaces << im
    end

    all_surfaces.each do |surface|
      if @cond_bsmnt_surfaces.include?(surface) ||
         ((@cond_bsmnt_surfaces.include? surface.internalMassDefinition) if surface.is_a? OpenStudio::Model::InternalMass) ||
         ((@cond_bsmnt_surfaces.include? surface.surface.get) if surface.is_a? OpenStudio::Model::SubSurface)
        cond_base_surfaces << surface
      else
        lv_surfaces << surface
      end
    end

    all_surfaces.sort!

    # calculate view factors separately for living and conditioned basement
    vf_map_lv = calc_approximate_view_factor(runner, model, lv_surfaces)
    vf_map_cb = calc_approximate_view_factor(runner, model, cond_base_surfaces)

    zone_prop = spaces[HPXML::LocationLivingSpace].thermalZone.get.getZonePropertyUserViewFactorsBySurfaceName

    all_surfaces.each do |from_surface|
      all_surfaces.each do |to_surface|
        next if (vf_map_lv[from_surface].nil? || vf_map_lv[from_surface][to_surface].nil?) &&
                (vf_map_cb[from_surface].nil? || vf_map_cb[from_surface][to_surface].nil?)

        if lv_surfaces.include? from_surface
          vf = vf_map_lv[from_surface][to_surface]
        else
          vf = vf_map_cb[from_surface][to_surface]
        end
        next if vf < 0.01

        os_vf = OpenStudio::Model::ViewFactor.new(from_surface, to_surface, vf.round(10))
        zone_prop.addViewFactor(os_vf)
      end
    end
  end

  def self.calc_approximate_view_factor(runner, model, all_surfaces)
    # calculate approximate view factor using E+ approach
    # used for recalculating single thermal zone view factor matrix
    return {} if all_surfaces.size == 0
    if all_surfaces.size <= 3
      fail 'less than three surfaces in conditioned space. Please double check.'
    end

    s_azimuths = {}
    s_tilts = {}
    s_types = {}
    all_surfaces.each do |surface|
      if surface.is_a? OpenStudio::Model::InternalMass
        # Assumed values consistent with EnergyPlus source code
        s_azimuths[surface] = 0.0
        s_tilts[surface] = 90.0
      else
        s_azimuths[surface] = UnitConversions.convert(surface.azimuth, 'rad', 'deg')
        s_tilts[surface] = UnitConversions.convert(surface.tilt, 'rad', 'deg')
        if surface.is_a? OpenStudio::Model::SubSurface
          s_types[surface] = surface.surface.get.surfaceType.downcase
        else
          s_types[surface] = surface.surfaceType.downcase
        end
      end
    end

    same_ang_limit = 10.0
    vf_map = {}
    all_surfaces.each do |surface| # surface, subsurface, and internal mass
      surface_vf_map = {}

      # sum all the surface area that could be seen by surface1 up
      zone_seen_area = 0.0
      seen_surface = {}
      all_surfaces.each do |surface2|
        next if surface2 == surface
        next if surface2.is_a? OpenStudio::Model::SubSurface

        seen_surface[surface2] = false
        if surface2.is_a? OpenStudio::Model::InternalMass
          # all surfaces see internal mass
          zone_seen_area += surface2.surfaceArea.get
          seen_surface[surface2] = true
        else
          if (s_types[surface2] == 'floor') ||
             ((s_types[surface] == 'floor') && (s_types[surface2] == 'roofceiling')) ||
             ((s_azimuths[surface] - s_azimuths[surface2]).abs > same_ang_limit) ||
             ((s_tilts[surface] - s_tilts[surface2]).abs > same_ang_limit)
            zone_seen_area += surface2.grossArea # include subsurface area
            seen_surface[surface2] = true
          end
        end
      end

      all_surfaces.each do |surface2|
        next if surface2 == surface
        next if surface2.is_a? OpenStudio::Model::SubSurface # handled together with its parent surface
        next unless seen_surface[surface2]

        if surface2.is_a? OpenStudio::Model::InternalMass
          surface_vf_map[surface2] = surface2.surfaceArea.get / zone_seen_area
        else # surfaces
          if surface2.subSurfaces.size > 0
            # calculate surface and its sub surfaces view factors
            if surface2.netArea > 0.1 # base surface of a sub surface: window/door etc.
              fail "Unexpected net area for surface '#{surface2.name}'."
            end

            surface2.subSurfaces.each do |sub_surface|
              surface_vf_map[sub_surface] = sub_surface.grossArea / zone_seen_area
            end
          else # no subsurface
            surface_vf_map[surface2] = surface2.grossArea / zone_seen_area
          end
        end
      end
      vf_map[surface] = surface_vf_map
    end
    return vf_map
  end

  # FUTURE: Move this method and many below to geometry.rb
  def self.create_space_and_zone(model, spaces, space_type)
    if not spaces.keys.include? space_type
      thermal_zone = OpenStudio::Model::ThermalZone.new(model)
      thermal_zone.setName(space_type)

      space = OpenStudio::Model::Space.new(model)
      space.setName(space_type)

      st = OpenStudio::Model::SpaceType.new(model)
      st.setStandardsSpaceType(space_type)
      space.setSpaceType(st)

      space.setThermalZone(thermal_zone)
      spaces[space_type] = space
    end
  end

  def self.get_surface_transformation(offset, x, y, z)
    x = UnitConversions.convert(x, 'ft', 'm')
    y = UnitConversions.convert(y, 'ft', 'm')
    z = UnitConversions.convert(z, 'ft', 'm')

    m = OpenStudio::Matrix.new(4, 4, 0)
    m[0, 0] = 1
    m[1, 1] = 1
    m[2, 2] = 1
    m[3, 3] = 1
    m[0, 3] = x * offset
    m[1, 3] = y * offset
    m[2, 3] = z.abs * offset

    return OpenStudio::Transformation.new(m)
  end

  def self.add_floor_polygon(x, y, z)
    x = UnitConversions.convert(x, 'ft', 'm')
    y = UnitConversions.convert(y, 'ft', 'm')
    z = UnitConversions.convert(z, 'ft', 'm')

    vertices = OpenStudio::Point3dVector.new
    vertices << OpenStudio::Point3d.new(0 - x / 2, 0 - y / 2, z)
    vertices << OpenStudio::Point3d.new(0 - x / 2, y / 2, z)
    vertices << OpenStudio::Point3d.new(x / 2, y / 2, z)
    vertices << OpenStudio::Point3d.new(x / 2, 0 - y / 2, z)

    return vertices
  end

  def self.add_wall_polygon(x, y, z, azimuth = 0, offsets = [0] * 4, subsurface_area = 0)
    x = UnitConversions.convert(x, 'ft', 'm')
    y = UnitConversions.convert(y, 'ft', 'm')
    z = UnitConversions.convert(z, 'ft', 'm')

    vertices = OpenStudio::Point3dVector.new
    vertices << OpenStudio::Point3d.new(0 - (x / 2) - offsets[1], 0, z - offsets[0])
    vertices << OpenStudio::Point3d.new(0 - (x / 2) - offsets[1], 0, z + y + offsets[2])
    if subsurface_area > 0
      subsurface_area = UnitConversions.convert(subsurface_area, 'ft^2', 'm^2')
      sub_length = x / 10.0
      sub_height = subsurface_area / sub_length
      if sub_height >= y
        sub_height = y - 0.1
        sub_length = subsurface_area / sub_height
      end
      vertices << OpenStudio::Point3d.new(x - (x / 2) + offsets[3] - sub_length, 0, z + y + offsets[2])
      vertices << OpenStudio::Point3d.new(x - (x / 2) + offsets[3] - sub_length, 0, z + y + offsets[2] - sub_height)
      vertices << OpenStudio::Point3d.new(x - (x / 2) + offsets[3], 0, z + y + offsets[2] - sub_height)
    else
      vertices << OpenStudio::Point3d.new(x - (x / 2) + offsets[3], 0, z + y + offsets[2])
    end
    vertices << OpenStudio::Point3d.new(x - (x / 2) + offsets[3], 0, z - offsets[0])

    # Rotate about the z axis
    azimuth_rad = UnitConversions.convert(azimuth, 'deg', 'rad')
    m = OpenStudio::Matrix.new(4, 4, 0)
    m[0, 0] = Math::cos(-azimuth_rad)
    m[1, 1] = Math::cos(-azimuth_rad)
    m[0, 1] = -Math::sin(-azimuth_rad)
    m[1, 0] = Math::sin(-azimuth_rad)
    m[2, 2] = 1
    m[3, 3] = 1
    transformation = OpenStudio::Transformation.new(m)

    return transformation * vertices
  end

  def self.add_roof_polygon(x, y, z, azimuth = 0, tilt = 0.5)
    x = UnitConversions.convert(x, 'ft', 'm')
    y = UnitConversions.convert(y, 'ft', 'm')
    z = UnitConversions.convert(z, 'ft', 'm')

    vertices = OpenStudio::Point3dVector.new
    vertices << OpenStudio::Point3d.new(x / 2, -y / 2, 0)
    vertices << OpenStudio::Point3d.new(x / 2, y / 2, 0)
    vertices << OpenStudio::Point3d.new(-x / 2, y / 2, 0)
    vertices << OpenStudio::Point3d.new(-x / 2, -y / 2, 0)

    # Rotate about the x axis
    m = OpenStudio::Matrix.new(4, 4, 0)
    m[0, 0] = 1
    m[1, 1] = Math::cos(Math::atan(tilt))
    m[1, 2] = -Math::sin(Math::atan(tilt))
    m[2, 1] = Math::sin(Math::atan(tilt))
    m[2, 2] = Math::cos(Math::atan(tilt))
    m[3, 3] = 1
    transformation = OpenStudio::Transformation.new(m)
    vertices = transformation * vertices

    # Rotate about the z axis
    azimuth_rad = UnitConversions.convert(azimuth, 'deg', 'rad')
    rad180 = UnitConversions.convert(180, 'deg', 'rad')
    m = OpenStudio::Matrix.new(4, 4, 0)
    m[0, 0] = Math::cos(rad180 - azimuth_rad)
    m[1, 1] = Math::cos(rad180 - azimuth_rad)
    m[0, 1] = -Math::sin(rad180 - azimuth_rad)
    m[1, 0] = Math::sin(rad180 - azimuth_rad)
    m[2, 2] = 1
    m[3, 3] = 1
    transformation = OpenStudio::Transformation.new(m)
    vertices = transformation * vertices

    # Shift up by z
    new_vertices = OpenStudio::Point3dVector.new
    vertices.each do |vertex|
      new_vertices << OpenStudio::Point3d.new(vertex.x, vertex.y, vertex.z + z)
    end

    return new_vertices
  end

  def self.add_ceiling_polygon(x, y, z)
    return OpenStudio::reverse(add_floor_polygon(x, y, z))
  end

  def self.add_num_occupants(model, runner, spaces)
    # Occupants
    num_occ = @hpxml.building_occupancy.number_of_residents
    if num_occ > 0
      occ_gain, hrs_per_day, sens_frac, lat_frac = Geometry.get_occupancy_default_values()
      weekday_sch = Schedule.OccupantsWeekdayFractions
      weekday_sch_sum = weekday_sch.split(',').map(&:to_f).sum(0.0)
      if (weekday_sch_sum - hrs_per_day).abs > 0.1
        fail 'Occupancy schedule inconsistent with hrs_per_day.'
      end

      weekend_sch = Schedule.OccupantsWeekendFractions
      monthly_sch = Schedule.OccupantsMonthlyMultipliers

      Geometry.process_occupants(model, num_occ, occ_gain, sens_frac, lat_frac, weekday_sch, weekend_sch, monthly_sch, @cfa, @nbeds, spaces[HPXML::LocationLivingSpace], @schedules_file)
    end
  end

  def self.get_default_azimuths()
    # Returns a list of four azimuths (facing each direction). Determined based
    # on the primary azimuth, as defined by the azimuth with the largest surface
    # area, plus azimuths that are offset by 90/180/270 degrees. Used for
    # surfaces that may not have an azimuth defined (e.g., walls).
    azimuth_areas = {}
    (@hpxml.roofs + @hpxml.rim_joists + @hpxml.walls + @hpxml.foundation_walls +
     @hpxml.windows + @hpxml.skylights + @hpxml.doors).each do |surface|
      az = surface.azimuth
      next if az.nil?

      azimuth_areas[az] = 0 if azimuth_areas[az].nil?
      azimuth_areas[az] += surface.area
    end
    if azimuth_areas.empty?
      primary_azimuth = 0
    else
      primary_azimuth = azimuth_areas.max_by { |k, v| v }[0]
    end
    return [primary_azimuth,
            sanitize_azimuth(primary_azimuth + 90),
            sanitize_azimuth(primary_azimuth + 180),
            sanitize_azimuth(primary_azimuth + 270)].sort
  end

  def self.sanitize_azimuth(azimuth)
    # Ensure 0 <= orientation < 360
    while azimuth < 0
      azimuth += 360
    end
    while azimuth >= 360
      azimuth -= 360
    end
    return azimuth
  end

  def self.create_or_get_space(model, spaces, spacetype)
    if spaces[spacetype].nil?
      create_space_and_zone(model, spaces, spacetype)
    end
    return spaces[spacetype]
  end

  def self.add_roofs(runner, model, spaces)
    @hpxml.roofs.each do |roof|
      next if roof.net_area < 0.1 # skip modeling net surface area for surfaces comprised entirely of subsurface area

      if roof.azimuth.nil?
        if roof.pitch > 0
          azimuths = @default_azimuths # Model as four directions for average exterior incident solar
        else
          azimuths = [90] # Arbitrary azimuth for flat roof
        end
      else
        azimuths = [roof.azimuth]
      end

      surfaces = []

      azimuths.each do |azimuth|
        width = Math::sqrt(roof.net_area)
        length = (roof.net_area / width) / azimuths.size
        tilt = roof.pitch / 12.0
        z_origin = @walls_top + 0.5 * Math.sin(Math.atan(tilt)) * width

        surface = OpenStudio::Model::Surface.new(add_roof_polygon(length, width, z_origin, azimuth, tilt), model)
        surfaces << surface
        surface.additionalProperties.setFeature('Length', length)
        surface.additionalProperties.setFeature('Width', width)
        surface.additionalProperties.setFeature('Azimuth', azimuth)
        surface.additionalProperties.setFeature('Tilt', tilt)
        surface.additionalProperties.setFeature('SurfaceType', 'Roof')
        if azimuths.size > 1
          surface.setName("#{roof.id}:#{azimuth}")
        else
          surface.setName(roof.id)
        end
        surface.setSurfaceType('RoofCeiling')
        surface.setOutsideBoundaryCondition('Outdoors')
        set_surface_interior(model, spaces, surface, roof)
      end

      next if surfaces.empty?

      # Apply construction
      solar_abs = roof.solar_absorptance
      emitt = roof.emittance
      has_radiant_barrier = roof.radiant_barrier
      if has_radiant_barrier
        radiant_barrier_grade = roof.radiant_barrier_grade
      end
      inside_film = Material.AirFilmRoof(Geometry.get_roof_pitch([surfaces[0]]))
      outside_film = Material.AirFilmOutside
      mat_roofing = Material.RoofMaterial(roof.roof_type, emitt, solar_abs)
      if @apply_ashrae140_assumptions
        inside_film = Material.AirFilmRoofASHRAE140
        outside_film = Material.AirFilmOutsideASHRAE140
      end

      install_grade = 1
      assembly_r = roof.insulation_assembly_r_value

      if roof.is_thermal_boundary
        constr_sets = [
          WoodStudConstructionSet.new(Material.Stud2x(8.0), 0.07, 10.0, 0.75, 0.5, mat_roofing), # 2x8, 24" o.c. + R10
          WoodStudConstructionSet.new(Material.Stud2x(8.0), 0.07, 5.0, 0.75, 0.5, mat_roofing),  # 2x8, 24" o.c. + R5
          WoodStudConstructionSet.new(Material.Stud2x(8.0), 0.07, 0.0, 0.75, 0.5, mat_roofing),  # 2x8, 24" o.c.
          WoodStudConstructionSet.new(Material.Stud2x6, 0.07, 0.0, 0.75, 0.5, mat_roofing),      # 2x6, 24" o.c.
          WoodStudConstructionSet.new(Material.Stud2x4, 0.07, 0.0, 0.5, 0.5, mat_roofing),       # 2x4, 16" o.c.
          WoodStudConstructionSet.new(Material.Stud2x4, 0.01, 0.0, 0.0, 0.0, mat_roofing),       # Fallback
        ]
        match, constr_set, cavity_r = pick_wood_stud_construction_set(assembly_r, constr_sets, inside_film, outside_film, roof.id)

        Constructions.apply_closed_cavity_roof(runner, model, surfaces, "#{roof.id} construction",
                                               cavity_r, install_grade,
                                               constr_set.stud.thick_in,
                                               true, constr_set.framing_factor,
                                               constr_set.drywall_thick_in,
                                               constr_set.osb_thick_in, constr_set.rigid_r,
                                               constr_set.exterior_material, has_radiant_barrier,
                                               inside_film, outside_film, radiant_barrier_grade)
      else
        constr_sets = [
          GenericConstructionSet.new(10.0, 0.5, 0.0, mat_roofing), # w/R-10 rigid
          GenericConstructionSet.new(0.0, 0.5, 0.0, mat_roofing),  # Standard
          GenericConstructionSet.new(0.0, 0.0, 0.0, mat_roofing),  # Fallback
        ]
        match, constr_set, layer_r = pick_generic_construction_set(assembly_r, constr_sets, inside_film, outside_film, roof.id)

        cavity_r = 0
        cavity_ins_thick_in = 0
        framing_factor = 0
        framing_thick_in = 0

        Constructions.apply_open_cavity_roof(runner, model, surfaces, "#{roof.id} construction",
                                             cavity_r, install_grade, cavity_ins_thick_in,
                                             framing_factor, framing_thick_in,
                                             constr_set.osb_thick_in, layer_r + constr_set.rigid_r,
                                             mat_roofing, has_radiant_barrier,
                                             inside_film, outside_film, radiant_barrier_grade)
      end
      check_surface_assembly_rvalue(runner, surfaces, inside_film, outside_film, assembly_r, match)
    end
  end

  def self.add_walls(runner, model, spaces)
    @hpxml.walls.each do |wall|
      next if wall.net_area < 0.1 # skip modeling net surface area for surfaces comprised entirely of subsurface area

      if wall.azimuth.nil?
        if wall.is_exterior
          azimuths = @default_azimuths # Model as four directions for average exterior incident solar
        else
          azimuths = [@default_azimuths[0]] # Arbitrary direction, doesn't receive exterior incident solar
        end
      else
        azimuths = [wall.azimuth]
      end

      surfaces = []

      azimuths.each do |azimuth|
        height = 8.0 * @ncfl_ag
        length = (wall.net_area / height) / azimuths.size
        z_origin = @foundation_top

        surface = OpenStudio::Model::Surface.new(add_wall_polygon(length, height, z_origin, azimuth), model)
        surfaces << surface
        surface.additionalProperties.setFeature('Length', length)
        surface.additionalProperties.setFeature('Azimuth', azimuth)
        surface.additionalProperties.setFeature('Tilt', 90.0)
        surface.additionalProperties.setFeature('SurfaceType', 'Wall')
        if azimuths.size > 1
          surface.setName("#{wall.id}:#{azimuth}")
        else
          surface.setName(wall.id)
        end
        surface.setSurfaceType('Wall')
        set_surface_interior(model, spaces, surface, wall)
        set_surface_exterior(model, spaces, surface, wall)
        if wall.is_interior
          surface.setSunExposure('NoSun')
          surface.setWindExposure('NoWind')
        end
      end

      next if surfaces.empty?

      # Apply construction
      # The code below constructs a reasonable wall construction based on the
      # wall type while ensuring the correct assembly R-value.

      if wall.is_thermal_boundary
        drywall_thick_in = 0.5
      else
        drywall_thick_in = 0.0
      end
      inside_film = Material.AirFilmVertical
      if wall.is_exterior
        outside_film = Material.AirFilmOutside
        mat_ext_finish = Material.ExteriorFinishMaterial(wall.siding, wall.emittance, wall.solar_absorptance)
      else
        outside_film = Material.AirFilmVertical
        mat_ext_finish = nil
      end
      if @apply_ashrae140_assumptions
        inside_film = Material.AirFilmVerticalASHRAE140
        outside_film = Material.AirFilmOutsideASHRAE140
      end

      apply_wall_construction(runner, model, surfaces, wall, wall.id, wall.wall_type, wall.insulation_assembly_r_value,
                              drywall_thick_in, inside_film, outside_film, mat_ext_finish)
    end
  end

  def self.add_rim_joists(runner, model, spaces)
    @hpxml.rim_joists.each do |rim_joist|
      if rim_joist.azimuth.nil?
        if rim_joist.is_exterior
          azimuths = @default_azimuths # Model as four directions for average exterior incident solar
        else
          azimuths = [@default_azimuths[0]] # Arbitrary direction, doesn't receive exterior incident solar
        end
      else
        azimuths = [rim_joist.azimuth]
      end

      surfaces = []

      azimuths.each do |azimuth|
        height = 1.0
        length = (rim_joist.area / height) / azimuths.size
        z_origin = @foundation_top

        surface = OpenStudio::Model::Surface.new(add_wall_polygon(length, height, z_origin, azimuth), model)
        surfaces << surface
        surface.additionalProperties.setFeature('Length', length)
        surface.additionalProperties.setFeature('Azimuth', azimuth)
        surface.additionalProperties.setFeature('Tilt', 90.0)
        surface.additionalProperties.setFeature('SurfaceType', 'RimJoist')
        if azimuths.size > 1
          surface.setName("#{rim_joist.id}:#{azimuth}")
        else
          surface.setName(rim_joist.id)
        end
        surface.setSurfaceType('Wall')
        set_surface_interior(model, spaces, surface, rim_joist)
        set_surface_exterior(model, spaces, surface, rim_joist)
        if rim_joist.is_interior
          surface.setSunExposure('NoSun')
          surface.setWindExposure('NoWind')
        end
      end

      # Apply construction

      if rim_joist.is_thermal_boundary
        drywall_thick_in = 0.5
      else
        drywall_thick_in = 0.0
      end
      inside_film = Material.AirFilmVertical
      if rim_joist.is_exterior
        outside_film = Material.AirFilmOutside
        mat_ext_finish = Material.ExteriorFinishMaterial(rim_joist.siding, rim_joist.emittance, rim_joist.solar_absorptance)
      else
        outside_film = Material.AirFilmVertical
        mat_ext_finish = nil
      end

      assembly_r = rim_joist.insulation_assembly_r_value

      constr_sets = [
        WoodStudConstructionSet.new(Material.Stud2x(2.0), 0.17, 10.0, 2.0, drywall_thick_in, mat_ext_finish),  # 2x4 + R10
        WoodStudConstructionSet.new(Material.Stud2x(2.0), 0.17, 5.0, 2.0, drywall_thick_in, mat_ext_finish),   # 2x4 + R5
        WoodStudConstructionSet.new(Material.Stud2x(2.0), 0.17, 0.0, 2.0, drywall_thick_in, mat_ext_finish),   # 2x4
        WoodStudConstructionSet.new(Material.Stud2x(2.0), 0.01, 0.0, 0.0, 0.0, mat_ext_finish),                # Fallback
      ]
      match, constr_set, cavity_r = pick_wood_stud_construction_set(assembly_r, constr_sets, inside_film, outside_film, rim_joist.id)
      install_grade = 1

      Constructions.apply_rim_joist(runner, model, surfaces, rim_joist, "#{rim_joist.id} construction",
                                    cavity_r, install_grade, constr_set.framing_factor,
                                    constr_set.drywall_thick_in, constr_set.osb_thick_in,
                                    constr_set.rigid_r, constr_set.exterior_material,
                                    inside_film, outside_film)
      check_surface_assembly_rvalue(runner, surfaces, inside_film, outside_film, assembly_r, match)
    end
  end

  def self.add_frame_floors(runner, model, spaces)
    @hpxml.frame_floors.each do |frame_floor|
      area = frame_floor.area
      width = Math::sqrt(area)
      length = area / width
      if frame_floor.interior_adjacent_to.include?('attic') || frame_floor.exterior_adjacent_to.include?('attic')
        z_origin = @walls_top
      else
        z_origin = @foundation_top
      end

      if frame_floor.is_ceiling
        surface = OpenStudio::Model::Surface.new(add_ceiling_polygon(length, width, z_origin), model)
        surface.additionalProperties.setFeature('SurfaceType', 'Ceiling')
      else
        surface = OpenStudio::Model::Surface.new(add_floor_polygon(length, width, z_origin), model)
        surface.additionalProperties.setFeature('SurfaceType', 'Floor')
      end
      set_surface_interior(model, spaces, surface, frame_floor)
      set_surface_exterior(model, spaces, surface, frame_floor)
      surface.setName(frame_floor.id)
      if frame_floor.is_interior
        surface.setSunExposure('NoSun')
        surface.setWindExposure('NoWind')
      elsif frame_floor.is_floor
        surface.setSunExposure('NoSun')
      end

      # Apply construction

      if frame_floor.is_ceiling
        if @apply_ashrae140_assumptions
          # Attic floor
          inside_film = Material.AirFilmFloorASHRAE140
          outside_film = Material.AirFilmFloorASHRAE140
        else
          inside_film = Material.AirFilmFloorAverage
          outside_film = Material.AirFilmFloorAverage
        end
        constr_sets = [
          WoodStudConstructionSet.new(Material.Stud2x6, 0.10, 0.0, 0.0, 0.5, nil),  # 2x6, 24" o.c.
          WoodStudConstructionSet.new(Material.Stud2x4, 0.13, 0.0, 0.0, 0.5, nil),  # 2x4, 16" o.c.
          WoodStudConstructionSet.new(Material.Stud2x4, 0.01, 0.0, 0.0, 0.0, nil), # Fallback
        ]
      else # Floor
        if @apply_ashrae140_assumptions
          # Raised floor
          inside_film = Material.AirFilmFloorASHRAE140
          outside_film = Material.AirFilmFloorZeroWindASHRAE140
          surface.setWindExposure('NoWind')
          covering = Material.CoveringBare(1.0)
        else
          inside_film = Material.AirFilmFloorReduced
          if frame_floor.is_exterior
            outside_film = Material.AirFilmOutside
          else
            outside_film = Material.AirFilmFloorReduced
          end
          if frame_floor.interior_adjacent_to == HPXML::LocationLivingSpace
            covering = Material.CoveringBare
          end
        end
        constr_sets = [
          WoodStudConstructionSet.new(Material.Stud2x6, 0.10, 10.0, 0.75, 0.0, covering), # 2x6, 24" o.c. + R10
          WoodStudConstructionSet.new(Material.Stud2x6, 0.10, 0.0, 0.75, 0.0, covering),  # 2x6, 24" o.c.
          WoodStudConstructionSet.new(Material.Stud2x4, 0.13, 0.0, 0.5, 0.0, covering),   # 2x4, 16" o.c.
          WoodStudConstructionSet.new(Material.Stud2x4, 0.01, 0.0, 0.0, 0.0, nil), # Fallback
        ]
      end
      assembly_r = frame_floor.insulation_assembly_r_value

      match, constr_set, cavity_r = pick_wood_stud_construction_set(assembly_r, constr_sets, inside_film, outside_film, frame_floor.id)

      install_grade = 1
      if frame_floor.is_ceiling
        Constructions.apply_ceiling(runner, model, [surface], "#{frame_floor.id} construction",
                                    cavity_r, install_grade,
                                    constr_set.stud.thick_in, constr_set.framing_factor,
                                    constr_set.stud.thick_in, constr_set.drywall_thick_in,
                                    inside_film, outside_film)

      else # Floor
        Constructions.apply_floor(runner, model, [surface], "#{frame_floor.id} construction",
                                  cavity_r, install_grade,
                                  constr_set.framing_factor, constr_set.stud.thick_in,
                                  constr_set.osb_thick_in, constr_set.rigid_r,
                                  constr_set.exterior_material, inside_film, outside_film)
      end

      check_surface_assembly_rvalue(runner, [surface], inside_film, outside_film, assembly_r, match)
    end
  end

  def self.add_foundation_walls_slabs(runner, model, spaces)
    foundation_types = @hpxml.slabs.map { |s| s.interior_adjacent_to }.uniq

    foundation_types.each do |foundation_type|
      # Get attached foundation walls/slabs
      fnd_walls = []
      slabs = []
      @hpxml.foundation_walls.each do |foundation_wall|
        next unless foundation_wall.interior_adjacent_to == foundation_type
        next if foundation_wall.net_area < 0.1 # skip modeling net surface area for surfaces comprised entirely of subsurface area

        fnd_walls << foundation_wall
      end
      @hpxml.slabs.each do |slab|
        next unless slab.interior_adjacent_to == foundation_type

        slabs << slab
      end

      # Calculate combinations of slabs/walls for each Kiva instance
      kiva_instances = get_kiva_instances(fnd_walls, slabs)

      # Obtain some wall/slab information
      fnd_wall_lengths = {}
      fnd_walls.each do |foundation_wall|
        next unless foundation_wall.is_exterior

        fnd_wall_lengths[foundation_wall] = foundation_wall.area / foundation_wall.height
      end
      slab_exp_perims = {}
      slab_areas = {}
      slabs.each do |slab|
        slab_exp_perims[slab] = slab.exposed_perimeter
        slab_areas[slab] = slab.area
      end
      total_slab_exp_perim = slab_exp_perims.values.sum(0.0)
      total_slab_area = slab_areas.values.sum(0.0)
      total_fnd_wall_length = fnd_wall_lengths.values.sum(0.0)

      no_wall_slab_exp_perim = {}

      kiva_instances.each do |foundation_wall, slab|
        # Apportion referenced walls/slabs for this Kiva instance
        slab_frac = slab_exp_perims[slab] / total_slab_exp_perim
        if total_fnd_wall_length > 0
          fnd_wall_frac = fnd_wall_lengths[foundation_wall] / total_fnd_wall_length
        else
          fnd_wall_frac = 1.0 # Handle slab foundation type
        end

        kiva_foundation = nil
        if not foundation_wall.nil?
          # Add exterior foundation wall surface
          kiva_foundation = add_foundation_wall(runner, model, spaces, foundation_wall, slab_frac,
                                                total_fnd_wall_length, total_slab_exp_perim)
        end

        # Add single combined foundation slab surface (for similar surfaces)
        slab_exp_perim = slab_exp_perims[slab] * fnd_wall_frac
        slab_area = slab_areas[slab] * fnd_wall_frac
        no_wall_slab_exp_perim[slab] = 0.0 if no_wall_slab_exp_perim[slab].nil?
        if (not foundation_wall.nil?) && (slab_exp_perim > fnd_wall_lengths[foundation_wall] * slab_frac)
          # Keep track of no-wall slab exposed perimeter
          no_wall_slab_exp_perim[slab] += (slab_exp_perim - fnd_wall_lengths[foundation_wall] * slab_frac)

          # Reduce this slab's exposed perimeter so that EnergyPlus does not automatically
          # create a second no-wall Kiva instance for each of our Kiva instances.
          # Instead, we will later create our own Kiva instance to account for it.
          # This reduces the number of Kiva instances we end up with.
          exp_perim_frac = (fnd_wall_lengths[foundation_wall] * slab_frac) / slab_exp_perim
          slab_exp_perim *= exp_perim_frac
          slab_area *= exp_perim_frac
        end
        if not foundation_wall.nil?
          z_origin = -1 * foundation_wall.depth_below_grade # Position based on adjacent foundation walls
        else
          z_origin = -1 * slab.depth_below_grade
        end
        kiva_foundation = add_foundation_slab(runner, model, spaces, slab, slab_exp_perim,
                                              slab_area, z_origin, kiva_foundation)
      end

      # For each slab, create a no-wall Kiva slab instance if needed.
      slabs.each do |slab|
        next unless no_wall_slab_exp_perim[slab] > 0.1

        z_origin = 0
        slab_area = total_slab_area * no_wall_slab_exp_perim[slab] / total_slab_exp_perim
        kiva_foundation = add_foundation_slab(runner, model, spaces, slab, no_wall_slab_exp_perim[slab],
                                              slab_area, z_origin, nil)
      end

      # Interzonal foundation wall surfaces
      # The above-grade portion of these walls are modeled as EnergyPlus surfaces with standard adjacency.
      # The below-grade portion of these walls (in contact with ground) are not modeled, as Kiva does not
      # calculate heat flow between two zones through the ground.
      fnd_walls.each do |foundation_wall|
        next unless foundation_wall.is_interior

        ag_height = foundation_wall.height - foundation_wall.depth_below_grade
        ag_net_area = foundation_wall.net_area * ag_height / foundation_wall.height
        next if ag_net_area < 0.1

        length = ag_net_area / ag_height
        z_origin = -1 * ag_height
        if foundation_wall.azimuth.nil?
          azimuth = @default_azimuths[0] # Arbitrary direction, doesn't receive exterior incident solar
        else
          azimuth = foundation_wall.azimuth
        end

        surface = OpenStudio::Model::Surface.new(add_wall_polygon(length, ag_height, z_origin, azimuth), model)
        surface.additionalProperties.setFeature('Length', length)
        surface.additionalProperties.setFeature('Azimuth', azimuth)
        surface.additionalProperties.setFeature('Tilt', 90.0)
        surface.additionalProperties.setFeature('SurfaceType', 'FoundationWall')
        surface.setName(foundation_wall.id)
        surface.setSurfaceType('Wall')
        set_surface_interior(model, spaces, surface, foundation_wall)
        set_surface_exterior(model, spaces, surface, foundation_wall)
        surface.setSunExposure('NoSun')
        surface.setWindExposure('NoWind')

        # Apply construction

        wall_type = HPXML::WallTypeConcrete
        if foundation_wall.is_thermal_boundary
          drywall_thick_in = 0.5
        else
          drywall_thick_in = 0.0
        end
        inside_film = Material.AirFilmVertical
        outside_film = Material.AirFilmVertical
        assembly_r = foundation_wall.insulation_assembly_r_value
        if assembly_r.nil?
          concrete_thick_in = foundation_wall.thickness
          int_r = foundation_wall.insulation_interior_r_value
          ext_r = foundation_wall.insulation_exterior_r_value
          assembly_r = int_r + ext_r + Material.Concrete(concrete_thick_in).rvalue + Material.GypsumWall(drywall_thick_in).rvalue + inside_film.rvalue + outside_film.rvalue
        end
        mat_ext_finish = nil

        apply_wall_construction(runner, model, [surface], foundation_wall, foundation_wall.id, wall_type, assembly_r,
                                drywall_thick_in, inside_film, outside_film, mat_ext_finish)
      end
    end
  end

  def self.add_foundation_wall(runner, model, spaces, foundation_wall, slab_frac,
                               total_fnd_wall_length, total_slab_exp_perim)

    net_area = foundation_wall.net_area * slab_frac
    gross_area = foundation_wall.area * slab_frac
    height = foundation_wall.height
    height_ag = height - foundation_wall.depth_below_grade
    z_origin = -1 * foundation_wall.depth_below_grade
    length = gross_area / height
    if foundation_wall.azimuth.nil?
      azimuth = @default_azimuths[0] # Arbitrary; solar incidence in Kiva is applied as an orientation average (to the above grade portion of the wall)
    else
      azimuth = foundation_wall.azimuth
    end

    if total_fnd_wall_length > total_slab_exp_perim
      # Calculate exposed section of wall based on slab's total exposed perimeter.
      length *= total_slab_exp_perim / total_fnd_wall_length
    end

    if gross_area > net_area
      # Create a "notch" in the wall to account for the subsurfaces. This ensures that
      # we preserve the appropriate wall height, length, and area for Kiva.
      subsurface_area = gross_area - net_area
    else
      subsurface_area = 0
    end

    surface = OpenStudio::Model::Surface.new(add_wall_polygon(length, height, z_origin, azimuth, [0] * 4, subsurface_area), model)
    surface.additionalProperties.setFeature('Length', length)
    surface.additionalProperties.setFeature('Azimuth', azimuth)
    surface.additionalProperties.setFeature('Tilt', 90.0)
    surface.additionalProperties.setFeature('SurfaceType', 'FoundationWall')
    surface.setName(foundation_wall.id)
    surface.setSurfaceType('Wall')
    set_surface_interior(model, spaces, surface, foundation_wall)
    set_surface_exterior(model, spaces, surface, foundation_wall)

    if foundation_wall.is_thermal_boundary
      drywall_thick_in = 0.5
    else
      drywall_thick_in = 0.0
    end
    concrete_thick_in = foundation_wall.thickness
    assembly_r = foundation_wall.insulation_assembly_r_value
    if not assembly_r.nil?
      ext_rigid_height = height
      ext_rigid_offset = 0.0
      inside_film = Material.AirFilmVertical
      ext_rigid_r = assembly_r - Material.Concrete(concrete_thick_in).rvalue - Material.GypsumWall(drywall_thick_in).rvalue - inside_film.rvalue
      int_rigid_r = 0.0
      if ext_rigid_r < 0 # Try without drywall
        drywall_thick_in = 0.0
        ext_rigid_r = assembly_r - Material.Concrete(concrete_thick_in).rvalue - Material.GypsumWall(drywall_thick_in).rvalue - inside_film.rvalue
      end
      if (ext_rigid_r > 0) && (ext_rigid_r < 0.1)
        ext_rigid_r = 0.0 # Prevent tiny strip of insulation
      end
      if ext_rigid_r < 0
        ext_rigid_r = 0.0
        match = false
      else
        match = true
      end
    else
      ext_rigid_offset = foundation_wall.insulation_exterior_distance_to_top
      ext_rigid_height = foundation_wall.insulation_exterior_distance_to_bottom - ext_rigid_offset
      ext_rigid_r = foundation_wall.insulation_exterior_r_value
      int_rigid_offset = foundation_wall.insulation_interior_distance_to_top
      int_rigid_height = foundation_wall.insulation_interior_distance_to_bottom - int_rigid_offset
      int_rigid_r = foundation_wall.insulation_interior_r_value
    end

    Constructions.apply_foundation_wall(runner, model, [surface], "#{foundation_wall.id} construction",
                                        ext_rigid_offset, int_rigid_offset, ext_rigid_height, int_rigid_height,
                                        ext_rigid_r, int_rigid_r, drywall_thick_in, concrete_thick_in, height_ag)

    if not assembly_r.nil?
      check_surface_assembly_rvalue(runner, [surface], inside_film, nil, assembly_r, match)
    end

    return surface.adjacentFoundation.get
  end

  def self.add_foundation_slab(runner, model, spaces, slab, slab_exp_perim,
                               slab_area, z_origin, kiva_foundation)

    slab_tot_perim = slab_exp_perim
    if slab_tot_perim**2 - 16.0 * slab_area <= 0
      # Cannot construct rectangle with this perimeter/area. Some of the
      # perimeter is presumably not exposed, so bump up perimeter value.
      slab_tot_perim = Math.sqrt(16.0 * slab_area)
    end
    sqrt_term = [slab_tot_perim**2 - 16.0 * slab_area, 0.0].max
    slab_length = slab_tot_perim / 4.0 + Math.sqrt(sqrt_term) / 4.0
    slab_width = slab_tot_perim / 4.0 - Math.sqrt(sqrt_term) / 4.0

    surface = OpenStudio::Model::Surface.new(add_floor_polygon(slab_length, slab_width, z_origin), model)
    surface.setName(slab.id)
    surface.setSurfaceType('Floor')
    surface.setOutsideBoundaryCondition('Foundation')
    surface.additionalProperties.setFeature('SurfaceType', 'Slab')
    set_surface_interior(model, spaces, surface, slab)
    surface.setSunExposure('NoSun')
    surface.setWindExposure('NoWind')

    slab_perim_r = slab.perimeter_insulation_r_value
    slab_perim_depth = slab.perimeter_insulation_depth
    if (slab_perim_r == 0) || (slab_perim_depth == 0)
      slab_perim_r = 0
      slab_perim_depth = 0
    end

    if slab.under_slab_insulation_spans_entire_slab
      slab_whole_r = slab.under_slab_insulation_r_value
      slab_under_r = 0
      slab_under_width = 0
    else
      slab_under_r = slab.under_slab_insulation_r_value
      slab_under_width = slab.under_slab_insulation_width
      if (slab_under_r == 0) || (slab_under_width == 0)
        slab_under_r = 0
        slab_under_width = 0
      end
      slab_whole_r = 0
    end
    slab_gap_r = slab_under_r

    mat_carpet = nil
    if (slab.carpet_fraction > 0) && (slab.carpet_r_value > 0)
      mat_carpet = Material.CoveringBare(slab.carpet_fraction,
                                         slab.carpet_r_value)
    end

    Constructions.apply_foundation_slab(runner, model, surface, "#{slab.id} construction",
                                        slab_under_r, slab_under_width, slab_gap_r, slab_perim_r,
                                        slab_perim_depth, slab_whole_r, slab.thickness,
                                        slab_exp_perim, mat_carpet, kiva_foundation)

    return surface.adjacentFoundation.get
  end

  def self.add_conditioned_floor_area(runner, model, spaces)
    # Check if we need to add floors between conditioned spaces (e.g., between first
    # and second story or conditioned basement ceiling).
    # This ensures that the E+ reported Conditioned Floor Area is correct.

    sum_cfa = 0.0
    @hpxml.frame_floors.each do |frame_floor|
      next unless frame_floor.is_floor
      next unless frame_floor.interior_adjacent_to == HPXML::LocationLivingSpace

      sum_cfa += frame_floor.area
    end
    @hpxml.slabs.each do |slab|
      next unless [HPXML::LocationLivingSpace, HPXML::LocationBasementConditioned].include? slab.interior_adjacent_to

      sum_cfa += slab.area
    end

    addtl_cfa = @cfa - sum_cfa
    return unless addtl_cfa > 0.1

    floor_width = Math::sqrt(addtl_cfa)
    floor_length = addtl_cfa / floor_width
    z_origin = @foundation_top + 8.0 * (@ncfl_ag - 1)

    # Add floor surface
    floor_surface = OpenStudio::Model::Surface.new(add_floor_polygon(-floor_width, -floor_length, z_origin), model)

    floor_surface.setSunExposure('NoSun')
    floor_surface.setWindExposure('NoWind')
    floor_surface.setName('inferred conditioned floor')
    floor_surface.setSurfaceType('Floor')
    floor_surface.setSpace(create_or_get_space(model, spaces, HPXML::LocationLivingSpace))
    floor_surface.setOutsideBoundaryCondition('Adiabatic')
    floor_surface.additionalProperties.setFeature('SurfaceType', 'InferredFloor')

    # Add ceiling surface
    ceiling_surface = OpenStudio::Model::Surface.new(add_ceiling_polygon(-floor_width, -floor_length, z_origin), model)

    ceiling_surface.setSunExposure('NoSun')
    ceiling_surface.setWindExposure('NoWind')
    ceiling_surface.setName('inferred conditioned ceiling')
    ceiling_surface.setSurfaceType('RoofCeiling')
    ceiling_surface.setSpace(create_or_get_space(model, spaces, HPXML::LocationLivingSpace))
    ceiling_surface.setOutsideBoundaryCondition('Adiabatic')
    ceiling_surface.additionalProperties.setFeature('SurfaceType', 'InferredCeiling')

    if not @cond_bsmnt_surfaces.empty?
      # assuming added ceiling is in conditioned basement
      @cond_bsmnt_surfaces << ceiling_surface
    end

    # Apply Construction
    apply_adiabatic_construction(runner, model, [floor_surface, ceiling_surface], 'floor')
  end

  def self.add_thermal_mass(runner, model, spaces)
    cfa_basement = @hpxml.slabs.select { |s| s.interior_adjacent_to == HPXML::LocationBasementConditioned }.map { |s| s.area }.sum(0.0)
    if @apply_ashrae140_assumptions
      # 1024 ft2 of interior partition wall mass, no furniture mass
      drywall_thick_in = 0.5
      partition_frac_of_cfa = 1024.0 / @cfa # Ratio of partition wall area to conditioned floor area
      basement_frac_of_cfa = cfa_basement / @cfa
      Constructions.apply_partition_walls(runner, model, 'PartitionWallConstruction', drywall_thick_in, partition_frac_of_cfa,
                                          basement_frac_of_cfa, @cond_bsmnt_surfaces, spaces[HPXML::LocationLivingSpace])
    else
      drywall_thick_in = 0.5
      partition_frac_of_cfa = 1.0 # Ratio of partition wall area to conditioned floor area
      basement_frac_of_cfa = cfa_basement / @cfa
      Constructions.apply_partition_walls(runner, model, 'PartitionWallConstruction', drywall_thick_in, partition_frac_of_cfa,
                                          basement_frac_of_cfa, @cond_bsmnt_surfaces, spaces[HPXML::LocationLivingSpace])

      mass_lb_per_sqft = 8.0
      density_lb_per_cuft = 40.0
      mat = BaseMaterial.Wood
      Constructions.apply_furniture(runner, model, mass_lb_per_sqft, density_lb_per_cuft, mat,
                                    basement_frac_of_cfa, @cond_bsmnt_surfaces, spaces[HPXML::LocationLivingSpace])
    end
  end

  def self.add_neighbors(runner, model, length)
    z_origin = 0 # shading surface always starts at grade

    shading_surfaces = []
    @hpxml.neighbor_buildings.each do |neighbor_building|
      height = neighbor_building.height.nil? ? @walls_top : neighbor_building.height

      shading_surface = OpenStudio::Model::ShadingSurface.new(add_wall_polygon(length, height, z_origin, neighbor_building.azimuth), model)
      shading_surface.additionalProperties.setFeature('Azimuth', neighbor_building.azimuth)
      shading_surface.additionalProperties.setFeature('Distance', neighbor_building.distance)
      shading_surface.setName("Neighbor azimuth #{neighbor_building.azimuth} distance #{neighbor_building.distance}")

      shading_surfaces << shading_surface
    end

    unless shading_surfaces.empty?
      shading_surface_group = OpenStudio::Model::ShadingSurfaceGroup.new(model)
      shading_surface_group.setName(Constants.ObjectNameNeighbors)
      shading_surfaces.each do |shading_surface|
        shading_surface.setShadingSurfaceGroup(shading_surface_group)
      end
    end
  end

  def self.add_interior_shading_schedule(runner, model, weather)
    heating_season, cooling_season = HVAC.get_default_heating_and_cooling_seasons(weather)
    @clg_season_sch = MonthWeekdayWeekendSchedule.new(model, 'cooling season schedule', Array.new(24, 1), Array.new(24, 1), cooling_season, 1.0, 1.0, true, true, Constants.ScheduleTypeLimitsFraction)

    @clg_ssn_sensor = OpenStudio::Model::EnergyManagementSystemSensor.new(model, 'Schedule Value')
    @clg_ssn_sensor.setName('cool_season')
    @clg_ssn_sensor.setKeyName(@clg_season_sch.schedule.name.to_s)
  end

  def self.add_windows(runner, model, spaces, weather)
    # We already stored @fraction_of_windows_operable, so lets remove the
    # fraction_operable properties from windows and re-collapse the enclosure
    # so as to prevent potentially modeling multiple identical windows in E+,
    # which can increase simulation runtime.
    @hpxml.windows.each do |window|
      window.fraction_operable = nil
    end
    @hpxml.collapse_enclosure_surfaces()

    surfaces = []
    @hpxml.windows.each do |window|
      window_height = 4.0 # ft, default

      overhang_depth = nil
      if not window.overhangs_depth.nil?
        overhang_depth = window.overhangs_depth
        overhang_distance_to_top = window.overhangs_distance_to_top_of_window
        overhang_distance_to_bottom = window.overhangs_distance_to_bottom_of_window
        window_height = overhang_distance_to_bottom - overhang_distance_to_top
      end

      window_width = window.area / window_height
      z_origin = @foundation_top

      if window.is_exterior

        # Create parent surface slightly bigger than window
        surface = OpenStudio::Model::Surface.new(add_wall_polygon(window_width, window_height, z_origin,
                                                                  window.azimuth, [0, 0.001, 0.001, 0.001]), model)

        surface.additionalProperties.setFeature('Length', window_width)
        surface.additionalProperties.setFeature('Azimuth', window.azimuth)
        surface.additionalProperties.setFeature('Tilt', 90.0)
        surface.additionalProperties.setFeature('SurfaceType', 'Window')
        surface.setName("surface #{window.id}")
        surface.setSurfaceType('Wall')
        set_surface_interior(model, spaces, surface, window.wall)

        sub_surface = OpenStudio::Model::SubSurface.new(add_wall_polygon(window_width, window_height, z_origin,
                                                                         window.azimuth, [-0.001, 0, 0.001, 0]), model)
        sub_surface.setName(window.id)
        sub_surface.setSurface(surface)
        sub_surface.setSubSurfaceType('FixedWindow')

        set_subsurface_exterior(surface, spaces, model, window.wall)
        surfaces << surface

        if not overhang_depth.nil?
          overhang = sub_surface.addOverhang(UnitConversions.convert(overhang_depth, 'ft', 'm'), UnitConversions.convert(overhang_distance_to_top, 'ft', 'm'))
          overhang.get.setName("#{sub_surface.name} - #{Constants.ObjectNameOverhangs}")
        end

        # Apply construction
        cool_shade_mult = window.interior_shading_factor_summer
        heat_shade_mult = window.interior_shading_factor_winter
        Constructions.apply_window(runner, model, [sub_surface],
                                   'WindowConstruction',
                                   weather, @clg_season_sch, window.ufactor, window.shgc,
                                   heat_shade_mult, cool_shade_mult)
      else
        # Window is on an interior surface, which E+ does not allow. Model
        # as a door instead so that we can get the appropriate conduction
        # heat transfer; there is no solar gains anyway.

        # Create parent surface slightly bigger than window
        surface = OpenStudio::Model::Surface.new(add_wall_polygon(window_width, window_height, z_origin,
                                                                  window.azimuth, [0, 0.001, 0.001, 0.001]), model)

        surface.additionalProperties.setFeature('Length', window_width)
        surface.additionalProperties.setFeature('Azimuth', window.azimuth)
        surface.additionalProperties.setFeature('Tilt', 90.0)
        surface.additionalProperties.setFeature('SurfaceType', 'Door')
        surface.setName("surface #{window.id}")
        surface.setSurfaceType('Wall')
        set_surface_interior(model, spaces, surface, window.wall)

        sub_surface = OpenStudio::Model::SubSurface.new(add_wall_polygon(window_width, window_height, z_origin,
                                                                         window.azimuth, [0, 0, 0, 0]), model)
        sub_surface.setName(window.id)
        sub_surface.setSurface(surface)
        sub_surface.setSubSurfaceType('Door')

        set_subsurface_exterior(surface, spaces, model, window.wall)
        surfaces << surface

        # Apply construction
        Constructions.apply_door(runner, model, [sub_surface], 'Window', window.ufactor)
      end
    end

    apply_adiabatic_construction(runner, model, surfaces, 'wall')
  end

  def self.add_skylights(runner, model, spaces, weather)
    surfaces = []
    @hpxml.skylights.each do |skylight|
      tilt = skylight.roof.pitch / 12.0
      width = Math::sqrt(skylight.area)
      length = skylight.area / width
      z_origin = @walls_top + 0.5 * Math.sin(Math.atan(tilt)) * width

      # Create parent surface slightly bigger than skylight
      surface = OpenStudio::Model::Surface.new(add_roof_polygon(length + 0.001, width + 0.001, z_origin,
                                                                skylight.azimuth, tilt), model)

      surface.additionalProperties.setFeature('Length', length)
      surface.additionalProperties.setFeature('Width', width)
      surface.additionalProperties.setFeature('Azimuth', skylight.azimuth)
      surface.additionalProperties.setFeature('Tilt', tilt)
      surface.additionalProperties.setFeature('SurfaceType', 'Skylight')
      surface.setName("surface #{skylight.id}")
      surface.setSurfaceType('RoofCeiling')
      surface.setSpace(create_or_get_space(model, spaces, HPXML::LocationLivingSpace)) # Ensures it is included in Manual J sizing
      surface.setOutsideBoundaryCondition('Outdoors') # cannot be adiabatic because subsurfaces won't be created
      surfaces << surface

      sub_surface = OpenStudio::Model::SubSurface.new(add_roof_polygon(length, width, z_origin,
                                                                       skylight.azimuth, tilt), model)
      sub_surface.setName(skylight.id)
      sub_surface.setSurface(surface)
      sub_surface.setSubSurfaceType('Skylight')

      # Apply construction
      ufactor = skylight.ufactor
      shgc = skylight.shgc
      cool_shade_mult = skylight.interior_shading_factor_summer
      heat_shade_mult = skylight.interior_shading_factor_winter
      Constructions.apply_skylight(runner, model, [sub_surface],
                                   'SkylightConstruction',
                                   weather, @clg_season_sch, ufactor, shgc,
                                   heat_shade_mult, cool_shade_mult)
    end

    apply_adiabatic_construction(runner, model, surfaces, 'roof')
  end

  def self.add_doors(runner, model, spaces)
    surfaces = []
    @hpxml.doors.each do |door|
      door_height = 6.67 # ft
      door_width = door.area / door_height
      z_origin = @foundation_top

      # Create parent surface slightly bigger than door
      surface = OpenStudio::Model::Surface.new(add_wall_polygon(door_width, door_height, z_origin,
                                                                door.azimuth, [0, 0.001, 0.001, 0.001]), model)

      surface.additionalProperties.setFeature('Length', door_width)
      surface.additionalProperties.setFeature('Azimuth', door.azimuth)
      surface.additionalProperties.setFeature('Tilt', 90.0)
      surface.additionalProperties.setFeature('SurfaceType', 'Door')
      surface.setName("surface #{door.id}")
      surface.setSurfaceType('Wall')
      set_surface_interior(model, spaces, surface, door.wall)

      sub_surface = OpenStudio::Model::SubSurface.new(add_wall_polygon(door_width, door_height, z_origin,
                                                                       door.azimuth, [0, 0, 0, 0]), model)
      sub_surface.setName(door.id)
      sub_surface.setSurface(surface)
      sub_surface.setSubSurfaceType('Door')

      set_subsurface_exterior(surface, spaces, model, door.wall)
      surfaces << surface

      # Apply construction
      ufactor = 1.0 / door.r_value
      Constructions.apply_door(runner, model, [sub_surface], 'Door', ufactor)
    end

    apply_adiabatic_construction(runner, model, surfaces, 'wall')
  end

  def self.apply_adiabatic_construction(runner, model, surfaces, type)
    # Arbitrary construction for heat capacitance.
    # Only applies to surfaces where outside boundary conditioned is
    # adiabatic or surface net area is near zero.
    return if surfaces.empty?

    if type == 'wall'
      Constructions.apply_wood_stud_wall(runner, model, surfaces, nil, 'AdiabaticWallConstruction',
                                         0, 1, 3.5, true, 0.1, 0.5, 0, 99,
                                         Material.ExteriorFinishMaterial(HPXML::SidingTypeWood, 0.90, 0.75),
                                         0,
                                         Material.AirFilmVertical,
                                         Material.AirFilmVertical)
    elsif type == 'floor'
      Constructions.apply_floor(runner, model, surfaces, 'AdiabaticFloorConstruction',
                                0, 1, 0.07, 5.5, 0.75, 99,
                                Material.CoveringBare,
                                Material.AirFilmFloorReduced,
                                Material.AirFilmFloorReduced)
    elsif type == 'roof'
      Constructions.apply_open_cavity_roof(runner, model, surfaces, 'AdiabaticRoofConstruction',
                                           0, 1, 7.25, 0.07, 7.25, 0.75, 99,
                                           Material.RoofMaterial(HPXML::RoofTypeAsphaltShingles, 0.90, 0.75),
                                           false,
                                           Material.AirFilmOutside,
                                           Material.AirFilmRoof(Geometry.get_roof_pitch(surfaces)), nil)
    end
  end

  def self.add_hot_water_and_appliances(runner, model, weather, spaces)
    if @hpxml.clothes_washers.empty?
      runner.registerWarning('No clothes washer specified, the model will not include clothes washer energy use.')
    end
    if @hpxml.clothes_dryers.empty?
      runner.registerWarning('No clothes dryer specified, the model will not include clothes dryer energy use.')
    end
    if @hpxml.dishwashers.empty?
      runner.registerWarning('No dishwasher specified, the model will not include dishwasher energy use.')
    end
    if @hpxml.refrigerators.empty?
      runner.registerWarning('No refrigerator specified, the model will not include refrigerator energy use.')
    end
    if @hpxml.cooking_ranges.empty?
      runner.registerWarning('No cooking range specified, the model will not include cooking range/oven energy use.')
    end
    if @hpxml.water_heating_systems.empty?
      runner.registerWarning('No water heater specified, the model will not include water heating energy use.')
    end

    # Assign spaces
    @hpxml.clothes_washers.each do |clothes_washer|
      clothes_washer.additional_properties.space = get_space_from_location(clothes_washer.location, 'ClothesWasher', model, spaces)
    end
    @hpxml.clothes_dryers.each do |clothes_dryer|
      clothes_dryer.additional_properties.space = get_space_from_location(clothes_dryer.location, 'ClothesDryer', model, spaces)
    end
    @hpxml.dishwashers.each do |dishwasher|
      dishwasher.additional_properties.space = get_space_from_location(dishwasher.location, 'Dishwasher', model, spaces)
    end
    @hpxml.refrigerators.each do |refrigerator|
      refrigerator.additional_properties.space = get_space_from_location(refrigerator.location, 'Refrigerator', model, spaces)
    end
    @hpxml.freezers.each do |freezer|
      freezer.additional_properties.space = get_space_from_location(freezer.location, 'Freezer', model, spaces)
    end
    @hpxml.cooking_ranges.each do |cooking_range|
      cooking_range.additional_properties.space = get_space_from_location(cooking_range.location, 'CookingRange', model, spaces)
    end

    # Distribution
    if @hpxml.water_heating_systems.size > 0
      hot_water_distribution = @hpxml.hot_water_distributions[0]
    end

    # Solar thermal system
    solar_thermal_system = nil
    if @hpxml.solar_thermal_systems.size > 0
      solar_thermal_system = @hpxml.solar_thermal_systems[0]
    end

    # Water Heater
    @hpxml.water_heating_systems.each do |water_heating_system|
      loc_space, loc_schedule = get_space_or_schedule_from_location(water_heating_system.location, 'WaterHeatingSystem', model, spaces)

      ec_adj = HotWaterAndAppliances.get_dist_energy_consumption_adjustment(@has_uncond_bsmnt, @cfa, @ncfl, water_heating_system, hot_water_distribution)

      if water_heating_system.water_heater_type == HPXML::WaterHeaterTypeStorage

        Waterheater.apply_tank(model, loc_space, loc_schedule, water_heating_system, ec_adj,
                               @dhw_map, @hvac_map, solar_thermal_system)

      elsif water_heating_system.water_heater_type == HPXML::WaterHeaterTypeTankless

        Waterheater.apply_tankless(model, loc_space, loc_schedule, water_heating_system, ec_adj,
                                   @nbeds, @dhw_map, @hvac_map, solar_thermal_system)

      elsif water_heating_system.water_heater_type == HPXML::WaterHeaterTypeHeatPump

        living_zone = spaces[HPXML::LocationLivingSpace].thermalZone.get

        Waterheater.apply_heatpump(model, runner, loc_space, loc_schedule, weather, water_heating_system, ec_adj,
                                   @dhw_map, @hvac_map, solar_thermal_system, living_zone)

      elsif [HPXML::WaterHeaterTypeCombiStorage, HPXML::WaterHeaterTypeCombiTankless].include? water_heating_system.water_heater_type

        Waterheater.apply_combi(model, runner, loc_space, loc_schedule, water_heating_system, ec_adj,
                                @dhw_map, @hvac_map, solar_thermal_system)

      else

        fail "Unhandled water heater (#{water_heating_system.water_heater_type})."

      end
    end

    # Hot water fixtures and appliances
    HotWaterAndAppliances.apply(model, runner, weather, spaces[HPXML::LocationLivingSpace],
                                @cfa, @nbeds, @ncfl, @has_uncond_bsmnt, @hpxml.clothes_washers,
                                @hpxml.clothes_dryers, @hpxml.dishwashers, @hpxml.refrigerators,
                                @hpxml.freezers, @hpxml.cooking_ranges, @hpxml.ovens, @hpxml.water_heating,
                                @hpxml.water_heating_systems, hot_water_distribution, @hpxml.water_fixtures,
                                solar_thermal_system, @eri_version, @dhw_map, @schedules_file)

    if (not solar_thermal_system.nil?) && (not solar_thermal_system.collector_area.nil?) # Detailed solar water heater
      loc_space, loc_schedule = get_space_or_schedule_from_location(solar_thermal_system.water_heating_system.location, 'WaterHeatingSystem', model, spaces)
      Waterheater.apply_solar_thermal(model, loc_space, loc_schedule, solar_thermal_system, @dhw_map)
    end

    # Add combi-system EMS program with water use equipment information
    Waterheater.apply_combi_system_EMS(model, @dhw_map, @hpxml.water_heating_systems)
  end

  def self.is_central_air_conditioner_and_furnace(heating_system, cooling_system)
    if not (@hpxml.heating_systems.include?(heating_system) && (heating_system.heating_system_type == HPXML::HVACTypeFurnace))
      return false
    end
    if not (@hpxml.cooling_systems.include?(cooling_system) && (cooling_system.cooling_system_type == HPXML::HVACTypeCentralAirConditioner))
      return false
    end

    return true
  end

  def self.update_shared_hvac_systems()
    HVAC.apply_shared_systems(@hpxml)
  end

  def self.add_cooling_system(runner, model, spaces)
    living_zone = spaces[HPXML::LocationLivingSpace].thermalZone.get

    @hpxml.cooling_systems.each do |cooling_system|
      check_distribution_system(cooling_system.distribution_system, cooling_system.cooling_system_type)

      if cooling_system.cooling_system_type == HPXML::HVACTypeCentralAirConditioner

        heating_system = cooling_system.attached_heating_system
        if not is_central_air_conditioner_and_furnace(heating_system, cooling_system)
          heating_system = nil
        end

        HVAC.apply_central_air_conditioner_furnace(model, runner, cooling_system, heating_system,
                                                   @remaining_cool_load_frac, @remaining_heat_load_frac,
                                                   living_zone, @hvac_map)

        if not heating_system.nil?
          @remaining_heat_load_frac -= heating_system.fraction_heat_load_served
        end

      elsif cooling_system.cooling_system_type == HPXML::HVACTypeRoomAirConditioner

        HVAC.apply_room_air_conditioner(model, runner, cooling_system,
                                        @remaining_cool_load_frac, living_zone,
                                        @hvac_map)

      elsif cooling_system.cooling_system_type == HPXML::HVACTypeEvaporativeCooler

        HVAC.apply_evaporative_cooler(model, runner, cooling_system,
                                      @remaining_cool_load_frac, living_zone,
                                      @hvac_map)

      elsif cooling_system.cooling_system_type == HPXML::HVACTypeMiniSplitAirConditioner

        HVAC.apply_mini_split_air_conditioner(model, runner, cooling_system,
                                              @remaining_cool_load_frac,
                                              living_zone, @hvac_map)
      end

      @remaining_cool_load_frac -= cooling_system.fraction_cool_load_served
    end
  end

  def self.add_heating_system(runner, model, spaces)
    living_zone = spaces[HPXML::LocationLivingSpace].thermalZone.get

    @hpxml.heating_systems.each do |heating_system|
      check_distribution_system(heating_system.distribution_system, heating_system.heating_system_type)

      if heating_system.heating_system_type == HPXML::HVACTypeFurnace

        cooling_system = heating_system.attached_cooling_system
        if is_central_air_conditioner_and_furnace(heating_system, cooling_system)
          next # Already processed combined AC+furnace
        end

        HVAC.apply_central_air_conditioner_furnace(model, runner, nil, heating_system,
                                                   nil, @remaining_heat_load_frac,
                                                   living_zone, @hvac_map)

      elsif heating_system.heating_system_type == HPXML::HVACTypeBoiler

        HVAC.apply_boiler(model, runner, heating_system,
                          @remaining_heat_load_frac, living_zone, @hvac_map)

      elsif heating_system.heating_system_type == HPXML::HVACTypeElectricResistance

        HVAC.apply_electric_baseboard(model, runner, heating_system,
                                      @remaining_heat_load_frac, living_zone, @hvac_map)

      elsif (heating_system.heating_system_type == HPXML::HVACTypeStove ||
             heating_system.heating_system_type == HPXML::HVACTypePortableHeater ||
             heating_system.heating_system_type == HPXML::HVACTypeFixedHeater ||
             heating_system.heating_system_type == HPXML::HVACTypeWallFurnace ||
             heating_system.heating_system_type == HPXML::HVACTypeFloorFurnace ||
             heating_system.heating_system_type == HPXML::HVACTypeFireplace)

        HVAC.apply_unit_heater(model, runner, heating_system,
                               @remaining_heat_load_frac, living_zone, @hvac_map)
      end

      @remaining_heat_load_frac -= heating_system.fraction_heat_load_served
    end
  end

  def self.add_heat_pump(runner, model, weather, spaces)
    living_zone = spaces[HPXML::LocationLivingSpace].thermalZone.get

    @hpxml.heat_pumps.each do |heat_pump|
      # FUTURE: Move these checks into hvac.rb
      if not heat_pump.heating_capacity_17F.nil?
        if heat_pump.heating_capacity.nil?
          fail "HeatPump '#{heat_pump.id}' must have both HeatingCapacity and HeatingCapacity17F provided or not provided."
        elsif heat_pump.heating_capacity == 0.0
          heat_pump.heating_capacity_17F = nil
        end
      end
      if not heat_pump.backup_heating_fuel.nil?
        if heat_pump.backup_heating_capacity.nil? ^ heat_pump.heating_capacity.nil?
          fail "HeatPump '#{heat_pump.id}' must have both HeatingCapacity and BackupHeatingCapacity provided or not provided."
        end
      end

      check_distribution_system(heat_pump.distribution_system, heat_pump.heat_pump_type)

      if heat_pump.heat_pump_type == HPXML::HVACTypeHeatPumpWaterLoopToAir

        HVAC.apply_water_loop_to_air_heat_pump(model, runner, heat_pump,
                                               @remaining_heat_load_frac,
                                               @remaining_cool_load_frac,
                                               living_zone, @hvac_map)

      elsif heat_pump.heat_pump_type == HPXML::HVACTypeHeatPumpAirToAir

        HVAC.apply_central_air_to_air_heat_pump(model, runner, heat_pump,
                                                @remaining_heat_load_frac,
                                                @remaining_cool_load_frac,
                                                living_zone, @hvac_map)

      elsif heat_pump.heat_pump_type == HPXML::HVACTypeHeatPumpMiniSplit

        HVAC.apply_mini_split_heat_pump(model, runner, heat_pump,
                                        @remaining_heat_load_frac,
                                        @remaining_cool_load_frac,
                                        living_zone, @hvac_map)

      elsif heat_pump.heat_pump_type == HPXML::HVACTypeHeatPumpGroundToAir

        HVAC.apply_ground_to_air_heat_pump(model, runner, weather, heat_pump,
                                           @remaining_heat_load_frac,
                                           @remaining_cool_load_frac,
                                           living_zone, @hvac_map)

      end

      @remaining_heat_load_frac -= heat_pump.fraction_heat_load_served
      @remaining_cool_load_frac -= heat_pump.fraction_cool_load_served
    end
  end

  def self.add_ideal_system(runner, model, spaces, epw_path)
    # Adds an ideal air system as needed to meet the load (i.e., because the sum of fractions load
    # served is less than 1 or because we're using an ideal air system for e.g. ASHRAE 140 loads).
    living_zone = spaces[HPXML::LocationLivingSpace].thermalZone.get
    obj_name = Constants.ObjectNameIdealAirSystem

    if @hpxml.building_construction.use_only_ideal_air_system
      cooling_load_frac = 1.0
      heating_load_frac = 1.0
      if @apply_ashrae140_assumptions
        if epw_path.end_with? 'USA_CO_Colorado.Springs-Peterson.Field.724660_TMY3.epw'
          cooling_load_frac = 0.0
        elsif epw_path.end_with? 'USA_NV_Las.Vegas-McCarran.Intl.AP.723860_TMY3.epw'
          heating_load_frac = 0.0
        else
          fail 'Unexpected weather file for ASHRAE 140 run.'
        end
      end
      HVAC.apply_ideal_air_loads(model, runner, obj_name, cooling_load_frac, heating_load_frac, living_zone)
      return
    end

    # Only fraction of heating load is met
    if (@hpxml.total_fraction_heat_load_served < 1.0) && (@hpxml.total_fraction_heat_load_served > 0.0)
      sequential_heat_load_frac = @remaining_heat_load_frac - @hpxml.total_fraction_heat_load_served
      @remaining_heat_load_frac -= sequential_heat_load_frac
    else
      sequential_heat_load_frac = 0.0
    end
    # Only fraction of cooling load is met
    if (@hpxml.total_fraction_cool_load_served < 1.0) && (@hpxml.total_fraction_cool_load_served > 0.0)
      sequential_cool_load_frac = @remaining_cool_load_frac - @hpxml.total_fraction_cool_load_served
      @remaining_cool_load_frac -= sequential_cool_load_frac
    else
      sequential_cool_load_frac = 0.0
    end
    if (sequential_heat_load_frac > 0.0) || (sequential_cool_load_frac > 0.0)
      HVAC.apply_ideal_air_loads(model, runner, obj_name, sequential_cool_load_frac, sequential_heat_load_frac,
                                 living_zone)
    end
  end

  def self.add_residual_ideal_system(runner, model, spaces)
    # Adds an ideal air system to meet unexpected load (i.e., because the HVAC systems are undersized to meet the load)
    #
    # Addressing unmet load ensures we can correctly calculate total heating/cooling loads without having
    # to run an additional EnergyPlus simulation solely for that purpose, as well as allows us to report
    # the unmet load (i.e., the energy delivered by the ideal air system).

    living_zone = spaces[HPXML::LocationLivingSpace].thermalZone.get
    obj_name = Constants.ObjectNameIdealAirSystemResidual

    if @remaining_cool_load_frac < 1.0
      sequential_cool_load_frac = 1
    else
      sequential_cool_load_frac = 0 # no cooling system, don't add ideal air for cooling either
      runner.registerWarning('No cooling system specified, the model will not include space cooling energy use.')
    end

    if @remaining_heat_load_frac < 1.0
      sequential_heat_load_frac = 1
    else
      sequential_heat_load_frac = 0 # no heating system, don't add ideal air for heating either
      runner.registerWarning('No heating system specified, the model will not include space heating energy use.')
    end
    if (sequential_heat_load_frac > 0) || (sequential_cool_load_frac > 0)
      HVAC.apply_ideal_air_loads(model, runner, obj_name, sequential_cool_load_frac, sequential_heat_load_frac,
                                 living_zone)
    end
  end

  def self.add_setpoints(runner, model, weather, spaces)
    return if @hpxml.hvac_controls.size == 0

    hvac_control = @hpxml.hvac_controls[0]
    living_zone = spaces[HPXML::LocationLivingSpace].thermalZone.get

    HVAC.apply_setpoints(model, runner, weather, hvac_control, living_zone)
  end

  def self.add_ceiling_fans(runner, model, weather, spaces)
    return if @hpxml.ceiling_fans.size == 0

    ceiling_fan = @hpxml.ceiling_fans[0]
    HVAC.apply_ceiling_fans(model, runner, weather, ceiling_fan, spaces[HPXML::LocationLivingSpace], @schedules_file)
  end

  def self.add_dehumidifier(runner, model, spaces)
    return if @hpxml.dehumidifiers.size == 0

    dehumidifier = @hpxml.dehumidifiers[0]
    HVAC.apply_dehumidifier(model, runner, dehumidifier, spaces[HPXML::LocationLivingSpace], @hvac_map)
  end

  def self.check_distribution_system(hvac_distribution, system_type)
    return if hvac_distribution.nil?

    hvac_distribution_type_map = { HPXML::HVACTypeFurnace => [HPXML::HVACDistributionTypeAir, HPXML::HVACDistributionTypeDSE],
                                   HPXML::HVACTypeBoiler => [HPXML::HVACDistributionTypeHydronic, HPXML::HVACDistributionTypeHydronicAndAir, HPXML::HVACDistributionTypeDSE],
                                   HPXML::HVACTypeCentralAirConditioner => [HPXML::HVACDistributionTypeAir, HPXML::HVACDistributionTypeDSE],
                                   HPXML::HVACTypeEvaporativeCooler => [HPXML::HVACDistributionTypeAir, HPXML::HVACDistributionTypeDSE],
                                   HPXML::HVACTypeMiniSplitAirConditioner => [HPXML::HVACDistributionTypeAir, HPXML::HVACDistributionTypeDSE],
                                   HPXML::HVACTypeHeatPumpAirToAir => [HPXML::HVACDistributionTypeAir, HPXML::HVACDistributionTypeDSE],
                                   HPXML::HVACTypeHeatPumpMiniSplit => [HPXML::HVACDistributionTypeAir, HPXML::HVACDistributionTypeDSE],
                                   HPXML::HVACTypeHeatPumpGroundToAir => [HPXML::HVACDistributionTypeAir, HPXML::HVACDistributionTypeDSE],
                                   HPXML::HVACTypeHeatPumpWaterLoopToAir => [HPXML::HVACDistributionTypeAir, HPXML::HVACDistributionTypeHydronicAndAir, HPXML::HVACDistributionTypeDSE] }

    if not hvac_distribution_type_map[system_type].include? hvac_distribution.distribution_system_type
      # validator.rb only checks that a HVAC distribution system of the correct type (for the given HVAC system) exists
      # in the HPXML file, not that it is attached to this HVAC system. So here we perform the more rigorous check.
      fail "Incorrect HVAC distribution system type for HVAC type: '#{system_type}'. Should be one of: #{hvac_distribution_type_map[system_type]}"
    end
  end

  def self.add_mels(runner, model, spaces)
    # Misc
    modeled_mels = []
    @hpxml.plug_loads.each do |plug_load|
      if plug_load.plug_load_type == HPXML::PlugLoadTypeOther
        obj_name = Constants.ObjectNameMiscPlugLoads
      elsif plug_load.plug_load_type == HPXML::PlugLoadTypeTelevision
        obj_name = Constants.ObjectNameMiscTelevision
      elsif plug_load.plug_load_type == HPXML::PlugLoadTypeElectricVehicleCharging
        obj_name = Constants.ObjectNameMiscElectricVehicleCharging
      elsif plug_load.plug_load_type == HPXML::PlugLoadTypeWellPump
        obj_name = Constants.ObjectNameMiscWellPump
      end
      if obj_name.nil?
        runner.registerWarning("Unexpected plug load type '#{plug_load.plug_load_type}'. The plug load will not be modeled.")
        next
      end
      modeled_mels << plug_load.plug_load_type

<<<<<<< HEAD
      MiscLoads.apply_plug(model, plug_load, obj_name, @cfa, spaces[HPXML::LocationLivingSpace], @schedules_file)
=======
      MiscLoads.apply_plug(model, plug_load, obj_name, spaces[HPXML::LocationLivingSpace])
>>>>>>> 829c73f4
    end
    if not modeled_mels.include? HPXML::PlugLoadTypeOther
      runner.registerWarning("No '#{HPXML::PlugLoadTypeOther}' plug loads specified, the model will not include misc plug load energy use.")
    end
    if not modeled_mels.include? HPXML::PlugLoadTypeTelevision
      runner.registerWarning("No '#{HPXML::PlugLoadTypeTelevision}' plug loads specified, the model will not include television plug load energy use.")
    end
  end

  def self.add_mfls(runner, model, spaces)
    # Misc
    @hpxml.fuel_loads.each do |fuel_load|
      if fuel_load.fuel_load_type == HPXML::FuelLoadTypeGrill
        obj_name = Constants.ObjectNameMiscGrill
      elsif fuel_load.fuel_load_type == HPXML::FuelLoadTypeLighting
        obj_name = Constants.ObjectNameMiscLighting
      elsif fuel_load.fuel_load_type == HPXML::FuelLoadTypeFireplace
        obj_name = Constants.ObjectNameMiscFireplace
      end
      if obj_name.nil?
        runner.registerWarning("Unexpected fuel load type '#{fuel_load.fuel_load_type}'. The fuel load will not be modeled.")
        next
      end

      MiscLoads.apply_fuel(model, fuel_load, obj_name, spaces[HPXML::LocationLivingSpace], @schedules_file)
    end
  end

  def self.add_lighting(runner, model, weather, spaces)
    Lighting.apply(runner, model, weather, spaces, @hpxml.lighting_groups,
                   @hpxml.lighting, @eri_version, @schedules_file)
  end

  def self.add_pools_and_hot_tubs(runner, model, spaces)
    @hpxml.pools.each do |pool|
      MiscLoads.apply_pool_or_hot_tub_heater(model, pool, Constants.ObjectNameMiscPoolHeater, spaces[HPXML::LocationLivingSpace], @schedules_file)
      MiscLoads.apply_pool_or_hot_tub_pump(model, pool, Constants.ObjectNameMiscPoolPump, spaces[HPXML::LocationLivingSpace], @schedules_file)
    end

    @hpxml.hot_tubs.each do |hot_tub|
      MiscLoads.apply_pool_or_hot_tub_heater(model, hot_tub, Constants.ObjectNameMiscHotTubHeater, spaces[HPXML::LocationLivingSpace], @schedules_file)
      MiscLoads.apply_pool_or_hot_tub_pump(model, hot_tub, Constants.ObjectNameMiscHotTubPump, spaces[HPXML::LocationLivingSpace], @schedules_file)
    end
  end

  def self.add_airflow(runner, model, weather, spaces)
    # Vented Attic
    vented_attic = nil
    @hpxml.attics.each do |attic|
      next unless attic.attic_type == HPXML::AtticTypeVented

      vented_attic = attic
    end

    # Vented Crawlspace
    vented_crawl = nil
    @hpxml.foundations.each do |foundation|
      next unless foundation.foundation_type == HPXML::FoundationTypeCrawlspaceVented

      vented_crawl = foundation
    end

    # Ducts
    duct_systems = {}
    @hpxml.hvac_distributions.each do |hvac_distribution|
      next unless [HPXML::HVACDistributionTypeAir, HPXML::HVACDistributionTypeHydronicAndAir].include? hvac_distribution.distribution_system_type

      air_ducts = create_ducts(runner, model, hvac_distribution, spaces)
      next if air_ducts.empty?

      # Connect AirLoopHVACs to ducts
      added_ducts = false
      hvac_distribution.hvac_systems.each do |hvac_system|
        @hvac_map[hvac_system.id].each do |object|
          next unless object.is_a? OpenStudio::Model::AirLoopHVAC

          if duct_systems[air_ducts].nil?
            duct_systems[air_ducts] = object
            added_ducts = true
          elsif duct_systems[air_ducts] != object
            # Multiple air loops associated with this duct system, treat
            # as separate duct systems.
            air_ducts2 = create_ducts(runner, model, hvac_distribution, spaces)
            duct_systems[air_ducts2] = object
            added_ducts = true
          end
        end
      end
      if not added_ducts
        # Check if ducted fan coil, which doesn't have an AirLoopHVAC;
        # assign to FanCoil instead.
        if hvac_distribution.distribution_system_type && hvac_distribution.hydronic_and_air_type == HPXML::HydronicAndAirTypeFanCoil
          hvac_distribution.hvac_systems.each do |hvac_system|
            @hvac_map[hvac_system.id].each do |object|
              next unless object.is_a? OpenStudio::Model::ZoneHVACFourPipeFanCoil

              duct_systems[air_ducts] = object
              added_ducts = true
            end
          end
        end
      end
      if not added_ducts
        fail 'Unexpected error adding ducts to model.'
      end
    end

    air_infils = @hpxml.air_infiltration_measurements
    window_area = @hpxml.windows.map { |w| w.area }.sum(0.0)
    open_window_area = window_area * @frac_windows_operable * 0.5 * 0.2 # Assume A) 50% of the area of an operable window can be open, and B) 20% of openable window area is actually open
    site_type = @hpxml.site.site_type
    shelter_coef = @hpxml.site.shelter_coefficient
    @infil_volume = air_infils.select { |i| !i.infiltration_volume.nil? }[0].infiltration_volume
    infil_height = @hpxml.inferred_infiltration_height(@infil_volume)
    Airflow.apply(model, runner, weather, spaces, air_infils, @hpxml.ventilation_fans,
                  duct_systems, @infil_volume, infil_height, open_window_area,
                  @clg_ssn_sensor, @min_neighbor_distance, vented_attic, vented_crawl,
                  site_type, shelter_coef, @hpxml.building_construction.has_flue_or_chimney, @hvac_map, @eri_version,
                  @apply_ashrae140_assumptions)
  end

  def self.create_ducts(runner, model, hvac_distribution, spaces)
    air_ducts = []

    # Duct leakage (supply/return => [value, units])
    leakage_to_outside = { HPXML::DuctTypeSupply => [0.0, nil],
                           HPXML::DuctTypeReturn => [0.0, nil] }
    hvac_distribution.duct_leakage_measurements.each do |duct_leakage_measurement|
      next unless [HPXML::UnitsCFM25, HPXML::UnitsPercent].include?(duct_leakage_measurement.duct_leakage_units) && (duct_leakage_measurement.duct_leakage_total_or_to_outside == 'to outside')
      next if duct_leakage_measurement.duct_type.nil?

      leakage_to_outside[duct_leakage_measurement.duct_type] = [duct_leakage_measurement.duct_leakage_value, duct_leakage_measurement.duct_leakage_units]
    end

    # Duct location, R-value, Area
    total_unconditioned_duct_area = { HPXML::DuctTypeSupply => 0.0,
                                      HPXML::DuctTypeReturn => 0.0 }
    hvac_distribution.ducts.each do |ducts|
      next if [HPXML::LocationLivingSpace, HPXML::LocationBasementConditioned].include? ducts.duct_location
      next if ducts.duct_type.nil?

      # Calculate total duct area in unconditioned spaces
      total_unconditioned_duct_area[ducts.duct_type] += ducts.duct_surface_area
    end

    # Create duct objects
    hvac_distribution.ducts.each do |ducts|
      next if [HPXML::LocationLivingSpace, HPXML::LocationBasementConditioned].include? ducts.duct_location
      next if ducts.duct_type.nil?
      next if total_unconditioned_duct_area[ducts.duct_type] <= 0

      duct_loc_space, duct_loc_schedule = get_space_or_schedule_from_location(ducts.duct_location, 'Duct', model, spaces)

      # Apportion leakage to individual ducts by surface area
      duct_leakage_value = leakage_to_outside[ducts.duct_type][0] * ducts.duct_surface_area / total_unconditioned_duct_area[ducts.duct_type]
      duct_leakage_units = leakage_to_outside[ducts.duct_type][1]

      duct_leakage_cfm = nil
      duct_leakage_frac = nil
      if duct_leakage_units == HPXML::UnitsCFM25
        duct_leakage_cfm = duct_leakage_value
      elsif duct_leakage_units == HPXML::UnitsPercent
        duct_leakage_frac = duct_leakage_value
      else
        fail "#{ducts.duct_type.capitalize} ducts exist but leakage was not specified for distribution system '#{hvac_distribution.id}'."
      end

      air_ducts << Duct.new(ducts.duct_type, duct_loc_space, duct_loc_schedule, duct_leakage_frac, duct_leakage_cfm, ducts.duct_surface_area, ducts.duct_insulation_r_value)
    end

    # If all ducts are in conditioned space, model leakage as going to outside
    registered_warning = false
    [HPXML::DuctTypeSupply, HPXML::DuctTypeReturn].each do |duct_side|
      next unless (leakage_to_outside[duct_side][0] > 0) && (total_unconditioned_duct_area[duct_side] == 0)

      if not registered_warning
        runner.registerWarning("HVACDistribution '#{hvac_distribution.id}' has ducts entirely within conditioned space but there is non-zero leakage to the outside. Leakage to the outside is typically zero in these situations; consider revising leakage values. Leakage will be modeled as heat lost to the ambient environment.")
        registered_warning = true
      end
      duct_area = 0.0
      duct_rvalue = 0.0
      duct_loc_space = nil # outside
      duct_loc_schedule = nil # outside
      duct_leakage_value = leakage_to_outside[duct_side][0]
      duct_leakage_units = leakage_to_outside[duct_side][1]

      duct_leakage_cfm = nil
      duct_leakage_frac = nil
      if duct_leakage_units == HPXML::UnitsCFM25
        duct_leakage_cfm = duct_leakage_value
      elsif duct_leakage_units == HPXML::UnitsPercent
        duct_leakage_frac = duct_leakage_value
      else
        fail "#{duct_side.capitalize} ducts exist but leakage was not specified for distribution system '#{hvac_distribution.id}'."
      end

      air_ducts << Duct.new(duct_side, duct_loc_space, duct_loc_schedule, duct_leakage_frac, duct_leakage_cfm, duct_area, duct_rvalue)
    end

    return air_ducts
  end

  def self.add_hvac_sizing(runner, model, weather, spaces)
    HVACSizing.apply(model, runner, weather, spaces, @hpxml, @infil_volume, @nbeds, @min_neighbor_distance, @debug)
  end

  def self.add_furnace_eae(runner, model)
    # Needs to come after HVAC sizing (needs heating capacity and airflow rate)
    # FUTURE: Could remove this method and simplify everything if we could autosize via the HPXML file

    @hpxml.heating_systems.each do |heating_system|
      next unless heating_system.fraction_heat_load_served > 0
      next unless [HPXML::HVACTypeFurnace, HPXML::HVACTypeWallFurnace, HPXML::HVACTypeFloorFurnace, HPXML::HVACTypeStove].include? heating_system.heating_system_type
      next unless heating_system.heating_system_fuel != HPXML::FuelTypeElectricity

      HVAC.apply_eae_to_heating_fan(runner, @hvac_map[heating_system.id], heating_system)
    end
  end

  def self.add_photovoltaics(runner, model)
    @hpxml.pv_systems.each do |pv_system|
      PV.apply(model, @nbeds, pv_system)
    end
  end

  def self.add_additional_properties(runner, model, hpxml_path)
    # Store some data for use in reporting measure
    additionalProperties = model.getBuilding.additionalProperties
    additionalProperties.setFeature('hpxml_path', hpxml_path)
    additionalProperties.setFeature('hvac_map', map_to_string(@hvac_map))
    additionalProperties.setFeature('dhw_map', map_to_string(@dhw_map))
  end

  def self.map_to_string(map)
    map_str = {}
    map.each do |sys_id, objects|
      object_name_list = []
      objects.uniq.each do |object|
        object_name_list << object.name.to_s
      end
      map_str[sys_id] = object_name_list if object_name_list.size > 0
    end
    return map_str.to_s
  end

  def self.add_component_loads_output(runner, model, spaces)
    living_zone = spaces[HPXML::LocationLivingSpace].thermalZone.get

    # Prevent certain objects (e.g., OtherEquipment) from being counted towards both, e.g., ducts and internal gains
    objects_already_processed = []

    # EMS Sensors: Global

    liv_load_sensors = {}

    liv_load_sensors[:htg] = OpenStudio::Model::EnergyManagementSystemSensor.new(model, "Heating:EnergyTransfer:Zone:#{living_zone.name.to_s.upcase}")
    liv_load_sensors[:htg].setName('htg_load_liv')

    liv_load_sensors[:clg] = OpenStudio::Model::EnergyManagementSystemSensor.new(model, "Cooling:EnergyTransfer:Zone:#{living_zone.name.to_s.upcase}")
    liv_load_sensors[:clg].setName('clg_load_liv')

    tot_load_sensors = {}

    tot_load_sensors[:htg] = OpenStudio::Model::EnergyManagementSystemSensor.new(model, 'Heating:EnergyTransfer')
    tot_load_sensors[:htg].setName('htg_load_tot')

    tot_load_sensors[:clg] = OpenStudio::Model::EnergyManagementSystemSensor.new(model, 'Cooling:EnergyTransfer')
    tot_load_sensors[:clg].setName('clg_load_tot')

    load_adj_sensors = {} # Sensors used to adjust E+ EnergyTransfer meter, eg. dehumidifier as load in our program, but included in Heating:EnergyTransfer as HVAC equipment

    # EMS Sensors: Surfaces, SubSurfaces, InternalMass

    surfaces_sensors = { walls: [],
                         rim_joists: [],
                         foundation_walls: [],
                         floors: [],
                         slabs: [],
                         ceilings: [],
                         roofs: [],
                         windows: [],
                         doors: [],
                         skylights: [],
                         internal_mass: [] }

    # Output diagnostics needed for some output variables used below
    output_diagnostics = model.getOutputDiagnostics
    output_diagnostics.addKey('DisplayAdvancedReportVariables')

    model.getSurfaces.sort.each_with_index do |s, idx|
      next unless s.space.get.thermalZone.get.name.to_s == living_zone.name.to_s

      surface_type = s.additionalProperties.getFeatureAsString('SurfaceType')
      if not surface_type.is_initialized
        fail "Could not identify surface type for surface: '#{s.name}'."
      end

      surface_type = surface_type.get

      s.subSurfaces.each do |ss|
        key = { 'Window' => :windows,
                'Door' => :doors,
                'Skylight' => :skylights }[surface_type]
        fail "Unexpected subsurface for component loads: '#{ss.name}'." if key.nil?

        if (surface_type == 'Window') || (surface_type == 'Skylight')
          vars = { 'Surface Window Transmitted Solar Radiation Energy' => 'ss_trans_in',
                   'Surface Window Shortwave from Zone Back Out Window Heat Transfer Rate' => 'ss_back_out',
                   'Surface Window Total Glazing Layers Absorbed Shortwave Radiation Rate' => 'ss_sw_abs',
                   'Surface Window Total Glazing Layers Absorbed Solar Radiation Energy' => 'ss_sol_abs',
                   'Surface Inside Face Initial Transmitted Diffuse Transmitted Out Window Solar Radiation Rate' => 'ss_trans_out',
                   'Surface Inside Face Convection Heat Gain Energy' => 'ss_conv',
                   'Surface Inside Face Internal Gains Radiation Heat Gain Energy' => 'ss_ig',
                   'Surface Inside Face Net Surface Thermal Radiation Heat Gain Energy' => 'ss_surf' }
        else
          vars = { 'Surface Inside Face Solar Radiation Heat Gain Energy' => 'ss_sol',
                   'Surface Inside Face Lights Radiation Heat Gain Energy' => 'ss_lgt',
                   'Surface Inside Face Convection Heat Gain Energy' => 'ss_conv',
                   'Surface Inside Face Internal Gains Radiation Heat Gain Energy' => 'ss_ig',
                   'Surface Inside Face Net Surface Thermal Radiation Heat Gain Energy' => 'ss_surf' }
        end

        surfaces_sensors[key] << []
        vars.each do |var, name|
          sensor = OpenStudio::Model::EnergyManagementSystemSensor.new(model, var)
          sensor.setName(name)
          sensor.setKeyName(ss.name.to_s)
          surfaces_sensors[key][-1] << sensor
        end
      end

      next if s.netArea < 0.1 # Skip parent surfaces (of subsurfaces) that have near zero net area

      key = { 'FoundationWall' => :foundation_walls,
              'RimJoist' => :rim_joists,
              'Wall' => :walls,
              'Slab' => :slabs,
              'Floor' => :floors,
              'Ceiling' => :ceilings,
              'Roof' => :roofs,
              'InferredCeiling' => :internal_mass,
              'InferredFloor' => :internal_mass }[surface_type]
      fail "Unexpected surface for component loads: '#{s.name}'." if key.nil?

      surfaces_sensors[key] << []
      { 'Surface Inside Face Convection Heat Gain Energy' => 's_conv',
        'Surface Inside Face Internal Gains Radiation Heat Gain Energy' => 's_ig',
        'Surface Inside Face Solar Radiation Heat Gain Energy' => 's_sol',
        'Surface Inside Face Lights Radiation Heat Gain Energy' => 's_lgt',
        'Surface Inside Face Net Surface Thermal Radiation Heat Gain Energy' => 's_surf' }.each do |var, name|
        sensor = OpenStudio::Model::EnergyManagementSystemSensor.new(model, var)
        sensor.setName(name)
        sensor.setKeyName(s.name.to_s)
        surfaces_sensors[key][-1] << sensor
      end
    end

    model.getInternalMasss.sort.each do |m|
      next unless m.space.get.thermalZone.get.name.to_s == living_zone.name.to_s

      surfaces_sensors[:internal_mass] << []
      { 'Surface Inside Face Convection Heat Gain Energy' => 'im_conv',
        'Surface Inside Face Internal Gains Radiation Heat Gain Energy' => 'im_ig',
        'Surface Inside Face Solar Radiation Heat Gain Energy' => 'im_sol',
        'Surface Inside Face Lights Radiation Heat Gain Energy' => 'im_lgt',
        'Surface Inside Face Net Surface Thermal Radiation Heat Gain Energy' => 'im_surf' }.each do |var, name|
        sensor = OpenStudio::Model::EnergyManagementSystemSensor.new(model, var)
        sensor.setName(name)
        sensor.setKeyName(m.name.to_s)
        surfaces_sensors[:internal_mass][-1] << sensor
      end
    end

    # EMS Sensors: Infiltration, Mechanical Ventilation, Natural Ventilation, Whole House Fan

    air_gain_sensor = OpenStudio::Model::EnergyManagementSystemSensor.new(model, 'Zone Infiltration Sensible Heat Gain Energy')
    air_gain_sensor.setName('airflow_gain')
    air_gain_sensor.setKeyName(living_zone.name.to_s)

    air_loss_sensor = OpenStudio::Model::EnergyManagementSystemSensor.new(model, 'Zone Infiltration Sensible Heat Loss Energy')
    air_loss_sensor.setName('airflow_loss')
    air_loss_sensor.setKeyName(living_zone.name.to_s)

    mechvent_sensors = []
    model.getElectricEquipments.sort.each do |o|
      next unless o.name.to_s.start_with? Constants.ObjectNameMechanicalVentilation

      { 'Electric Equipment Convective Heating Energy' => 'mv_conv',
        'Electric Equipment Radiant Heating Energy' => 'mv_rad' }.each do |var, name|
        mechvent_sensor = OpenStudio::Model::EnergyManagementSystemSensor.new(model, var)
        mechvent_sensor.setName(name)
        mechvent_sensor.setKeyName(o.name.to_s)
        mechvent_sensors << mechvent_sensor
        objects_already_processed << o
      end
    end
    model.getOtherEquipments.sort.each do |o|
      next unless o.name.to_s.start_with? Constants.ObjectNameMechanicalVentilationHouseFan

      { 'Other Equipment Convective Heating Energy' => 'mv_conv',
        'Other Equipment Radiant Heating Energy' => 'mv_rad' }.each do |var, name|
        mechvent_sensor = OpenStudio::Model::EnergyManagementSystemSensor.new(model, var)
        mechvent_sensor.setName(name)
        mechvent_sensor.setKeyName(o.name.to_s)
        mechvent_sensors << mechvent_sensor
        objects_already_processed << o
      end
    end

    infil_flow_actuators = []
    natvent_flow_actuators = []
    mechvent_flow_actuators = []
    whf_flow_actuators = []

    model.getEnergyManagementSystemActuators.each do |actuator|
      next unless (actuator.actuatedComponentType == 'Zone Infiltration') && (actuator.actuatedComponentControlType == 'Air Exchange Flow Rate')

      if actuator.name.to_s.start_with? Constants.ObjectNameInfiltration.gsub(' ', '_')
        infil_flow_actuators << actuator
      elsif actuator.name.to_s.start_with? Constants.ObjectNameNaturalVentilation.gsub(' ', '_')
        natvent_flow_actuators << actuator
      elsif actuator.name.to_s.start_with? Constants.ObjectNameWholeHouseFan.gsub(' ', '_')
        whf_flow_actuators << actuator
      end
    end
    if (infil_flow_actuators.size != 1) || (natvent_flow_actuators.size != 1) || (whf_flow_actuators.size != 1)
      fail 'Could not find actuator for component loads.'
    end

    infil_flow_actuator = infil_flow_actuators[0]
    natvent_flow_actuator = natvent_flow_actuators[0]
    whf_flow_actuator = whf_flow_actuators[0]

    # EMS Sensors: Ducts

    ducts_sensors = []
    ducts_mix_gain_sensor = nil
    ducts_mix_loss_sensor = nil

    has_duct_zone_mixing = false
    living_zone.airLoopHVACs.sort.each do |airloop|
      living_zone.zoneMixing.each do |zone_mix|
        next unless zone_mix.name.to_s.start_with? airloop.name.to_s.gsub(' ', '_')

        has_duct_zone_mixing = true
      end
    end

    if has_duct_zone_mixing
      ducts_mix_gain_sensor = OpenStudio::Model::EnergyManagementSystemSensor.new(model, 'Zone Mixing Sensible Heat Gain Energy')
      ducts_mix_gain_sensor.setName('duct_mix_gain')
      ducts_mix_gain_sensor.setKeyName(living_zone.name.to_s)

      ducts_mix_loss_sensor = OpenStudio::Model::EnergyManagementSystemSensor.new(model, 'Zone Mixing Sensible Heat Loss Energy')
      ducts_mix_loss_sensor.setName('duct_mix_loss')
      ducts_mix_loss_sensor.setKeyName(living_zone.name.to_s)
    end

    # Return duct losses
    model.getOtherEquipments.sort.each do |o|
      next if objects_already_processed.include? o

      is_duct_load = o.additionalProperties.getFeatureAsBoolean(Constants.IsDuctLoadForReport)
      next unless is_duct_load.is_initialized

      objects_already_processed << o
      next unless is_duct_load.get

      ducts_sensors << []
      { 'Other Equipment Convective Heating Energy' => 'ducts_conv',
        'Other Equipment Radiant Heating Energy' => 'ducts_rad' }.each do |var, name|
        ducts_sensor = OpenStudio::Model::EnergyManagementSystemSensor.new(model, var)
        ducts_sensor.setName(name)
        ducts_sensor.setKeyName(o.name.to_s)
        ducts_sensors[-1] << ducts_sensor
      end
    end

    # Supply duct losses
    model.getOtherEquipments.sort.each do |o|
      next if objects_already_processed.include? o

      is_duct_load = o.additionalProperties.getFeatureAsBoolean(Constants.IsDuctLoadForReport)
      next unless is_duct_load.is_initialized

      objects_already_processed << o
      next unless is_duct_load.get

      ducts_sensors << []
      { 'Other Equipment Convective Heating Energy' => 'ducts_conv',
        'Other Equipment Radiant Heating Energy' => 'ducts_rad' }.each do |var, name|
        ducts_sensor = OpenStudio::Model::EnergyManagementSystemSensor.new(model, var)
        ducts_sensor.setName(name)
        ducts_sensor.setKeyName(o.name.to_s)
        ducts_sensors[-1] << ducts_sensor
      end
    end

    # EMS Sensors: Internal Gains

    intgains_sensors = []

    model.getElectricEquipments.sort.each do |o|
      next unless o.space.get.thermalZone.get.name.to_s == living_zone.name.to_s
      next if objects_already_processed.include? o

      intgains_sensors << []
      { 'Electric Equipment Convective Heating Energy' => 'ig_ee_conv',
        'Electric Equipment Radiant Heating Energy' => 'ig_ee_rad' }.each do |var, name|
        intgains_elec_equip_sensor = OpenStudio::Model::EnergyManagementSystemSensor.new(model, var)
        intgains_elec_equip_sensor.setName(name)
        intgains_elec_equip_sensor.setKeyName(o.name.to_s)
        intgains_sensors[-1] << intgains_elec_equip_sensor
      end
    end

    model.getGasEquipments.sort.each do |o|
      next unless o.space.get.thermalZone.get.name.to_s == living_zone.name.to_s
      next if objects_already_processed.include? o

      intgains_sensors << []
      { 'Gas Equipment Convective Heating Energy' => 'ig_ge_conv',
        'Gas Equipment Radiant Heating Energy' => 'ig_ge_rad' }.each do |var, name|
        intgains_gas_equip_sensor = OpenStudio::Model::EnergyManagementSystemSensor.new(model, var)
        intgains_gas_equip_sensor.setName(name)
        intgains_gas_equip_sensor.setKeyName(o.name.to_s)
        intgains_sensors[-1] << intgains_gas_equip_sensor
      end
    end

    model.getOtherEquipments.sort.each do |o|
      next unless o.space.get.thermalZone.get.name.to_s == living_zone.name.to_s
      next if objects_already_processed.include? o

      intgains_sensors << []
      { 'Other Equipment Convective Heating Energy' => 'ig_oe_conv',
        'Other Equipment Radiant Heating Energy' => 'ig_oe_rad' }.each do |var, name|
        intgains_other_equip_sensor = OpenStudio::Model::EnergyManagementSystemSensor.new(model, var)
        intgains_other_equip_sensor.setName(name)
        intgains_other_equip_sensor.setKeyName(o.name.to_s)
        intgains_sensors[-1] << intgains_other_equip_sensor
      end
    end

    model.getLightss.sort.each do |e|
      next unless e.space.get.thermalZone.get.name.to_s == living_zone.name.to_s

      intgains_sensors << []
      { 'Lights Convective Heating Energy' => 'ig_lgt_conv',
        'Lights Radiant Heating Energy' => 'ig_lgt_rad',
        'Lights Visible Radiation Heating Energy' => 'ig_lgt_vis' }.each do |var, name|
        intgains_lights_sensor = OpenStudio::Model::EnergyManagementSystemSensor.new(model, var)
        intgains_lights_sensor.setName(name)
        intgains_lights_sensor.setKeyName(e.name.to_s)
        intgains_sensors[-1] << intgains_lights_sensor
      end
    end

    model.getPeoples.sort.each do |e|
      next unless e.space.get.thermalZone.get.name.to_s == living_zone.name.to_s

      intgains_sensors << []
      { 'People Convective Heating Energy' => 'ig_ppl_conv',
        'People Radiant Heating Energy' => 'ig_ppl_rad' }.each do |var, name|
        intgains_people = OpenStudio::Model::EnergyManagementSystemSensor.new(model, var)
        intgains_people.setName(name)
        intgains_people.setKeyName(e.name.to_s)
        intgains_sensors[-1] << intgains_people
      end
    end

    model.getZoneHVACDehumidifierDXs.each do |e|
      next unless e.thermalZone.get.name.to_s == living_zone.name.to_s

      intgains_sensors << []
      { 'Zone Dehumidifier Sensible Heating Energy' => 'ig_dehumidifier' }.each do |var, name|
        intgain_dehumidifier = OpenStudio::Model::EnergyManagementSystemSensor.new(model, var)
        intgain_dehumidifier.setName(name)
        intgain_dehumidifier.setKeyName(e.name.to_s)
        load_adj_sensors[:dehumidifier] = intgain_dehumidifier
        intgains_sensors[-1] << intgain_dehumidifier
      end
    end

    intgains_dhw_sensors = {}

    (model.getWaterHeaterMixeds + model.getWaterHeaterStratifieds).sort.each do |wh|
      next unless wh.ambientTemperatureThermalZone.is_initialized
      next unless wh.ambientTemperatureThermalZone.get.name.to_s == living_zone.name.to_s

      dhw_sensor = OpenStudio::Model::EnergyManagementSystemSensor.new(model, 'Water Heater Heat Loss Energy')
      dhw_sensor.setName('dhw_loss')
      dhw_sensor.setKeyName(wh.name.to_s)

      if wh.is_a? OpenStudio::Model::WaterHeaterMixed
        oncycle_loss = wh.onCycleLossFractiontoThermalZone
        offcycle_loss = wh.offCycleLossFractiontoThermalZone
      else
        oncycle_loss = wh.skinLossFractiontoZone
        offcycle_loss = wh.offCycleFlueLossFractiontoZone
      end

      dhw_rtf_sensor = OpenStudio::Model::EnergyManagementSystemSensor.new(model, 'Water Heater Runtime Fraction')
      dhw_rtf_sensor.setName('dhw_rtf')
      dhw_rtf_sensor.setKeyName(wh.name.to_s)

      intgains_dhw_sensors[dhw_sensor] = [offcycle_loss, oncycle_loss, dhw_rtf_sensor]
    end

    nonsurf_names = ['intgains', 'infil', 'mechvent', 'natvent', 'whf', 'ducts']

    # EMS program
    program = OpenStudio::Model::EnergyManagementSystemProgram.new(model)
    program.setName(Constants.ObjectNameComponentLoadsProgram)

    # EMS program: Surfaces
    surfaces_sensors.each do |k, surface_sensors|
      program.addLine("Set hr_#{k} = 0")
      surface_sensors.each do |sensors|
        s = "Set hr_#{k} = hr_#{k}"
        sensors.each do |sensor|
          # remove ss_net if switch
          if sensor.name.to_s.start_with?('ss_net', 'ss_sol_abs', 'ss_trans_in')
            s += " - #{sensor.name}"
          elsif sensor.name.to_s.start_with?('ss_sw_abs', 'ss_trans_out', 'ss_back_out')
            s += " + #{sensor.name} * ZoneTimestep * 3600"
          else
            s += " + #{sensor.name}"
          end
        end
        program.addLine(s) if sensors.size > 0
      end
    end

    # EMS program: Internal gains
    program.addLine('Set hr_intgains = 0')
    intgains_sensors.each do |intgain_sensors|
      s = 'Set hr_intgains = hr_intgains'
      intgain_sensors.each do |sensor|
        s += " - #{sensor.name}"
      end
      program.addLine(s) if intgain_sensors.size > 0
    end
    intgains_dhw_sensors.each do |sensor, vals|
      off_loss, on_loss, rtf_sensor = vals
      program.addLine("Set hr_intgains = hr_intgains + #{sensor.name} * (#{off_loss}*(1-#{rtf_sensor.name}) + #{on_loss}*#{rtf_sensor.name})") # Water heater tank losses to zone
    end

    # EMS program: Infiltration, Natural Ventilation, Mechanical Ventilation, Ducts
    program.addLine("Set hr_airflow_rate = #{infil_flow_actuator.name} + #{natvent_flow_actuator.name} + #{whf_flow_actuator.name}")
    program.addLine('If hr_airflow_rate > 0')
    program.addLine("  Set hr_infil = (#{air_loss_sensor.name} - #{air_gain_sensor.name}) * #{infil_flow_actuator.name} / hr_airflow_rate") # Airflow heat attributed to infiltration
    program.addLine("  Set hr_natvent = (#{air_loss_sensor.name} - #{air_gain_sensor.name}) * #{natvent_flow_actuator.name} / hr_airflow_rate") # Airflow heat attributed to natural ventilation
    program.addLine("  Set hr_whf = (#{air_loss_sensor.name} - #{air_gain_sensor.name}) * #{whf_flow_actuator.name} / hr_airflow_rate") # Airflow heat attributed to whole house fan
    program.addLine('Else')
    program.addLine('  Set hr_infil = 0')
    program.addLine('  Set hr_natvent = 0')
    program.addLine('  Set hr_whf = 0')
    program.addLine('  Set hr_mechvent = 0')
    program.addLine('EndIf')
    program.addLine('Set hr_mechvent = 0')
    mechvent_sensors.each do |sensor|
      program.addLine("Set hr_mechvent = hr_mechvent - #{sensor.name}")
    end
    program.addLine('Set hr_ducts = 0')
    ducts_sensors.each do |duct_sensors|
      s = 'Set hr_ducts = hr_ducts'
      duct_sensors.each do |sensor|
        s += " - #{sensor.name}"
      end
      program.addLine(s) if duct_sensors.size > 0
    end
    if (not ducts_mix_loss_sensor.nil?) && (not ducts_mix_gain_sensor.nil?)
      program.addLine("Set hr_ducts = hr_ducts + (#{ducts_mix_loss_sensor.name} - #{ducts_mix_gain_sensor.name})")
    end

    # EMS program: Heating vs Cooling logic
    program.addLine('Set htg_mode = 0')
    program.addLine('Set clg_mode = 0')
    program.addLine("If (#{liv_load_sensors[:htg].name} > 0)") # Assign hour to heating if heating load
    program.addLine('  Set htg_mode = 1')
    program.addLine("ElseIf (#{liv_load_sensors[:clg].name} > 0)") # Assign hour to cooling if cooling load
    program.addLine('  Set clg_mode = 1')
    program.addLine("ElseIf (#{@clg_ssn_sensor.name} > 0)") # No load, assign hour to cooling if in cooling season definition (Note: natural ventilation & whole house fan only operate during the cooling season)
    program.addLine('  Set clg_mode = 1')
    program.addLine('Else') # No load, assign hour to heating if not in cooling season definition
    program.addLine('  Set htg_mode = 1')
    program.addLine('EndIf')

    [:htg, :clg].each do |mode|
      if mode == :htg
        sign = ''
      else
        sign = '-'
      end
      surfaces_sensors.keys.each do |k|
        program.addLine("Set loads_#{mode}_#{k} = #{sign}hr_#{k} * #{mode}_mode")
      end
      nonsurf_names.each do |nonsurf_name|
        program.addLine("Set loads_#{mode}_#{nonsurf_name} = #{sign}hr_#{nonsurf_name} * #{mode}_mode")
      end
    end

    # EMS program: Total loads
    program.addLine('Set loads_htg_tot = 0')
    program.addLine('Set loads_clg_tot = 0')
    program.addLine("If #{liv_load_sensors[:htg].name} > 0")
    s = "  Set loads_htg_tot = #{tot_load_sensors[:htg].name} - #{tot_load_sensors[:clg].name}"
    load_adj_sensors.each do |key, adj_sensor|
      if ['dehumidifier'].include? key.to_s
        s += " - #{adj_sensor.name}"
      end
    end
    program.addLine(s)
    program.addLine("ElseIf #{liv_load_sensors[:clg].name} > 0")
    s = "  Set loads_clg_tot = #{tot_load_sensors[:clg].name} - #{tot_load_sensors[:htg].name}"
    load_adj_sensors.each do |key, adj_sensor|
      if ['dehumidifier'].include? key.to_s
        s += " + #{adj_sensor.name}"
      end
    end
    program.addLine(s)
    program.addLine('EndIf')

    # EMS calling manager
    program_calling_manager = OpenStudio::Model::EnergyManagementSystemProgramCallingManager.new(model)
    program_calling_manager.setName("#{program.name} calling manager")
    program_calling_manager.setCallingPoint('EndOfZoneTimestepAfterZoneReporting')
    program_calling_manager.addProgram(program)
  end

  def self.set_vacancy(runner, model)
    return if @schedules_file.nil?

    @schedules_file.set_vacancy(col_names: ScheduleGenerator.col_names)
  end

  # FUTURE: Move all of these construction methods to constructions.rb
  def self.calc_non_cavity_r(film_r, constr_set)
    # Calculate R-value for all non-cavity layers
    non_cavity_r = film_r
    if not constr_set.exterior_material.nil?
      non_cavity_r += constr_set.exterior_material.rvalue
    end
    if not constr_set.rigid_r.nil?
      non_cavity_r += constr_set.rigid_r
    end
    if not constr_set.osb_thick_in.nil?
      non_cavity_r += Material.Plywood(constr_set.osb_thick_in).rvalue
    end
    if not constr_set.drywall_thick_in.nil?
      non_cavity_r += Material.GypsumWall(constr_set.drywall_thick_in).rvalue
    end
    return non_cavity_r
  end

  def self.apply_wall_construction(runner, model, surfaces, wall, wall_id, wall_type, assembly_r,
                                   drywall_thick_in, inside_film, outside_film, mat_ext_finish)

    film_r = inside_film.rvalue + outside_film.rvalue
    if mat_ext_finish.nil?
      fallback_mat_ext_finish = nil
    else
      fallback_mat_ext_finish = Material.ExteriorFinishMaterial(mat_ext_finish.name, mat_ext_finish.tAbs, mat_ext_finish.sAbs, 0.1)
    end

    if wall_type == HPXML::WallTypeWoodStud
      install_grade = 1
      cavity_filled = true

      constr_sets = [
        WoodStudConstructionSet.new(Material.Stud2x6, 0.20, 10.0, 0.5, drywall_thick_in, mat_ext_finish), # 2x6, 24" o.c. + R10
        WoodStudConstructionSet.new(Material.Stud2x6, 0.20, 5.0, 0.5, drywall_thick_in, mat_ext_finish),  # 2x6, 24" o.c. + R5
        WoodStudConstructionSet.new(Material.Stud2x6, 0.20, 0.0, 0.5, drywall_thick_in, mat_ext_finish),  # 2x6, 24" o.c.
        WoodStudConstructionSet.new(Material.Stud2x4, 0.23, 0.0, 0.5, drywall_thick_in, mat_ext_finish),  # 2x4, 16" o.c.
        WoodStudConstructionSet.new(Material.Stud2x4, 0.01, 0.0, 0.0, 0.0, fallback_mat_ext_finish),      # Fallback
      ]
      match, constr_set, cavity_r = pick_wood_stud_construction_set(assembly_r, constr_sets, inside_film, outside_film, wall_id)

      Constructions.apply_wood_stud_wall(runner, model, surfaces, wall, "#{wall_id} construction",
                                         cavity_r, install_grade, constr_set.stud.thick_in,
                                         cavity_filled, constr_set.framing_factor,
                                         constr_set.drywall_thick_in, constr_set.osb_thick_in,
                                         constr_set.rigid_r, constr_set.exterior_material,
                                         0, inside_film, outside_film)
    elsif wall_type == HPXML::WallTypeSteelStud
      install_grade = 1
      cavity_filled = true
      corr_factor = 0.45

      constr_sets = [
        SteelStudConstructionSet.new(5.5, corr_factor, 0.20, 10.0, 0.5, drywall_thick_in, mat_ext_finish), # 2x6, 24" o.c. + R10
        SteelStudConstructionSet.new(5.5, corr_factor, 0.20, 5.0, 0.5, drywall_thick_in, mat_ext_finish),  # 2x6, 24" o.c. + R5
        SteelStudConstructionSet.new(5.5, corr_factor, 0.20, 0.0, 0.5, drywall_thick_in, mat_ext_finish),  # 2x6, 24" o.c.
        SteelStudConstructionSet.new(3.5, corr_factor, 0.23, 0.0, 0.5, drywall_thick_in, mat_ext_finish),  # 2x4, 16" o.c.
        SteelStudConstructionSet.new(3.5, 1.0, 0.01, 0.0, 0.0, 0.0, fallback_mat_ext_finish),              # Fallback
      ]
      match, constr_set, cavity_r = pick_steel_stud_construction_set(assembly_r, constr_sets, inside_film, outside_film, wall_id)

      Constructions.apply_steel_stud_wall(runner, model, surfaces, wall, "#{wall_id} construction",
                                          cavity_r, install_grade, constr_set.cavity_thick_in,
                                          cavity_filled, constr_set.framing_factor,
                                          constr_set.corr_factor, constr_set.drywall_thick_in,
                                          constr_set.osb_thick_in, constr_set.rigid_r,
                                          constr_set.exterior_material, inside_film, outside_film)
    elsif wall_type == HPXML::WallTypeDoubleWoodStud
      install_grade = 1
      is_staggered = false

      constr_sets = [
        DoubleStudConstructionSet.new(Material.Stud2x4, 0.23, 24.0, 0.0, 0.5, drywall_thick_in, mat_ext_finish),  # 2x4, 24" o.c.
        DoubleStudConstructionSet.new(Material.Stud2x4, 0.01, 16.0, 0.0, 0.0, 0.0, fallback_mat_ext_finish),      # Fallback
      ]
      match, constr_set, cavity_r = pick_double_stud_construction_set(assembly_r, constr_sets, inside_film, outside_film, wall_id)

      Constructions.apply_double_stud_wall(runner, model, surfaces, wall, "#{wall_id} construction",
                                           cavity_r, install_grade, constr_set.stud.thick_in,
                                           constr_set.stud.thick_in, constr_set.framing_factor,
                                           constr_set.framing_spacing, is_staggered,
                                           constr_set.drywall_thick_in, constr_set.osb_thick_in,
                                           constr_set.rigid_r, constr_set.exterior_material,
                                           inside_film, outside_film)
    elsif wall_type == HPXML::WallTypeCMU
      density = 119.0 # lb/ft^3
      furring_r = 0
      furring_cavity_depth_in = 0 # in
      furring_spacing = 0

      constr_sets = [
        CMUConstructionSet.new(8.0, 1.4, 0.08, 0.5, drywall_thick_in, mat_ext_finish),  # 8" perlite-filled CMU
        CMUConstructionSet.new(6.0, 5.29, 0.01, 0.0, 0.0, fallback_mat_ext_finish),     # Fallback (6" hollow CMU)
      ]
      match, constr_set, rigid_r = pick_cmu_construction_set(assembly_r, constr_sets, inside_film, outside_film, wall_id)

      Constructions.apply_cmu_wall(runner, model, surfaces, wall, "#{wall_id} construction",
                                   constr_set.thick_in, constr_set.cond_in, density,
                                   constr_set.framing_factor, furring_r,
                                   furring_cavity_depth_in, furring_spacing,
                                   constr_set.drywall_thick_in, constr_set.osb_thick_in,
                                   rigid_r, constr_set.exterior_material, inside_film,
                                   outside_film)
    elsif wall_type == HPXML::WallTypeSIP
      sheathing_thick_in = 0.44

      constr_sets = [
        SIPConstructionSet.new(10.0, 0.16, 0.0, sheathing_thick_in, 0.5, drywall_thick_in, mat_ext_finish), # 10" SIP core
        SIPConstructionSet.new(5.0, 0.16, 0.0, sheathing_thick_in, 0.5, drywall_thick_in, mat_ext_finish),  # 5" SIP core
        SIPConstructionSet.new(1.0, 0.01, 0.0, sheathing_thick_in, 0.0, 0.0, fallback_mat_ext_finish),      # Fallback
      ]
      match, constr_set, cavity_r = pick_sip_construction_set(assembly_r, constr_sets, inside_film, outside_film, wall_id)

      Constructions.apply_sip_wall(runner, model, surfaces, wall, "#{wall_id} construction",
                                   cavity_r, constr_set.thick_in, constr_set.framing_factor,
                                   constr_set.sheath_thick_in, constr_set.drywall_thick_in,
                                   constr_set.osb_thick_in, constr_set.rigid_r,
                                   constr_set.exterior_material, inside_film, outside_film)
    elsif wall_type == HPXML::WallTypeICF
      constr_sets = [
        ICFConstructionSet.new(2.0, 4.0, 0.08, 0.0, 0.5, drywall_thick_in, mat_ext_finish), # ICF w/4" concrete and 2" rigid ins layers
        ICFConstructionSet.new(1.0, 1.0, 0.01, 0.0, 0.0, 0.0, fallback_mat_ext_finish),     # Fallback
      ]
      match, constr_set, icf_r = pick_icf_construction_set(assembly_r, constr_sets, inside_film, outside_film, wall_id)

      Constructions.apply_icf_wall(runner, model, surfaces, wall, "#{wall_id} construction",
                                   icf_r, constr_set.ins_thick_in,
                                   constr_set.concrete_thick_in, constr_set.framing_factor,
                                   constr_set.drywall_thick_in, constr_set.osb_thick_in,
                                   constr_set.rigid_r, constr_set.exterior_material,
                                   inside_film, outside_film)
    elsif [HPXML::WallTypeConcrete, HPXML::WallTypeBrick, HPXML::WallTypeAdobe, HPXML::WallTypeStrawBale, HPXML::WallTypeStone, HPXML::WallTypeLog].include? wall_type
      constr_sets = [
        GenericConstructionSet.new(10.0, 0.5, drywall_thick_in, mat_ext_finish), # w/R-10 rigid
        GenericConstructionSet.new(0.0, 0.5, drywall_thick_in, mat_ext_finish),  # Standard
        GenericConstructionSet.new(0.0, 0.0, 0.0, fallback_mat_ext_finish),      # Fallback
      ]
      match, constr_set, layer_r = pick_generic_construction_set(assembly_r, constr_sets, inside_film, outside_film, wall_id)

      if wall_type == HPXML::WallTypeConcrete
        thick_in = 6.0
        base_mat = BaseMaterial.Concrete
      elsif wall_type == HPXML::WallTypeBrick
        thick_in = 8.0
        base_mat = BaseMaterial.Brick
      elsif wall_type == HPXML::WallTypeAdobe
        thick_in = 10.0
        base_mat = BaseMaterial.Soil
      elsif wall_type == HPXML::WallTypeStrawBale
        thick_in = 23.0
        base_mat = BaseMaterial.StrawBale
      elsif wall_type == HPXML::WallTypeStone
        thick_in = 6.0
        base_mat = BaseMaterial.Stone
      elsif wall_type == HPXML::WallTypeLog
        thick_in = 6.0
        base_mat = BaseMaterial.Wood
      end
      thick_ins = [thick_in]
      if layer_r == 0
        conds = [99]
      else
        conds = [thick_in / layer_r]
      end
      denss = [base_mat.rho]
      specheats = [base_mat.cp]

      Constructions.apply_generic_layered_wall(runner, model, surfaces, wall, "#{wall_id} construction",
                                               thick_ins, conds, denss, specheats,
                                               constr_set.drywall_thick_in, constr_set.osb_thick_in,
                                               constr_set.rigid_r, constr_set.exterior_material,
                                               inside_film, outside_film)
    else
      fail "Unexpected wall type '#{wall_type}'."
    end

    check_surface_assembly_rvalue(runner, surfaces, inside_film, outside_film, assembly_r, match)
  end

  def self.pick_wood_stud_construction_set(assembly_r, constr_sets, inside_film, outside_film, surface_name)
    # Picks a construction set from supplied constr_sets for which a positive R-value
    # can be calculated for the unknown insulation to achieve the assembly R-value.

    constr_sets.each do |constr_set|
      fail 'Unexpected object.' unless constr_set.is_a? WoodStudConstructionSet

      film_r = inside_film.rvalue + outside_film.rvalue
      non_cavity_r = calc_non_cavity_r(film_r, constr_set)

      # Calculate effective cavity R-value
      # Assumes installation quality 1
      cavity_frac = 1.0 - constr_set.framing_factor
      cavity_r = cavity_frac / (1.0 / assembly_r - constr_set.framing_factor / (constr_set.stud.rvalue + non_cavity_r)) - non_cavity_r
      if cavity_r > 0 # Choose this construction set
        return true, constr_set, cavity_r
      end
    end

    return false, constr_sets[-1], 0.0 # Pick fallback construction with minimum R-value
  end

  def self.pick_steel_stud_construction_set(assembly_r, constr_sets, inside_film, outside_film, surface_name)
    # Picks a construction set from supplied constr_sets for which a positive R-value
    # can be calculated for the unknown insulation to achieve the assembly R-value.

    constr_sets.each do |constr_set|
      fail 'Unexpected object.' unless constr_set.is_a? SteelStudConstructionSet

      film_r = inside_film.rvalue + outside_film.rvalue
      non_cavity_r = calc_non_cavity_r(film_r, constr_set)

      # Calculate effective cavity R-value
      # Assumes installation quality 1
      cavity_r = (assembly_r - non_cavity_r) / constr_set.corr_factor
      if cavity_r > 0 # Choose this construction set
        return true, constr_set, cavity_r
      end
    end

    return false, constr_sets[-1], 0.0 # Pick fallback construction with minimum R-value
  end

  def self.pick_double_stud_construction_set(assembly_r, constr_sets, inside_film, outside_film, surface_name)
    # Picks a construction set from supplied constr_sets for which a positive R-value
    # can be calculated for the unknown insulation to achieve the assembly R-value.

    constr_sets.each do |constr_set|
      fail 'Unexpected object.' unless constr_set.is_a? DoubleStudConstructionSet

      film_r = inside_film.rvalue + outside_film.rvalue
      non_cavity_r = calc_non_cavity_r(film_r, constr_set)

      # Calculate effective cavity R-value
      # Assumes installation quality 1, not staggered, gap depth == stud depth
      # Solved in Wolfram Alpha: https://www.wolframalpha.com/input/?i=1%2FA+%3D+B%2F(2*C%2Bx%2BD)+%2B+E%2F(3*C%2BD)+%2B+(1-B-E)%2F(3*x%2BD)
      stud_frac = 1.5 / constr_set.framing_spacing
      misc_framing_factor = constr_set.framing_factor - stud_frac
      cavity_frac = 1.0 - (2 * stud_frac + misc_framing_factor)
      a = assembly_r
      b = stud_frac
      c = constr_set.stud.rvalue
      d = non_cavity_r
      e = misc_framing_factor
      cavity_r = ((3 * c + d) * Math.sqrt(4 * a**2 * b**2 + 12 * a**2 * b * e + 4 * a**2 * b + 9 * a**2 * e**2 - 6 * a**2 * e + a**2 - 48 * a * b * c - 16 * a * b * d - 36 * a * c * e + 12 * a * c - 12 * a * d * e + 4 * a * d + 36 * c**2 + 24 * c * d + 4 * d**2) + 6 * a * b * c + 2 * a * b * d + 3 * a * c * e + 3 * a * c + 3 * a * d * e + a * d - 18 * c**2 - 18 * c * d - 4 * d**2) / (2 * (-3 * a * e + 9 * c + 3 * d))
      cavity_r = 3 * cavity_r
      if cavity_r > 0 # Choose this construction set
        return true, constr_set, cavity_r
      end
    end

    return false, constr_sets[-1], 0.0 # Pick fallback construction with minimum R-value
  end

  def self.pick_sip_construction_set(assembly_r, constr_sets, inside_film, outside_film, surface_name)
    # Picks a construction set from supplied constr_sets for which a positive R-value
    # can be calculated for the unknown insulation to achieve the assembly R-value.

    constr_sets.each do |constr_set|
      fail 'Unexpected object.' unless constr_set.is_a? SIPConstructionSet

      film_r = inside_film.rvalue + outside_film.rvalue
      non_cavity_r = calc_non_cavity_r(film_r, constr_set)
      non_cavity_r += Material.new(nil, constr_set.sheath_thick_in, BaseMaterial.Wood).rvalue

      # Calculate effective SIP core R-value
      # Solved in Wolfram Alpha: https://www.wolframalpha.com/input/?i=1%2FA+%3D+B%2F(C%2BD)+%2B+E%2F(2*F%2BG%2FH*x%2BD)+%2B+(1-B-E)%2F(x%2BD)
      spline_thick_in = 0.5 # in
      ins_thick_in = constr_set.thick_in - (2.0 * spline_thick_in) # in
      framing_r = Material.new(nil, constr_set.thick_in, BaseMaterial.Wood).rvalue
      spline_r = Material.new(nil, spline_thick_in, BaseMaterial.Wood).rvalue
      spline_frac = 4.0 / 48.0 # One 4" spline for every 48" wide panel
      cavity_frac = 1.0 - (spline_frac + constr_set.framing_factor)
      a = assembly_r
      b = constr_set.framing_factor
      c = framing_r
      d = non_cavity_r
      e = spline_frac
      f = spline_r
      g = ins_thick_in
      h = constr_set.thick_in
      cavity_r = (Math.sqrt((a * b * c * g - a * b * d * h - 2 * a * b * f * h + a * c * e * g - a * c * e * h - a * c * g + a * d * e * g - a * d * e * h - a * d * g + c * d * g + c * d * h + 2 * c * f * h + d**2 * g + d**2 * h + 2 * d * f * h)**2 - 4 * (-a * b * g + c * g + d * g) * (a * b * c * d * h + 2 * a * b * c * f * h - a * c * d * h + 2 * a * c * e * f * h - 2 * a * c * f * h - a * d**2 * h + 2 * a * d * e * f * h - 2 * a * d * f * h + c * d**2 * h + 2 * c * d * f * h + d**3 * h + 2 * d**2 * f * h)) - a * b * c * g + a * b * d * h + 2 * a * b * f * h - a * c * e * g + a * c * e * h + a * c * g - a * d * e * g + a * d * e * h + a * d * g - c * d * g - c * d * h - 2 * c * f * h - g * d**2 - d**2 * h - 2 * d * f * h) / (2 * (-a * b * g + c * g + d * g))
      if cavity_r > 0 # Choose this construction set
        return true, constr_set, cavity_r
      end
    end

    return false, constr_sets[-1], 0.0 # Pick fallback construction with minimum R-value
  end

  def self.pick_cmu_construction_set(assembly_r, constr_sets, inside_film, outside_film, surface_name)
    # Picks a construction set from supplied constr_sets for which a positive R-value
    # can be calculated for the unknown insulation to achieve the assembly R-value.

    constr_sets.each do |constr_set|
      fail 'Unexpected object.' unless constr_set.is_a? CMUConstructionSet

      film_r = inside_film.rvalue + outside_film.rvalue
      non_cavity_r = calc_non_cavity_r(film_r, constr_set)

      # Calculate effective other CMU R-value
      # Assumes no furring strips
      # Solved in Wolfram Alpha: https://www.wolframalpha.com/input/?i=1%2FA+%3D+B%2F(C%2BE%2Bx)+%2B+(1-B)%2F(D%2BE%2Bx)
      a = assembly_r
      b = constr_set.framing_factor
      c = Material.new(nil, constr_set.thick_in, BaseMaterial.Wood).rvalue # Framing
      d = Material.new(nil, constr_set.thick_in, BaseMaterial.Concrete, constr_set.cond_in).rvalue # Concrete
      e = non_cavity_r
      rigid_r = 0.5 * (Math.sqrt(a**2 - 4 * a * b * c + 4 * a * b * d + 2 * a * c - 2 * a * d + c**2 - 2 * c * d + d**2) + a - c - d - 2 * e)
      if rigid_r > 0 # Choose this construction set
        return true, constr_set, rigid_r
      end
    end

    return false, constr_sets[-1], 0.0 # Pick fallback construction with minimum R-value
  end

  def self.pick_icf_construction_set(assembly_r, constr_sets, inside_film, outside_film, surface_name)
    # Picks a construction set from supplied constr_sets for which a positive R-value
    # can be calculated for the unknown insulation to achieve the assembly R-value.

    constr_sets.each do |constr_set|
      fail 'Unexpected object.' unless constr_set.is_a? ICFConstructionSet

      film_r = inside_film.rvalue + outside_film.rvalue
      non_cavity_r = calc_non_cavity_r(film_r, constr_set)

      # Calculate effective ICF rigid ins R-value
      # Solved in Wolfram Alpha: https://www.wolframalpha.com/input/?i=1%2FA+%3D+B%2F(C%2BE)+%2B+(1-B)%2F(D%2BE%2B2*x)
      a = assembly_r
      b = constr_set.framing_factor
      c = Material.new(nil, 2 * constr_set.ins_thick_in + constr_set.concrete_thick_in, BaseMaterial.Wood).rvalue # Framing
      d = Material.new(nil, constr_set.concrete_thick_in, BaseMaterial.Concrete).rvalue # Concrete
      e = non_cavity_r
      icf_r = (a * b * c - a * b * d - a * c - a * e + c * d + c * e + d * e + e**2) / (2 * (a * b - c - e))
      if icf_r > 0 # Choose this construction set
        return true, constr_set, icf_r
      end
    end

    return false, constr_sets[-1], 0.0 # Pick fallback construction with minimum R-value
  end

  def self.pick_generic_construction_set(assembly_r, constr_sets, inside_film, outside_film, surface_name)
    # Picks a construction set from supplied constr_sets for which a positive R-value
    # can be calculated for the unknown insulation to achieve the assembly R-value.

    constr_sets.each do |constr_set|
      fail 'Unexpected object.' unless constr_set.is_a? GenericConstructionSet

      film_r = inside_film.rvalue + outside_film.rvalue
      non_cavity_r = calc_non_cavity_r(film_r, constr_set)

      # Calculate effective ins layer R-value
      layer_r = assembly_r - non_cavity_r
      if layer_r > 0 # Choose this construction set
        return true, constr_set, layer_r
      end
    end

    return false, constr_sets[-1], 0.0 # Pick fallback construction with minimum R-value
  end

  def self.check_surface_assembly_rvalue(runner, surfaces, inside_film, outside_film, assembly_r, match)
    # Verify that the actual OpenStudio construction R-value matches our target assembly R-value

    film_r = 0.0
    film_r += inside_film.rvalue unless inside_film.nil?
    film_r += outside_film.rvalue unless outside_film.nil?
    surfaces.each do |surface|
      constr_r = UnitConversions.convert(1.0 / surface.construction.get.uFactor(0.0).get, 'm^2*k/w', 'hr*ft^2*f/btu') + film_r

      if surface.adjacentFoundation.is_initialized
        foundation = surface.adjacentFoundation.get
        foundation.customBlocks.each do |custom_block|
          ins_mat = custom_block.material.to_StandardOpaqueMaterial.get
          constr_r += UnitConversions.convert(ins_mat.thickness, 'm', 'ft') / UnitConversions.convert(ins_mat.thermalConductivity, 'W/(m*K)', 'Btu/(hr*ft*R)')
        end
      end

      if (assembly_r - constr_r).abs > 0.1
        if match
          fail "Construction R-value (#{constr_r}) does not match Assembly R-value (#{assembly_r}) for '#{surface.name}'."
        else
          runner.registerWarning("Assembly R-value (#{assembly_r}) for '#{surface.name}' below minimum expected value. Construction R-value increased to #{constr_r.round(2)}.")
        end
      end
    end
  end

  def self.set_surface_interior(model, spaces, surface, hpxml_surface)
    interior_adjacent_to = hpxml_surface.interior_adjacent_to
    if [HPXML::LocationBasementConditioned].include? interior_adjacent_to
      surface.setSpace(create_or_get_space(model, spaces, HPXML::LocationLivingSpace))
      @cond_bsmnt_surfaces << surface
    else
      surface.setSpace(create_or_get_space(model, spaces, interior_adjacent_to))
    end
  end

  def self.set_surface_exterior(model, spaces, surface, hpxml_surface)
    exterior_adjacent_to = hpxml_surface.exterior_adjacent_to
    interior_adjacent_to = hpxml_surface.interior_adjacent_to
    if exterior_adjacent_to == HPXML::LocationOutside
      surface.setOutsideBoundaryCondition('Outdoors')
    elsif exterior_adjacent_to == HPXML::LocationGround
      surface.setOutsideBoundaryCondition('Foundation')
    elsif exterior_adjacent_to == HPXML::LocationOtherHousingUnit && [HPXML::LocationLivingSpace, HPXML::LocationBasementConditioned].include?(interior_adjacent_to)
      surface.setOutsideBoundaryCondition('Adiabatic')
    elsif [HPXML::LocationOtherHeatedSpace, HPXML::LocationOtherMultifamilyBufferSpace,
           HPXML::LocationOtherNonFreezingSpace, HPXML::LocationOtherHousingUnit].include? exterior_adjacent_to
      set_surface_otherside_coefficients(surface, exterior_adjacent_to, model, spaces)
    elsif exterior_adjacent_to == HPXML::LocationBasementConditioned
      surface.createAdjacentSurface(create_or_get_space(model, spaces, HPXML::LocationLivingSpace))
      @cond_bsmnt_surfaces << surface
    else
      surface.createAdjacentSurface(create_or_get_space(model, spaces, exterior_adjacent_to))
    end
  end

  def self.set_surface_otherside_coefficients(surface, exterior_adjacent_to, model, spaces)
    if spaces[exterior_adjacent_to].nil?
      # Create E+ other side coefficient object
      otherside_object = OpenStudio::Model::SurfacePropertyOtherSideCoefficients.new(model)
      otherside_object.setName(exterior_adjacent_to)
      # Refer to: https://www.sciencedirect.com/science/article/pii/B9780123972705000066 6.1.2 Part: Wall and roof transfer functions
      otherside_object.setCombinedConvectiveRadiativeFilmCoefficient(8.3)
      # Schedule of space temperature, can be shared with water heater/ducts
      sch = get_space_temperature_schedule(model, exterior_adjacent_to, spaces)
      otherside_object.setConstantTemperatureSchedule(sch)
      surface.setSurfacePropertyOtherSideCoefficients(otherside_object)
      spaces[exterior_adjacent_to] = otherside_object
    else
      surface.setSurfacePropertyOtherSideCoefficients(spaces[exterior_adjacent_to])
    end
    surface.setSunExposure('NoSun')
    surface.setWindExposure('NoWind')
  end

  def self.get_space_temperature_schedule(model, location, spaces)
    # Create outside boundary schedules to be actuated by EMS,
    # can be shared by any surface, duct adjacent to / located in those spaces

    # return if already exists
    model.getScheduleConstants.each do |sch|
      next unless sch.name.to_s == location

      return sch
    end

    sch = OpenStudio::Model::ScheduleConstant.new(model)
    sch.setName(location)

    space_values = Geometry.get_temperature_scheduled_space_values(location)

    if location == HPXML::LocationOtherHeatedSpace
      # Create a sensor to get dynamic heating setpoint
      htg_sch = spaces[HPXML::LocationLivingSpace].thermalZone.get.thermostatSetpointDualSetpoint.get.heatingSetpointTemperatureSchedule.get
      sensor_htg_spt = OpenStudio::Model::EnergyManagementSystemSensor.new(model, 'Schedule Value')
      sensor_htg_spt.setName('htg_spt')
      sensor_htg_spt.setKeyName(htg_sch.name.to_s)
      space_values[:temp_min] = sensor_htg_spt.name.to_s
    end

    # Schedule type limits compatible
    schedule_type_limits = OpenStudio::Model::ScheduleTypeLimits.new(model)
    schedule_type_limits.setUnitType('Temperature')
    sch.setScheduleTypeLimits(schedule_type_limits)

    # Sensors
    if space_values[:indoor_weight] > 0
      sensor_ia = OpenStudio::Model::EnergyManagementSystemSensor.new(model, 'Zone Air Temperature')
      sensor_ia.setName('cond_zone_temp')
      sensor_ia.setKeyName(spaces[HPXML::LocationLivingSpace].name.to_s)
    end

    if space_values[:outdoor_weight] > 0
      sensor_oa = OpenStudio::Model::EnergyManagementSystemSensor.new(model, 'Site Outdoor Air Drybulb Temperature')
      sensor_oa.setName('oa_temp')
    end

    if space_values[:ground_weight] > 0
      sensor_gnd = OpenStudio::Model::EnergyManagementSystemSensor.new(model, 'Site Surface Ground Temperature')
      sensor_gnd.setName('ground_temp')
    end

    actuator = OpenStudio::Model::EnergyManagementSystemActuator.new(sch, 'Schedule:Constant', 'Schedule Value')
    actuator.setName("#{location.gsub(' ', '_').gsub('-', '_')}_temp_sch")

    # EMS to actuate schedule
    program = OpenStudio::Model::EnergyManagementSystemProgram.new(model)
    program.setName("#{location.gsub('-', '_')} Temperature Program")
    program.addLine("Set #{actuator.name} = 0.0")
    if not sensor_ia.nil?
      program.addLine("Set #{actuator.name} = #{actuator.name} + (#{sensor_ia.name} * #{space_values[:indoor_weight]})")
    end
    if not sensor_oa.nil?
      program.addLine("Set #{actuator.name} = #{actuator.name} + (#{sensor_oa.name} * #{space_values[:outdoor_weight]})")
    end
    if not sensor_gnd.nil?
      program.addLine("Set #{actuator.name} = #{actuator.name} + (#{sensor_gnd.name} * #{space_values[:ground_weight]})")
    end
    if not space_values[:temp_min].nil?
      if space_values[:temp_min].is_a? String
        min_temp_c = space_values[:temp_min]
      else
        min_temp_c = UnitConversions.convert(space_values[:temp_min], 'F', 'C')
      end
      program.addLine("If #{actuator.name} < #{min_temp_c}")
      program.addLine("Set #{actuator.name} = #{min_temp_c}")
      program.addLine('EndIf')
    end

    program_cm = OpenStudio::Model::EnergyManagementSystemProgramCallingManager.new(model)
    program_cm.setName("#{program.name} calling manager")
    program_cm.setCallingPoint('EndOfSystemTimestepAfterHVACReporting')
    program_cm.addProgram(program)

    return sch
  end

  # Returns an OS:Space, or temperature OS:Schedule for a MF space, or nil if outside
  # Should be called when the object's energy use is sensitive to ambient temperature
  # (e.g., water heaters and ducts).
  def self.get_space_or_schedule_from_location(location, object_name, model, spaces)
    return if [HPXML::LocationOtherExterior, HPXML::LocationOutside, HPXML::LocationRoofDeck].include? location

    sch = nil
    space = nil
    if [HPXML::LocationOtherHeatedSpace, HPXML::LocationOtherHousingUnit, HPXML::LocationOtherMultifamilyBufferSpace,
        HPXML::LocationOtherNonFreezingSpace, HPXML::LocationExteriorWall, HPXML::LocationUnderSlab].include? location
      # if located in spaces where we don't model a thermal zone, create and return temperature schedule
      sch = get_space_temperature_schedule(model, location, spaces)
    else
      space = get_space_from_location(location, object_name, model, spaces)
    end

    return space, sch
  end

  # Returns an OS:Space, or nil if a MF space
  # Should be called when the object's energy use is NOT sensitive to ambient temperature
  # (e.g., appliances).
  def self.get_space_from_location(location, object_name, model, spaces)
    return if [HPXML::LocationOtherHeatedSpace,
               HPXML::LocationOtherHousingUnit,
               HPXML::LocationOtherMultifamilyBufferSpace,
               HPXML::LocationOtherNonFreezingSpace].include? location

    num_orig_spaces = spaces.size

    if location == HPXML::LocationBasementConditioned
      space = create_or_get_space(model, spaces, HPXML::LocationLivingSpace)
    else
      space = create_or_get_space(model, spaces, location)
    end

    if spaces.size != num_orig_spaces
      fail "#{object_name} location is '#{location}' but building does not have this location specified."
    end

    return space
  end

  def self.set_subsurface_exterior(surface, spaces, model, hpxml_surface)
    # Set its parent surface outside boundary condition, which will be also applied to subsurfaces through OS
    # The parent surface is entirely comprised of the subsurface.

    # Subsurface on foundation wall, set it to be adjacent to outdoors
    if hpxml_surface.exterior_adjacent_to == HPXML::LocationGround
      surface.setOutsideBoundaryCondition('Outdoors')
    else
      set_surface_exterior(model, spaces, surface, hpxml_surface)
    end
  end

  def self.get_min_neighbor_distance()
    min_neighbor_distance = nil
    @hpxml.neighbor_buildings.each do |neighbor_building|
      if min_neighbor_distance.nil?
        min_neighbor_distance = 9e99
      end
      if neighbor_building.distance < min_neighbor_distance
        min_neighbor_distance = neighbor_building.distance
      end
    end
    return min_neighbor_distance
  end

  def self.get_kiva_instances(fnd_walls, slabs)
    # Identify unique Kiva foundations that are required.
    kiva_fnd_walls = []
    fnd_walls.each do |foundation_wall|
      next unless foundation_wall.is_exterior

      kiva_fnd_walls << foundation_wall
    end
    if kiva_fnd_walls.empty? # Handle slab foundation type
      kiva_fnd_walls << nil
    end

    kiva_slabs = slabs

    return kiva_fnd_walls.product(kiva_slabs)
  end

  def self.set_foundation_and_walls_top()
    @foundation_top = 0
    @hpxml.foundation_walls.each do |foundation_wall|
      top = -1 * foundation_wall.depth_below_grade + foundation_wall.height
      @foundation_top = top if top > @foundation_top
    end
    @walls_top = @foundation_top + 8.0 * @ncfl_ag
  end
end

# FUTURE: Move all of these construction classes to constructions.rb
class WoodStudConstructionSet
  def initialize(stud, framing_factor, rigid_r, osb_thick_in, drywall_thick_in, exterior_material)
    @stud = stud
    @framing_factor = framing_factor
    @rigid_r = rigid_r
    @osb_thick_in = osb_thick_in
    @drywall_thick_in = drywall_thick_in
    @exterior_material = exterior_material
  end
  attr_accessor(:stud, :framing_factor, :rigid_r, :osb_thick_in, :drywall_thick_in, :exterior_material)
end

class SteelStudConstructionSet
  def initialize(cavity_thick_in, corr_factor, framing_factor, rigid_r, osb_thick_in, drywall_thick_in, exterior_material)
    @cavity_thick_in = cavity_thick_in
    @corr_factor = corr_factor
    @framing_factor = framing_factor
    @rigid_r = rigid_r
    @osb_thick_in = osb_thick_in
    @drywall_thick_in = drywall_thick_in
    @exterior_material = exterior_material
  end
  attr_accessor(:cavity_thick_in, :corr_factor, :framing_factor, :rigid_r, :osb_thick_in, :drywall_thick_in, :exterior_material)
end

class DoubleStudConstructionSet
  def initialize(stud, framing_factor, framing_spacing, rigid_r, osb_thick_in, drywall_thick_in, exterior_material)
    @stud = stud
    @framing_factor = framing_factor
    @framing_spacing = framing_spacing
    @rigid_r = rigid_r
    @osb_thick_in = osb_thick_in
    @drywall_thick_in = drywall_thick_in
    @exterior_material = exterior_material
  end
  attr_accessor(:stud, :framing_factor, :framing_spacing, :rigid_r, :osb_thick_in, :drywall_thick_in, :exterior_material)
end

class SIPConstructionSet
  def initialize(thick_in, framing_factor, rigid_r, sheath_thick_in, osb_thick_in, drywall_thick_in, exterior_material)
    @thick_in = thick_in
    @framing_factor = framing_factor
    @rigid_r = rigid_r
    @sheath_thick_in = sheath_thick_in
    @osb_thick_in = osb_thick_in
    @drywall_thick_in = drywall_thick_in
    @exterior_material = exterior_material
  end
  attr_accessor(:thick_in, :framing_factor, :rigid_r, :sheath_thick_in, :osb_thick_in, :drywall_thick_in, :exterior_material)
end

class CMUConstructionSet
  def initialize(thick_in, cond_in, framing_factor, osb_thick_in, drywall_thick_in, exterior_material)
    @thick_in = thick_in
    @cond_in = cond_in
    @framing_factor = framing_factor
    @osb_thick_in = osb_thick_in
    @drywall_thick_in = drywall_thick_in
    @exterior_material = exterior_material
    @rigid_r = nil # solved for
  end
  attr_accessor(:thick_in, :cond_in, :framing_factor, :rigid_r, :osb_thick_in, :drywall_thick_in, :exterior_material)
end

class ICFConstructionSet
  def initialize(ins_thick_in, concrete_thick_in, framing_factor, rigid_r, osb_thick_in, drywall_thick_in, exterior_material)
    @ins_thick_in = ins_thick_in
    @concrete_thick_in = concrete_thick_in
    @framing_factor = framing_factor
    @rigid_r = rigid_r
    @osb_thick_in = osb_thick_in
    @drywall_thick_in = drywall_thick_in
    @exterior_material = exterior_material
  end
  attr_accessor(:ins_thick_in, :concrete_thick_in, :framing_factor, :rigid_r, :osb_thick_in, :drywall_thick_in, :exterior_material)
end

class GenericConstructionSet
  def initialize(rigid_r, osb_thick_in, drywall_thick_in, exterior_material)
    @rigid_r = rigid_r
    @osb_thick_in = osb_thick_in
    @drywall_thick_in = drywall_thick_in
    @exterior_material = exterior_material
  end
  attr_accessor(:rigid_r, :osb_thick_in, :drywall_thick_in, :exterior_material)
end

# register the measure to be used by the application
HPXMLtoOpenStudio.new.registerWithApplication<|MERGE_RESOLUTION|>--- conflicted
+++ resolved
@@ -2310,11 +2310,7 @@
       end
       modeled_mels << plug_load.plug_load_type
 
-<<<<<<< HEAD
-      MiscLoads.apply_plug(model, plug_load, obj_name, @cfa, spaces[HPXML::LocationLivingSpace], @schedules_file)
-=======
-      MiscLoads.apply_plug(model, plug_load, obj_name, spaces[HPXML::LocationLivingSpace])
->>>>>>> 829c73f4
+      MiscLoads.apply_plug(model, plug_load, obj_name, spaces[HPXML::LocationLivingSpace], @schedules_file)
     end
     if not modeled_mels.include? HPXML::PlugLoadTypeOther
       runner.registerWarning("No '#{HPXML::PlugLoadTypeOther}' plug loads specified, the model will not include misc plug load energy use.")
