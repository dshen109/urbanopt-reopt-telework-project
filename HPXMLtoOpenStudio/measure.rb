--- conflicted
+++ resolved
@@ -917,6 +917,7 @@
       if (weekday_sch_sum - hrs_per_day).abs > 0.1
         fail 'Occupancy schedule inconsistent with hrs_per_day.'
       end
+
       weekend_sch = Schedule.OccupantsWeekendFractions
       monthly_sch = Schedule.OccupantsMonthlyMultipliers
 
@@ -1998,23 +1999,13 @@
       end
     end
 
-<<<<<<< HEAD
+    # Hot water fixtures and appliances
     HotWaterAndAppliances.apply(model, runner, weather, spaces[HPXML::LocationLivingSpace],
                                 @cfa, @nbeds, @ncfl, @has_uncond_bsmnt, @hpxml.clothes_washers,
                                 @hpxml.clothes_dryers, @hpxml.dishwashers, @hpxml.refrigerators,
                                 @hpxml.freezers, @hpxml.cooking_ranges, @hpxml.ovens, @hpxml.water_heating,
-                                @hpxml.water_fixtures, @hpxml.water_heating_systems, hot_water_distribution,
+                                @hpxml.water_heating_systems, hot_water_distribution, @hpxml.water_fixtures,
                                 solar_thermal_system, @eri_version, @dhw_map, @schedules_file)
-=======
-    # Hot water fixtures and appliances
-    fixtures_usage_multiplier = @hpxml.water_heating.water_fixtures_usage_multiplier
-    HotWaterAndAppliances.apply(model, runner, weather, spaces[HPXML::LocationLivingSpace],
-                                @cfa, @nbeds, @ncfl, @has_uncond_bsmnt, @hpxml.clothes_washers,
-                                @hpxml.clothes_dryers, @hpxml.dishwashers, @hpxml.refrigerators,
-                                @hpxml.freezers, @hpxml.cooking_ranges, @hpxml.ovens, fixtures_usage_multiplier,
-                                @hpxml.water_heating_systems, hot_water_distribution, @hpxml.water_fixtures,
-                                solar_thermal_system, @eri_version, @dhw_map)
->>>>>>> afefb911
 
     if (not solar_thermal_system.nil?) && (not solar_thermal_system.collector_area.nil?) # Detailed solar water heater
       loc_space, loc_schedule = get_space_or_schedule_from_location(solar_thermal_system.water_heating_system.location, 'WaterHeatingSystem', model, spaces)
@@ -3033,17 +3024,13 @@
     program_calling_manager.addProgram(program)
   end
 
-<<<<<<< HEAD
   def self.set_vacancy(runner, model)
     return if @schedules_file.nil?
 
     @schedules_file.set_vacancy(col_names: ScheduleGenerator.col_names)
   end
 
-  # FIXME: Move all of these construction methods to constructions.rb
-=======
   # FUTURE: Move all of these construction methods to constructions.rb
->>>>>>> afefb911
   def self.calc_non_cavity_r(film_r, constr_set)
     # Calculate R-value for all non-cavity layers
     non_cavity_r = film_r
