--- conflicted
+++ resolved
@@ -1323,7 +1323,7 @@
       if frame_floor.is_ceiling
         inside_film = Material.AirFilmFloorAverage
       else
-        inside_film = Material.AirFilmFloorReduced
+      inside_film = Material.AirFilmFloorReduced
       end
       if frame_floor.is_ceiling
         outside_film = Material.AirFilmFloorAverage
@@ -1352,7 +1352,7 @@
         WoodStudConstructionSet.new(Material.Stud2x6, 0.10, 10.0, 0.75, 0.0, covering), # 2x6, 24" o.c. + R10
         WoodStudConstructionSet.new(Material.Stud2x6, 0.10, 0.0, 0.75, 0.0, covering),  # 2x6, 24" o.c.
         WoodStudConstructionSet.new(Material.Stud2x4, 0.13, 0.0, 0.5, 0.0, covering),   # 2x4, 16" o.c.
-        WoodStudConstructionSet.new(Material.Stud2x4, 0.01, 0.0, 0.0, 0.0, nil),        # Fallback
+        WoodStudConstructionSet.new(Material.Stud2x4, 0.01, 0.0, 0.0, 0.0, nil),                     # Fallback
       ]
       match, constr_set, cavity_r = pick_wood_stud_construction_set(assembly_r, constr_sets, inside_film, outside_film, frame_floor.id)
 
@@ -2554,17 +2554,10 @@
       elsif vent_fan.used_for_seasonal_cooling_load_reduction
         vent_fans_whf << vent_fan
       elsif vent_fan.used_for_local_ventilation
-<<<<<<< HEAD
-        if vent_fan.fan_location == HPXML::VentilationFanLocationKitchen
+        if vent_fan.fan_location == HPXML::LocationKitchen
           vent_fans_kitchen << vent_fan
-        elsif vent_fan.fan_location == HPXML::VentilationFanLocationBath
+        elsif vent_fan.fan_location == HPXML::LocationBath
           vent_fans_bath << vent_fan
-=======
-        if vent_fan.fan_location == HPXML::LocationKitchen
-          vent_kitchen = vent_fan
-        elsif vent_fan.fan_location == HPXML::LocationBath
-          vent_bath = vent_fan
->>>>>>> 76661fc8
         end
       end
     end
@@ -2575,13 +2568,8 @@
     site_type = @hpxml.site.site_type
     shelter_coef = @hpxml.site.shelter_coefficient
     has_flue_chimney = false # FUTURE: Expose as HPXML input
-<<<<<<< HEAD
-    infil_height = @hpxml.inferred_infiltration_height
+    infil_height = @hpxml.inferred_infiltration_height(@infil_volume)
     Airflow.apply(model, runner, weather, spaces, air_infils, vent_fans_mech, vent_fans_whf,
-=======
-    infil_height = @hpxml.inferred_infiltration_height(@infil_volume)
-    Airflow.apply(model, runner, weather, spaces, air_infils, vent_mech, vent_whf,
->>>>>>> 76661fc8
                   duct_systems, @infil_volume, infil_height, open_window_area,
                   @clg_ssn_sensor, @min_neighbor_distance, vent_fans_kitchen, vent_fans_bath,
                   vented_attic, vented_crawl, site_type, shelter_coef,
