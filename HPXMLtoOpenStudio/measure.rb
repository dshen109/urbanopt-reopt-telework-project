--- conflicted
+++ resolved
@@ -249,16 +249,10 @@
 
     spaces = {}
     create_or_get_space(model, spaces, HPXML::LocationLivingSpace)
-<<<<<<< HEAD
     set_foundation_and_walls_top()
-=======
-    @living_space = spaces[HPXML::LocationLivingSpace]
-    @living_zone = @living_space.thermalZone.get
-    @foundation_top, @walls_top = get_foundation_and_walls_top()
-    add_setpoints(runner, model, weather)
+    add_setpoints(runner, model, weather, spaces)
 
     # Geometry/Envelope
->>>>>>> 76661fc8
     add_roofs(runner, model, spaces)
     add_walls(runner, model, spaces)
     add_rim_joists(runner, model, spaces)
@@ -278,22 +272,12 @@
 
     # HVAC
 
-<<<<<<< HEAD
     add_cooling_system(runner, model, spaces)
     add_heating_system(runner, model, spaces)
     add_heat_pump(runner, model, weather, spaces)
     add_dehumidifier(runner, model, spaces)
     add_residual_hvac(runner, model, spaces)
-    add_setpoints(runner, model, weather, spaces)
     add_ceiling_fans(runner, model, weather, spaces)
-=======
-    add_cooling_system(runner, model)
-    add_heating_system(runner, model)
-    add_heat_pump(runner, model, weather)
-    add_dehumidifier(runner, model)
-    add_residual_hvac(runner, model)
-    add_ceiling_fans(runner, model, weather)
->>>>>>> 76661fc8
 
     # Hot Water
 
@@ -3562,53 +3546,16 @@
     sch = OpenStudio::Model::ScheduleConstant.new(model)
     sch.setName(location)
 
-<<<<<<< HEAD
     space_values = Geometry.get_temperature_scheduled_space_values(location)
-=======
+
     if location == HPXML::LocationOtherHeatedSpace
       # Create a sensor to get dynamic heating setpoint
-      htg_sch = @living_zone.thermostatSetpointDualSetpoint.get.heatingSetpointTemperatureSchedule.get
+      htg_sch = spaces[HPXML::LocationLivingSpace].thermalZone.get.thermostatSetpointDualSetpoint.get.heatingSetpointTemperatureSchedule.get
       sensor_htg_spt = OpenStudio::Model::EnergyManagementSystemSensor.new(model, 'Schedule Value')
       sensor_htg_spt.setName('htg_spt')
       sensor_htg_spt.setKeyName(htg_sch.name.to_s)
-
-      # Average of indoor/outdoor temperatures with minimum of heating setpoint
-      temp_min = sensor_htg_spt.name
-      indoor_weight = 0.5
-      outdoor_weight = 0.5
-      ground_weight = 0.0
-    elsif location == HPXML::LocationOtherMultifamilyBufferSpace
-      # Average of indoor/outdoor temperatures with minimum of 50 deg-F
-      temp_min = UnitConversions.convert(50, 'F', 'C')
-      indoor_weight = 0.5
-      outdoor_weight = 0.5
-      ground_weight = 0.0
-    elsif location == HPXML::LocationOtherNonFreezingSpace
-      # Floating with outdoor air temperature with minimum of 40 deg-F
-      temp_min = UnitConversions.convert(40, 'F', 'C')
-      indoor_weight = 0.0
-      outdoor_weight = 1.0
-      ground_weight = 0.0
-    elsif location == HPXML::LocationOtherHousingUnit
-      # Indoor air temperature
-      temp_min = UnitConversions.convert(40, 'F', 'C')
-      indoor_weight = 1.0
-      outdoor_weight = 0.0
-      ground_weight = 0.0
-    elsif location == HPXML::LocationExteriorWall
-      # Average of indoor/outdoor temperatures
-      temp_min = nil
-      indoor_weight = 0.5
-      outdoor_weight = 0.5
-      ground_weight = 0.0
-    elsif location == HPXML::LocationUnderSlab
-      # Ground temperature
-      temp_min = nil
-      indoor_weight = 0.0
-      outdoor_weight = 0.0
-      ground_weight = 1.0
-    end
->>>>>>> 76661fc8
+      space_values[:temp_min] = sensor_htg_spt.name
+    end
 
     # Schedule type limits compatible
     schedule_type_limits = OpenStudio::Model::ScheduleTypeLimits.new(model)
@@ -3649,7 +3596,11 @@
       program.addLine("Set #{actuator.name} = #{actuator.name} + (#{sensor_gnd.name} * #{space_values[:ground_weight]})")
     end
     if not space_values[:temp_min].nil?
-      min_temp_c = UnitConversions.convert(space_values[:temp_min], 'F', 'C')
+      if space_values[:temp_min].is_a? Float
+        min_temp_c = UnitConversions.convert(space_values[:temp_min], 'F', 'C')
+      else
+        min_temp_c = space_values[:temp_min]
+      end
       program.addLine("If #{actuator.name} < #{min_temp_c}")
       program.addLine("Set #{actuator.name} = #{min_temp_c}")
       program.addLine('EndIf')
