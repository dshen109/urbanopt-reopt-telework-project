--- conflicted
+++ resolved
@@ -408,11 +408,7 @@
     annual_csv, timeseries_csv, eri_csv = _test_measure(args_hash)
     assert(File.exist?(annual_csv))
     assert(File.exist?(timeseries_csv))
-<<<<<<< HEAD
-    expected_timeseries_cols = ['Time'] + TimeseriesColsFuels + TimeseriesColsEndUses + TimeseriesColsTotalLoads + TimeseriesColsComponentLoads + TimeseriesColsTemperatures
-=======
-    expected_timeseries_cols = ['Hour'] + TimeseriesColsFuels + TimeseriesColsEndUses + TimeseriesColsWaterUses + TimeseriesColsTotalLoads + TimeseriesColsComponentLoads + TimeseriesColsTemperatures
->>>>>>> 4efddd1e
+    expected_timeseries_cols = ['Time'] + TimeseriesColsFuels + TimeseriesColsEndUses + TimeseriesColsWaterUses + TimeseriesColsTotalLoads + TimeseriesColsComponentLoads + TimeseriesColsTemperatures
     actual_timeseries_cols = File.readlines(timeseries_csv)[0].strip.split(',')
     assert_equal(expected_timeseries_cols.sort, actual_timeseries_cols.sort)
     assert_equal(8760, File.readlines(timeseries_csv).size - 2)
@@ -430,11 +426,7 @@
     annual_csv, timeseries_csv, eri_csv = _test_measure(args_hash)
     assert(File.exist?(annual_csv))
     assert(File.exist?(timeseries_csv))
-<<<<<<< HEAD
-    expected_timeseries_cols = ['Time'] + TimeseriesColsFuels + TimeseriesColsEndUses + TimeseriesColsTotalLoads + TimeseriesColsComponentLoads + TimeseriesColsTemperatures
-=======
-    expected_timeseries_cols = ['Day'] + TimeseriesColsFuels + TimeseriesColsEndUses + TimeseriesColsWaterUses + TimeseriesColsTotalLoads + TimeseriesColsComponentLoads + TimeseriesColsTemperatures
->>>>>>> 4efddd1e
+    expected_timeseries_cols = ['Time'] + TimeseriesColsFuels + TimeseriesColsEndUses + TimeseriesColsWaterUses + TimeseriesColsTotalLoads + TimeseriesColsComponentLoads + TimeseriesColsTemperatures
     actual_timeseries_cols = File.readlines(timeseries_csv)[0].strip.split(',')
     assert_equal(expected_timeseries_cols.sort, actual_timeseries_cols.sort)
     assert_equal(365, File.readlines(timeseries_csv).size - 2)
@@ -452,11 +444,7 @@
     annual_csv, timeseries_csv, eri_csv = _test_measure(args_hash)
     assert(File.exist?(annual_csv))
     assert(File.exist?(timeseries_csv))
-<<<<<<< HEAD
-    expected_timeseries_cols = ['Time'] + TimeseriesColsFuels + TimeseriesColsEndUses + TimeseriesColsTotalLoads + TimeseriesColsComponentLoads + TimeseriesColsTemperatures
-=======
-    expected_timeseries_cols = ['Month'] + TimeseriesColsFuels + TimeseriesColsEndUses + TimeseriesColsWaterUses + TimeseriesColsTotalLoads + TimeseriesColsComponentLoads + TimeseriesColsTemperatures
->>>>>>> 4efddd1e
+    expected_timeseries_cols = ['Time'] + TimeseriesColsFuels + TimeseriesColsEndUses + TimeseriesColsWaterUses + TimeseriesColsTotalLoads + TimeseriesColsComponentLoads + TimeseriesColsTemperatures
     actual_timeseries_cols = File.readlines(timeseries_csv)[0].strip.split(',')
     assert_equal(expected_timeseries_cols.sort, actual_timeseries_cols.sort)
     assert_equal(12, File.readlines(timeseries_csv).size - 2)
@@ -474,11 +462,7 @@
     annual_csv, timeseries_csv, eri_csv = _test_measure(args_hash)
     assert(File.exist?(annual_csv))
     assert(File.exist?(timeseries_csv))
-<<<<<<< HEAD
-    expected_timeseries_cols = ['Time'] + TimeseriesColsFuels + TimeseriesColsEndUses + TimeseriesColsTotalLoads + TimeseriesColsComponentLoads + TimeseriesColsTemperatures
-=======
-    expected_timeseries_cols = ['Timestep'] + TimeseriesColsFuels + TimeseriesColsEndUses + TimeseriesColsWaterUses + TimeseriesColsTotalLoads + TimeseriesColsComponentLoads + TimeseriesColsTemperatures
->>>>>>> 4efddd1e
+    expected_timeseries_cols = ['Time'] + TimeseriesColsFuels + TimeseriesColsEndUses + TimeseriesColsWaterUses + TimeseriesColsTotalLoads + TimeseriesColsComponentLoads + TimeseriesColsTemperatures
     actual_timeseries_cols = File.readlines(timeseries_csv)[0].strip.split(',')
     assert_equal(expected_timeseries_cols.sort, actual_timeseries_cols.sort)
     assert_equal(8760, File.readlines(timeseries_csv).size - 2)
@@ -496,11 +480,7 @@
     annual_csv, timeseries_csv, eri_csv = _test_measure(args_hash)
     assert(File.exist?(annual_csv))
     assert(File.exist?(timeseries_csv))
-<<<<<<< HEAD
-    expected_timeseries_cols = ['Time'] + TimeseriesColsFuels + TimeseriesColsEndUses + TimeseriesColsTotalLoads + TimeseriesColsComponentLoads + TimeseriesColsTemperatures
-=======
-    expected_timeseries_cols = ['Timestep'] + TimeseriesColsFuels + TimeseriesColsEndUses + TimeseriesColsWaterUses + TimeseriesColsTotalLoads + TimeseriesColsComponentLoads + TimeseriesColsTemperatures
->>>>>>> 4efddd1e
+    expected_timeseries_cols = ['Time'] + TimeseriesColsFuels + TimeseriesColsEndUses + TimeseriesColsWaterUses + TimeseriesColsTotalLoads + TimeseriesColsComponentLoads + TimeseriesColsTemperatures
     actual_timeseries_cols = File.readlines(timeseries_csv)[0].strip.split(',')
     assert_equal(expected_timeseries_cols.sort, actual_timeseries_cols.sort)
     assert_equal(52560, File.readlines(timeseries_csv).size - 2)
@@ -518,11 +498,7 @@
     annual_csv, timeseries_csv, eri_csv = _test_measure(args_hash)
     assert(File.exist?(annual_csv))
     assert(File.exist?(timeseries_csv))
-<<<<<<< HEAD
-    expected_timeseries_cols = ['Time'] + TimeseriesColsFuels + TimeseriesColsEndUses + TimeseriesColsTotalLoads + TimeseriesColsComponentLoads + TimeseriesColsTemperatures
-=======
-    expected_timeseries_cols = ['Hour'] + TimeseriesColsFuels + TimeseriesColsEndUses + TimeseriesColsWaterUses + TimeseriesColsTotalLoads + TimeseriesColsComponentLoads + TimeseriesColsTemperatures
->>>>>>> 4efddd1e
+    expected_timeseries_cols = ['Time'] + TimeseriesColsFuels + TimeseriesColsEndUses + TimeseriesColsWaterUses + TimeseriesColsTotalLoads + TimeseriesColsComponentLoads + TimeseriesColsTemperatures
     actual_timeseries_cols = File.readlines(timeseries_csv)[0].strip.split(',')
     assert_equal(expected_timeseries_cols.sort, actual_timeseries_cols.sort)
     assert_equal(31 * 24, File.readlines(timeseries_csv).size - 2)
@@ -540,11 +516,7 @@
     annual_csv, timeseries_csv, eri_csv = _test_measure(args_hash)
     assert(File.exist?(annual_csv))
     assert(File.exist?(timeseries_csv))
-<<<<<<< HEAD
-    expected_timeseries_cols = ['Time'] + TimeseriesColsFuels + TimeseriesColsEndUses + TimeseriesColsTotalLoads + TimeseriesColsComponentLoads + TimeseriesColsTemperatures
-=======
-    expected_timeseries_cols = ['Day'] + TimeseriesColsFuels + TimeseriesColsEndUses + TimeseriesColsWaterUses + TimeseriesColsTotalLoads + TimeseriesColsComponentLoads + TimeseriesColsTemperatures
->>>>>>> 4efddd1e
+    expected_timeseries_cols = ['Time'] + TimeseriesColsFuels + TimeseriesColsEndUses + TimeseriesColsWaterUses + TimeseriesColsTotalLoads + TimeseriesColsComponentLoads + TimeseriesColsTemperatures
     actual_timeseries_cols = File.readlines(timeseries_csv)[0].strip.split(',')
     assert_equal(expected_timeseries_cols.sort, actual_timeseries_cols.sort)
     assert_equal(31, File.readlines(timeseries_csv).size - 2)
@@ -562,11 +534,7 @@
     annual_csv, timeseries_csv, eri_csv = _test_measure(args_hash)
     assert(File.exist?(annual_csv))
     assert(File.exist?(timeseries_csv))
-<<<<<<< HEAD
-    expected_timeseries_cols = ['Time'] + TimeseriesColsFuels + TimeseriesColsEndUses + TimeseriesColsTotalLoads + TimeseriesColsComponentLoads + TimeseriesColsTemperatures
-=======
-    expected_timeseries_cols = ['Month'] + TimeseriesColsFuels + TimeseriesColsEndUses + TimeseriesColsWaterUses + TimeseriesColsTotalLoads + TimeseriesColsComponentLoads + TimeseriesColsTemperatures
->>>>>>> 4efddd1e
+    expected_timeseries_cols = ['Time'] + TimeseriesColsFuels + TimeseriesColsEndUses + TimeseriesColsWaterUses + TimeseriesColsTotalLoads + TimeseriesColsComponentLoads + TimeseriesColsTemperatures
     actual_timeseries_cols = File.readlines(timeseries_csv)[0].strip.split(',')
     assert_equal(expected_timeseries_cols.sort, actual_timeseries_cols.sort)
     assert_equal(1, File.readlines(timeseries_csv).size - 2)
@@ -584,11 +552,7 @@
     annual_csv, timeseries_csv, eri_csv = _test_measure(args_hash)
     assert(File.exist?(annual_csv))
     assert(File.exist?(timeseries_csv))
-<<<<<<< HEAD
-    expected_timeseries_cols = ['Time'] + TimeseriesColsFuels + TimeseriesColsEndUses + TimeseriesColsTotalLoads + TimeseriesColsComponentLoads + TimeseriesColsTemperatures
-=======
-    expected_timeseries_cols = ['Timestep'] + TimeseriesColsFuels + TimeseriesColsEndUses + TimeseriesColsWaterUses + TimeseriesColsTotalLoads + TimeseriesColsComponentLoads + TimeseriesColsTemperatures
->>>>>>> 4efddd1e
+    expected_timeseries_cols = ['Time'] + TimeseriesColsFuels + TimeseriesColsEndUses + TimeseriesColsWaterUses + TimeseriesColsTotalLoads + TimeseriesColsComponentLoads + TimeseriesColsTemperatures
     actual_timeseries_cols = File.readlines(timeseries_csv)[0].strip.split(',')
     assert_equal(expected_timeseries_cols.sort, actual_timeseries_cols.sort)
     assert_equal(31 * 24, File.readlines(timeseries_csv).size - 2)
@@ -606,11 +570,7 @@
     annual_csv, timeseries_csv, eri_csv = _test_measure(args_hash)
     assert(File.exist?(annual_csv))
     assert(File.exist?(timeseries_csv))
-<<<<<<< HEAD
-    expected_timeseries_cols = ['Time'] + TimeseriesColsFuels + TimeseriesColsEndUses + TimeseriesColsTotalLoads + TimeseriesColsComponentLoads + TimeseriesColsTemperatures
-=======
-    expected_timeseries_cols = ['Hour'] + TimeseriesColsFuels + TimeseriesColsEndUses + TimeseriesColsWaterUses + TimeseriesColsTotalLoads + TimeseriesColsComponentLoads + TimeseriesColsTemperatures
->>>>>>> 4efddd1e
+    expected_timeseries_cols = ['Time'] + TimeseriesColsFuels + TimeseriesColsEndUses + TimeseriesColsWaterUses + TimeseriesColsTotalLoads + TimeseriesColsComponentLoads + TimeseriesColsTemperatures
     actual_timeseries_cols = File.readlines(timeseries_csv)[0].strip.split(',')
     assert_equal(expected_timeseries_cols.sort, actual_timeseries_cols.sort)
     assert_equal(8784, File.readlines(timeseries_csv).size - 2)
@@ -628,11 +588,7 @@
     annual_csv, timeseries_csv, eri_csv = _test_measure(args_hash)
     assert(File.exist?(annual_csv))
     assert(File.exist?(timeseries_csv))
-<<<<<<< HEAD
-    expected_timeseries_cols = ['Time'] + TimeseriesColsFuels + TimeseriesColsEndUses + TimeseriesColsTotalLoads + TimeseriesColsComponentLoads + TimeseriesColsTemperatures
-=======
-    expected_timeseries_cols = ['Day'] + TimeseriesColsFuels + TimeseriesColsEndUses + TimeseriesColsWaterUses + TimeseriesColsTotalLoads + TimeseriesColsComponentLoads + TimeseriesColsTemperatures
->>>>>>> 4efddd1e
+    expected_timeseries_cols = ['Time'] + TimeseriesColsFuels + TimeseriesColsEndUses + TimeseriesColsWaterUses + TimeseriesColsTotalLoads + TimeseriesColsComponentLoads + TimeseriesColsTemperatures
     actual_timeseries_cols = File.readlines(timeseries_csv)[0].strip.split(',')
     assert_equal(expected_timeseries_cols.sort, actual_timeseries_cols.sort)
     assert_equal(366, File.readlines(timeseries_csv).size - 2)
@@ -650,11 +606,7 @@
     annual_csv, timeseries_csv, eri_csv = _test_measure(args_hash)
     assert(File.exist?(annual_csv))
     assert(File.exist?(timeseries_csv))
-<<<<<<< HEAD
-    expected_timeseries_cols = ['Time'] + TimeseriesColsFuels + TimeseriesColsEndUses + TimeseriesColsTotalLoads + TimeseriesColsComponentLoads + TimeseriesColsTemperatures
-=======
-    expected_timeseries_cols = ['Timestep'] + TimeseriesColsFuels + TimeseriesColsEndUses + TimeseriesColsWaterUses + TimeseriesColsTotalLoads + TimeseriesColsComponentLoads + TimeseriesColsTemperatures
->>>>>>> 4efddd1e
+    expected_timeseries_cols = ['Time'] + TimeseriesColsFuels + TimeseriesColsEndUses + TimeseriesColsWaterUses + TimeseriesColsTotalLoads + TimeseriesColsComponentLoads + TimeseriesColsTemperatures
     actual_timeseries_cols = File.readlines(timeseries_csv)[0].strip.split(',')
     assert_equal(expected_timeseries_cols.sort, actual_timeseries_cols.sort)
     assert_equal(8784, File.readlines(timeseries_csv).size - 2)
