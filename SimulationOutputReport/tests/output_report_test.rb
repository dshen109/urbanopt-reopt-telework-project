--- conflicted
+++ resolved
@@ -318,17 +318,17 @@
     assert_equal(expected_annual_rows.sort, actual_annual_rows.sort)
   end
 
-<<<<<<< HEAD
-=======
   def test_annual_only2
     args_hash = { 'hpxml_path' => '../workflow/sample_files/base.xml',
                   'timeseries_frequency' => 'none',
-                  'include_timeseries_zone_temperatures' => true,
-                  'include_timeseries_fuel_consumptions' => true,
-                  'include_timeseries_end_use_consumptions' => true,
-                  'include_timeseries_hot_water_uses' => true,
-                  'include_timeseries_total_loads' => true,
-                  'include_timeseries_component_loads' => true }
+                  'include_timeseries_fuel_consumptions' => true,
+                  'include_timeseries_end_use_consumptions' => true,
+                  'include_timeseries_hot_water_uses' => true,
+                  'include_timeseries_total_loads' => true,
+                  'include_timeseries_component_loads' => true,
+                  'include_timeseries_zone_temperatures' => true,
+                  'include_timeseries_airflows' => true,
+                  'include_timeseries_weather' => true }
     annual_csv, timeseries_csv, eri_csv = _test_measure(args_hash)
     assert(File.exist?(annual_csv))
     assert(!File.exist?(timeseries_csv))
@@ -337,25 +337,6 @@
     assert_equal(expected_annual_rows.sort, actual_annual_rows.sort)
   end
 
-  def test_timeseries_hourly_temperatures
-    args_hash = { 'hpxml_path' => '../workflow/sample_files/base.xml',
-                  'timeseries_frequency' => 'hourly',
-                  'include_timeseries_zone_temperatures' => true,
-                  'include_timeseries_fuel_consumptions' => false,
-                  'include_timeseries_end_use_consumptions' => false,
-                  'include_timeseries_hot_water_uses' => false,
-                  'include_timeseries_total_loads' => false,
-                  'include_timeseries_component_loads' => false }
-    annual_csv, timeseries_csv, eri_csv = _test_measure(args_hash)
-    assert(File.exist?(annual_csv))
-    assert(File.exist?(timeseries_csv))
-    expected_timeseries_cols = ['Time'] + TimeseriesColsTemperatures
-    actual_timeseries_cols = File.readlines(timeseries_csv)[0].strip.split(',')
-    assert_equal(expected_timeseries_cols.sort, actual_timeseries_cols.sort)
-    assert_equal(8760, File.readlines(timeseries_csv).size - 2)
-  end
-
->>>>>>> 39436101
   def test_timeseries_hourly_fuels
     args_hash = { 'hpxml_path' => '../workflow/sample_files/base.xml',
                   'timeseries_frequency' => 'hourly',
