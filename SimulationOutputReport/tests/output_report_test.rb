--- conflicted
+++ resolved
@@ -213,13 +213,13 @@
     'Temperature: Living Space',
   ]
 
-<<<<<<< HEAD
-  TimeseriesColsTemperaturesOtherSide = [
+  TimeseriesColsTempsOtherSide = [
     'Temperature: Other Multifamily Buffer Space',
     'Temperature: Other Non-freezing Space',
     'Temperature: Other Housing Unit',
     'Temperature: Other Heated Space'
-=======
+  ]
+
   TimeseriesColsAirflows = [
     'Airflow: Infiltration',
     'Airflow: Mechanical Ventilation',
@@ -234,7 +234,6 @@
     'Weather: Wind Speed',
     'Weather: Diffuse Solar Radiation',
     'Weather: Direct Solar Radiation',
->>>>>>> 2f21345e
   ]
 
   ERIRows = [
@@ -345,148 +344,151 @@
     assert_equal(expected_annual_rows.sort, actual_annual_rows.sort)
   end
 
-  def test_timeseries_mf_space_hourly_temperatures
+  def test_timeseries_hourly_fuels
+    args_hash = { 'hpxml_path' => '../workflow/sample_files/base.xml',
+                  'timeseries_frequency' => 'hourly',
+                  'include_timeseries_fuel_consumptions' => true,
+                  'include_timeseries_end_use_consumptions' => false,
+                  'include_timeseries_hot_water_uses' => false,
+                  'include_timeseries_total_loads' => false,
+                  'include_timeseries_component_loads' => false,
+                  'include_timeseries_zone_temperatures' => false,
+                  'include_timeseries_airflows' => false,
+                  'include_timeseries_weather' => false }
+    annual_csv, timeseries_csv, eri_csv = _test_measure(args_hash)
+    assert(File.exist?(annual_csv))
+    assert(File.exist?(timeseries_csv))
+    expected_timeseries_cols = ['Time'] + TimeseriesColsFuels
+    actual_timeseries_cols = File.readlines(timeseries_csv)[0].strip.split(',')
+    assert_equal(expected_timeseries_cols.sort, actual_timeseries_cols.sort)
+    assert_equal(8760, File.readlines(timeseries_csv).size - 2)
+    _check_for_nonzero_timeseries_value(timeseries_csv, ['Electricity: Total'])
+  end
+
+  def test_timeseries_hourly_enduses
+    args_hash = { 'hpxml_path' => '../workflow/sample_files/base.xml',
+                  'timeseries_frequency' => 'hourly',
+                  'include_timeseries_fuel_consumptions' => false,
+                  'include_timeseries_end_use_consumptions' => true,
+                  'include_timeseries_hot_water_uses' => false,
+                  'include_timeseries_total_loads' => false,
+                  'include_timeseries_component_loads' => false,
+                  'include_timeseries_zone_temperatures' => false,
+                  'include_timeseries_airflows' => false,
+                  'include_timeseries_weather' => false }
+    annual_csv, timeseries_csv, eri_csv = _test_measure(args_hash)
+    assert(File.exist?(annual_csv))
+    assert(File.exist?(timeseries_csv))
+    expected_timeseries_cols = ['Time'] + TimeseriesColsEndUses
+    actual_timeseries_cols = File.readlines(timeseries_csv)[0].strip.split(',')
+    assert_equal(expected_timeseries_cols.sort, actual_timeseries_cols.sort)
+    assert_equal(8760, File.readlines(timeseries_csv).size - 2)
+    _check_for_nonzero_timeseries_value(timeseries_csv, ['Electricity: Plug Loads'])
+  end
+
+  def test_timeseries_hourly_hotwateruses
+    args_hash = { 'hpxml_path' => '../workflow/sample_files/base.xml',
+                  'timeseries_frequency' => 'hourly',
+                  'include_timeseries_fuel_consumptions' => false,
+                  'include_timeseries_end_use_consumptions' => false,
+                  'include_timeseries_hot_water_uses' => true,
+                  'include_timeseries_total_loads' => false,
+                  'include_timeseries_component_loads' => false,
+                  'include_timeseries_zone_temperatures' => false,
+                  'include_timeseries_airflows' => false,
+                  'include_timeseries_weather' => false }
+    annual_csv, timeseries_csv, eri_csv = _test_measure(args_hash)
+    assert(File.exist?(annual_csv))
+    assert(File.exist?(timeseries_csv))
+    expected_timeseries_cols = ['Time'] + TimeseriesColsWaterUses
+    actual_timeseries_cols = File.readlines(timeseries_csv)[0].strip.split(',')
+    assert_equal(expected_timeseries_cols.sort, actual_timeseries_cols.sort)
+    assert_equal(8760, File.readlines(timeseries_csv).size - 2)
+    _check_for_nonzero_timeseries_value(timeseries_csv, TimeseriesColsWaterUses)
+  end
+
+  def test_timeseries_hourly_loads
+    args_hash = { 'hpxml_path' => '../workflow/sample_files/base.xml',
+                  'timeseries_frequency' => 'hourly',
+                  'include_timeseries_fuel_consumptions' => false,
+                  'include_timeseries_end_use_consumptions' => false,
+                  'include_timeseries_hot_water_uses' => false,
+                  'include_timeseries_total_loads' => true,
+                  'include_timeseries_component_loads' => false,
+                  'include_timeseries_zone_temperatures' => false,
+                  'include_timeseries_airflows' => false,
+                  'include_timeseries_weather' => false }
+    annual_csv, timeseries_csv, eri_csv = _test_measure(args_hash)
+    assert(File.exist?(annual_csv))
+    assert(File.exist?(timeseries_csv))
+    expected_timeseries_cols = ['Time'] + TimeseriesColsTotalLoads
+    actual_timeseries_cols = File.readlines(timeseries_csv)[0].strip.split(',')
+    assert_equal(expected_timeseries_cols.sort, actual_timeseries_cols.sort)
+    assert_equal(8760, File.readlines(timeseries_csv).size - 2)
+    _check_for_nonzero_timeseries_value(timeseries_csv, TimeseriesColsTotalLoads)
+  end
+
+  def test_timeseries_hourly_componentloads
+    args_hash = { 'hpxml_path' => '../workflow/sample_files/base.xml',
+                  'timeseries_frequency' => 'hourly',
+                  'include_timeseries_fuel_consumptions' => false,
+                  'include_timeseries_end_use_consumptions' => false,
+                  'include_timeseries_hot_water_uses' => false,
+                  'include_timeseries_total_loads' => false,
+                  'include_timeseries_component_loads' => true,
+                  'include_timeseries_zone_temperatures' => false,
+                  'include_timeseries_airflows' => false,
+                  'include_timeseries_weather' => false }
+    annual_csv, timeseries_csv, eri_csv = _test_measure(args_hash)
+    assert(File.exist?(annual_csv))
+    assert(File.exist?(timeseries_csv))
+    expected_timeseries_cols = ['Time'] + TimeseriesColsComponentLoads
+    actual_timeseries_cols = File.readlines(timeseries_csv)[0].strip.split(',')
+    assert_equal(expected_timeseries_cols.sort, actual_timeseries_cols.sort)
+    assert_equal(8760, File.readlines(timeseries_csv).size - 2)
+    _check_for_nonzero_timeseries_value(timeseries_csv, ['Component Load: Heating: Internal Gains', 'Component Load: Cooling: Internal Gains'])
+  end
+
+  def test_timeseries_hourly_zone_temperatures
+    args_hash = { 'hpxml_path' => '../workflow/sample_files/base.xml',
+                  'timeseries_frequency' => 'hourly',
+                  'include_timeseries_fuel_consumptions' => false,
+                  'include_timeseries_end_use_consumptions' => false,
+                  'include_timeseries_hot_water_uses' => false,
+                  'include_timeseries_total_loads' => false,
+                  'include_timeseries_component_loads' => false,
+                  'include_timeseries_zone_temperatures' => true,
+                  'include_timeseries_airflows' => false,
+                  'include_timeseries_weather' => false }
+    annual_csv, timeseries_csv, eri_csv = _test_measure(args_hash)
+    assert(File.exist?(annual_csv))
+    assert(File.exist?(timeseries_csv))
+    expected_timeseries_cols = ['Time'] + TimeseriesColsZoneTemps
+    actual_timeseries_cols = File.readlines(timeseries_csv)[0].strip.split(',')
+    assert_equal(expected_timeseries_cols.sort, actual_timeseries_cols.sort)
+    assert_equal(8760, File.readlines(timeseries_csv).size - 2)
+    _check_for_nonzero_timeseries_value(timeseries_csv, TimeseriesColsZoneTemps)
+  end
+
+  def test_timeseries_hourly_zone_temperatures_mf_space
     args_hash = { 'hpxml_path' => '../workflow/sample_files/base-enclosure-attached-multifamily.xml',
                   'timeseries_frequency' => 'hourly',
-                  'include_timeseries_zone_temperatures' => true,
-                  'include_timeseries_fuel_consumptions' => false,
-                  'include_timeseries_end_use_consumptions' => false,
-                  'include_timeseries_hot_water_uses' => false,
-                  'include_timeseries_total_loads' => false,
-                  'include_timeseries_component_loads' => false }
-    annual_csv, timeseries_csv, eri_csv = _test_measure(args_hash)
-    assert(File.exist?(annual_csv))
-    assert(File.exist?(timeseries_csv))
-    expected_timeseries_cols = ['Time'] + TimeseriesColsTemperatures + TimeseriesColsTemperaturesOtherSide
-    actual_timeseries_cols = File.readlines(timeseries_csv)[0].strip.split(',')
-    assert_equal(expected_timeseries_cols.sort, actual_timeseries_cols.sort)
-    assert_equal(8760, File.readlines(timeseries_csv).size - 2)
-  end
-
-  def test_timeseries_hourly_fuels
-    args_hash = { 'hpxml_path' => '../workflow/sample_files/base.xml',
-                  'timeseries_frequency' => 'hourly',
-                  'include_timeseries_fuel_consumptions' => true,
-                  'include_timeseries_end_use_consumptions' => false,
-                  'include_timeseries_hot_water_uses' => false,
-                  'include_timeseries_total_loads' => false,
-                  'include_timeseries_component_loads' => false,
-                  'include_timeseries_zone_temperatures' => false,
+                  'include_timeseries_fuel_consumptions' => false,
+                  'include_timeseries_end_use_consumptions' => false,
+                  'include_timeseries_hot_water_uses' => false,
+                  'include_timeseries_total_loads' => false,
+                  'include_timeseries_component_loads' => false,
+                  'include_timeseries_zone_temperatures' => true,
                   'include_timeseries_airflows' => false,
                   'include_timeseries_weather' => false }
     annual_csv, timeseries_csv, eri_csv = _test_measure(args_hash)
     assert(File.exist?(annual_csv))
     assert(File.exist?(timeseries_csv))
-    expected_timeseries_cols = ['Time'] + TimeseriesColsFuels
-    actual_timeseries_cols = File.readlines(timeseries_csv)[0].strip.split(',')
-    assert_equal(expected_timeseries_cols.sort, actual_timeseries_cols.sort)
-    assert_equal(8760, File.readlines(timeseries_csv).size - 2)
-    _check_for_nonzero_timeseries_value(timeseries_csv, ['Electricity: Total'])
-  end
-
-  def test_timeseries_hourly_enduses
-    args_hash = { 'hpxml_path' => '../workflow/sample_files/base.xml',
-                  'timeseries_frequency' => 'hourly',
-                  'include_timeseries_fuel_consumptions' => false,
-                  'include_timeseries_end_use_consumptions' => true,
-                  'include_timeseries_hot_water_uses' => false,
-                  'include_timeseries_total_loads' => false,
-                  'include_timeseries_component_loads' => false,
-                  'include_timeseries_zone_temperatures' => false,
-                  'include_timeseries_airflows' => false,
-                  'include_timeseries_weather' => false }
-    annual_csv, timeseries_csv, eri_csv = _test_measure(args_hash)
-    assert(File.exist?(annual_csv))
-    assert(File.exist?(timeseries_csv))
-    expected_timeseries_cols = ['Time'] + TimeseriesColsEndUses
-    actual_timeseries_cols = File.readlines(timeseries_csv)[0].strip.split(',')
-    assert_equal(expected_timeseries_cols.sort, actual_timeseries_cols.sort)
-    assert_equal(8760, File.readlines(timeseries_csv).size - 2)
-    _check_for_nonzero_timeseries_value(timeseries_csv, ['Electricity: Plug Loads'])
-  end
-
-  def test_timeseries_hourly_hotwateruses
-    args_hash = { 'hpxml_path' => '../workflow/sample_files/base.xml',
-                  'timeseries_frequency' => 'hourly',
-                  'include_timeseries_fuel_consumptions' => false,
-                  'include_timeseries_end_use_consumptions' => false,
-                  'include_timeseries_hot_water_uses' => true,
-                  'include_timeseries_total_loads' => false,
-                  'include_timeseries_component_loads' => false,
-                  'include_timeseries_zone_temperatures' => false,
-                  'include_timeseries_airflows' => false,
-                  'include_timeseries_weather' => false }
-    annual_csv, timeseries_csv, eri_csv = _test_measure(args_hash)
-    assert(File.exist?(annual_csv))
-    assert(File.exist?(timeseries_csv))
-    expected_timeseries_cols = ['Time'] + TimeseriesColsWaterUses
-    actual_timeseries_cols = File.readlines(timeseries_csv)[0].strip.split(',')
-    assert_equal(expected_timeseries_cols.sort, actual_timeseries_cols.sort)
-    assert_equal(8760, File.readlines(timeseries_csv).size - 2)
-    _check_for_nonzero_timeseries_value(timeseries_csv, TimeseriesColsWaterUses)
-  end
-
-  def test_timeseries_hourly_loads
-    args_hash = { 'hpxml_path' => '../workflow/sample_files/base.xml',
-                  'timeseries_frequency' => 'hourly',
-                  'include_timeseries_fuel_consumptions' => false,
-                  'include_timeseries_end_use_consumptions' => false,
-                  'include_timeseries_hot_water_uses' => false,
-                  'include_timeseries_total_loads' => true,
-                  'include_timeseries_component_loads' => false,
-                  'include_timeseries_zone_temperatures' => false,
-                  'include_timeseries_airflows' => false,
-                  'include_timeseries_weather' => false }
-    annual_csv, timeseries_csv, eri_csv = _test_measure(args_hash)
-    assert(File.exist?(annual_csv))
-    assert(File.exist?(timeseries_csv))
-    expected_timeseries_cols = ['Time'] + TimeseriesColsTotalLoads
-    actual_timeseries_cols = File.readlines(timeseries_csv)[0].strip.split(',')
-    assert_equal(expected_timeseries_cols.sort, actual_timeseries_cols.sort)
-    assert_equal(8760, File.readlines(timeseries_csv).size - 2)
-    _check_for_nonzero_timeseries_value(timeseries_csv, TimeseriesColsTotalLoads)
-  end
-
-  def test_timeseries_hourly_componentloads
-    args_hash = { 'hpxml_path' => '../workflow/sample_files/base.xml',
-                  'timeseries_frequency' => 'hourly',
-                  'include_timeseries_fuel_consumptions' => false,
-                  'include_timeseries_end_use_consumptions' => false,
-                  'include_timeseries_hot_water_uses' => false,
-                  'include_timeseries_total_loads' => false,
-                  'include_timeseries_component_loads' => true,
-                  'include_timeseries_zone_temperatures' => false,
-                  'include_timeseries_airflows' => false,
-                  'include_timeseries_weather' => false }
-    annual_csv, timeseries_csv, eri_csv = _test_measure(args_hash)
-    assert(File.exist?(annual_csv))
-    assert(File.exist?(timeseries_csv))
-    expected_timeseries_cols = ['Time'] + TimeseriesColsComponentLoads
-    actual_timeseries_cols = File.readlines(timeseries_csv)[0].strip.split(',')
-    assert_equal(expected_timeseries_cols.sort, actual_timeseries_cols.sort)
-    assert_equal(8760, File.readlines(timeseries_csv).size - 2)
-    _check_for_nonzero_timeseries_value(timeseries_csv, ['Component Load: Heating: Internal Gains', 'Component Load: Cooling: Internal Gains'])
-  end
-
-  def test_timeseries_hourly_zone_temperatures
-    args_hash = { 'hpxml_path' => '../workflow/sample_files/base.xml',
-                  'timeseries_frequency' => 'hourly',
-                  'include_timeseries_fuel_consumptions' => false,
-                  'include_timeseries_end_use_consumptions' => false,
-                  'include_timeseries_hot_water_uses' => false,
-                  'include_timeseries_total_loads' => false,
-                  'include_timeseries_component_loads' => false,
-                  'include_timeseries_zone_temperatures' => true,
-                  'include_timeseries_airflows' => false,
-                  'include_timeseries_weather' => false }
-    annual_csv, timeseries_csv, eri_csv = _test_measure(args_hash)
-    assert(File.exist?(annual_csv))
-    assert(File.exist?(timeseries_csv))
-    expected_timeseries_cols = ['Time'] + TimeseriesColsZoneTemps
-    actual_timeseries_cols = File.readlines(timeseries_csv)[0].strip.split(',')
-    assert_equal(expected_timeseries_cols.sort, actual_timeseries_cols.sort)
-    assert_equal(8760, File.readlines(timeseries_csv).size - 2)
-    _check_for_nonzero_timeseries_value(timeseries_csv, TimeseriesColsZoneTemps)
+    expected_timeseries_cols = ['Time'] + TimeseriesColsZoneTemps + TimeseriesColsTempsOtherSide
+    actual_timeseries_cols = File.readlines(timeseries_csv)[0].strip.split(',')
+    assert_equal(expected_timeseries_cols.sort, actual_timeseries_cols.sort)
+    assert_equal(8760, File.readlines(timeseries_csv).size - 2)
+    _check_for_nonzero_timeseries_value(timeseries_csv, TimeseriesColsTempsOtherSide)
   end
 
   def test_timeseries_hourly_airflows
