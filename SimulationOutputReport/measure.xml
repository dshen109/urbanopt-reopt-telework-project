<?xml version="1.0"?>
<measure>
  <schema_version>3.0</schema_version>
  <name>simulation_output_report</name>
  <uid>df9d170c-c21a-4130-866d-0d46b06073fd</uid>
<<<<<<< HEAD
  <version_id>dba50fe0-067e-4ae2-aa4c-aeae310579f1</version_id>
  <version_modified>20200626T161919Z</version_modified>
=======
  <version_id>246aa9bb-420b-4eeb-a490-156e99f9a339</version_id>
  <version_modified>20200710T170817Z</version_modified>
>>>>>>> 139c4b2f
  <xml_checksum>9BF1E6AC</xml_checksum>
  <class_name>SimulationOutputReport</class_name>
  <display_name>HPXML Simulation Output Report</display_name>
  <description>Reports simulation outputs for residential HPXML-based models.</description>
  <modeler_description>Processes EnergyPlus simulation outputs in order to generate an annual output CSV file and an optional timeseries output CSV file.</modeler_description>
  <arguments>
    <argument>
      <name>timeseries_frequency</name>
      <display_name>Timeseries Reporting Frequency</display_name>
      <description>The frequency at which to report timeseries output data. Using 'none' will disable timeseries outputs.</description>
      <type>Choice</type>
      <required>true</required>
      <model_dependent>false</model_dependent>
      <default_value>none</default_value>
      <choices>
        <choice>
          <value>none</value>
          <display_name>none</display_name>
        </choice>
        <choice>
          <value>timestep</value>
          <display_name>timestep</display_name>
        </choice>
        <choice>
          <value>hourly</value>
          <display_name>hourly</display_name>
        </choice>
        <choice>
          <value>daily</value>
          <display_name>daily</display_name>
        </choice>
        <choice>
          <value>monthly</value>
          <display_name>monthly</display_name>
        </choice>
      </choices>
    </argument>
    <argument>
      <name>include_timeseries_fuel_consumptions</name>
      <display_name>Generate Timeseries Output: Fuel Consumptions</display_name>
      <description>Generates timeseries energy consumptions for each fuel type.</description>
      <type>Boolean</type>
      <required>true</required>
      <model_dependent>false</model_dependent>
      <default_value>false</default_value>
      <choices>
        <choice>
          <value>true</value>
          <display_name>true</display_name>
        </choice>
        <choice>
          <value>false</value>
          <display_name>false</display_name>
        </choice>
      </choices>
    </argument>
    <argument>
      <name>include_timeseries_end_use_consumptions</name>
      <display_name>Generate Timeseries Output: End Use Consumptions</display_name>
      <description>Generates timeseries energy consumptions for each end use.</description>
      <type>Boolean</type>
      <required>true</required>
      <model_dependent>false</model_dependent>
      <default_value>false</default_value>
      <choices>
        <choice>
          <value>true</value>
          <display_name>true</display_name>
        </choice>
        <choice>
          <value>false</value>
          <display_name>false</display_name>
        </choice>
      </choices>
    </argument>
    <argument>
      <name>include_timeseries_hot_water_uses</name>
      <display_name>Generate Timeseries Output: Hot Water Uses</display_name>
      <description>Generates timeseries hot water usages for each end use.</description>
      <type>Boolean</type>
      <required>true</required>
      <model_dependent>false</model_dependent>
      <default_value>false</default_value>
      <choices>
        <choice>
          <value>true</value>
          <display_name>true</display_name>
        </choice>
        <choice>
          <value>false</value>
          <display_name>false</display_name>
        </choice>
      </choices>
    </argument>
    <argument>
      <name>include_timeseries_total_loads</name>
      <display_name>Generate Timeseries Output: Total Loads</display_name>
      <description>Generates timeseries heating/cooling loads.</description>
      <type>Boolean</type>
      <required>true</required>
      <model_dependent>false</model_dependent>
      <default_value>false</default_value>
      <choices>
        <choice>
          <value>true</value>
          <display_name>true</display_name>
        </choice>
        <choice>
          <value>false</value>
          <display_name>false</display_name>
        </choice>
      </choices>
    </argument>
    <argument>
      <name>include_timeseries_component_loads</name>
      <display_name>Generate Timeseries Output: Component Loads</display_name>
      <description>Generates timeseries heating/cooling loads disaggregated by component type.</description>
      <type>Boolean</type>
      <required>true</required>
      <model_dependent>false</model_dependent>
      <default_value>false</default_value>
      <choices>
        <choice>
          <value>true</value>
          <display_name>true</display_name>
        </choice>
        <choice>
          <value>false</value>
          <display_name>false</display_name>
        </choice>
      </choices>
    </argument>
    <argument>
      <name>include_timeseries_zone_temperatures</name>
      <display_name>Generate Timeseries Output: Zone Temperatures</display_name>
      <description>Generates timeseries temperatures for each thermal zone.</description>
      <type>Boolean</type>
      <required>true</required>
      <model_dependent>false</model_dependent>
      <default_value>false</default_value>
      <choices>
        <choice>
          <value>true</value>
          <display_name>true</display_name>
        </choice>
        <choice>
          <value>false</value>
          <display_name>false</display_name>
        </choice>
      </choices>
    </argument>
    <argument>
      <name>include_timeseries_airflows</name>
      <display_name>Generate Timeseries Output: Airflows</display_name>
      <description>Generates timeseries airflows.</description>
      <type>Boolean</type>
      <required>true</required>
      <model_dependent>false</model_dependent>
      <default_value>false</default_value>
      <choices>
        <choice>
          <value>true</value>
          <display_name>true</display_name>
        </choice>
        <choice>
          <value>false</value>
          <display_name>false</display_name>
        </choice>
      </choices>
    </argument>
    <argument>
      <name>include_timeseries_weather</name>
      <display_name>Generate Timeseries Output: Weather</display_name>
      <description>Generates timeseries weather data.</description>
      <type>Boolean</type>
      <required>true</required>
      <model_dependent>false</model_dependent>
      <default_value>false</default_value>
      <choices>
        <choice>
          <value>true</value>
          <display_name>true</display_name>
        </choice>
        <choice>
          <value>false</value>
          <display_name>false</display_name>
        </choice>
      </choices>
    </argument>
  </arguments>
  <outputs>
    <output>
      <name>Electricity: Total MBtu</name>
      <display_name>Electricity: Total MBtu</display_name>
      <short_name>Electricity: Total MBtu</short_name>
      <type>Double</type>
      <model_dependent>false</model_dependent>
    </output>
    <output>
      <name>Natural Gas: Total MBtu</name>
      <display_name>Natural Gas: Total MBtu</display_name>
      <short_name>Natural Gas: Total MBtu</short_name>
      <type>Double</type>
      <model_dependent>false</model_dependent>
    </output>
    <output>
      <name>Fuel Oil: Total MBtu</name>
      <display_name>Fuel Oil: Total MBtu</display_name>
      <short_name>Fuel Oil: Total MBtu</short_name>
      <type>Double</type>
      <model_dependent>false</model_dependent>
    </output>
    <output>
      <name>Propane: Total MBtu</name>
      <display_name>Propane: Total MBtu</display_name>
      <short_name>Propane: Total MBtu</short_name>
      <type>Double</type>
      <model_dependent>false</model_dependent>
    </output>
    <output>
      <name>Wood Cord: Total MBtu</name>
      <display_name>Wood Cord: Total MBtu</display_name>
      <short_name>Wood Cord: Total MBtu</short_name>
      <type>Double</type>
      <model_dependent>false</model_dependent>
    </output>
    <output>
      <name>Wood Pellets: Total MBtu</name>
      <display_name>Wood Pellets: Total MBtu</display_name>
      <short_name>Wood Pellets: Total MBtu</short_name>
      <type>Double</type>
      <model_dependent>false</model_dependent>
    </output>
    <output>
      <name>Coal: Total MBtu</name>
      <display_name>Coal: Total MBtu</display_name>
      <short_name>Coal: Total MBtu</short_name>
      <type>Double</type>
      <model_dependent>false</model_dependent>
    </output>
    <output>
      <name>Electricity: Heating MBtu</name>
      <display_name>Electricity: Heating MBtu</display_name>
      <short_name>Electricity: Heating MBtu</short_name>
      <type>Double</type>
      <model_dependent>false</model_dependent>
    </output>
    <output>
      <name>Electricity: Heating Fans/Pumps MBtu</name>
      <display_name>Electricity: Heating Fans/Pumps MBtu</display_name>
      <short_name>Electricity: Heating Fans/Pumps MBtu</short_name>
      <type>Double</type>
      <model_dependent>false</model_dependent>
    </output>
    <output>
      <name>Electricity: Cooling MBtu</name>
      <display_name>Electricity: Cooling MBtu</display_name>
      <short_name>Electricity: Cooling MBtu</short_name>
      <type>Double</type>
      <model_dependent>false</model_dependent>
    </output>
    <output>
      <name>Electricity: Cooling Fans/Pumps MBtu</name>
      <display_name>Electricity: Cooling Fans/Pumps MBtu</display_name>
      <short_name>Electricity: Cooling Fans/Pumps MBtu</short_name>
      <type>Double</type>
      <model_dependent>false</model_dependent>
    </output>
    <output>
      <name>Electricity: Hot Water MBtu</name>
      <display_name>Electricity: Hot Water MBtu</display_name>
      <short_name>Electricity: Hot Water MBtu</short_name>
      <type>Double</type>
      <model_dependent>false</model_dependent>
    </output>
    <output>
      <name>Electricity: Hot Water Recirc Pump MBtu</name>
      <display_name>Electricity: Hot Water Recirc Pump MBtu</display_name>
      <short_name>Electricity: Hot Water Recirc Pump MBtu</short_name>
      <type>Double</type>
      <model_dependent>false</model_dependent>
    </output>
    <output>
      <name>Electricity: Hot Water Solar Thermal Pump MBtu</name>
      <display_name>Electricity: Hot Water Solar Thermal Pump MBtu</display_name>
      <short_name>Electricity: Hot Water Solar Thermal Pump MBtu</short_name>
      <type>Double</type>
      <model_dependent>false</model_dependent>
    </output>
    <output>
      <name>Electricity: Lighting Interior MBtu</name>
      <display_name>Electricity: Lighting Interior MBtu</display_name>
      <short_name>Electricity: Lighting Interior MBtu</short_name>
      <type>Double</type>
      <model_dependent>false</model_dependent>
    </output>
    <output>
      <name>Electricity: Lighting Garage MBtu</name>
      <display_name>Electricity: Lighting Garage MBtu</display_name>
      <short_name>Electricity: Lighting Garage MBtu</short_name>
      <type>Double</type>
      <model_dependent>false</model_dependent>
    </output>
    <output>
      <name>Electricity: Lighting Exterior MBtu</name>
      <display_name>Electricity: Lighting Exterior MBtu</display_name>
      <short_name>Electricity: Lighting Exterior MBtu</short_name>
      <type>Double</type>
      <model_dependent>false</model_dependent>
    </output>
    <output>
      <name>Electricity: Mech Vent MBtu</name>
      <display_name>Electricity: Mech Vent MBtu</display_name>
      <short_name>Electricity: Mech Vent MBtu</short_name>
      <type>Double</type>
      <model_dependent>false</model_dependent>
    </output>
    <output>
      <name>Electricity: Whole House Fan MBtu</name>
      <display_name>Electricity: Whole House Fan MBtu</display_name>
      <short_name>Electricity: Whole House Fan MBtu</short_name>
      <type>Double</type>
      <model_dependent>false</model_dependent>
    </output>
    <output>
      <name>Electricity: Refrigerator MBtu</name>
      <display_name>Electricity: Refrigerator MBtu</display_name>
      <short_name>Electricity: Refrigerator MBtu</short_name>
      <type>Double</type>
      <model_dependent>false</model_dependent>
    </output>
    <output>
      <name>Electricity: Freezer MBtu</name>
      <display_name>Electricity: Freezer MBtu</display_name>
      <short_name>Electricity: Freezer MBtu</short_name>
      <type>Double</type>
      <model_dependent>false</model_dependent>
    </output>
    <output>
      <name>Electricity: Dehumidifier MBtu</name>
      <display_name>Electricity: Dehumidifier MBtu</display_name>
      <short_name>Electricity: Dehumidifier MBtu</short_name>
      <type>Double</type>
      <model_dependent>false</model_dependent>
    </output>
    <output>
      <name>Electricity: Dishwasher MBtu</name>
      <display_name>Electricity: Dishwasher MBtu</display_name>
      <short_name>Electricity: Dishwasher MBtu</short_name>
      <type>Double</type>
      <model_dependent>false</model_dependent>
    </output>
    <output>
      <name>Electricity: Clothes Washer MBtu</name>
      <display_name>Electricity: Clothes Washer MBtu</display_name>
      <short_name>Electricity: Clothes Washer MBtu</short_name>
      <type>Double</type>
      <model_dependent>false</model_dependent>
    </output>
    <output>
      <name>Electricity: Clothes Dryer MBtu</name>
      <display_name>Electricity: Clothes Dryer MBtu</display_name>
      <short_name>Electricity: Clothes Dryer MBtu</short_name>
      <type>Double</type>
      <model_dependent>false</model_dependent>
    </output>
    <output>
      <name>Electricity: Range/Oven MBtu</name>
      <display_name>Electricity: Range/Oven MBtu</display_name>
      <short_name>Electricity: Range/Oven MBtu</short_name>
      <type>Double</type>
      <model_dependent>false</model_dependent>
    </output>
    <output>
      <name>Electricity: Ceiling Fan MBtu</name>
      <display_name>Electricity: Ceiling Fan MBtu</display_name>
      <short_name>Electricity: Ceiling Fan MBtu</short_name>
      <type>Double</type>
      <model_dependent>false</model_dependent>
    </output>
    <output>
      <name>Electricity: Television MBtu</name>
      <display_name>Electricity: Television MBtu</display_name>
      <short_name>Electricity: Television MBtu</short_name>
      <type>Double</type>
      <model_dependent>false</model_dependent>
    </output>
    <output>
      <name>Electricity: Plug Loads MBtu</name>
      <display_name>Electricity: Plug Loads MBtu</display_name>
      <short_name>Electricity: Plug Loads MBtu</short_name>
      <type>Double</type>
      <model_dependent>false</model_dependent>
    </output>
    <output>
      <name>Electricity: Electric Vehicle Charging MBtu</name>
      <display_name>Electricity: Electric Vehicle Charging MBtu</display_name>
      <short_name>Electricity: Electric Vehicle Charging MBtu</short_name>
      <type>Double</type>
      <model_dependent>false</model_dependent>
    </output>
    <output>
      <name>Electricity: Well Pump MBtu</name>
      <display_name>Electricity: Well Pump MBtu</display_name>
      <short_name>Electricity: Well Pump MBtu</short_name>
      <type>Double</type>
      <model_dependent>false</model_dependent>
    </output>
    <output>
      <name>Electricity: Pool Heater MBtu</name>
      <display_name>Electricity: Pool Heater MBtu</display_name>
      <short_name>Electricity: Pool Heater MBtu</short_name>
      <type>Double</type>
      <model_dependent>false</model_dependent>
    </output>
    <output>
      <name>Electricity: Pool Pump MBtu</name>
      <display_name>Electricity: Pool Pump MBtu</display_name>
      <short_name>Electricity: Pool Pump MBtu</short_name>
      <type>Double</type>
      <model_dependent>false</model_dependent>
    </output>
    <output>
      <name>Electricity: Hot Tub Heater MBtu</name>
      <display_name>Electricity: Hot Tub Heater MBtu</display_name>
      <short_name>Electricity: Hot Tub Heater MBtu</short_name>
      <type>Double</type>
      <model_dependent>false</model_dependent>
    </output>
    <output>
      <name>Electricity: Hot Tub Pump MBtu</name>
      <display_name>Electricity: Hot Tub Pump MBtu</display_name>
      <short_name>Electricity: Hot Tub Pump MBtu</short_name>
      <type>Double</type>
      <model_dependent>false</model_dependent>
    </output>
    <output>
      <name>Electricity: PV MBtu</name>
      <display_name>Electricity: PV MBtu</display_name>
      <short_name>Electricity: PV MBtu</short_name>
      <type>Double</type>
      <model_dependent>false</model_dependent>
    </output>
    <output>
      <name>Natural Gas: Heating MBtu</name>
      <display_name>Natural Gas: Heating MBtu</display_name>
      <short_name>Natural Gas: Heating MBtu</short_name>
      <type>Double</type>
      <model_dependent>false</model_dependent>
    </output>
    <output>
      <name>Natural Gas: Hot Water MBtu</name>
      <display_name>Natural Gas: Hot Water MBtu</display_name>
      <short_name>Natural Gas: Hot Water MBtu</short_name>
      <type>Double</type>
      <model_dependent>false</model_dependent>
    </output>
    <output>
      <name>Natural Gas: Clothes Dryer MBtu</name>
      <display_name>Natural Gas: Clothes Dryer MBtu</display_name>
      <short_name>Natural Gas: Clothes Dryer MBtu</short_name>
      <type>Double</type>
      <model_dependent>false</model_dependent>
    </output>
    <output>
      <name>Natural Gas: Range/Oven MBtu</name>
      <display_name>Natural Gas: Range/Oven MBtu</display_name>
      <short_name>Natural Gas: Range/Oven MBtu</short_name>
      <type>Double</type>
      <model_dependent>false</model_dependent>
    </output>
    <output>
      <name>Natural Gas: Pool Heater MBtu</name>
      <display_name>Natural Gas: Pool Heater MBtu</display_name>
      <short_name>Natural Gas: Pool Heater MBtu</short_name>
      <type>Double</type>
      <model_dependent>false</model_dependent>
    </output>
    <output>
      <name>Natural Gas: Hot Tub Heater MBtu</name>
      <display_name>Natural Gas: Hot Tub Heater MBtu</display_name>
      <short_name>Natural Gas: Hot Tub Heater MBtu</short_name>
      <type>Double</type>
      <model_dependent>false</model_dependent>
    </output>
    <output>
      <name>Natural Gas: Grill MBtu</name>
      <display_name>Natural Gas: Grill MBtu</display_name>
      <short_name>Natural Gas: Grill MBtu</short_name>
      <type>Double</type>
      <model_dependent>false</model_dependent>
    </output>
    <output>
      <name>Natural Gas: Lighting MBtu</name>
      <display_name>Natural Gas: Lighting MBtu</display_name>
      <short_name>Natural Gas: Lighting MBtu</short_name>
      <type>Double</type>
      <model_dependent>false</model_dependent>
    </output>
    <output>
      <name>Natural Gas: Fireplace MBtu</name>
      <display_name>Natural Gas: Fireplace MBtu</display_name>
      <short_name>Natural Gas: Fireplace MBtu</short_name>
      <type>Double</type>
      <model_dependent>false</model_dependent>
    </output>
    <output>
      <name>Fuel Oil: Heating MBtu</name>
      <display_name>Fuel Oil: Heating MBtu</display_name>
      <short_name>Fuel Oil: Heating MBtu</short_name>
      <type>Double</type>
      <model_dependent>false</model_dependent>
    </output>
    <output>
      <name>Fuel Oil: Hot Water MBtu</name>
      <display_name>Fuel Oil: Hot Water MBtu</display_name>
      <short_name>Fuel Oil: Hot Water MBtu</short_name>
      <type>Double</type>
      <model_dependent>false</model_dependent>
    </output>
    <output>
      <name>Fuel Oil: Clothes Dryer MBtu</name>
      <display_name>Fuel Oil: Clothes Dryer MBtu</display_name>
      <short_name>Fuel Oil: Clothes Dryer MBtu</short_name>
      <type>Double</type>
      <model_dependent>false</model_dependent>
    </output>
    <output>
      <name>Fuel Oil: Range/Oven MBtu</name>
      <display_name>Fuel Oil: Range/Oven MBtu</display_name>
      <short_name>Fuel Oil: Range/Oven MBtu</short_name>
      <type>Double</type>
      <model_dependent>false</model_dependent>
    </output>
    <output>
      <name>Fuel Oil: Grill MBtu</name>
      <display_name>Fuel Oil: Grill MBtu</display_name>
      <short_name>Fuel Oil: Grill MBtu</short_name>
      <type>Double</type>
      <model_dependent>false</model_dependent>
    </output>
    <output>
      <name>Fuel Oil: Lighting MBtu</name>
      <display_name>Fuel Oil: Lighting MBtu</display_name>
      <short_name>Fuel Oil: Lighting MBtu</short_name>
      <type>Double</type>
      <model_dependent>false</model_dependent>
    </output>
    <output>
      <name>Fuel Oil: Fireplace MBtu</name>
      <display_name>Fuel Oil: Fireplace MBtu</display_name>
      <short_name>Fuel Oil: Fireplace MBtu</short_name>
      <type>Double</type>
      <model_dependent>false</model_dependent>
    </output>
    <output>
      <name>Propane: Heating MBtu</name>
      <display_name>Propane: Heating MBtu</display_name>
      <short_name>Propane: Heating MBtu</short_name>
      <type>Double</type>
      <model_dependent>false</model_dependent>
    </output>
    <output>
      <name>Propane: Hot Water MBtu</name>
      <display_name>Propane: Hot Water MBtu</display_name>
      <short_name>Propane: Hot Water MBtu</short_name>
      <type>Double</type>
      <model_dependent>false</model_dependent>
    </output>
    <output>
      <name>Propane: Clothes Dryer MBtu</name>
      <display_name>Propane: Clothes Dryer MBtu</display_name>
      <short_name>Propane: Clothes Dryer MBtu</short_name>
      <type>Double</type>
      <model_dependent>false</model_dependent>
    </output>
    <output>
      <name>Propane: Range/Oven MBtu</name>
      <display_name>Propane: Range/Oven MBtu</display_name>
      <short_name>Propane: Range/Oven MBtu</short_name>
      <type>Double</type>
      <model_dependent>false</model_dependent>
    </output>
    <output>
      <name>Propane: Grill MBtu</name>
      <display_name>Propane: Grill MBtu</display_name>
      <short_name>Propane: Grill MBtu</short_name>
      <type>Double</type>
      <model_dependent>false</model_dependent>
    </output>
    <output>
      <name>Propane: Lighting MBtu</name>
      <display_name>Propane: Lighting MBtu</display_name>
      <short_name>Propane: Lighting MBtu</short_name>
      <type>Double</type>
      <model_dependent>false</model_dependent>
    </output>
    <output>
      <name>Propane: Fireplace MBtu</name>
      <display_name>Propane: Fireplace MBtu</display_name>
      <short_name>Propane: Fireplace MBtu</short_name>
      <type>Double</type>
      <model_dependent>false</model_dependent>
    </output>
    <output>
      <name>Wood Cord: Heating MBtu</name>
      <display_name>Wood Cord: Heating MBtu</display_name>
      <short_name>Wood Cord: Heating MBtu</short_name>
      <type>Double</type>
      <model_dependent>false</model_dependent>
    </output>
    <output>
      <name>Wood Cord: Hot Water MBtu</name>
      <display_name>Wood Cord: Hot Water MBtu</display_name>
      <short_name>Wood Cord: Hot Water MBtu</short_name>
      <type>Double</type>
      <model_dependent>false</model_dependent>
    </output>
    <output>
      <name>Wood Cord: Clothes Dryer MBtu</name>
      <display_name>Wood Cord: Clothes Dryer MBtu</display_name>
      <short_name>Wood Cord: Clothes Dryer MBtu</short_name>
      <type>Double</type>
      <model_dependent>false</model_dependent>
    </output>
    <output>
      <name>Wood Cord: Range/Oven MBtu</name>
      <display_name>Wood Cord: Range/Oven MBtu</display_name>
      <short_name>Wood Cord: Range/Oven MBtu</short_name>
      <type>Double</type>
      <model_dependent>false</model_dependent>
    </output>
    <output>
      <name>Wood Cord: Grill MBtu</name>
      <display_name>Wood Cord: Grill MBtu</display_name>
      <short_name>Wood Cord: Grill MBtu</short_name>
      <type>Double</type>
      <model_dependent>false</model_dependent>
    </output>
    <output>
      <name>Wood Cord: Lighting MBtu</name>
      <display_name>Wood Cord: Lighting MBtu</display_name>
      <short_name>Wood Cord: Lighting MBtu</short_name>
      <type>Double</type>
      <model_dependent>false</model_dependent>
    </output>
    <output>
      <name>Wood Cord: Fireplace MBtu</name>
      <display_name>Wood Cord: Fireplace MBtu</display_name>
      <short_name>Wood Cord: Fireplace MBtu</short_name>
      <type>Double</type>
      <model_dependent>false</model_dependent>
    </output>
    <output>
      <name>Wood Pellets: Heating MBtu</name>
      <display_name>Wood Pellets: Heating MBtu</display_name>
      <short_name>Wood Pellets: Heating MBtu</short_name>
      <type>Double</type>
      <model_dependent>false</model_dependent>
    </output>
    <output>
      <name>Wood Pellets: Hot Water MBtu</name>
      <display_name>Wood Pellets: Hot Water MBtu</display_name>
      <short_name>Wood Pellets: Hot Water MBtu</short_name>
      <type>Double</type>
      <model_dependent>false</model_dependent>
    </output>
    <output>
      <name>Wood Pellets: Clothes Dryer MBtu</name>
      <display_name>Wood Pellets: Clothes Dryer MBtu</display_name>
      <short_name>Wood Pellets: Clothes Dryer MBtu</short_name>
      <type>Double</type>
      <model_dependent>false</model_dependent>
    </output>
    <output>
      <name>Wood Pellets: Range/Oven MBtu</name>
      <display_name>Wood Pellets: Range/Oven MBtu</display_name>
      <short_name>Wood Pellets: Range/Oven MBtu</short_name>
      <type>Double</type>
      <model_dependent>false</model_dependent>
    </output>
    <output>
      <name>Wood Pellets: Grill MBtu</name>
      <display_name>Wood Pellets: Grill MBtu</display_name>
      <short_name>Wood Pellets: Grill MBtu</short_name>
      <type>Double</type>
      <model_dependent>false</model_dependent>
    </output>
    <output>
      <name>Wood Pellets: Lighting MBtu</name>
      <display_name>Wood Pellets: Lighting MBtu</display_name>
      <short_name>Wood Pellets: Lighting MBtu</short_name>
      <type>Double</type>
      <model_dependent>false</model_dependent>
    </output>
    <output>
      <name>Wood Pellets: Fireplace MBtu</name>
      <display_name>Wood Pellets: Fireplace MBtu</display_name>
      <short_name>Wood Pellets: Fireplace MBtu</short_name>
      <type>Double</type>
      <model_dependent>false</model_dependent>
    </output>
    <output>
      <name>Coal: Heating MBtu</name>
      <display_name>Coal: Heating MBtu</display_name>
      <short_name>Coal: Heating MBtu</short_name>
      <type>Double</type>
      <model_dependent>false</model_dependent>
    </output>
    <output>
      <name>Coal: Hot Water MBtu</name>
      <display_name>Coal: Hot Water MBtu</display_name>
      <short_name>Coal: Hot Water MBtu</short_name>
      <type>Double</type>
      <model_dependent>false</model_dependent>
    </output>
    <output>
      <name>Coal: Clothes Dryer MBtu</name>
      <display_name>Coal: Clothes Dryer MBtu</display_name>
      <short_name>Coal: Clothes Dryer MBtu</short_name>
      <type>Double</type>
      <model_dependent>false</model_dependent>
    </output>
    <output>
      <name>Coal: Range/Oven MBtu</name>
      <display_name>Coal: Range/Oven MBtu</display_name>
      <short_name>Coal: Range/Oven MBtu</short_name>
      <type>Double</type>
      <model_dependent>false</model_dependent>
    </output>
    <output>
      <name>Coal: Grill MBtu</name>
      <display_name>Coal: Grill MBtu</display_name>
      <short_name>Coal: Grill MBtu</short_name>
      <type>Double</type>
      <model_dependent>false</model_dependent>
    </output>
    <output>
      <name>Coal: Lighting MBtu</name>
      <display_name>Coal: Lighting MBtu</display_name>
      <short_name>Coal: Lighting MBtu</short_name>
      <type>Double</type>
      <model_dependent>false</model_dependent>
    </output>
    <output>
      <name>Coal: Fireplace MBtu</name>
      <display_name>Coal: Fireplace MBtu</display_name>
      <short_name>Coal: Fireplace MBtu</short_name>
      <type>Double</type>
      <model_dependent>false</model_dependent>
    </output>
  </outputs>
  <provenances />
  <tags>
    <tag>Reporting.QAQC</tag>
  </tags>
  <attributes>
    <attribute>
      <name>Measure Type</name>
      <value>ReportingMeasure</value>
      <datatype>string</datatype>
    </attribute>
    <attribute>
      <name>Intended Software Tool</name>
      <value>OpenStudio Application</value>
      <datatype>string</datatype>
    </attribute>
    <attribute>
      <name>Intended Software Tool</name>
      <value>Parametric Analysis Tool</value>
      <datatype>string</datatype>
    </attribute>
  </attributes>
  <files>
    <file>
      <filename>constants.rb</filename>
      <filetype>rb</filetype>
      <usage_type>resource</usage_type>
      <checksum>BFBDB9E1</checksum>
    </file>
    <file>
<<<<<<< HEAD
=======
      <filename>output_report_test.rb</filename>
      <filetype>rb</filetype>
      <usage_type>test</usage_type>
      <checksum>29D3C0CD</checksum>
    </file>
    <file>
>>>>>>> 139c4b2f
      <version>
        <software_program>OpenStudio</software_program>
        <identifier>2.9.1</identifier>
        <min_compatible>2.9.1</min_compatible>
      </version>
      <filename>measure.rb</filename>
      <filetype>rb</filetype>
      <usage_type>script</usage_type>
      <checksum>C470FD0B</checksum>
    </file>
    <file>
      <filename>output_report_test.rb</filename>
      <filetype>rb</filetype>
      <usage_type>test</usage_type>
      <checksum>A95EB73D</checksum>
    </file>
  </files>
</measure><|MERGE_RESOLUTION|>--- conflicted
+++ resolved
@@ -3,13 +3,8 @@
   <schema_version>3.0</schema_version>
   <name>simulation_output_report</name>
   <uid>df9d170c-c21a-4130-866d-0d46b06073fd</uid>
-<<<<<<< HEAD
   <version_id>dba50fe0-067e-4ae2-aa4c-aeae310579f1</version_id>
   <version_modified>20200626T161919Z</version_modified>
-=======
-  <version_id>246aa9bb-420b-4eeb-a490-156e99f9a339</version_id>
-  <version_modified>20200710T170817Z</version_modified>
->>>>>>> 139c4b2f
   <xml_checksum>9BF1E6AC</xml_checksum>
   <class_name>SimulationOutputReport</class_name>
   <display_name>HPXML Simulation Output Report</display_name>
@@ -791,15 +786,6 @@
       <checksum>BFBDB9E1</checksum>
     </file>
     <file>
-<<<<<<< HEAD
-=======
-      <filename>output_report_test.rb</filename>
-      <filetype>rb</filetype>
-      <usage_type>test</usage_type>
-      <checksum>29D3C0CD</checksum>
-    </file>
-    <file>
->>>>>>> 139c4b2f
       <version>
         <software_program>OpenStudio</software_program>
         <identifier>2.9.1</identifier>
