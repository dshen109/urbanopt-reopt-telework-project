--- conflicted
+++ resolved
@@ -3,13 +3,8 @@
   <schema_version>3.0</schema_version>
   <name>simulation_output_report</name>
   <uid>df9d170c-c21a-4130-866d-0d46b06073fd</uid>
-<<<<<<< HEAD
-  <version_id>d9128974-4201-4c6b-9939-bb1e61cd6654</version_id>
-  <version_modified>20200514T171713Z</version_modified>
-=======
   <version_id>cb7bb1e3-205e-46b6-be99-6177b9fecd20</version_id>
   <version_modified>20200515T171919Z</version_modified>
->>>>>>> a4441e25
   <xml_checksum>9BF1E6AC</xml_checksum>
   <class_name>SimulationOutputReport</class_name>
   <display_name>HPXML Simulation Output Report</display_name>
@@ -546,15 +541,12 @@
       <checksum>03EFA501</checksum>
     </file>
     <file>
-<<<<<<< HEAD
-=======
       <filename>output_report_test.rb</filename>
       <filetype>rb</filetype>
       <usage_type>test</usage_type>
       <checksum>0C34C176</checksum>
     </file>
     <file>
->>>>>>> a4441e25
       <version>
         <software_program>OpenStudio</software_program>
         <identifier>2.9.1</identifier>
