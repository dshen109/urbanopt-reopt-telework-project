--- conflicted
+++ resolved
@@ -3,13 +3,8 @@
   <schema_version>3.0</schema_version>
   <name>simulation_output_report</name>
   <uid>df9d170c-c21a-4130-866d-0d46b06073fd</uid>
-<<<<<<< HEAD
-  <version_id>c18bfb5a-0f72-4e7c-85d7-8794a178ac73</version_id>
-  <version_modified>20200828T223106Z</version_modified>
-=======
-  <version_id>2fbb6cf8-f924-4e1f-8c7c-2ea03dd66436</version_id>
-  <version_modified>20200829T031307Z</version_modified>
->>>>>>> 246f976d
+  <version_id>4e0c5471-4c0a-4cb3-98ba-cbfdad53b2f2</version_id>
+  <version_modified>20200909T021123Z</version_modified>
   <xml_checksum>9BF1E6AC</xml_checksum>
   <class_name>SimulationOutputReport</class_name>
   <display_name>HPXML Simulation Output Report</display_name>
@@ -794,7 +789,7 @@
       <filename>output_report_test.rb</filename>
       <filetype>rb</filetype>
       <usage_type>test</usage_type>
-      <checksum>F8791A06</checksum>
+      <checksum>1B490659</checksum>
     </file>
     <file>
       <version>
@@ -805,17 +800,7 @@
       <filename>measure.rb</filename>
       <filetype>rb</filetype>
       <usage_type>script</usage_type>
-<<<<<<< HEAD
-      <checksum>7D477F80</checksum>
-    </file>
-    <file>
-      <filename>output_report_test.rb</filename>
-      <filetype>rb</filetype>
-      <usage_type>test</usage_type>
-      <checksum>1B490659</checksum>
-=======
-      <checksum>D3CB60EB</checksum>
->>>>>>> 246f976d
+      <checksum>70ABB1AF</checksum>
     </file>
   </files>
 </measure>