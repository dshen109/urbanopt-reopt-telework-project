--- conflicted
+++ resolved
@@ -2,13 +2,8 @@
   <schema_version>3.0</schema_version>
   <name>simulation_output_report</name>
   <uid>df9d170c-c21a-4130-866d-0d46b06073fd</uid>
-<<<<<<< HEAD
-  <version_id>529ddcf5-07ae-4d3f-a0d9-03e6285a1abf</version_id>
-  <version_modified>20200203T221924Z</version_modified>
-=======
-  <version_id>f3242dc6-85c5-4a17-85e0-55f3871845a5</version_id>
-  <version_modified>20200205T213348Z</version_modified>
->>>>>>> 89de38dd
+  <version_id>ddfa55d5-ae78-4388-86fa-e96171e8f87a</version_id>
+  <version_modified>20200207T014208Z</version_modified>
   <xml_checksum>9BF1E6AC</xml_checksum>
   <class_name>SimulationOutputReport</class_name>
   <display_name>HPXML Simulation Output Report</display_name>
@@ -410,15 +405,6 @@
       <checksum>16900A77</checksum>
     </file>
     <file>
-<<<<<<< HEAD
-=======
-      <filename>output_report_test.rb</filename>
-      <filetype>rb</filetype>
-      <usage_type>test</usage_type>
-      <checksum>4D9CB984</checksum>
-    </file>
-    <file>
->>>>>>> 89de38dd
       <version>
         <software_program>OpenStudio</software_program>
         <identifier>2.9.1</identifier>
@@ -427,11 +413,13 @@
       <filename>measure.rb</filename>
       <filetype>rb</filetype>
       <usage_type>script</usage_type>
-<<<<<<< HEAD
-      <checksum>DE2F55DF</checksum>
-=======
-      <checksum>1BCE5C0C</checksum>
->>>>>>> 89de38dd
+      <checksum>86820533</checksum>
+    </file>
+    <file>
+      <filename>output_report_test.rb</filename>
+      <filetype>rb</filetype>
+      <usage_type>test</usage_type>
+      <checksum>4D9CB984</checksum>
     </file>
   </files>
 </measure>