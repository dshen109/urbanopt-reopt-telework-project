--- conflicted
+++ resolved
@@ -3,13 +3,8 @@
   <schema_version>3.0</schema_version>
   <name>simulation_output_report</name>
   <uid>df9d170c-c21a-4130-866d-0d46b06073fd</uid>
-<<<<<<< HEAD
-  <version_id>e2528f9a-ce03-44be-b8b5-8555befa747e</version_id>
-  <version_modified>20200622T161445Z</version_modified>
-=======
   <version_id>aadd2a5b-aba7-43a6-862a-23061f1f1b5d</version_id>
   <version_modified>20200626T150859Z</version_modified>
->>>>>>> a0464a7f
   <xml_checksum>9BF1E6AC</xml_checksum>
   <class_name>SimulationOutputReport</class_name>
   <display_name>HPXML Simulation Output Report</display_name>
@@ -794,11 +789,7 @@
       <filename>output_report_test.rb</filename>
       <filetype>rb</filetype>
       <usage_type>test</usage_type>
-<<<<<<< HEAD
-      <checksum>16B67206</checksum>
-=======
       <checksum>A95EB73D</checksum>
->>>>>>> a0464a7f
     </file>
     <file>
       <version>
@@ -809,11 +800,7 @@
       <filename>measure.rb</filename>
       <filetype>rb</filetype>
       <usage_type>script</usage_type>
-<<<<<<< HEAD
-      <checksum>444F973F</checksum>
-=======
       <checksum>D4857755</checksum>
->>>>>>> a0464a7f
     </file>
   </files>
 </measure>