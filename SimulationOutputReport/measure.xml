--- conflicted
+++ resolved
@@ -3,13 +3,8 @@
   <schema_version>3.0</schema_version>
   <name>simulation_output_report</name>
   <uid>df9d170c-c21a-4130-866d-0d46b06073fd</uid>
-<<<<<<< HEAD
-  <version_id>9014fb5d-d873-47f8-9fa4-6bc171e0a2e4</version_id>
-  <version_modified>20200415T232214Z</version_modified>
-=======
-  <version_id>39947948-391b-43f5-ac36-59053e35a379</version_id>
-  <version_modified>20200416T201326Z</version_modified>
->>>>>>> be314328
+  <version_id>68f01977-51ca-4d86-a4c3-43a8a9264b9c</version_id>
+  <version_modified>20200416T203743Z</version_modified>
   <xml_checksum>9BF1E6AC</xml_checksum>
   <class_name>SimulationOutputReport</class_name>
   <display_name>HPXML Simulation Output Report</display_name>
@@ -492,11 +487,7 @@
       <filename>output_report_test.rb</filename>
       <filetype>rb</filetype>
       <usage_type>test</usage_type>
-<<<<<<< HEAD
-      <checksum>0FBD7C8E</checksum>
-=======
-      <checksum>60CF6128</checksum>
->>>>>>> be314328
+      <checksum>3A2502B1</checksum>
     </file>
   </files>
 </measure>