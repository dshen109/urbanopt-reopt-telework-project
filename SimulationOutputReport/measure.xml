--- conflicted
+++ resolved
@@ -3,13 +3,8 @@
   <schema_version>3.0</schema_version>
   <name>simulation_output_report</name>
   <uid>df9d170c-c21a-4130-866d-0d46b06073fd</uid>
-<<<<<<< HEAD
-  <version_id>7d5a0b34-2006-4d30-982c-797492f54529</version_id>
-  <version_modified>20200506T181159Z</version_modified>
-=======
   <version_id>d255f269-ea32-4058-838f-ae4e2b75f539</version_id>
   <version_modified>20200508T162226Z</version_modified>
->>>>>>> 58373423
   <xml_checksum>9BF1E6AC</xml_checksum>
   <class_name>SimulationOutputReport</class_name>
   <display_name>HPXML Simulation Output Report</display_name>
@@ -546,15 +541,12 @@
       <checksum>7585F66F</checksum>
     </file>
     <file>
-<<<<<<< HEAD
-=======
       <filename>output_report_test.rb</filename>
       <filetype>rb</filetype>
       <usage_type>test</usage_type>
       <checksum>DBAD867A</checksum>
     </file>
     <file>
->>>>>>> 58373423
       <version>
         <software_program>OpenStudio</software_program>
         <identifier>2.9.1</identifier>
