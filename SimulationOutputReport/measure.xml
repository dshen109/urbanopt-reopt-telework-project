<?xml version="1.0"?>
<measure>
  <schema_version>3.0</schema_version>
  <name>simulation_output_report</name>
  <uid>df9d170c-c21a-4130-866d-0d46b06073fd</uid>
<<<<<<< HEAD
  <version_id>f5daf782-7e31-4a99-a67a-1ed1d8a23dcd</version_id>
  <version_modified>20200924T193307Z</version_modified>
=======
  <version_id>7e363d76-7b9c-41e3-b4e5-3a66ca4d5b6a</version_id>
  <version_modified>20200926T002537Z</version_modified>
>>>>>>> df5c5099
  <xml_checksum>9BF1E6AC</xml_checksum>
  <class_name>SimulationOutputReport</class_name>
  <display_name>HPXML Simulation Output Report</display_name>
  <description>Reports simulation outputs for residential HPXML-based models.</description>
  <modeler_description>Processes EnergyPlus simulation outputs in order to generate an annual output CSV file and an optional timeseries output CSV file.</modeler_description>
  <arguments>
    <argument>
      <name>timeseries_frequency</name>
      <display_name>Timeseries Reporting Frequency</display_name>
      <description>The frequency at which to report timeseries output data. Using 'none' will disable timeseries outputs.</description>
      <type>Choice</type>
      <required>true</required>
      <model_dependent>false</model_dependent>
      <default_value>none</default_value>
      <choices>
        <choice>
          <value>none</value>
          <display_name>none</display_name>
        </choice>
        <choice>
          <value>timestep</value>
          <display_name>timestep</display_name>
        </choice>
        <choice>
          <value>hourly</value>
          <display_name>hourly</display_name>
        </choice>
        <choice>
          <value>daily</value>
          <display_name>daily</display_name>
        </choice>
        <choice>
          <value>monthly</value>
          <display_name>monthly</display_name>
        </choice>
      </choices>
    </argument>
    <argument>
      <name>include_timeseries_fuel_consumptions</name>
      <display_name>Generate Timeseries Output: Fuel Consumptions</display_name>
      <description>Generates timeseries energy consumptions for each fuel type.</description>
      <type>Boolean</type>
      <required>true</required>
      <model_dependent>false</model_dependent>
      <default_value>false</default_value>
      <choices>
        <choice>
          <value>true</value>
          <display_name>true</display_name>
        </choice>
        <choice>
          <value>false</value>
          <display_name>false</display_name>
        </choice>
      </choices>
    </argument>
    <argument>
      <name>include_timeseries_end_use_consumptions</name>
      <display_name>Generate Timeseries Output: End Use Consumptions</display_name>
      <description>Generates timeseries energy consumptions for each end use.</description>
      <type>Boolean</type>
      <required>true</required>
      <model_dependent>false</model_dependent>
      <default_value>false</default_value>
      <choices>
        <choice>
          <value>true</value>
          <display_name>true</display_name>
        </choice>
        <choice>
          <value>false</value>
          <display_name>false</display_name>
        </choice>
      </choices>
    </argument>
    <argument>
      <name>include_timeseries_hot_water_uses</name>
      <display_name>Generate Timeseries Output: Hot Water Uses</display_name>
      <description>Generates timeseries hot water usages for each end use.</description>
      <type>Boolean</type>
      <required>true</required>
      <model_dependent>false</model_dependent>
      <default_value>false</default_value>
      <choices>
        <choice>
          <value>true</value>
          <display_name>true</display_name>
        </choice>
        <choice>
          <value>false</value>
          <display_name>false</display_name>
        </choice>
      </choices>
    </argument>
    <argument>
      <name>include_timeseries_total_loads</name>
      <display_name>Generate Timeseries Output: Total Loads</display_name>
      <description>Generates timeseries heating/cooling loads.</description>
      <type>Boolean</type>
      <required>true</required>
      <model_dependent>false</model_dependent>
      <default_value>false</default_value>
      <choices>
        <choice>
          <value>true</value>
          <display_name>true</display_name>
        </choice>
        <choice>
          <value>false</value>
          <display_name>false</display_name>
        </choice>
      </choices>
    </argument>
    <argument>
      <name>include_timeseries_component_loads</name>
      <display_name>Generate Timeseries Output: Component Loads</display_name>
      <description>Generates timeseries heating/cooling loads disaggregated by component type.</description>
      <type>Boolean</type>
      <required>true</required>
      <model_dependent>false</model_dependent>
      <default_value>false</default_value>
      <choices>
        <choice>
          <value>true</value>
          <display_name>true</display_name>
        </choice>
        <choice>
          <value>false</value>
          <display_name>false</display_name>
        </choice>
      </choices>
    </argument>
    <argument>
      <name>include_timeseries_zone_temperatures</name>
      <display_name>Generate Timeseries Output: Zone Temperatures</display_name>
      <description>Generates timeseries temperatures for each thermal zone.</description>
      <type>Boolean</type>
      <required>true</required>
      <model_dependent>false</model_dependent>
      <default_value>false</default_value>
      <choices>
        <choice>
          <value>true</value>
          <display_name>true</display_name>
        </choice>
        <choice>
          <value>false</value>
          <display_name>false</display_name>
        </choice>
      </choices>
    </argument>
    <argument>
      <name>include_timeseries_airflows</name>
      <display_name>Generate Timeseries Output: Airflows</display_name>
      <description>Generates timeseries airflows.</description>
      <type>Boolean</type>
      <required>true</required>
      <model_dependent>false</model_dependent>
      <default_value>false</default_value>
      <choices>
        <choice>
          <value>true</value>
          <display_name>true</display_name>
        </choice>
        <choice>
          <value>false</value>
          <display_name>false</display_name>
        </choice>
      </choices>
    </argument>
    <argument>
      <name>include_timeseries_weather</name>
      <display_name>Generate Timeseries Output: Weather</display_name>
      <description>Generates timeseries weather data.</description>
      <type>Boolean</type>
      <required>true</required>
      <model_dependent>false</model_dependent>
      <default_value>false</default_value>
      <choices>
        <choice>
          <value>true</value>
          <display_name>true</display_name>
        </choice>
        <choice>
          <value>false</value>
          <display_name>false</display_name>
        </choice>
      </choices>
    </argument>
  </arguments>
  <outputs>
    <output>
      <name>Electricity: Total MBtu</name>
      <display_name>Electricity: Total MBtu</display_name>
      <short_name>Electricity: Total MBtu</short_name>
      <type>Double</type>
      <model_dependent>false</model_dependent>
    </output>
    <output>
      <name>Natural Gas: Total MBtu</name>
      <display_name>Natural Gas: Total MBtu</display_name>
      <short_name>Natural Gas: Total MBtu</short_name>
      <type>Double</type>
      <model_dependent>false</model_dependent>
    </output>
    <output>
      <name>Fuel Oil: Total MBtu</name>
      <display_name>Fuel Oil: Total MBtu</display_name>
      <short_name>Fuel Oil: Total MBtu</short_name>
      <type>Double</type>
      <model_dependent>false</model_dependent>
    </output>
    <output>
      <name>Propane: Total MBtu</name>
      <display_name>Propane: Total MBtu</display_name>
      <short_name>Propane: Total MBtu</short_name>
      <type>Double</type>
      <model_dependent>false</model_dependent>
    </output>
    <output>
      <name>Wood Cord: Total MBtu</name>
      <display_name>Wood Cord: Total MBtu</display_name>
      <short_name>Wood Cord: Total MBtu</short_name>
      <type>Double</type>
      <model_dependent>false</model_dependent>
    </output>
    <output>
      <name>Wood Pellets: Total MBtu</name>
      <display_name>Wood Pellets: Total MBtu</display_name>
      <short_name>Wood Pellets: Total MBtu</short_name>
      <type>Double</type>
      <model_dependent>false</model_dependent>
    </output>
    <output>
      <name>Coal: Total MBtu</name>
      <display_name>Coal: Total MBtu</display_name>
      <short_name>Coal: Total MBtu</short_name>
      <type>Double</type>
      <model_dependent>false</model_dependent>
    </output>
    <output>
      <name>Electricity: Heating MBtu</name>
      <display_name>Electricity: Heating MBtu</display_name>
      <short_name>Electricity: Heating MBtu</short_name>
      <type>Double</type>
      <model_dependent>false</model_dependent>
    </output>
    <output>
      <name>Electricity: Heating Fans/Pumps MBtu</name>
      <display_name>Electricity: Heating Fans/Pumps MBtu</display_name>
      <short_name>Electricity: Heating Fans/Pumps MBtu</short_name>
      <type>Double</type>
      <model_dependent>false</model_dependent>
    </output>
    <output>
      <name>Electricity: Cooling MBtu</name>
      <display_name>Electricity: Cooling MBtu</display_name>
      <short_name>Electricity: Cooling MBtu</short_name>
      <type>Double</type>
      <model_dependent>false</model_dependent>
    </output>
    <output>
      <name>Electricity: Cooling Fans/Pumps MBtu</name>
      <display_name>Electricity: Cooling Fans/Pumps MBtu</display_name>
      <short_name>Electricity: Cooling Fans/Pumps MBtu</short_name>
      <type>Double</type>
      <model_dependent>false</model_dependent>
    </output>
    <output>
      <name>Electricity: Hot Water MBtu</name>
      <display_name>Electricity: Hot Water MBtu</display_name>
      <short_name>Electricity: Hot Water MBtu</short_name>
      <type>Double</type>
      <model_dependent>false</model_dependent>
    </output>
    <output>
      <name>Electricity: Hot Water Recirc Pump MBtu</name>
      <display_name>Electricity: Hot Water Recirc Pump MBtu</display_name>
      <short_name>Electricity: Hot Water Recirc Pump MBtu</short_name>
      <type>Double</type>
      <model_dependent>false</model_dependent>
    </output>
    <output>
      <name>Electricity: Hot Water Solar Thermal Pump MBtu</name>
      <display_name>Electricity: Hot Water Solar Thermal Pump MBtu</display_name>
      <short_name>Electricity: Hot Water Solar Thermal Pump MBtu</short_name>
      <type>Double</type>
      <model_dependent>false</model_dependent>
    </output>
    <output>
      <name>Electricity: Lighting Interior MBtu</name>
      <display_name>Electricity: Lighting Interior MBtu</display_name>
      <short_name>Electricity: Lighting Interior MBtu</short_name>
      <type>Double</type>
      <model_dependent>false</model_dependent>
    </output>
    <output>
      <name>Electricity: Lighting Garage MBtu</name>
      <display_name>Electricity: Lighting Garage MBtu</display_name>
      <short_name>Electricity: Lighting Garage MBtu</short_name>
      <type>Double</type>
      <model_dependent>false</model_dependent>
    </output>
    <output>
      <name>Electricity: Lighting Exterior MBtu</name>
      <display_name>Electricity: Lighting Exterior MBtu</display_name>
      <short_name>Electricity: Lighting Exterior MBtu</short_name>
      <type>Double</type>
      <model_dependent>false</model_dependent>
    </output>
    <output>
      <name>Electricity: Mech Vent MBtu</name>
      <display_name>Electricity: Mech Vent MBtu</display_name>
      <short_name>Electricity: Mech Vent MBtu</short_name>
      <type>Double</type>
      <model_dependent>false</model_dependent>
    </output>
    <output>
      <name>Electricity: Mech Vent Preheating MBtu</name>
      <display_name>Electricity: Mech Vent Preheating MBtu</display_name>
      <short_name>Electricity: Mech Vent Preheating MBtu</short_name>
      <type>Double</type>
      <model_dependent>false</model_dependent>
    </output>
    <output>
      <name>Electricity: Mech Vent Precooling MBtu</name>
      <display_name>Electricity: Mech Vent Precooling MBtu</display_name>
      <short_name>Electricity: Mech Vent Precooling MBtu</short_name>
      <type>Double</type>
      <model_dependent>false</model_dependent>
    </output>
    <output>
      <name>Electricity: Whole House Fan MBtu</name>
      <display_name>Electricity: Whole House Fan MBtu</display_name>
      <short_name>Electricity: Whole House Fan MBtu</short_name>
      <type>Double</type>
      <model_dependent>false</model_dependent>
    </output>
    <output>
      <name>Electricity: Refrigerator MBtu</name>
      <display_name>Electricity: Refrigerator MBtu</display_name>
      <short_name>Electricity: Refrigerator MBtu</short_name>
      <type>Double</type>
      <model_dependent>false</model_dependent>
    </output>
    <output>
      <name>Electricity: Freezer MBtu</name>
      <display_name>Electricity: Freezer MBtu</display_name>
      <short_name>Electricity: Freezer MBtu</short_name>
      <type>Double</type>
      <model_dependent>false</model_dependent>
    </output>
    <output>
      <name>Electricity: Dehumidifier MBtu</name>
      <display_name>Electricity: Dehumidifier MBtu</display_name>
      <short_name>Electricity: Dehumidifier MBtu</short_name>
      <type>Double</type>
      <model_dependent>false</model_dependent>
    </output>
    <output>
      <name>Electricity: Dishwasher MBtu</name>
      <display_name>Electricity: Dishwasher MBtu</display_name>
      <short_name>Electricity: Dishwasher MBtu</short_name>
      <type>Double</type>
      <model_dependent>false</model_dependent>
    </output>
    <output>
      <name>Electricity: Clothes Washer MBtu</name>
      <display_name>Electricity: Clothes Washer MBtu</display_name>
      <short_name>Electricity: Clothes Washer MBtu</short_name>
      <type>Double</type>
      <model_dependent>false</model_dependent>
    </output>
    <output>
      <name>Electricity: Clothes Dryer MBtu</name>
      <display_name>Electricity: Clothes Dryer MBtu</display_name>
      <short_name>Electricity: Clothes Dryer MBtu</short_name>
      <type>Double</type>
      <model_dependent>false</model_dependent>
    </output>
    <output>
      <name>Electricity: Range/Oven MBtu</name>
      <display_name>Electricity: Range/Oven MBtu</display_name>
      <short_name>Electricity: Range/Oven MBtu</short_name>
      <type>Double</type>
      <model_dependent>false</model_dependent>
    </output>
    <output>
      <name>Electricity: Ceiling Fan MBtu</name>
      <display_name>Electricity: Ceiling Fan MBtu</display_name>
      <short_name>Electricity: Ceiling Fan MBtu</short_name>
      <type>Double</type>
      <model_dependent>false</model_dependent>
    </output>
    <output>
      <name>Electricity: Television MBtu</name>
      <display_name>Electricity: Television MBtu</display_name>
      <short_name>Electricity: Television MBtu</short_name>
      <type>Double</type>
      <model_dependent>false</model_dependent>
    </output>
    <output>
      <name>Electricity: Plug Loads MBtu</name>
      <display_name>Electricity: Plug Loads MBtu</display_name>
      <short_name>Electricity: Plug Loads MBtu</short_name>
      <type>Double</type>
      <model_dependent>false</model_dependent>
    </output>
    <output>
      <name>Electricity: Electric Vehicle Charging MBtu</name>
      <display_name>Electricity: Electric Vehicle Charging MBtu</display_name>
      <short_name>Electricity: Electric Vehicle Charging MBtu</short_name>
      <type>Double</type>
      <model_dependent>false</model_dependent>
    </output>
    <output>
      <name>Electricity: Well Pump MBtu</name>
      <display_name>Electricity: Well Pump MBtu</display_name>
      <short_name>Electricity: Well Pump MBtu</short_name>
      <type>Double</type>
      <model_dependent>false</model_dependent>
    </output>
    <output>
      <name>Electricity: Pool Heater MBtu</name>
      <display_name>Electricity: Pool Heater MBtu</display_name>
      <short_name>Electricity: Pool Heater MBtu</short_name>
      <type>Double</type>
      <model_dependent>false</model_dependent>
    </output>
    <output>
      <name>Electricity: Pool Pump MBtu</name>
      <display_name>Electricity: Pool Pump MBtu</display_name>
      <short_name>Electricity: Pool Pump MBtu</short_name>
      <type>Double</type>
      <model_dependent>false</model_dependent>
    </output>
    <output>
      <name>Electricity: Hot Tub Heater MBtu</name>
      <display_name>Electricity: Hot Tub Heater MBtu</display_name>
      <short_name>Electricity: Hot Tub Heater MBtu</short_name>
      <type>Double</type>
      <model_dependent>false</model_dependent>
    </output>
    <output>
      <name>Electricity: Hot Tub Pump MBtu</name>
      <display_name>Electricity: Hot Tub Pump MBtu</display_name>
      <short_name>Electricity: Hot Tub Pump MBtu</short_name>
      <type>Double</type>
      <model_dependent>false</model_dependent>
    </output>
    <output>
      <name>Electricity: PV MBtu</name>
      <display_name>Electricity: PV MBtu</display_name>
      <short_name>Electricity: PV MBtu</short_name>
      <type>Double</type>
      <model_dependent>false</model_dependent>
    </output>
    <output>
      <name>Natural Gas: Heating MBtu</name>
      <display_name>Natural Gas: Heating MBtu</display_name>
      <short_name>Natural Gas: Heating MBtu</short_name>
      <type>Double</type>
      <model_dependent>false</model_dependent>
    </output>
    <output>
      <name>Natural Gas: Hot Water MBtu</name>
      <display_name>Natural Gas: Hot Water MBtu</display_name>
      <short_name>Natural Gas: Hot Water MBtu</short_name>
      <type>Double</type>
      <model_dependent>false</model_dependent>
    </output>
    <output>
      <name>Natural Gas: Clothes Dryer MBtu</name>
      <display_name>Natural Gas: Clothes Dryer MBtu</display_name>
      <short_name>Natural Gas: Clothes Dryer MBtu</short_name>
      <type>Double</type>
      <model_dependent>false</model_dependent>
    </output>
    <output>
      <name>Natural Gas: Range/Oven MBtu</name>
      <display_name>Natural Gas: Range/Oven MBtu</display_name>
      <short_name>Natural Gas: Range/Oven MBtu</short_name>
      <type>Double</type>
      <model_dependent>false</model_dependent>
    </output>
    <output>
      <name>Natural Gas: Mech Vent Preheating MBtu</name>
      <display_name>Natural Gas: Mech Vent Preheating MBtu</display_name>
      <short_name>Natural Gas: Mech Vent Preheating MBtu</short_name>
      <type>Double</type>
      <model_dependent>false</model_dependent>
    </output>
    <output>
      <name>Natural Gas: Pool Heater MBtu</name>
      <display_name>Natural Gas: Pool Heater MBtu</display_name>
      <short_name>Natural Gas: Pool Heater MBtu</short_name>
      <type>Double</type>
      <model_dependent>false</model_dependent>
    </output>
    <output>
      <name>Natural Gas: Hot Tub Heater MBtu</name>
      <display_name>Natural Gas: Hot Tub Heater MBtu</display_name>
      <short_name>Natural Gas: Hot Tub Heater MBtu</short_name>
      <type>Double</type>
      <model_dependent>false</model_dependent>
    </output>
    <output>
      <name>Natural Gas: Grill MBtu</name>
      <display_name>Natural Gas: Grill MBtu</display_name>
      <short_name>Natural Gas: Grill MBtu</short_name>
      <type>Double</type>
      <model_dependent>false</model_dependent>
    </output>
    <output>
      <name>Natural Gas: Lighting MBtu</name>
      <display_name>Natural Gas: Lighting MBtu</display_name>
      <short_name>Natural Gas: Lighting MBtu</short_name>
      <type>Double</type>
      <model_dependent>false</model_dependent>
    </output>
    <output>
      <name>Natural Gas: Fireplace MBtu</name>
      <display_name>Natural Gas: Fireplace MBtu</display_name>
      <short_name>Natural Gas: Fireplace MBtu</short_name>
      <type>Double</type>
      <model_dependent>false</model_dependent>
    </output>
    <output>
      <name>Fuel Oil: Heating MBtu</name>
      <display_name>Fuel Oil: Heating MBtu</display_name>
      <short_name>Fuel Oil: Heating MBtu</short_name>
      <type>Double</type>
      <model_dependent>false</model_dependent>
    </output>
    <output>
      <name>Fuel Oil: Hot Water MBtu</name>
      <display_name>Fuel Oil: Hot Water MBtu</display_name>
      <short_name>Fuel Oil: Hot Water MBtu</short_name>
      <type>Double</type>
      <model_dependent>false</model_dependent>
    </output>
    <output>
      <name>Fuel Oil: Clothes Dryer MBtu</name>
      <display_name>Fuel Oil: Clothes Dryer MBtu</display_name>
      <short_name>Fuel Oil: Clothes Dryer MBtu</short_name>
      <type>Double</type>
      <model_dependent>false</model_dependent>
    </output>
    <output>
      <name>Fuel Oil: Range/Oven MBtu</name>
      <display_name>Fuel Oil: Range/Oven MBtu</display_name>
      <short_name>Fuel Oil: Range/Oven MBtu</short_name>
      <type>Double</type>
      <model_dependent>false</model_dependent>
    </output>
    <output>
      <name>Fuel Oil: Mech Vent Preheating MBtu</name>
      <display_name>Fuel Oil: Mech Vent Preheating MBtu</display_name>
      <short_name>Fuel Oil: Mech Vent Preheating MBtu</short_name>
      <type>Double</type>
      <model_dependent>false</model_dependent>
    </output>
    <output>
      <name>Fuel Oil: Grill MBtu</name>
      <display_name>Fuel Oil: Grill MBtu</display_name>
      <short_name>Fuel Oil: Grill MBtu</short_name>
      <type>Double</type>
      <model_dependent>false</model_dependent>
    </output>
    <output>
      <name>Fuel Oil: Lighting MBtu</name>
      <display_name>Fuel Oil: Lighting MBtu</display_name>
      <short_name>Fuel Oil: Lighting MBtu</short_name>
      <type>Double</type>
      <model_dependent>false</model_dependent>
    </output>
    <output>
      <name>Fuel Oil: Fireplace MBtu</name>
      <display_name>Fuel Oil: Fireplace MBtu</display_name>
      <short_name>Fuel Oil: Fireplace MBtu</short_name>
      <type>Double</type>
      <model_dependent>false</model_dependent>
    </output>
    <output>
      <name>Propane: Heating MBtu</name>
      <display_name>Propane: Heating MBtu</display_name>
      <short_name>Propane: Heating MBtu</short_name>
      <type>Double</type>
      <model_dependent>false</model_dependent>
    </output>
    <output>
      <name>Propane: Hot Water MBtu</name>
      <display_name>Propane: Hot Water MBtu</display_name>
      <short_name>Propane: Hot Water MBtu</short_name>
      <type>Double</type>
      <model_dependent>false</model_dependent>
    </output>
    <output>
      <name>Propane: Clothes Dryer MBtu</name>
      <display_name>Propane: Clothes Dryer MBtu</display_name>
      <short_name>Propane: Clothes Dryer MBtu</short_name>
      <type>Double</type>
      <model_dependent>false</model_dependent>
    </output>
    <output>
      <name>Propane: Range/Oven MBtu</name>
      <display_name>Propane: Range/Oven MBtu</display_name>
      <short_name>Propane: Range/Oven MBtu</short_name>
      <type>Double</type>
      <model_dependent>false</model_dependent>
    </output>
    <output>
      <name>Propane: Mech Vent Preheating MBtu</name>
      <display_name>Propane: Mech Vent Preheating MBtu</display_name>
      <short_name>Propane: Mech Vent Preheating MBtu</short_name>
      <type>Double</type>
      <model_dependent>false</model_dependent>
    </output>
    <output>
      <name>Propane: Grill MBtu</name>
      <display_name>Propane: Grill MBtu</display_name>
      <short_name>Propane: Grill MBtu</short_name>
      <type>Double</type>
      <model_dependent>false</model_dependent>
    </output>
    <output>
      <name>Propane: Lighting MBtu</name>
      <display_name>Propane: Lighting MBtu</display_name>
      <short_name>Propane: Lighting MBtu</short_name>
      <type>Double</type>
      <model_dependent>false</model_dependent>
    </output>
    <output>
      <name>Propane: Fireplace MBtu</name>
      <display_name>Propane: Fireplace MBtu</display_name>
      <short_name>Propane: Fireplace MBtu</short_name>
      <type>Double</type>
      <model_dependent>false</model_dependent>
    </output>
    <output>
      <name>Wood Cord: Heating MBtu</name>
      <display_name>Wood Cord: Heating MBtu</display_name>
      <short_name>Wood Cord: Heating MBtu</short_name>
      <type>Double</type>
      <model_dependent>false</model_dependent>
    </output>
    <output>
      <name>Wood Cord: Hot Water MBtu</name>
      <display_name>Wood Cord: Hot Water MBtu</display_name>
      <short_name>Wood Cord: Hot Water MBtu</short_name>
      <type>Double</type>
      <model_dependent>false</model_dependent>
    </output>
    <output>
      <name>Wood Cord: Clothes Dryer MBtu</name>
      <display_name>Wood Cord: Clothes Dryer MBtu</display_name>
      <short_name>Wood Cord: Clothes Dryer MBtu</short_name>
      <type>Double</type>
      <model_dependent>false</model_dependent>
    </output>
    <output>
      <name>Wood Cord: Range/Oven MBtu</name>
      <display_name>Wood Cord: Range/Oven MBtu</display_name>
      <short_name>Wood Cord: Range/Oven MBtu</short_name>
      <type>Double</type>
      <model_dependent>false</model_dependent>
    </output>
    <output>
      <name>Wood Cord: Mech Vent Preheating MBtu</name>
      <display_name>Wood Cord: Mech Vent Preheating MBtu</display_name>
      <short_name>Wood Cord: Mech Vent Preheating MBtu</short_name>
      <type>Double</type>
      <model_dependent>false</model_dependent>
    </output>
    <output>
      <name>Wood Cord: Grill MBtu</name>
      <display_name>Wood Cord: Grill MBtu</display_name>
      <short_name>Wood Cord: Grill MBtu</short_name>
      <type>Double</type>
      <model_dependent>false</model_dependent>
    </output>
    <output>
      <name>Wood Cord: Lighting MBtu</name>
      <display_name>Wood Cord: Lighting MBtu</display_name>
      <short_name>Wood Cord: Lighting MBtu</short_name>
      <type>Double</type>
      <model_dependent>false</model_dependent>
    </output>
    <output>
      <name>Wood Cord: Fireplace MBtu</name>
      <display_name>Wood Cord: Fireplace MBtu</display_name>
      <short_name>Wood Cord: Fireplace MBtu</short_name>
      <type>Double</type>
      <model_dependent>false</model_dependent>
    </output>
    <output>
      <name>Wood Pellets: Heating MBtu</name>
      <display_name>Wood Pellets: Heating MBtu</display_name>
      <short_name>Wood Pellets: Heating MBtu</short_name>
      <type>Double</type>
      <model_dependent>false</model_dependent>
    </output>
    <output>
      <name>Wood Pellets: Hot Water MBtu</name>
      <display_name>Wood Pellets: Hot Water MBtu</display_name>
      <short_name>Wood Pellets: Hot Water MBtu</short_name>
      <type>Double</type>
      <model_dependent>false</model_dependent>
    </output>
    <output>
      <name>Wood Pellets: Clothes Dryer MBtu</name>
      <display_name>Wood Pellets: Clothes Dryer MBtu</display_name>
      <short_name>Wood Pellets: Clothes Dryer MBtu</short_name>
      <type>Double</type>
      <model_dependent>false</model_dependent>
    </output>
    <output>
      <name>Wood Pellets: Range/Oven MBtu</name>
      <display_name>Wood Pellets: Range/Oven MBtu</display_name>
      <short_name>Wood Pellets: Range/Oven MBtu</short_name>
      <type>Double</type>
      <model_dependent>false</model_dependent>
    </output>
    <output>
      <name>Wood Pellets: Mech Vent Preheating MBtu</name>
      <display_name>Wood Pellets: Mech Vent Preheating MBtu</display_name>
      <short_name>Wood Pellets: Mech Vent Preheating MBtu</short_name>
      <type>Double</type>
      <model_dependent>false</model_dependent>
    </output>
    <output>
      <name>Wood Pellets: Grill MBtu</name>
      <display_name>Wood Pellets: Grill MBtu</display_name>
      <short_name>Wood Pellets: Grill MBtu</short_name>
      <type>Double</type>
      <model_dependent>false</model_dependent>
    </output>
    <output>
      <name>Wood Pellets: Lighting MBtu</name>
      <display_name>Wood Pellets: Lighting MBtu</display_name>
      <short_name>Wood Pellets: Lighting MBtu</short_name>
      <type>Double</type>
      <model_dependent>false</model_dependent>
    </output>
    <output>
      <name>Wood Pellets: Fireplace MBtu</name>
      <display_name>Wood Pellets: Fireplace MBtu</display_name>
      <short_name>Wood Pellets: Fireplace MBtu</short_name>
      <type>Double</type>
      <model_dependent>false</model_dependent>
    </output>
    <output>
      <name>Coal: Heating MBtu</name>
      <display_name>Coal: Heating MBtu</display_name>
      <short_name>Coal: Heating MBtu</short_name>
      <type>Double</type>
      <model_dependent>false</model_dependent>
    </output>
    <output>
      <name>Coal: Hot Water MBtu</name>
      <display_name>Coal: Hot Water MBtu</display_name>
      <short_name>Coal: Hot Water MBtu</short_name>
      <type>Double</type>
      <model_dependent>false</model_dependent>
    </output>
    <output>
      <name>Coal: Clothes Dryer MBtu</name>
      <display_name>Coal: Clothes Dryer MBtu</display_name>
      <short_name>Coal: Clothes Dryer MBtu</short_name>
      <type>Double</type>
      <model_dependent>false</model_dependent>
    </output>
    <output>
      <name>Coal: Range/Oven MBtu</name>
      <display_name>Coal: Range/Oven MBtu</display_name>
      <short_name>Coal: Range/Oven MBtu</short_name>
      <type>Double</type>
      <model_dependent>false</model_dependent>
    </output>
    <output>
      <name>Coal: Mech Vent Preheating MBtu</name>
      <display_name>Coal: Mech Vent Preheating MBtu</display_name>
      <short_name>Coal: Mech Vent Preheating MBtu</short_name>
      <type>Double</type>
      <model_dependent>false</model_dependent>
    </output>
    <output>
      <name>Coal: Grill MBtu</name>
      <display_name>Coal: Grill MBtu</display_name>
      <short_name>Coal: Grill MBtu</short_name>
      <type>Double</type>
      <model_dependent>false</model_dependent>
    </output>
    <output>
      <name>Coal: Lighting MBtu</name>
      <display_name>Coal: Lighting MBtu</display_name>
      <short_name>Coal: Lighting MBtu</short_name>
      <type>Double</type>
      <model_dependent>false</model_dependent>
    </output>
    <output>
      <name>Coal: Fireplace MBtu</name>
      <display_name>Coal: Fireplace MBtu</display_name>
      <short_name>Coal: Fireplace MBtu</short_name>
      <type>Double</type>
      <model_dependent>false</model_dependent>
    </output>
  </outputs>
  <provenances />
  <tags>
    <tag>Reporting.QAQC</tag>
  </tags>
  <attributes>
    <attribute>
      <name>Measure Type</name>
      <value>ReportingMeasure</value>
      <datatype>string</datatype>
    </attribute>
    <attribute>
      <name>Intended Software Tool</name>
      <value>OpenStudio Application</value>
      <datatype>string</datatype>
    </attribute>
    <attribute>
      <name>Intended Software Tool</name>
      <value>Parametric Analysis Tool</value>
      <datatype>string</datatype>
    </attribute>
  </attributes>
  <files>
    <file>
      <filename>constants.rb</filename>
      <filetype>rb</filetype>
      <usage_type>resource</usage_type>
      <checksum>73FDADAA</checksum>
    </file>
    <file>
      <filename>output_report_test.rb</filename>
      <filetype>rb</filetype>
      <usage_type>test</usage_type>
      <checksum>EA824383</checksum>
    </file>
    <file>
      <filename>output_report_test.rb</filename>
      <filetype>rb</filetype>
      <usage_type>test</usage_type>
      <checksum>F2A7AB1A</checksum>
    </file>
    <file>
      <version>
        <software_program>OpenStudio</software_program>
        <identifier>2.9.1</identifier>
        <min_compatible>2.9.1</min_compatible>
      </version>
      <filename>measure.rb</filename>
      <filetype>rb</filetype>
      <usage_type>script</usage_type>
<<<<<<< HEAD
      <checksum>B7E44AFC</checksum>
=======
      <checksum>2D225AA5</checksum>
>>>>>>> df5c5099
    </file>
  </files>
</measure><|MERGE_RESOLUTION|>--- conflicted
+++ resolved
@@ -3,13 +3,8 @@
   <schema_version>3.0</schema_version>
   <name>simulation_output_report</name>
   <uid>df9d170c-c21a-4130-866d-0d46b06073fd</uid>
-<<<<<<< HEAD
-  <version_id>f5daf782-7e31-4a99-a67a-1ed1d8a23dcd</version_id>
-  <version_modified>20200924T193307Z</version_modified>
-=======
-  <version_id>7e363d76-7b9c-41e3-b4e5-3a66ca4d5b6a</version_id>
-  <version_modified>20200926T002537Z</version_modified>
->>>>>>> df5c5099
+  <version_id>c4d08a60-c6d0-4984-b5dc-fe7874ed26d2</version_id>
+  <version_modified>20200928T191548Z</version_modified>
   <xml_checksum>9BF1E6AC</xml_checksum>
   <class_name>SimulationOutputReport</class_name>
   <display_name>HPXML Simulation Output Report</display_name>
@@ -850,13 +845,7 @@
       <filename>output_report_test.rb</filename>
       <filetype>rb</filetype>
       <usage_type>test</usage_type>
-      <checksum>EA824383</checksum>
-    </file>
-    <file>
-      <filename>output_report_test.rb</filename>
-      <filetype>rb</filetype>
-      <usage_type>test</usage_type>
-      <checksum>F2A7AB1A</checksum>
+      <checksum>EC14EAF7</checksum>
     </file>
     <file>
       <version>
@@ -867,11 +856,7 @@
       <filename>measure.rb</filename>
       <filetype>rb</filetype>
       <usage_type>script</usage_type>
-<<<<<<< HEAD
-      <checksum>B7E44AFC</checksum>
-=======
-      <checksum>2D225AA5</checksum>
->>>>>>> df5c5099
+      <checksum>D7BE3177</checksum>
     </file>
   </files>
 </measure>