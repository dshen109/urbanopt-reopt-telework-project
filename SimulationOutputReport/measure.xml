<measure>
  <schema_version>3.0</schema_version>
  <name>simulation_output_report</name>
  <uid>df9d170c-c21a-4130-866d-0d46b06073fd</uid>
<<<<<<< HEAD
  <version_id>744027b9-af47-4f7f-a831-14047d8bd70b</version_id>
  <version_modified>20200318T215718Z</version_modified>
=======
  <version_id>2cd11270-8f49-4d14-b102-71f0ef917cbd</version_id>
  <version_modified>20200323T183457Z</version_modified>
>>>>>>> 7c1f48fd
  <xml_checksum>9BF1E6AC</xml_checksum>
  <class_name>SimulationOutputReport</class_name>
  <display_name>HPXML Simulation Output Report</display_name>
  <description>Reports simulation outputs for residential HPXML-based models.</description>
  <modeler_description>Processes EnergyPlus simulation outputs in order to generate an annual output CSV file and an optional timeseries output CSV file.</modeler_description>
  <arguments>
    <argument>
      <name>timeseries_frequency</name>
      <display_name>Timeseries Reporting Frequency</display_name>
      <description>The frequency at which to report timeseries output data.</description>
      <type>Choice</type>
      <required>true</required>
      <model_dependent>false</model_dependent>
      <default_value>hourly</default_value>
      <choices>
        <choice>
          <value>timestep</value>
          <display_name>timestep</display_name>
        </choice>
        <choice>
          <value>hourly</value>
          <display_name>hourly</display_name>
        </choice>
        <choice>
          <value>daily</value>
          <display_name>daily</display_name>
        </choice>
      </choices>
    </argument>
    <argument>
      <name>include_timeseries_zone_temperatures</name>
      <display_name>Generate Timeseries Output: Zone Temperatures</display_name>
      <description>Generates timeseries temperatures for each thermal zone.</description>
      <type>Boolean</type>
      <required>true</required>
      <model_dependent>false</model_dependent>
      <default_value>false</default_value>
      <choices>
        <choice>
          <value>true</value>
          <display_name>true</display_name>
        </choice>
        <choice>
          <value>false</value>
          <display_name>false</display_name>
        </choice>
      </choices>
    </argument>
    <argument>
      <name>include_timeseries_fuel_consumptions</name>
      <display_name>Generate Timeseries Output: Fuel Consumptions</display_name>
      <description>Generates timeseries energy consumptions for each fuel type.</description>
      <type>Boolean</type>
      <required>true</required>
      <model_dependent>false</model_dependent>
      <default_value>false</default_value>
      <choices>
        <choice>
          <value>true</value>
          <display_name>true</display_name>
        </choice>
        <choice>
          <value>false</value>
          <display_name>false</display_name>
        </choice>
      </choices>
    </argument>
    <argument>
      <name>include_timeseries_end_use_consumptions</name>
      <display_name>Generate Timeseries Output: End Use Consumptions</display_name>
      <description>Generates timeseries energy consumptions for each end use.</description>
      <type>Boolean</type>
      <required>true</required>
      <model_dependent>false</model_dependent>
      <default_value>false</default_value>
      <choices>
        <choice>
          <value>true</value>
          <display_name>true</display_name>
        </choice>
        <choice>
          <value>false</value>
          <display_name>false</display_name>
        </choice>
      </choices>
    </argument>
    <argument>
      <name>include_timeseries_total_loads</name>
      <display_name>Generate Timeseries Output: Total Loads</display_name>
      <description>Generates timeseries heating/cooling loads.</description>
      <type>Boolean</type>
      <required>true</required>
      <model_dependent>false</model_dependent>
      <default_value>false</default_value>
      <choices>
        <choice>
          <value>true</value>
          <display_name>true</display_name>
        </choice>
        <choice>
          <value>false</value>
          <display_name>false</display_name>
        </choice>
      </choices>
    </argument>
    <argument>
      <name>include_timeseries_component_loads</name>
      <display_name>Generate Timeseries Output: Component Loads</display_name>
      <description>Generates timeseries heating/cooling loads disaggregated by component type.</description>
      <type>Boolean</type>
      <required>true</required>
      <model_dependent>false</model_dependent>
      <default_value>false</default_value>
      <choices>
        <choice>
          <value>true</value>
          <display_name>true</display_name>
        </choice>
        <choice>
          <value>false</value>
          <display_name>false</display_name>
        </choice>
      </choices>
    </argument>
  </arguments>
  <outputs>
    <output>
      <name>Electricity: Total MBtu</name>
      <display_name>Electricity: Total MBtu</display_name>
      <short_name>Electricity: Total MBtu</short_name>
      <type>Double</type>
      <model_dependent>false</model_dependent>
    </output>
    <output>
      <name>Natural Gas: Total MBtu</name>
      <display_name>Natural Gas: Total MBtu</display_name>
      <short_name>Natural Gas: Total MBtu</short_name>
      <type>Double</type>
      <model_dependent>false</model_dependent>
    </output>
    <output>
      <name>Fuel Oil: Total MBtu</name>
      <display_name>Fuel Oil: Total MBtu</display_name>
      <short_name>Fuel Oil: Total MBtu</short_name>
      <type>Double</type>
      <model_dependent>false</model_dependent>
    </output>
    <output>
      <name>Propane: Total MBtu</name>
      <display_name>Propane: Total MBtu</display_name>
      <short_name>Propane: Total MBtu</short_name>
      <type>Double</type>
      <model_dependent>false</model_dependent>
    </output>
    <output>
      <name>Wood: Total MBtu</name>
      <display_name>Wood: Total MBtu</display_name>
      <short_name>Wood: Total MBtu</short_name>
      <type>Double</type>
      <model_dependent>false</model_dependent>
    </output>
    <output>
      <name>Wood Pellets: Total MBtu</name>
      <display_name>Wood Pellets: Total MBtu</display_name>
      <short_name>Wood Pellets: Total MBtu</short_name>
      <type>Double</type>
      <model_dependent>false</model_dependent>
    </output>
    <output>
      <name>Electricity: Heating MBtu</name>
      <display_name>Electricity: Heating MBtu</display_name>
      <short_name>Electricity: Heating MBtu</short_name>
      <type>Double</type>
      <model_dependent>false</model_dependent>
    </output>
    <output>
      <name>Electricity: Heating Fans/Pumps MBtu</name>
      <display_name>Electricity: Heating Fans/Pumps MBtu</display_name>
      <short_name>Electricity: Heating Fans/Pumps MBtu</short_name>
      <type>Double</type>
      <model_dependent>false</model_dependent>
    </output>
    <output>
      <name>Electricity: Cooling MBtu</name>
      <display_name>Electricity: Cooling MBtu</display_name>
      <short_name>Electricity: Cooling MBtu</short_name>
      <type>Double</type>
      <model_dependent>false</model_dependent>
    </output>
    <output>
      <name>Electricity: Cooling Fans/Pumps MBtu</name>
      <display_name>Electricity: Cooling Fans/Pumps MBtu</display_name>
      <short_name>Electricity: Cooling Fans/Pumps MBtu</short_name>
      <type>Double</type>
      <model_dependent>false</model_dependent>
    </output>
    <output>
      <name>Electricity: Hot Water MBtu</name>
      <display_name>Electricity: Hot Water MBtu</display_name>
      <short_name>Electricity: Hot Water MBtu</short_name>
      <type>Double</type>
      <model_dependent>false</model_dependent>
    </output>
    <output>
      <name>Electricity: Hot Water Recirc Pump MBtu</name>
      <display_name>Electricity: Hot Water Recirc Pump MBtu</display_name>
      <short_name>Electricity: Hot Water Recirc Pump MBtu</short_name>
      <type>Double</type>
      <model_dependent>false</model_dependent>
    </output>
    <output>
      <name>Electricity: Hot Water Solar Thermal Pump MBtu</name>
      <display_name>Electricity: Hot Water Solar Thermal Pump MBtu</display_name>
      <short_name>Electricity: Hot Water Solar Thermal Pump MBtu</short_name>
      <type>Double</type>
      <model_dependent>false</model_dependent>
    </output>
    <output>
      <name>Electricity: Lighting Interior MBtu</name>
      <display_name>Electricity: Lighting Interior MBtu</display_name>
      <short_name>Electricity: Lighting Interior MBtu</short_name>
      <type>Double</type>
      <model_dependent>false</model_dependent>
    </output>
    <output>
      <name>Electricity: Lighting Garage MBtu</name>
      <display_name>Electricity: Lighting Garage MBtu</display_name>
      <short_name>Electricity: Lighting Garage MBtu</short_name>
      <type>Double</type>
      <model_dependent>false</model_dependent>
    </output>
    <output>
      <name>Electricity: Lighting Exterior MBtu</name>
      <display_name>Electricity: Lighting Exterior MBtu</display_name>
      <short_name>Electricity: Lighting Exterior MBtu</short_name>
      <type>Double</type>
      <model_dependent>false</model_dependent>
    </output>
    <output>
      <name>Electricity: Mech Vent MBtu</name>
      <display_name>Electricity: Mech Vent MBtu</display_name>
      <short_name>Electricity: Mech Vent MBtu</short_name>
      <type>Double</type>
      <model_dependent>false</model_dependent>
    </output>
    <output>
      <name>Electricity: Whole House Fan MBtu</name>
      <display_name>Electricity: Whole House Fan MBtu</display_name>
      <short_name>Electricity: Whole House Fan MBtu</short_name>
      <type>Double</type>
      <model_dependent>false</model_dependent>
    </output>
    <output>
      <name>Electricity: Refrigerator MBtu</name>
      <display_name>Electricity: Refrigerator MBtu</display_name>
      <short_name>Electricity: Refrigerator MBtu</short_name>
      <type>Double</type>
      <model_dependent>false</model_dependent>
    </output>
    <output>
      <name>Electricity: Dehumidifier MBtu</name>
      <display_name>Electricity: Dehumidifier MBtu</display_name>
      <short_name>Electricity: Dehumidifier MBtu</short_name>
      <type>Double</type>
      <model_dependent>false</model_dependent>
    </output>
    <output>
      <name>Electricity: Dishwasher MBtu</name>
      <display_name>Electricity: Dishwasher MBtu</display_name>
      <short_name>Electricity: Dishwasher MBtu</short_name>
      <type>Double</type>
      <model_dependent>false</model_dependent>
    </output>
    <output>
      <name>Electricity: Clothes Washer MBtu</name>
      <display_name>Electricity: Clothes Washer MBtu</display_name>
      <short_name>Electricity: Clothes Washer MBtu</short_name>
      <type>Double</type>
      <model_dependent>false</model_dependent>
    </output>
    <output>
      <name>Electricity: Clothes Dryer MBtu</name>
      <display_name>Electricity: Clothes Dryer MBtu</display_name>
      <short_name>Electricity: Clothes Dryer MBtu</short_name>
      <type>Double</type>
      <model_dependent>false</model_dependent>
    </output>
    <output>
      <name>Electricity: Range/Oven MBtu</name>
      <display_name>Electricity: Range/Oven MBtu</display_name>
      <short_name>Electricity: Range/Oven MBtu</short_name>
      <type>Double</type>
      <model_dependent>false</model_dependent>
    </output>
    <output>
      <name>Electricity: Ceiling Fan MBtu</name>
      <display_name>Electricity: Ceiling Fan MBtu</display_name>
      <short_name>Electricity: Ceiling Fan MBtu</short_name>
      <type>Double</type>
      <model_dependent>false</model_dependent>
    </output>
    <output>
      <name>Electricity: Television MBtu</name>
      <display_name>Electricity: Television MBtu</display_name>
      <short_name>Electricity: Television MBtu</short_name>
      <type>Double</type>
      <model_dependent>false</model_dependent>
    </output>
    <output>
      <name>Electricity: Plug Loads MBtu</name>
      <display_name>Electricity: Plug Loads MBtu</display_name>
      <short_name>Electricity: Plug Loads MBtu</short_name>
      <type>Double</type>
      <model_dependent>false</model_dependent>
    </output>
    <output>
      <name>Electricity: PV MBtu</name>
      <display_name>Electricity: PV MBtu</display_name>
      <short_name>Electricity: PV MBtu</short_name>
      <type>Double</type>
      <model_dependent>false</model_dependent>
    </output>
    <output>
      <name>Natural Gas: Heating MBtu</name>
      <display_name>Natural Gas: Heating MBtu</display_name>
      <short_name>Natural Gas: Heating MBtu</short_name>
      <type>Double</type>
      <model_dependent>false</model_dependent>
    </output>
    <output>
      <name>Natural Gas: Hot Water MBtu</name>
      <display_name>Natural Gas: Hot Water MBtu</display_name>
      <short_name>Natural Gas: Hot Water MBtu</short_name>
      <type>Double</type>
      <model_dependent>false</model_dependent>
    </output>
    <output>
      <name>Natural Gas: Clothes Dryer MBtu</name>
      <display_name>Natural Gas: Clothes Dryer MBtu</display_name>
      <short_name>Natural Gas: Clothes Dryer MBtu</short_name>
      <type>Double</type>
      <model_dependent>false</model_dependent>
    </output>
    <output>
      <name>Natural Gas: Range/Oven MBtu</name>
      <display_name>Natural Gas: Range/Oven MBtu</display_name>
      <short_name>Natural Gas: Range/Oven MBtu</short_name>
      <type>Double</type>
      <model_dependent>false</model_dependent>
    </output>
    <output>
      <name>Fuel Oil: Heating MBtu</name>
      <display_name>Fuel Oil: Heating MBtu</display_name>
      <short_name>Fuel Oil: Heating MBtu</short_name>
      <type>Double</type>
      <model_dependent>false</model_dependent>
    </output>
    <output>
      <name>Fuel Oil: Hot Water MBtu</name>
      <display_name>Fuel Oil: Hot Water MBtu</display_name>
      <short_name>Fuel Oil: Hot Water MBtu</short_name>
      <type>Double</type>
      <model_dependent>false</model_dependent>
    </output>
    <output>
      <name>Fuel Oil: Clothes Dryer MBtu</name>
      <display_name>Fuel Oil: Clothes Dryer MBtu</display_name>
      <short_name>Fuel Oil: Clothes Dryer MBtu</short_name>
      <type>Double</type>
      <model_dependent>false</model_dependent>
    </output>
    <output>
      <name>Fuel Oil: Range/Oven MBtu</name>
      <display_name>Fuel Oil: Range/Oven MBtu</display_name>
      <short_name>Fuel Oil: Range/Oven MBtu</short_name>
      <type>Double</type>
      <model_dependent>false</model_dependent>
    </output>
    <output>
      <name>Propane: Heating MBtu</name>
      <display_name>Propane: Heating MBtu</display_name>
      <short_name>Propane: Heating MBtu</short_name>
      <type>Double</type>
      <model_dependent>false</model_dependent>
    </output>
    <output>
      <name>Propane: Hot Water MBtu</name>
      <display_name>Propane: Hot Water MBtu</display_name>
      <short_name>Propane: Hot Water MBtu</short_name>
      <type>Double</type>
      <model_dependent>false</model_dependent>
    </output>
    <output>
      <name>Propane: Clothes Dryer MBtu</name>
      <display_name>Propane: Clothes Dryer MBtu</display_name>
      <short_name>Propane: Clothes Dryer MBtu</short_name>
      <type>Double</type>
      <model_dependent>false</model_dependent>
    </output>
    <output>
      <name>Propane: Range/Oven MBtu</name>
      <display_name>Propane: Range/Oven MBtu</display_name>
      <short_name>Propane: Range/Oven MBtu</short_name>
      <type>Double</type>
      <model_dependent>false</model_dependent>
    </output>
    <output>
      <name>Wood: Heating MBtu</name>
      <display_name>Wood: Heating MBtu</display_name>
      <short_name>Wood: Heating MBtu</short_name>
      <type>Double</type>
      <model_dependent>false</model_dependent>
    </output>
    <output>
      <name>Wood: Hot Water MBtu</name>
      <display_name>Wood: Hot Water MBtu</display_name>
      <short_name>Wood: Hot Water MBtu</short_name>
      <type>Double</type>
      <model_dependent>false</model_dependent>
    </output>
    <output>
      <name>Wood: Clothes Dryer MBtu</name>
      <display_name>Wood: Clothes Dryer MBtu</display_name>
      <short_name>Wood: Clothes Dryer MBtu</short_name>
      <type>Double</type>
      <model_dependent>false</model_dependent>
    </output>
    <output>
      <name>Wood: Range/Oven MBtu</name>
      <display_name>Wood: Range/Oven MBtu</display_name>
      <short_name>Wood: Range/Oven MBtu</short_name>
      <type>Double</type>
      <model_dependent>false</model_dependent>
    </output>
    <output>
      <name>Wood Pellets: Heating MBtu</name>
      <display_name>Wood Pellets: Heating MBtu</display_name>
      <short_name>Wood Pellets: Heating MBtu</short_name>
      <type>Double</type>
      <model_dependent>false</model_dependent>
    </output>
  </outputs>
  <provenances/>
  <tags>
    <tag>Reporting.QAQC</tag>
  </tags>
  <attributes>
    <attribute>
      <name>Measure Type</name>
      <value>ReportingMeasure</value>
      <datatype>string</datatype>
    </attribute>
    <attribute>
      <name>Intended Software Tool</name>
      <value>OpenStudio Application</value>
      <datatype>string</datatype>
    </attribute>
    <attribute>
      <name>Intended Software Tool</name>
      <value>Parametric Analysis Tool</value>
      <datatype>string</datatype>
    </attribute>
  </attributes>
  <files>
    <file>
<<<<<<< HEAD
      <filename>output_report_test.rb</filename>
      <filetype>rb</filetype>
      <usage_type>test</usage_type>
      <checksum>313896F9</checksum>
    </file>
    <file>
=======
>>>>>>> 7c1f48fd
      <version>
        <software_program>OpenStudio</software_program>
        <identifier>2.9.1</identifier>
        <min_compatible>2.9.1</min_compatible>
      </version>
      <filename>measure.rb</filename>
      <filetype>rb</filetype>
      <usage_type>script</usage_type>
      <checksum>3542C13C</checksum>
    </file>
    <file>
      <filename>constants.rb</filename>
      <filetype>rb</filetype>
      <usage_type>resource</usage_type>
      <checksum>55D54003</checksum>
    </file>
    <file>
      <filename>output_report_test.rb.bak</filename>
      <filetype>bak</filetype>
      <usage_type>test</usage_type>
      <checksum>904A2D0E</checksum>
    </file>
    <file>
      <filename>constants.rb.bak</filename>
      <filetype>bak</filetype>
      <usage_type>resource</usage_type>
      <checksum>E6A6CE57</checksum>
    </file>
    <file>
      <filename>output_report_test.rb</filename>
      <filetype>rb</filetype>
      <usage_type>test</usage_type>
      <checksum>D42FC131</checksum>
    </file>
  </files>
</measure><|MERGE_RESOLUTION|>--- conflicted
+++ resolved
@@ -2,13 +2,8 @@
   <schema_version>3.0</schema_version>
   <name>simulation_output_report</name>
   <uid>df9d170c-c21a-4130-866d-0d46b06073fd</uid>
-<<<<<<< HEAD
-  <version_id>744027b9-af47-4f7f-a831-14047d8bd70b</version_id>
-  <version_modified>20200318T215718Z</version_modified>
-=======
   <version_id>2cd11270-8f49-4d14-b102-71f0ef917cbd</version_id>
   <version_modified>20200323T183457Z</version_modified>
->>>>>>> 7c1f48fd
   <xml_checksum>9BF1E6AC</xml_checksum>
   <class_name>SimulationOutputReport</class_name>
   <display_name>HPXML Simulation Output Report</display_name>
@@ -265,13 +260,6 @@
       <name>Electricity: Refrigerator MBtu</name>
       <display_name>Electricity: Refrigerator MBtu</display_name>
       <short_name>Electricity: Refrigerator MBtu</short_name>
-      <type>Double</type>
-      <model_dependent>false</model_dependent>
-    </output>
-    <output>
-      <name>Electricity: Dehumidifier MBtu</name>
-      <display_name>Electricity: Dehumidifier MBtu</display_name>
-      <short_name>Electricity: Dehumidifier MBtu</short_name>
       <type>Double</type>
       <model_dependent>false</model_dependent>
     </output>
@@ -474,15 +462,6 @@
   </attributes>
   <files>
     <file>
-<<<<<<< HEAD
-      <filename>output_report_test.rb</filename>
-      <filetype>rb</filetype>
-      <usage_type>test</usage_type>
-      <checksum>313896F9</checksum>
-    </file>
-    <file>
-=======
->>>>>>> 7c1f48fd
       <version>
         <software_program>OpenStudio</software_program>
         <identifier>2.9.1</identifier>
@@ -491,25 +470,13 @@
       <filename>measure.rb</filename>
       <filetype>rb</filetype>
       <usage_type>script</usage_type>
-      <checksum>3542C13C</checksum>
+      <checksum>FEA8361B</checksum>
     </file>
     <file>
       <filename>constants.rb</filename>
       <filetype>rb</filetype>
       <usage_type>resource</usage_type>
-      <checksum>55D54003</checksum>
-    </file>
-    <file>
-      <filename>output_report_test.rb.bak</filename>
-      <filetype>bak</filetype>
-      <usage_type>test</usage_type>
-      <checksum>904A2D0E</checksum>
-    </file>
-    <file>
-      <filename>constants.rb.bak</filename>
-      <filetype>bak</filetype>
-      <usage_type>resource</usage_type>
-      <checksum>E6A6CE57</checksum>
+      <checksum>80167322</checksum>
     </file>
     <file>
       <filename>output_report_test.rb</filename>
