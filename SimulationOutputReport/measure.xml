--- conflicted
+++ resolved
@@ -3,13 +3,8 @@
   <schema_version>3.0</schema_version>
   <name>simulation_output_report</name>
   <uid>df9d170c-c21a-4130-866d-0d46b06073fd</uid>
-<<<<<<< HEAD
   <version_id>bb6012ee-f1cc-49e1-b113-e302cefaab43</version_id>
   <version_modified>20200609T223113Z</version_modified>
-=======
-  <version_id>89b62f1a-6d91-4749-b18b-898185e6f975</version_id>
-  <version_modified>20200522T142501Z</version_modified>
->>>>>>> 0caa2761
   <xml_checksum>9BF1E6AC</xml_checksum>
   <class_name>SimulationOutputReport</class_name>
   <display_name>HPXML Simulation Output Report</display_name>
@@ -567,15 +562,6 @@
       <checksum>03EFA501</checksum>
     </file>
     <file>
-<<<<<<< HEAD
-=======
-      <filename>output_report_test.rb</filename>
-      <filetype>rb</filetype>
-      <usage_type>test</usage_type>
-      <checksum>5052A47B</checksum>
-    </file>
-    <file>
->>>>>>> 0caa2761
       <version>
         <software_program>OpenStudio</software_program>
         <identifier>2.9.1</identifier>
