<?xml version="1.0"?>
<measure>
  <schema_version>3.0</schema_version>
  <name>simulation_output_report</name>
  <uid>df9d170c-c21a-4130-866d-0d46b06073fd</uid>
<<<<<<< HEAD
  <version_id>f7d4de5b-4e7c-48d6-9e81-22d5891fa64a</version_id>
  <version_modified>20200926T001344Z</version_modified>
=======
  <version_id>0311c371-3fe5-451a-8f13-92e21a45ee98</version_id>
  <version_modified>20200925T233110Z</version_modified>
>>>>>>> aca23cde
  <xml_checksum>9BF1E6AC</xml_checksum>
  <class_name>SimulationOutputReport</class_name>
  <display_name>HPXML Simulation Output Report</display_name>
  <description>Reports simulation outputs for residential HPXML-based models.</description>
  <modeler_description>Processes EnergyPlus simulation outputs in order to generate an annual output CSV file and an optional timeseries output CSV file.</modeler_description>
  <arguments>
    <argument>
      <name>timeseries_frequency</name>
      <display_name>Timeseries Reporting Frequency</display_name>
      <description>The frequency at which to report timeseries output data. Using 'none' will disable timeseries outputs.</description>
      <type>Choice</type>
      <units></units>
      <required>true</required>
      <model_dependent>false</model_dependent>
      <default_value>none</default_value>
      <choices>
        <choice>
          <value>none</value>
          <display_name>none</display_name>
        </choice>
        <choice>
          <value>timestep</value>
          <display_name>timestep</display_name>
        </choice>
        <choice>
          <value>hourly</value>
          <display_name>hourly</display_name>
        </choice>
        <choice>
          <value>daily</value>
          <display_name>daily</display_name>
        </choice>
        <choice>
          <value>monthly</value>
          <display_name>monthly</display_name>
        </choice>
      </choices>
      <min_value></min_value>
      <max_value></max_value>
    </argument>
    <argument>
      <name>include_timeseries_fuel_consumptions</name>
      <display_name>Generate Timeseries Output: Fuel Consumptions</display_name>
      <description>Generates timeseries energy consumptions for each fuel type.</description>
      <type>Boolean</type>
      <units></units>
      <required>true</required>
      <model_dependent>false</model_dependent>
      <default_value>false</default_value>
      <choices>
        <choice>
          <value>true</value>
          <display_name>true</display_name>
        </choice>
        <choice>
          <value>false</value>
          <display_name>false</display_name>
        </choice>
      </choices>
      <min_value></min_value>
      <max_value></max_value>
    </argument>
    <argument>
      <name>include_timeseries_end_use_consumptions</name>
      <display_name>Generate Timeseries Output: End Use Consumptions</display_name>
      <description>Generates timeseries energy consumptions for each end use.</description>
      <type>Boolean</type>
      <units></units>
      <required>true</required>
      <model_dependent>false</model_dependent>
      <default_value>false</default_value>
      <choices>
        <choice>
          <value>true</value>
          <display_name>true</display_name>
        </choice>
        <choice>
          <value>false</value>
          <display_name>false</display_name>
        </choice>
      </choices>
      <min_value></min_value>
      <max_value></max_value>
    </argument>
    <argument>
      <name>include_timeseries_hot_water_uses</name>
      <display_name>Generate Timeseries Output: Hot Water Uses</display_name>
      <description>Generates timeseries hot water usages for each end use.</description>
      <type>Boolean</type>
      <units></units>
      <required>true</required>
      <model_dependent>false</model_dependent>
      <default_value>false</default_value>
      <choices>
        <choice>
          <value>true</value>
          <display_name>true</display_name>
        </choice>
        <choice>
          <value>false</value>
          <display_name>false</display_name>
        </choice>
      </choices>
      <min_value></min_value>
      <max_value></max_value>
    </argument>
    <argument>
      <name>include_timeseries_total_loads</name>
      <display_name>Generate Timeseries Output: Total Loads</display_name>
      <description>Generates timeseries heating/cooling loads.</description>
      <type>Boolean</type>
      <units></units>
      <required>true</required>
      <model_dependent>false</model_dependent>
      <default_value>false</default_value>
      <choices>
        <choice>
          <value>true</value>
          <display_name>true</display_name>
        </choice>
        <choice>
          <value>false</value>
          <display_name>false</display_name>
        </choice>
      </choices>
      <min_value></min_value>
      <max_value></max_value>
    </argument>
    <argument>
      <name>include_timeseries_component_loads</name>
      <display_name>Generate Timeseries Output: Component Loads</display_name>
      <description>Generates timeseries heating/cooling loads disaggregated by component type.</description>
      <type>Boolean</type>
      <units></units>
      <required>true</required>
      <model_dependent>false</model_dependent>
      <default_value>false</default_value>
      <choices>
        <choice>
          <value>true</value>
          <display_name>true</display_name>
        </choice>
        <choice>
          <value>false</value>
          <display_name>false</display_name>
        </choice>
      </choices>
      <min_value></min_value>
      <max_value></max_value>
    </argument>
    <argument>
      <name>include_timeseries_zone_temperatures</name>
      <display_name>Generate Timeseries Output: Zone Temperatures</display_name>
      <description>Generates timeseries temperatures for each thermal zone.</description>
      <type>Boolean</type>
      <units></units>
      <required>true</required>
      <model_dependent>false</model_dependent>
      <default_value>false</default_value>
      <choices>
        <choice>
          <value>true</value>
          <display_name>true</display_name>
        </choice>
        <choice>
          <value>false</value>
          <display_name>false</display_name>
        </choice>
      </choices>
      <min_value></min_value>
      <max_value></max_value>
    </argument>
    <argument>
      <name>include_timeseries_airflows</name>
      <display_name>Generate Timeseries Output: Airflows</display_name>
      <description>Generates timeseries airflows.</description>
      <type>Boolean</type>
      <units></units>
      <required>true</required>
      <model_dependent>false</model_dependent>
      <default_value>false</default_value>
      <choices>
        <choice>
          <value>true</value>
          <display_name>true</display_name>
        </choice>
        <choice>
          <value>false</value>
          <display_name>false</display_name>
        </choice>
      </choices>
      <min_value></min_value>
      <max_value></max_value>
    </argument>
    <argument>
      <name>include_timeseries_weather</name>
      <display_name>Generate Timeseries Output: Weather</display_name>
      <description>Generates timeseries weather data.</description>
      <type>Boolean</type>
      <units></units>
      <required>true</required>
      <model_dependent>false</model_dependent>
      <default_value>false</default_value>
      <choices>
        <choice>
          <value>true</value>
          <display_name>true</display_name>
        </choice>
        <choice>
          <value>false</value>
          <display_name>false</display_name>
        </choice>
      </choices>
      <min_value></min_value>
      <max_value></max_value>
    </argument>
  </arguments>
  <outputs>
    <output>
      <name>Electricity: Total MBtu</name>
      <display_name>Electricity: Total MBtu</display_name>
      <short_name>Electricity: Total MBtu</short_name>
      <description></description>
      <type>Double</type>
      <units></units>
      <model_dependent>false</model_dependent>
    </output>
    <output>
      <name>Natural Gas: Total MBtu</name>
      <display_name>Natural Gas: Total MBtu</display_name>
      <short_name>Natural Gas: Total MBtu</short_name>
      <description></description>
      <type>Double</type>
      <units></units>
      <model_dependent>false</model_dependent>
    </output>
    <output>
      <name>Fuel Oil: Total MBtu</name>
      <display_name>Fuel Oil: Total MBtu</display_name>
      <short_name>Fuel Oil: Total MBtu</short_name>
      <description></description>
      <type>Double</type>
      <units></units>
      <model_dependent>false</model_dependent>
    </output>
    <output>
      <name>Propane: Total MBtu</name>
      <display_name>Propane: Total MBtu</display_name>
      <short_name>Propane: Total MBtu</short_name>
      <description></description>
      <type>Double</type>
      <units></units>
      <model_dependent>false</model_dependent>
    </output>
    <output>
      <name>Wood Cord: Total MBtu</name>
      <display_name>Wood Cord: Total MBtu</display_name>
      <short_name>Wood Cord: Total MBtu</short_name>
      <description></description>
      <type>Double</type>
      <units></units>
      <model_dependent>false</model_dependent>
    </output>
    <output>
      <name>Wood Pellets: Total MBtu</name>
      <display_name>Wood Pellets: Total MBtu</display_name>
      <short_name>Wood Pellets: Total MBtu</short_name>
      <description></description>
      <type>Double</type>
      <units></units>
      <model_dependent>false</model_dependent>
    </output>
    <output>
      <name>Coal: Total MBtu</name>
      <display_name>Coal: Total MBtu</display_name>
      <short_name>Coal: Total MBtu</short_name>
      <description></description>
      <type>Double</type>
      <units></units>
      <model_dependent>false</model_dependent>
    </output>
    <output>
      <name>Electricity: Heating MBtu</name>
      <display_name>Electricity: Heating MBtu</display_name>
      <short_name>Electricity: Heating MBtu</short_name>
      <description></description>
      <type>Double</type>
      <units></units>
      <model_dependent>false</model_dependent>
    </output>
    <output>
      <name>Electricity: Heating Fans/Pumps MBtu</name>
      <display_name>Electricity: Heating Fans/Pumps MBtu</display_name>
      <short_name>Electricity: Heating Fans/Pumps MBtu</short_name>
      <description></description>
      <type>Double</type>
      <units></units>
      <model_dependent>false</model_dependent>
    </output>
    <output>
      <name>Electricity: Cooling MBtu</name>
      <display_name>Electricity: Cooling MBtu</display_name>
      <short_name>Electricity: Cooling MBtu</short_name>
      <description></description>
      <type>Double</type>
      <units></units>
      <model_dependent>false</model_dependent>
    </output>
    <output>
      <name>Electricity: Cooling Fans/Pumps MBtu</name>
      <display_name>Electricity: Cooling Fans/Pumps MBtu</display_name>
      <short_name>Electricity: Cooling Fans/Pumps MBtu</short_name>
      <description></description>
      <type>Double</type>
      <units></units>
      <model_dependent>false</model_dependent>
    </output>
    <output>
      <name>Electricity: Hot Water MBtu</name>
      <display_name>Electricity: Hot Water MBtu</display_name>
      <short_name>Electricity: Hot Water MBtu</short_name>
      <description></description>
      <type>Double</type>
      <units></units>
      <model_dependent>false</model_dependent>
    </output>
    <output>
      <name>Electricity: Hot Water Recirc Pump MBtu</name>
      <display_name>Electricity: Hot Water Recirc Pump MBtu</display_name>
      <short_name>Electricity: Hot Water Recirc Pump MBtu</short_name>
      <description></description>
      <type>Double</type>
      <units></units>
      <model_dependent>false</model_dependent>
    </output>
    <output>
      <name>Electricity: Hot Water Solar Thermal Pump MBtu</name>
      <display_name>Electricity: Hot Water Solar Thermal Pump MBtu</display_name>
      <short_name>Electricity: Hot Water Solar Thermal Pump MBtu</short_name>
      <description></description>
      <type>Double</type>
      <units></units>
      <model_dependent>false</model_dependent>
    </output>
    <output>
      <name>Electricity: Lighting Interior MBtu</name>
      <display_name>Electricity: Lighting Interior MBtu</display_name>
      <short_name>Electricity: Lighting Interior MBtu</short_name>
      <description></description>
      <type>Double</type>
      <units></units>
      <model_dependent>false</model_dependent>
    </output>
    <output>
      <name>Electricity: Lighting Garage MBtu</name>
      <display_name>Electricity: Lighting Garage MBtu</display_name>
      <short_name>Electricity: Lighting Garage MBtu</short_name>
      <description></description>
      <type>Double</type>
      <units></units>
      <model_dependent>false</model_dependent>
    </output>
    <output>
      <name>Electricity: Lighting Exterior MBtu</name>
      <display_name>Electricity: Lighting Exterior MBtu</display_name>
      <short_name>Electricity: Lighting Exterior MBtu</short_name>
      <description></description>
      <type>Double</type>
      <units></units>
      <model_dependent>false</model_dependent>
    </output>
    <output>
      <name>Electricity: Mech Vent MBtu</name>
      <display_name>Electricity: Mech Vent MBtu</display_name>
      <short_name>Electricity: Mech Vent MBtu</short_name>
      <description></description>
      <type>Double</type>
      <units></units>
      <model_dependent>false</model_dependent>
    </output>
    <output>
      <name>Electricity: Mech Vent Preheating MBtu</name>
      <display_name>Electricity: Mech Vent Preheating MBtu</display_name>
      <short_name>Electricity: Mech Vent Preheating MBtu</short_name>
      <description></description>
      <type>Double</type>
      <units></units>
      <model_dependent>false</model_dependent>
    </output>
    <output>
      <name>Electricity: Mech Vent Precooling MBtu</name>
      <display_name>Electricity: Mech Vent Precooling MBtu</display_name>
      <short_name>Electricity: Mech Vent Precooling MBtu</short_name>
      <description></description>
      <type>Double</type>
      <units></units>
      <model_dependent>false</model_dependent>
    </output>
    <output>
      <name>Electricity: Whole House Fan MBtu</name>
      <display_name>Electricity: Whole House Fan MBtu</display_name>
      <short_name>Electricity: Whole House Fan MBtu</short_name>
      <description></description>
      <type>Double</type>
      <units></units>
      <model_dependent>false</model_dependent>
    </output>
    <output>
      <name>Electricity: Refrigerator MBtu</name>
      <display_name>Electricity: Refrigerator MBtu</display_name>
      <short_name>Electricity: Refrigerator MBtu</short_name>
      <description></description>
      <type>Double</type>
      <units></units>
      <model_dependent>false</model_dependent>
    </output>
    <output>
      <name>Electricity: Freezer MBtu</name>
      <display_name>Electricity: Freezer MBtu</display_name>
      <short_name>Electricity: Freezer MBtu</short_name>
      <description></description>
      <type>Double</type>
      <units></units>
      <model_dependent>false</model_dependent>
    </output>
    <output>
      <name>Electricity: Dehumidifier MBtu</name>
      <display_name>Electricity: Dehumidifier MBtu</display_name>
      <short_name>Electricity: Dehumidifier MBtu</short_name>
      <description></description>
      <type>Double</type>
      <units></units>
      <model_dependent>false</model_dependent>
    </output>
    <output>
      <name>Electricity: Dishwasher MBtu</name>
      <display_name>Electricity: Dishwasher MBtu</display_name>
      <short_name>Electricity: Dishwasher MBtu</short_name>
      <description></description>
      <type>Double</type>
      <units></units>
      <model_dependent>false</model_dependent>
    </output>
    <output>
      <name>Electricity: Clothes Washer MBtu</name>
      <display_name>Electricity: Clothes Washer MBtu</display_name>
      <short_name>Electricity: Clothes Washer MBtu</short_name>
      <description></description>
      <type>Double</type>
      <units></units>
      <model_dependent>false</model_dependent>
    </output>
    <output>
      <name>Electricity: Clothes Dryer MBtu</name>
      <display_name>Electricity: Clothes Dryer MBtu</display_name>
      <short_name>Electricity: Clothes Dryer MBtu</short_name>
      <description></description>
      <type>Double</type>
      <units></units>
      <model_dependent>false</model_dependent>
    </output>
    <output>
      <name>Electricity: Range/Oven MBtu</name>
      <display_name>Electricity: Range/Oven MBtu</display_name>
      <short_name>Electricity: Range/Oven MBtu</short_name>
      <description></description>
      <type>Double</type>
      <units></units>
      <model_dependent>false</model_dependent>
    </output>
    <output>
      <name>Electricity: Ceiling Fan MBtu</name>
      <display_name>Electricity: Ceiling Fan MBtu</display_name>
      <short_name>Electricity: Ceiling Fan MBtu</short_name>
      <description></description>
      <type>Double</type>
      <units></units>
      <model_dependent>false</model_dependent>
    </output>
    <output>
      <name>Electricity: Television MBtu</name>
      <display_name>Electricity: Television MBtu</display_name>
      <short_name>Electricity: Television MBtu</short_name>
      <description></description>
      <type>Double</type>
      <units></units>
      <model_dependent>false</model_dependent>
    </output>
    <output>
      <name>Electricity: Plug Loads MBtu</name>
      <display_name>Electricity: Plug Loads MBtu</display_name>
      <short_name>Electricity: Plug Loads MBtu</short_name>
      <description></description>
      <type>Double</type>
      <units></units>
      <model_dependent>false</model_dependent>
    </output>
    <output>
      <name>Electricity: Electric Vehicle Charging MBtu</name>
      <display_name>Electricity: Electric Vehicle Charging MBtu</display_name>
      <short_name>Electricity: Electric Vehicle Charging MBtu</short_name>
      <description></description>
      <type>Double</type>
      <units></units>
      <model_dependent>false</model_dependent>
    </output>
    <output>
      <name>Electricity: Well Pump MBtu</name>
      <display_name>Electricity: Well Pump MBtu</display_name>
      <short_name>Electricity: Well Pump MBtu</short_name>
      <description></description>
      <type>Double</type>
      <units></units>
      <model_dependent>false</model_dependent>
    </output>
    <output>
      <name>Electricity: Pool Heater MBtu</name>
      <display_name>Electricity: Pool Heater MBtu</display_name>
      <short_name>Electricity: Pool Heater MBtu</short_name>
      <description></description>
      <type>Double</type>
      <units></units>
      <model_dependent>false</model_dependent>
    </output>
    <output>
      <name>Electricity: Pool Pump MBtu</name>
      <display_name>Electricity: Pool Pump MBtu</display_name>
      <short_name>Electricity: Pool Pump MBtu</short_name>
      <description></description>
      <type>Double</type>
      <units></units>
      <model_dependent>false</model_dependent>
    </output>
    <output>
      <name>Electricity: Hot Tub Heater MBtu</name>
      <display_name>Electricity: Hot Tub Heater MBtu</display_name>
      <short_name>Electricity: Hot Tub Heater MBtu</short_name>
      <description></description>
      <type>Double</type>
      <units></units>
      <model_dependent>false</model_dependent>
    </output>
    <output>
      <name>Electricity: Hot Tub Pump MBtu</name>
      <display_name>Electricity: Hot Tub Pump MBtu</display_name>
      <short_name>Electricity: Hot Tub Pump MBtu</short_name>
      <description></description>
      <type>Double</type>
      <units></units>
      <model_dependent>false</model_dependent>
    </output>
    <output>
      <name>Electricity: PV MBtu</name>
      <display_name>Electricity: PV MBtu</display_name>
      <short_name>Electricity: PV MBtu</short_name>
      <description></description>
      <type>Double</type>
      <units></units>
      <model_dependent>false</model_dependent>
    </output>
    <output>
      <name>Natural Gas: Heating MBtu</name>
      <display_name>Natural Gas: Heating MBtu</display_name>
      <short_name>Natural Gas: Heating MBtu</short_name>
      <description></description>
      <type>Double</type>
      <units></units>
      <model_dependent>false</model_dependent>
    </output>
    <output>
      <name>Natural Gas: Hot Water MBtu</name>
      <display_name>Natural Gas: Hot Water MBtu</display_name>
      <short_name>Natural Gas: Hot Water MBtu</short_name>
      <description></description>
      <type>Double</type>
      <units></units>
      <model_dependent>false</model_dependent>
    </output>
    <output>
      <name>Natural Gas: Clothes Dryer MBtu</name>
      <display_name>Natural Gas: Clothes Dryer MBtu</display_name>
      <short_name>Natural Gas: Clothes Dryer MBtu</short_name>
      <description></description>
      <type>Double</type>
      <units></units>
      <model_dependent>false</model_dependent>
    </output>
    <output>
      <name>Natural Gas: Range/Oven MBtu</name>
      <display_name>Natural Gas: Range/Oven MBtu</display_name>
      <short_name>Natural Gas: Range/Oven MBtu</short_name>
      <description></description>
      <type>Double</type>
      <units></units>
      <model_dependent>false</model_dependent>
    </output>
    <output>
      <name>Natural Gas: Mech Vent Preheating MBtu</name>
      <display_name>Natural Gas: Mech Vent Preheating MBtu</display_name>
      <short_name>Natural Gas: Mech Vent Preheating MBtu</short_name>
      <description></description>
      <type>Double</type>
      <units></units>
      <model_dependent>false</model_dependent>
    </output>
    <output>
      <name>Natural Gas: Pool Heater MBtu</name>
      <display_name>Natural Gas: Pool Heater MBtu</display_name>
      <short_name>Natural Gas: Pool Heater MBtu</short_name>
      <description></description>
      <type>Double</type>
      <units></units>
      <model_dependent>false</model_dependent>
    </output>
    <output>
      <name>Natural Gas: Hot Tub Heater MBtu</name>
      <display_name>Natural Gas: Hot Tub Heater MBtu</display_name>
      <short_name>Natural Gas: Hot Tub Heater MBtu</short_name>
      <description></description>
      <type>Double</type>
      <units></units>
      <model_dependent>false</model_dependent>
    </output>
    <output>
      <name>Natural Gas: Grill MBtu</name>
      <display_name>Natural Gas: Grill MBtu</display_name>
      <short_name>Natural Gas: Grill MBtu</short_name>
      <description></description>
      <type>Double</type>
      <units></units>
      <model_dependent>false</model_dependent>
    </output>
    <output>
      <name>Natural Gas: Lighting MBtu</name>
      <display_name>Natural Gas: Lighting MBtu</display_name>
      <short_name>Natural Gas: Lighting MBtu</short_name>
      <description></description>
      <type>Double</type>
      <units></units>
      <model_dependent>false</model_dependent>
    </output>
    <output>
      <name>Natural Gas: Fireplace MBtu</name>
      <display_name>Natural Gas: Fireplace MBtu</display_name>
      <short_name>Natural Gas: Fireplace MBtu</short_name>
      <description></description>
      <type>Double</type>
      <units></units>
      <model_dependent>false</model_dependent>
    </output>
    <output>
      <name>Fuel Oil: Heating MBtu</name>
      <display_name>Fuel Oil: Heating MBtu</display_name>
      <short_name>Fuel Oil: Heating MBtu</short_name>
      <description></description>
      <type>Double</type>
      <units></units>
      <model_dependent>false</model_dependent>
    </output>
    <output>
      <name>Fuel Oil: Hot Water MBtu</name>
      <display_name>Fuel Oil: Hot Water MBtu</display_name>
      <short_name>Fuel Oil: Hot Water MBtu</short_name>
      <description></description>
      <type>Double</type>
      <units></units>
      <model_dependent>false</model_dependent>
    </output>
    <output>
      <name>Fuel Oil: Clothes Dryer MBtu</name>
      <display_name>Fuel Oil: Clothes Dryer MBtu</display_name>
      <short_name>Fuel Oil: Clothes Dryer MBtu</short_name>
      <description></description>
      <type>Double</type>
      <units></units>
      <model_dependent>false</model_dependent>
    </output>
    <output>
      <name>Fuel Oil: Range/Oven MBtu</name>
      <display_name>Fuel Oil: Range/Oven MBtu</display_name>
      <short_name>Fuel Oil: Range/Oven MBtu</short_name>
      <description></description>
      <type>Double</type>
      <units></units>
      <model_dependent>false</model_dependent>
    </output>
    <output>
      <name>Fuel Oil: Mech Vent Preheating MBtu</name>
      <display_name>Fuel Oil: Mech Vent Preheating MBtu</display_name>
      <short_name>Fuel Oil: Mech Vent Preheating MBtu</short_name>
      <description></description>
      <type>Double</type>
      <units></units>
      <model_dependent>false</model_dependent>
    </output>
    <output>
      <name>Fuel Oil: Grill MBtu</name>
      <display_name>Fuel Oil: Grill MBtu</display_name>
      <short_name>Fuel Oil: Grill MBtu</short_name>
      <description></description>
      <type>Double</type>
      <units></units>
      <model_dependent>false</model_dependent>
    </output>
    <output>
      <name>Fuel Oil: Lighting MBtu</name>
      <display_name>Fuel Oil: Lighting MBtu</display_name>
      <short_name>Fuel Oil: Lighting MBtu</short_name>
      <description></description>
      <type>Double</type>
      <units></units>
      <model_dependent>false</model_dependent>
    </output>
    <output>
      <name>Fuel Oil: Fireplace MBtu</name>
      <display_name>Fuel Oil: Fireplace MBtu</display_name>
      <short_name>Fuel Oil: Fireplace MBtu</short_name>
      <description></description>
      <type>Double</type>
      <units></units>
      <model_dependent>false</model_dependent>
    </output>
    <output>
      <name>Propane: Heating MBtu</name>
      <display_name>Propane: Heating MBtu</display_name>
      <short_name>Propane: Heating MBtu</short_name>
      <description></description>
      <type>Double</type>
      <units></units>
      <model_dependent>false</model_dependent>
    </output>
    <output>
      <name>Propane: Hot Water MBtu</name>
      <display_name>Propane: Hot Water MBtu</display_name>
      <short_name>Propane: Hot Water MBtu</short_name>
      <description></description>
      <type>Double</type>
      <units></units>
      <model_dependent>false</model_dependent>
    </output>
    <output>
      <name>Propane: Clothes Dryer MBtu</name>
      <display_name>Propane: Clothes Dryer MBtu</display_name>
      <short_name>Propane: Clothes Dryer MBtu</short_name>
      <description></description>
      <type>Double</type>
      <units></units>
      <model_dependent>false</model_dependent>
    </output>
    <output>
      <name>Propane: Range/Oven MBtu</name>
      <display_name>Propane: Range/Oven MBtu</display_name>
      <short_name>Propane: Range/Oven MBtu</short_name>
      <description></description>
      <type>Double</type>
      <units></units>
      <model_dependent>false</model_dependent>
    </output>
    <output>
      <name>Propane: Mech Vent Preheating MBtu</name>
      <display_name>Propane: Mech Vent Preheating MBtu</display_name>
      <short_name>Propane: Mech Vent Preheating MBtu</short_name>
      <description></description>
      <type>Double</type>
      <units></units>
      <model_dependent>false</model_dependent>
    </output>
    <output>
      <name>Propane: Grill MBtu</name>
      <display_name>Propane: Grill MBtu</display_name>
      <short_name>Propane: Grill MBtu</short_name>
      <description></description>
      <type>Double</type>
      <units></units>
      <model_dependent>false</model_dependent>
    </output>
    <output>
      <name>Propane: Lighting MBtu</name>
      <display_name>Propane: Lighting MBtu</display_name>
      <short_name>Propane: Lighting MBtu</short_name>
      <description></description>
      <type>Double</type>
      <units></units>
      <model_dependent>false</model_dependent>
    </output>
    <output>
      <name>Propane: Fireplace MBtu</name>
      <display_name>Propane: Fireplace MBtu</display_name>
      <short_name>Propane: Fireplace MBtu</short_name>
      <description></description>
      <type>Double</type>
      <units></units>
      <model_dependent>false</model_dependent>
    </output>
    <output>
      <name>Wood Cord: Heating MBtu</name>
      <display_name>Wood Cord: Heating MBtu</display_name>
      <short_name>Wood Cord: Heating MBtu</short_name>
      <description></description>
      <type>Double</type>
      <units></units>
      <model_dependent>false</model_dependent>
    </output>
    <output>
      <name>Wood Cord: Hot Water MBtu</name>
      <display_name>Wood Cord: Hot Water MBtu</display_name>
      <short_name>Wood Cord: Hot Water MBtu</short_name>
      <description></description>
      <type>Double</type>
      <units></units>
      <model_dependent>false</model_dependent>
    </output>
    <output>
      <name>Wood Cord: Clothes Dryer MBtu</name>
      <display_name>Wood Cord: Clothes Dryer MBtu</display_name>
      <short_name>Wood Cord: Clothes Dryer MBtu</short_name>
      <description></description>
      <type>Double</type>
      <units></units>
      <model_dependent>false</model_dependent>
    </output>
    <output>
      <name>Wood Cord: Range/Oven MBtu</name>
      <display_name>Wood Cord: Range/Oven MBtu</display_name>
      <short_name>Wood Cord: Range/Oven MBtu</short_name>
      <description></description>
      <type>Double</type>
      <units></units>
      <model_dependent>false</model_dependent>
    </output>
    <output>
      <name>Wood Cord: Mech Vent Preheating MBtu</name>
      <display_name>Wood Cord: Mech Vent Preheating MBtu</display_name>
      <short_name>Wood Cord: Mech Vent Preheating MBtu</short_name>
      <description></description>
      <type>Double</type>
      <units></units>
      <model_dependent>false</model_dependent>
    </output>
    <output>
      <name>Wood Cord: Grill MBtu</name>
      <display_name>Wood Cord: Grill MBtu</display_name>
      <short_name>Wood Cord: Grill MBtu</short_name>
      <description></description>
      <type>Double</type>
      <units></units>
      <model_dependent>false</model_dependent>
    </output>
    <output>
      <name>Wood Cord: Lighting MBtu</name>
      <display_name>Wood Cord: Lighting MBtu</display_name>
      <short_name>Wood Cord: Lighting MBtu</short_name>
      <description></description>
      <type>Double</type>
      <units></units>
      <model_dependent>false</model_dependent>
    </output>
    <output>
      <name>Wood Cord: Fireplace MBtu</name>
      <display_name>Wood Cord: Fireplace MBtu</display_name>
      <short_name>Wood Cord: Fireplace MBtu</short_name>
      <description></description>
      <type>Double</type>
      <units></units>
      <model_dependent>false</model_dependent>
    </output>
    <output>
      <name>Wood Pellets: Heating MBtu</name>
      <display_name>Wood Pellets: Heating MBtu</display_name>
      <short_name>Wood Pellets: Heating MBtu</short_name>
      <description></description>
      <type>Double</type>
      <units></units>
      <model_dependent>false</model_dependent>
    </output>
    <output>
      <name>Wood Pellets: Hot Water MBtu</name>
      <display_name>Wood Pellets: Hot Water MBtu</display_name>
      <short_name>Wood Pellets: Hot Water MBtu</short_name>
      <description></description>
      <type>Double</type>
      <units></units>
      <model_dependent>false</model_dependent>
    </output>
    <output>
      <name>Wood Pellets: Clothes Dryer MBtu</name>
      <display_name>Wood Pellets: Clothes Dryer MBtu</display_name>
      <short_name>Wood Pellets: Clothes Dryer MBtu</short_name>
      <description></description>
      <type>Double</type>
      <units></units>
      <model_dependent>false</model_dependent>
    </output>
    <output>
      <name>Wood Pellets: Range/Oven MBtu</name>
      <display_name>Wood Pellets: Range/Oven MBtu</display_name>
      <short_name>Wood Pellets: Range/Oven MBtu</short_name>
      <description></description>
      <type>Double</type>
      <units></units>
      <model_dependent>false</model_dependent>
    </output>
    <output>
      <name>Wood Pellets: Mech Vent Preheating MBtu</name>
      <display_name>Wood Pellets: Mech Vent Preheating MBtu</display_name>
      <short_name>Wood Pellets: Mech Vent Preheating MBtu</short_name>
      <description></description>
      <type>Double</type>
      <units></units>
      <model_dependent>false</model_dependent>
    </output>
    <output>
      <name>Wood Pellets: Grill MBtu</name>
      <display_name>Wood Pellets: Grill MBtu</display_name>
      <short_name>Wood Pellets: Grill MBtu</short_name>
      <description></description>
      <type>Double</type>
      <units></units>
      <model_dependent>false</model_dependent>
    </output>
    <output>
      <name>Wood Pellets: Lighting MBtu</name>
      <display_name>Wood Pellets: Lighting MBtu</display_name>
      <short_name>Wood Pellets: Lighting MBtu</short_name>
      <description></description>
      <type>Double</type>
      <units></units>
      <model_dependent>false</model_dependent>
    </output>
    <output>
      <name>Wood Pellets: Fireplace MBtu</name>
      <display_name>Wood Pellets: Fireplace MBtu</display_name>
      <short_name>Wood Pellets: Fireplace MBtu</short_name>
      <description></description>
      <type>Double</type>
      <units></units>
      <model_dependent>false</model_dependent>
    </output>
    <output>
      <name>Coal: Heating MBtu</name>
      <display_name>Coal: Heating MBtu</display_name>
      <short_name>Coal: Heating MBtu</short_name>
      <description></description>
      <type>Double</type>
      <units></units>
      <model_dependent>false</model_dependent>
    </output>
    <output>
      <name>Coal: Hot Water MBtu</name>
      <display_name>Coal: Hot Water MBtu</display_name>
      <short_name>Coal: Hot Water MBtu</short_name>
      <description></description>
      <type>Double</type>
      <units></units>
      <model_dependent>false</model_dependent>
    </output>
    <output>
      <name>Coal: Clothes Dryer MBtu</name>
      <display_name>Coal: Clothes Dryer MBtu</display_name>
      <short_name>Coal: Clothes Dryer MBtu</short_name>
      <description></description>
      <type>Double</type>
      <units></units>
      <model_dependent>false</model_dependent>
    </output>
    <output>
      <name>Coal: Range/Oven MBtu</name>
      <display_name>Coal: Range/Oven MBtu</display_name>
      <short_name>Coal: Range/Oven MBtu</short_name>
      <description></description>
      <type>Double</type>
      <units></units>
      <model_dependent>false</model_dependent>
    </output>
    <output>
      <name>Coal: Mech Vent Preheating MBtu</name>
      <display_name>Coal: Mech Vent Preheating MBtu</display_name>
      <short_name>Coal: Mech Vent Preheating MBtu</short_name>
      <description></description>
      <type>Double</type>
      <units></units>
      <model_dependent>false</model_dependent>
    </output>
    <output>
      <name>Coal: Grill MBtu</name>
      <display_name>Coal: Grill MBtu</display_name>
      <short_name>Coal: Grill MBtu</short_name>
      <description></description>
      <type>Double</type>
      <units></units>
      <model_dependent>false</model_dependent>
    </output>
    <output>
      <name>Coal: Lighting MBtu</name>
      <display_name>Coal: Lighting MBtu</display_name>
      <short_name>Coal: Lighting MBtu</short_name>
      <description></description>
      <type>Double</type>
      <units></units>
      <model_dependent>false</model_dependent>
    </output>
    <output>
      <name>Coal: Fireplace MBtu</name>
      <display_name>Coal: Fireplace MBtu</display_name>
      <short_name>Coal: Fireplace MBtu</short_name>
      <description></description>
      <type>Double</type>
      <units></units>
      <model_dependent>false</model_dependent>
    </output>
  </outputs>
  <provenances />
  <tags>
    <tag>Reporting.QAQC</tag>
  </tags>
  <attributes>
    <attribute>
      <name>Measure Type</name>
      <value>ReportingMeasure</value>
      <datatype>string</datatype>
    </attribute>
    <attribute>
      <name>Intended Software Tool</name>
      <value>OpenStudio Application</value>
      <datatype>string</datatype>
    </attribute>
    <attribute>
      <name>Intended Software Tool</name>
      <value>Parametric Analysis Tool</value>
      <datatype>string</datatype>
    </attribute>
  </attributes>
  <files>
    <file>
      <filename>constants.rb</filename>
      <filetype>rb</filetype>
      <usage_type>resource</usage_type>
      <checksum>73FDADAA</checksum>
    </file>
    <file>
      <filename>output_report_test.rb</filename>
      <filetype>rb</filetype>
      <usage_type>test</usage_type>
      <checksum>EA824383</checksum>
    </file>
    <file>
      <filename>output_report_test.rb</filename>
      <filetype>rb</filetype>
      <usage_type>test</usage_type>
      <checksum>56A48FA6</checksum>
    </file>
    <file>
      <version>
        <software_program>OpenStudio</software_program>
        <identifier>2.9.1</identifier>
        <min_compatible>2.9.1</min_compatible>
      </version>
      <filename>measure.rb</filename>
      <filetype>rb</filetype>
      <usage_type>script</usage_type>
<<<<<<< HEAD
      <checksum>001C1282</checksum>
=======
      <checksum>1CDAE140</checksum>
>>>>>>> aca23cde
    </file>
  </files>
</measure>
<error>uninitialized constant SimulationOutputReport::EPlus</error><|MERGE_RESOLUTION|>--- conflicted
+++ resolved
@@ -3,13 +3,8 @@
   <schema_version>3.0</schema_version>
   <name>simulation_output_report</name>
   <uid>df9d170c-c21a-4130-866d-0d46b06073fd</uid>
-<<<<<<< HEAD
-  <version_id>f7d4de5b-4e7c-48d6-9e81-22d5891fa64a</version_id>
-  <version_modified>20200926T001344Z</version_modified>
-=======
-  <version_id>0311c371-3fe5-451a-8f13-92e21a45ee98</version_id>
-  <version_modified>20200925T233110Z</version_modified>
->>>>>>> aca23cde
+  <version_id>7e363d76-7b9c-41e3-b4e5-3a66ca4d5b6a</version_id>
+  <version_modified>20200926T002537Z</version_modified>
   <xml_checksum>9BF1E6AC</xml_checksum>
   <class_name>SimulationOutputReport</class_name>
   <display_name>HPXML Simulation Output Report</display_name>
@@ -1056,12 +1051,6 @@
       <checksum>EA824383</checksum>
     </file>
     <file>
-      <filename>output_report_test.rb</filename>
-      <filetype>rb</filetype>
-      <usage_type>test</usage_type>
-      <checksum>56A48FA6</checksum>
-    </file>
-    <file>
       <version>
         <software_program>OpenStudio</software_program>
         <identifier>2.9.1</identifier>
@@ -1070,11 +1059,7 @@
       <filename>measure.rb</filename>
       <filetype>rb</filetype>
       <usage_type>script</usage_type>
-<<<<<<< HEAD
-      <checksum>001C1282</checksum>
-=======
-      <checksum>1CDAE140</checksum>
->>>>>>> aca23cde
+      <checksum>2D225AA5</checksum>
     </file>
   </files>
 </measure>
