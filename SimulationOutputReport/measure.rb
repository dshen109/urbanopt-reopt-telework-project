--- conflicted
+++ resolved
@@ -1997,20 +1997,11 @@
     @zone_temps = {}
 
     # Airflows
-<<<<<<< HEAD
-    @airflows = {
-      AFT::Infiltration => Airflow.new(ems_program: Constants.ObjectNameInfiltration + ' program', ems_variables: [(Constants.ObjectNameInfiltration + ' flow act').gsub(' ', '_')]),
-      AFT::MechanicalVentilation => Airflow.new(ems_program: Constants.ObjectNameInfiltration + ' program', ems_variables: [(Constants.ObjectNameMechanicalVentilation + ' flow act').gsub(' ', '_'), 'QWHV_ervhrv']),
-      AFT::NaturalVentilation => Airflow.new(ems_program: Constants.ObjectNameNaturalVentilation + ' program', ems_variables: [(Constants.ObjectNameNaturalVentilation + ' flow act').gsub(' ', '_')]),
-      AFT::WholeHouseFan => Airflow.new(ems_program: Constants.ObjectNameNaturalVentilation + ' program', ems_variables: [(Constants.ObjectNameWholeHouseFan + ' flow act').gsub(' ', '_')]),
-    }
-=======
     @airflows = {}
     @airflows[AFT::Infiltration] = Airflow.new(ems_program: Constants.ObjectNameInfiltration + ' program', ems_variables: [(Constants.ObjectNameInfiltration + ' flow act').gsub(' ', '_')])
-    @airflows[AFT::MechanicalVentilation] = Airflow.new(ems_program: Constants.ObjectNameInfiltration + ' program', ems_variables: [(Constants.ObjectNameMechanicalVentilation + ' flow act').gsub(' ', '_'), 'balanced_mechvent_flow_rate'])
+    @airflows[AFT::MechanicalVentilation] = Airflow.new(ems_program: Constants.ObjectNameInfiltration + ' program', ems_variables: [(Constants.ObjectNameMechanicalVentilation + ' flow act').gsub(' ', '_'), 'QWHV_ervhrv'])
     @airflows[AFT::NaturalVentilation] = Airflow.new(ems_program: Constants.ObjectNameNaturalVentilation + ' program', ems_variables: [(Constants.ObjectNameNaturalVentilation + ' flow act').gsub(' ', '_')])
     @airflows[AFT::WholeHouseFan] = Airflow.new(ems_program: Constants.ObjectNameNaturalVentilation + ' program', ems_variables: [(Constants.ObjectNameWholeHouseFan + ' flow act').gsub(' ', '_')])
->>>>>>> 96e2a404
 
     @airflows.each do |airflow_type, airflow|
       airflow.name = "Airflow: #{airflow_type}"
