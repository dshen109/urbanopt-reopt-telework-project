# see the URL below for information on how to write OpenStudio measures
# http://nrel.github.io/OpenStudio-user-documentation/reference/measure_writing_guide/

require 'openstudio'
require 'rexml/document'
require 'rexml/xpath'
require 'pathname'
require 'csv'
require_relative "resources/EPvalidator"
require_relative "resources/airflow"
require_relative "resources/constants"
require_relative "resources/constructions"
require_relative "resources/geometry"
require_relative "resources/hotwater_appliances"
require_relative "resources/hvac"
require_relative "resources/hvac_sizing"
require_relative "resources/lighting"
require_relative "resources/location"
require_relative "resources/misc_loads"
require_relative "resources/pv"
require_relative "resources/unit_conversions"
require_relative "resources/util"
require_relative "resources/waterheater"
require_relative "resources/xmlhelper"
require_relative "resources/hpxml"

# start the measure
class HPXMLTranslator < OpenStudio::Measure::ModelMeasure
  # human readable name
  def name
    return "HPXML Translator"
  end

  # human readable description
  def description
    return "Translates HPXML file to OpenStudio Model"
  end

  # human readable description of modeling approach
  def modeler_description
    return ""
  end

  # define the arguments that the user will input
  def arguments(model)
    args = OpenStudio::Measure::OSArgumentVector.new

    arg = OpenStudio::Measure::OSArgument.makeStringArgument("hpxml_path", true)
    arg.setDisplayName("HPXML File Path")
    arg.setDescription("Absolute (or relative) path of the HPXML file.")
    args << arg

    arg = OpenStudio::Measure::OSArgument.makeStringArgument("weather_dir", true)
    arg.setDisplayName("Weather Directory")
    arg.setDescription("Absolute path of the weather directory.")
    args << arg

    arg = OpenStudio::Measure::OSArgument.makeStringArgument("schemas_dir", false)
    arg.setDisplayName("HPXML Schemas Directory")
    arg.setDescription("Absolute path of the hpxml schemas directory.")
    args << arg

    arg = OpenStudio::Measure::OSArgument.makeStringArgument("epw_output_path", false)
    arg.setDisplayName("EPW Output File Path")
    arg.setDescription("Absolute (or relative) path of the output EPW file.")
    args << arg

    arg = OpenStudio::Measure::OSArgument.makeStringArgument("osm_output_path", false)
    arg.setDisplayName("OSM Output File Path")
    arg.setDescription("Absolute (or relative) path of the output OSM file.")
    args << arg

    arg = OpenStudio::Measure::OSArgument.makeBoolArgument("skip_validation", true)
    arg.setDisplayName("Skip HPXML validation")
    arg.setDescription("If true, only checks for and reports HPXML validation issues if an error occurs during processing. Used for faster runtime.")
    arg.setDefaultValue(false)
    args << arg

    arg = OpenStudio::Measure::OSArgument.makeStringArgument("map_tsv_dir", false)
    arg.setDisplayName("Map TSV Directory")
    arg.setDescription("Creates TSV files in the specified directory that map some HPXML object names to EnergyPlus object names. Required for ERI calculation.")
    args << arg

    return args
  end

  # define what happens when the measure is run
  def run(model, runner, user_arguments)
    super(model, runner, user_arguments)

    # use the built-in error checking
    if !runner.validateUserArguments(arguments(model), user_arguments)
      return false
    end

    # Check for correct versions of OS
    os_version = "2.8.1"
    if OpenStudio.openStudioVersion != os_version
      fail "OpenStudio version #{os_version} is required."
    end

    # assign the user inputs to variables
    hpxml_path = runner.getStringArgumentValue("hpxml_path", user_arguments)
    weather_dir = runner.getStringArgumentValue("weather_dir", user_arguments)
    schemas_dir = runner.getOptionalStringArgumentValue("schemas_dir", user_arguments)
    epw_output_path = runner.getOptionalStringArgumentValue("epw_output_path", user_arguments)
    osm_output_path = runner.getOptionalStringArgumentValue("osm_output_path", user_arguments)
    skip_validation = runner.getBoolArgumentValue("skip_validation", user_arguments)
    map_tsv_dir = runner.getOptionalStringArgumentValue("map_tsv_dir", user_arguments)

    unless (Pathname.new hpxml_path).absolute?
      hpxml_path = File.expand_path(File.join(File.dirname(__FILE__), hpxml_path))
    end
    unless File.exists?(hpxml_path) and hpxml_path.downcase.end_with? ".xml"
      runner.registerError("'#{hpxml_path}' does not exist or is not an .xml file.")
      return false
    end

    hpxml_doc = XMLHelper.parse_file(hpxml_path)

    # Check for invalid HPXML file up front?
    if not skip_validation
      if not validate_hpxml(runner, hpxml_path, hpxml_doc, schemas_dir)
        return false
      end
    end

    begin
      # Weather file
      climate_and_risk_zones_values = HPXML.get_climate_and_risk_zones_values(climate_and_risk_zones: hpxml_doc.elements["/HPXML/Building/BuildingDetails/ClimateandRiskZones"])
      weather_wmo = climate_and_risk_zones_values[:weather_station_wmo]
      epw_path = nil
      CSV.foreach(File.join(weather_dir, "data.csv"), headers: true) do |row|
        next if row["wmo"] != weather_wmo

        epw_path = File.join(weather_dir, row["filename"])
        if not File.exists?(epw_path)
          runner.registerError("'#{epw_path}' could not be found.")
          return false
        end
        cache_path = epw_path.gsub('.epw', '.cache')
        if not File.exists?(cache_path)
          runner.registerError("'#{cache_path}' could not be found.")
          return false
        end
        break
      end
      if epw_path.nil?
        runner.registerError("Weather station WMO '#{weather_wmo}' could not be found in weather/data.csv.")
        return false
      end
      if epw_output_path.is_initialized
        FileUtils.cp(epw_path, epw_output_path.get)
      end

      # Apply Location to obtain weather data
      success, weather = Location.apply(model, runner, epw_path, "NA", "NA")
      return false if not success

      # Create OpenStudio model
      if not OSModel.create(hpxml_doc, runner, model, weather, map_tsv_dir)
        runner.registerError("Unsuccessful creation of OpenStudio model.")
        return false
      end
    rescue Exception => e
      if skip_validation
        # Something went wrong, check for invalid HPXML file now. This was previously
        # skipped to reduce runtime (see https://github.com/NREL/OpenStudio-ERI/issues/47).
        validate_hpxml(runner, hpxml_path, hpxml_doc, schemas_dir)
      end

      # Report exception
      runner.registerError("#{e.message}\n#{e.backtrace.join("\n")}")
      return false
    end

    if osm_output_path.is_initialized
      File.write(osm_output_path.get, model.to_s)
      runner.registerInfo("Wrote file: #{osm_output_path.get}")
    end

    return true
  end

  def validate_hpxml(runner, hpxml_path, hpxml_doc, schemas_dir)
    is_valid = true

    if schemas_dir.is_initialized
      schemas_dir = schemas_dir.get
      unless (Pathname.new schemas_dir).absolute?
        schemas_dir = File.expand_path(File.join(File.dirname(__FILE__), schemas_dir))
      end
      unless Dir.exists?(schemas_dir)
        runner.registerError("'#{schemas_dir}' does not exist.")
        return false
      end
    else
      schemas_dir = nil
    end

    # Validate input HPXML against schema
    if not schemas_dir.nil?
      XMLHelper.validate(hpxml_doc.to_s, File.join(schemas_dir, "HPXML.xsd"), runner).each do |error|
        runner.registerError("#{hpxml_path}: #{error.to_s}")
        is_valid = false
      end
      runner.registerInfo("#{hpxml_path}: Validated against HPXML schema.")
    else
      runner.registerWarning("#{hpxml_path}: No schema dir provided, no HPXML validation performed.")
    end

    # Validate input HPXML against EnergyPlus Use Case
    errors = EnergyPlusValidator.run_validator(hpxml_doc)
    errors.each do |error|
      runner.registerError("#{hpxml_path}: #{error}")
      is_valid = false
    end
    runner.registerInfo("#{hpxml_path}: Validated against HPXML EnergyPlus Use Case.")

    return is_valid
  end
end

class OSModel
  def self.create(hpxml_doc, runner, model, weather, map_tsv_dir)
    # Simulation parameters
    success = add_simulation_params(runner, model)
    return false if not success

    hpxml = hpxml_doc.elements["HPXML"]
    hpxml_values = HPXML.get_hpxml_values(hpxml: hpxml)
    building = hpxml_doc.elements["/HPXML/Building"]
    enclosure = building.elements["BuildingDetails/Enclosure"]

    @eri_version = hpxml_values[:eri_calculation_version]
    fail "Could not find ERI Version" if @eri_version.nil?

    # Global variables
    construction_values = HPXML.get_building_construction_values(building_construction: building.elements["BuildingDetails/BuildingSummary/BuildingConstruction"])
    @cfa = construction_values[:conditioned_floor_area]
    @cfa_ag = @cfa
    enclosure.elements.each("Slabs/Slab[InteriorAdjacentTo='basement - conditioned']") do |slab|
      slab_values = HPXML.get_slab_values(slab: slab)
      @cfa_ag -= slab_values[:area]
    end
    @gfa = 0 # garage floor area
    enclosure.elements.each("Slabs/Slab[InteriorAdjacentTo='garage']") do |garage_slab|
      slab_values = HPXML.get_slab_values(slab: garage_slab)
      @gfa += slab_values[:area]
    end
    @cvolume = construction_values[:conditioned_building_volume]
    @ncfl = construction_values[:number_of_conditioned_floors]
    @ncfl_ag = construction_values[:number_of_conditioned_floors_above_grade]
    @nbeds = construction_values[:number_of_bedrooms]
    @nbaths = construction_values[:number_of_bathrooms]
    if @nbaths.nil?
      @nbaths = Waterheater.get_default_num_bathrooms(@nbeds)
    end
    @has_uncond_bsmnt = !enclosure.elements["*/*[InteriorAdjacentTo='basement - unconditioned' or ExteriorAdjacentTo='basement - unconditioned']"].nil?
    @has_vented_attic = !enclosure.elements["*/*[InteriorAdjacentTo='attic - vented' or ExteriorAdjacentTo='attic - vented']"].nil?
    @has_vented_crawl = !enclosure.elements["*/*[InteriorAdjacentTo='crawlspace - vented' or ExteriorAdjacentTo='crawlspace - vented']"].nil?
    @subsurface_areas_by_surface = calc_subsurface_areas_by_surface(building)
    @default_azimuth = get_default_azimuth(building)
    @min_neighbor_distance = get_min_neighbor_distance(building)

    @hvac_map = {} # mapping between HPXML HVAC systems and model objects
    @dhw_map = {}  # mapping between HPXML Water Heating systems and model objects

    @use_only_ideal_air = false
    if not construction_values[:use_only_ideal_air_system].nil?
      @use_only_ideal_air = construction_values[:use_only_ideal_air_system]
    end

    # Geometry/Envelope

    spaces = {}
    success = add_geometry_envelope(runner, model, building, weather, spaces)
    return false if not success

    # Bedrooms, Occupants

    success = add_num_occupants(runner, model, building)
    return false if not success

    # HVAC

    @total_frac_remaining_heat_load_served = 1.0
    @total_frac_remaining_cool_load_served = 1.0

    control_zone = get_space_of_type(spaces, Constants.SpaceTypeLiving).thermalZone.get
    slave_zones = get_spaces_of_type(spaces, [Constants.SpaceTypeConditionedBasement]).map { |z| z.thermalZone.get }.compact
    @control_slave_zones_hash = { control_zone => slave_zones }

    success = add_cooling_system(runner, model, building)
    return false if not success

    success = add_heating_system(runner, model, building)
    return false if not success

    success = add_heat_pump(runner, model, building, weather)
    return false if not success

    success = add_residual_hvac(runner, model, building)
    return false if not success

    success = add_setpoints(runner, model, building, weather, spaces)
    return false if not success

    success = add_ceiling_fans(runner, model, building, spaces)
    return false if not success

    # Hot Water

    success = add_hot_water_and_appliances(runner, model, building, weather, spaces)
    return false if not success

    # Plug Loads & Lighting

    success = add_mels(runner, model, building, spaces)
    return false if not success

    success = add_lighting(runner, model, building, weather, spaces)
    return false if not success

    # Other

    success = add_airflow(runner, model, building, spaces)
    return false if not success

    success = add_hvac_sizing(runner, model, weather)
    return false if not success

    success = add_fuel_heating_eae(runner, model, building)
    return false if not success

    success = add_photovoltaics(runner, model, building)
    return false if not success

    success = add_building_output_variables(runner, model, map_tsv_dir)
    return false if not success

    return true
  end

  private

  def self.add_simulation_params(runner, model)
    sim = model.getSimulationControl
    sim.setRunSimulationforSizingPeriods(false)

    tstep = model.getTimestep
    tstep.setNumberOfTimestepsPerHour(1)

    shad = model.getShadowCalculation
    shad.setCalculationFrequency(20)
    shad.setMaximumFiguresInShadowOverlapCalculations(200)

    outsurf = model.getOutsideSurfaceConvectionAlgorithm
    outsurf.setAlgorithm('DOE-2')

    insurf = model.getInsideSurfaceConvectionAlgorithm
    insurf.setAlgorithm('TARP')

    zonecap = model.getZoneCapacitanceMultiplierResearchSpecial
    zonecap.setHumidityCapacityMultiplier(15)

    convlim = model.getConvergenceLimits
    convlim.setMinimumSystemTimestep(0)

    return true
  end

  def self.add_geometry_envelope(runner, model, building, weather, spaces)
    @foundation_top, @walls_top = get_foundation_and_walls_top(building)

    heating_season, cooling_season = HVAC.calc_heating_and_cooling_seasons(model, weather, runner)
    return false if heating_season.nil? or cooling_season.nil?

    success = add_roofs(runner, model, building, spaces)
    return false if not success

    success = add_walls(runner, model, building, spaces)
    return false if not success

    success = add_rim_joists(runner, model, building, spaces)
    return false if not success

    success = add_framefloors(runner, model, building, spaces)
    return false if not success

    success = add_foundation_walls_slabs(runner, model, building, spaces)
    return false if not success

    success = add_windows(runner, model, building, spaces, weather, cooling_season)
    return false if not success

    success = add_doors(runner, model, building, spaces)
    return false if not success

    success = add_skylights(runner, model, building, spaces, weather, cooling_season)
    return false if not success

    success = add_conditioned_floor_area(runner, model, building, spaces)
    return false if not success

    success = add_thermal_mass(runner, model, building)
    return false if not success

    success = check_for_errors(runner, model)
    return false if not success

    success = set_zone_volumes(runner, model, building)
    return false if not success

    success = explode_surfaces(runner, model, building)
    return false if not success

    return true
  end

  def self.set_zone_volumes(runner, model, building)
    # TODO: Use HPXML values not Model values
    thermal_zones = model.getThermalZones

    # Init
    living_volume = @cvolume
    zones_updated = 0

    # Basements, crawl, garage
    thermal_zones.each do |thermal_zone|
      if Geometry.is_conditioned_basement(thermal_zone) or Geometry.is_unconditioned_basement(thermal_zone) or Geometry.is_unvented_crawl(thermal_zone) or
         Geometry.is_vented_crawl(thermal_zone) or Geometry.is_garage(thermal_zone)
        zones_updated += 1

        zone_floor_area = 0.0
        thermal_zone.spaces.each do |space|
          space.surfaces.each do |surface|
            if surface.surfaceType.downcase == "floor"
              zone_floor_area += UnitConversions.convert(surface.grossArea, "m^2", "ft^2")
            end
          end
        end

        zone_volume = Geometry.get_height_of_spaces(thermal_zone.spaces) * zone_floor_area
        if zone_volume <= 0
          fail "Calculated volume for #{thermal_zone.name} zone (#{zone_volume}) is not greater than zero."
        end

        thermal_zone.setVolume(UnitConversions.convert(zone_volume, "ft^3", "m^3"))

        if Geometry.is_conditioned_basement(thermal_zone)
          living_volume = @cvolume - zone_volume
        end

      end
    end

    # Conditioned living
    thermal_zones.each do |thermal_zone|
      if Geometry.is_living(thermal_zone)
        zones_updated += 1

        if living_volume <= 0
          fail "Calculated volume for living zone (#{living_volume}) is not greater than zero."
        end

        thermal_zone.setVolume(UnitConversions.convert(living_volume, "ft^3", "m^3"))
      end
    end

    # Attic
    thermal_zones.each do |thermal_zone|
      if Geometry.is_vented_attic(thermal_zone) or Geometry.is_unvented_attic(thermal_zone)
        zones_updated += 1

        zone_surfaces = []
        zone_floor_area = 0.0
        thermal_zone.spaces.each do |space|
          space.surfaces.each do |surface|
            zone_surfaces << surface
            if surface.surfaceType.downcase == "floor"
              zone_floor_area += UnitConversions.convert(surface.grossArea, "m^2", "ft^2")
            end
          end
        end

        # Assume square hip roof for volume calculations; energy results are very insensitive to actual volume
        zone_length = zone_floor_area**0.5
        zone_height = Math.tan(UnitConversions.convert(Geometry.get_roof_pitch(zone_surfaces), "deg", "rad")) * zone_length / 2.0
        zone_volume = [zone_floor_area * zone_height / 3.0, 0.01].max
        thermal_zone.setVolume(UnitConversions.convert(zone_volume, "ft^3", "m^3"))
      end
    end

    if zones_updated != thermal_zones.size
      fail "Unhandled volume calculations for thermal zones."
    end

    return true
  end

  def self.explode_surfaces(runner, model, building)
    # Re-position surfaces so as to not shade each other and to make it easier to visualize the building.
    # FUTURE: Might be able to use the new self-shading options in E+ 8.9 ShadowCalculation object?

    gap_distance = UnitConversions.convert(10.0, "ft", "m") # distance between surfaces of the same azimuth
    rad90 = UnitConversions.convert(90, "deg", "rad")

    # Determine surfaces to shift and distance with which to explode surfaces horizontally outward
    surfaces = []
    azimuth_lengths = {}
    model.getSurfaces.sort.each do |surface|
      next unless ["wall", "roofceiling"].include? surface.surfaceType.downcase
      next unless ["outdoors", "foundation"].include? surface.outsideBoundaryCondition.downcase
      next if surface.additionalProperties.getFeatureAsDouble("Tilt").get <= 0 # skip flat roofs

      surfaces << surface
      azimuth = surface.additionalProperties.getFeatureAsInteger("Azimuth").get
      if azimuth_lengths[azimuth].nil?
        azimuth_lengths[azimuth] = 0.0
      end
      azimuth_lengths[azimuth] += surface.additionalProperties.getFeatureAsDouble("Length").get + gap_distance
    end
    max_azimuth_length = azimuth_lengths.values.max

    # Using the max length for a given azimuth, calculate the apothem (radius of the incircle) of a regular
    # n-sided polygon to create the smallest polygon possible without self-shading. The number of polygon
    # sides is defined by the minimum difference between two azimuths.
    min_azimuth_diff = 360
    azimuths_sorted = azimuth_lengths.keys.sort
    azimuths_sorted.each_with_index do |az, idx|
      diff1 = (az - azimuths_sorted[(idx + 1) % azimuths_sorted.size]).abs
      diff2 = 360.0 - diff1 # opposite direction
      if diff1 < min_azimuth_diff
        min_azimuth_diff = diff1
      end
      if diff2 < min_azimuth_diff
        min_azimuth_diff = diff2
      end
    end
    nsides = (360.0 / min_azimuth_diff).ceil
    nsides = 4 if nsides < 4 # assume rectangle at the minimum
    explode_distance = max_azimuth_length / (2.0 * Math.tan(UnitConversions.convert(180.0 / nsides, "deg", "rad")))

    success = add_neighbors(runner, model, building, max_azimuth_length)
    return false if not success

    # Initial distance of shifts at 90-degrees to horizontal outward
    azimuth_side_shifts = {}
    azimuth_lengths.keys.each do |azimuth|
      azimuth_side_shifts[azimuth] = max_azimuth_length / 2.0
    end

    # Explode neighbors
    model.getShadingSurfaceGroups.each do |shading_surface_group|
      next if shading_surface_group.name.to_s != Constants.ObjectNameNeighbors

      shading_surface_group.shadingSurfaces.each do |shading_surface|
        azimuth = shading_surface.additionalProperties.getFeatureAsInteger("Azimuth").get
        azimuth_rad = UnitConversions.convert(azimuth, "deg", "rad")
        distance = shading_surface.additionalProperties.getFeatureAsDouble("Distance").get

        unless azimuth_lengths.keys.include? azimuth
          runner.registerError("A neighbor building has an azimuth (#{azimuth}) not equal to the azimuth of any wall.")
          return false
        end

        # Push out horizontally
        distance += explode_distance
        transformation = get_surface_transformation(distance, Math::sin(azimuth_rad), Math::cos(azimuth_rad), 0)

        shading_surface.setVertices(transformation * shading_surface.vertices)
      end
    end

    # Explode walls, windows, doors, roofs, and skylights
    surfaces_moved = []

    surfaces.sort.each do |surface|
      next if surface.additionalProperties.getFeatureAsDouble("Tilt").get <= 0 # skip flat roofs

      if surface.adjacentSurface.is_initialized
        next if surfaces_moved.include? surface.adjacentSurface.get
      end

      azimuth = surface.additionalProperties.getFeatureAsInteger("Azimuth").get
      azimuth_rad = UnitConversions.convert(azimuth, "deg", "rad")

      # Push out horizontally
      distance = explode_distance

      if surface.surfaceType.downcase == "roofceiling"
        # Ensure pitched surfaces are positioned outward justified with walls, etc.
        tilt = surface.additionalProperties.getFeatureAsDouble("Tilt").get
        width = surface.additionalProperties.getFeatureAsDouble("Width").get
        distance -= 0.5 * Math.cos(Math.atan(tilt)) * width
      end
      transformation = get_surface_transformation(distance, Math::sin(azimuth_rad), Math::cos(azimuth_rad), 0)

      surface.setVertices(transformation * surface.vertices)
      if surface.adjacentSurface.is_initialized
        surface.adjacentSurface.get.setVertices(transformation * surface.adjacentSurface.get.vertices)
      end
      surface.subSurfaces.each do |subsurface|
        subsurface.setVertices(transformation * subsurface.vertices)
        next unless subsurface.subSurfaceType.downcase == "fixedwindow"

        subsurface.shadingSurfaceGroups.each do |overhang_group|
          overhang_group.shadingSurfaces.each do |overhang|
            overhang.setVertices(transformation * overhang.vertices)
          end
        end
      end

      # Shift at 90-degrees to previous transformation
      azimuth_side_shifts[azimuth] -= surface.additionalProperties.getFeatureAsDouble("Length").get / 2.0
      transformation_shift = get_surface_transformation(azimuth_side_shifts[azimuth], Math::sin(azimuth_rad + rad90), Math::cos(azimuth_rad + rad90), 0)

      surface.setVertices(transformation_shift * surface.vertices)
      if surface.adjacentSurface.is_initialized
        surface.adjacentSurface.get.setVertices(transformation_shift * surface.adjacentSurface.get.vertices)
      end
      surface.subSurfaces.each do |subsurface|
        subsurface.setVertices(transformation_shift * subsurface.vertices)
        next unless subsurface.subSurfaceType.downcase == "fixedwindow"

        subsurface.shadingSurfaceGroups.each do |overhang_group|
          overhang_group.shadingSurfaces.each do |overhang|
            overhang.setVertices(transformation_shift * overhang.vertices)
          end
        end
      end

      azimuth_side_shifts[azimuth] -= (surface.additionalProperties.getFeatureAsDouble("Length").get / 2.0 + gap_distance)

      surfaces_moved << surface
    end

    return true
  end

  def self.check_for_errors(runner, model)
    # Check every thermal zone has:
    # 1. At least one floor surface
    # 2. At least one roofceiling surface
    # 3. At least one surface adjacent to outside/ground
    model.getThermalZones.each do |zone|
      n_floorsroofsceilings = 0
      n_exteriors = 0
      zone.spaces.each do |space|
        space.surfaces.each do |surface|
          if ["outdoors", "foundation"].include? surface.outsideBoundaryCondition.downcase
            n_exteriors += 1
          end
          if ["floor", "roofceiling"].include? surface.surfaceType.downcase
            n_floorsroofsceilings += 1
          end
        end
      end

      if n_floorsroofsceilings < 1
        runner.registerError("Thermal zone '#{zone.name}' must have at least two floor/roof/ceiling surfaces.")
        return false
      end
      if n_exteriors == 0
        runner.registerError("Thermal zone '#{zone.name}' must have at least one surface adjacent to outside/ground.")
        return false
      end
    end

    return true
  end

  def self.create_space_and_zone(model, spaces, space_type)
    if not spaces.keys.include? space_type
      thermal_zone = OpenStudio::Model::ThermalZone.new(model)
      thermal_zone.setName(space_type)

      space = OpenStudio::Model::Space.new(model)
      space.setName(space_type)

      st = OpenStudio::Model::SpaceType.new(model)
      st.setStandardsSpaceType(space_type)
      space.setSpaceType(st)

      space.setThermalZone(thermal_zone)
      spaces[space_type] = space
    end
  end

  def self.get_surface_transformation(offset, x, y, z)
    x = UnitConversions.convert(x, "ft", "m")
    y = UnitConversions.convert(y, "ft", "m")
    z = UnitConversions.convert(z, "ft", "m")

    m = OpenStudio::Matrix.new(4, 4, 0)
    m[0, 0] = 1
    m[1, 1] = 1
    m[2, 2] = 1
    m[3, 3] = 1
    m[0, 3] = x * offset
    m[1, 3] = y * offset
    m[2, 3] = z.abs * offset

    return OpenStudio::Transformation.new(m)
  end

  def self.add_floor_polygon(x, y, z)
    x = UnitConversions.convert(x, "ft", "m")
    y = UnitConversions.convert(y, "ft", "m")
    z = UnitConversions.convert(z, "ft", "m")

    vertices = OpenStudio::Point3dVector.new
    vertices << OpenStudio::Point3d.new(0 - x / 2, 0 - y / 2, z)
    vertices << OpenStudio::Point3d.new(0 - x / 2, y / 2, z)
    vertices << OpenStudio::Point3d.new(x / 2, y / 2, z)
    vertices << OpenStudio::Point3d.new(x / 2, 0 - y / 2, z)

    return vertices
  end

  def self.add_wall_polygon(x, y, z, azimuth = 0, offsets = [0] * 4)
    x = UnitConversions.convert(x, "ft", "m")
    y = UnitConversions.convert(y, "ft", "m")
    z = UnitConversions.convert(z, "ft", "m")

    vertices = OpenStudio::Point3dVector.new
    vertices << OpenStudio::Point3d.new(0 - (x / 2) - offsets[1], 0, z - offsets[0])
    vertices << OpenStudio::Point3d.new(0 - (x / 2) - offsets[1], 0, z + y + offsets[2])
    vertices << OpenStudio::Point3d.new(x - (x / 2) + offsets[3], 0, z + y + offsets[2])
    vertices << OpenStudio::Point3d.new(x - (x / 2) + offsets[3], 0, z - offsets[0])

    # Rotate about the z axis
    azimuth_rad = UnitConversions.convert(azimuth, "deg", "rad")
    m = OpenStudio::Matrix.new(4, 4, 0)
    m[0, 0] = Math::cos(-azimuth_rad)
    m[1, 1] = Math::cos(-azimuth_rad)
    m[0, 1] = -Math::sin(-azimuth_rad)
    m[1, 0] = Math::sin(-azimuth_rad)
    m[2, 2] = 1
    m[3, 3] = 1
    transformation = OpenStudio::Transformation.new(m)

    return transformation * vertices
  end

  def self.add_roof_polygon(x, y, z, azimuth = 0, tilt = 0.5)
    x = UnitConversions.convert(x, "ft", "m")
    y = UnitConversions.convert(y, "ft", "m")
    z = UnitConversions.convert(z, "ft", "m")

    vertices = OpenStudio::Point3dVector.new
    vertices << OpenStudio::Point3d.new(x / 2, -y / 2, 0)
    vertices << OpenStudio::Point3d.new(x / 2, y / 2, 0)
    vertices << OpenStudio::Point3d.new(-x / 2, y / 2, 0)
    vertices << OpenStudio::Point3d.new(-x / 2, -y / 2, 0)

    # Rotate about the x axis
    m = OpenStudio::Matrix.new(4, 4, 0)
    m[0, 0] = 1
    m[1, 1] = Math::cos(Math::atan(tilt))
    m[1, 2] = -Math::sin(Math::atan(tilt))
    m[2, 1] = Math::sin(Math::atan(tilt))
    m[2, 2] = Math::cos(Math::atan(tilt))
    m[3, 3] = 1
    transformation = OpenStudio::Transformation.new(m)
    vertices = transformation * vertices

    # Rotate about the z axis
    azimuth_rad = UnitConversions.convert(azimuth, "deg", "rad")
    rad180 = UnitConversions.convert(180, "deg", "rad")
    m = OpenStudio::Matrix.new(4, 4, 0)
    m[0, 0] = Math::cos(rad180 - azimuth_rad)
    m[1, 1] = Math::cos(rad180 - azimuth_rad)
    m[0, 1] = -Math::sin(rad180 - azimuth_rad)
    m[1, 0] = Math::sin(rad180 - azimuth_rad)
    m[2, 2] = 1
    m[3, 3] = 1
    transformation = OpenStudio::Transformation.new(m)
    vertices = transformation * vertices

    # Shift up by z
    new_vertices = OpenStudio::Point3dVector.new
    vertices.each do |vertex|
      new_vertices << OpenStudio::Point3d.new(vertex.x, vertex.y, vertex.z + z)
    end

    return new_vertices
  end

  def self.add_ceiling_polygon(x, y, z)
    return OpenStudio::reverse(add_floor_polygon(x, y, z))
  end

  def self.net_surface_area(gross_area, surface_id, surface_type)
    net_area = gross_area
    if @subsurface_areas_by_surface.keys.include? surface_id
      net_area -= @subsurface_areas_by_surface[surface_id]
    end

    if net_area <= 0
      fail "Calculated a negative net surface area for #{surface_type} '#{surface_id}'."
    end

    return net_area
  end

  def self.add_num_occupants(runner, model, building)
    building_occupancy_values = HPXML.get_building_occupancy_values(building_occupancy: building.elements["BuildingDetails/BuildingSummary/BuildingOccupancy"])

    # Occupants
    num_occ = Geometry.get_occupancy_default_num(@nbeds)
    unless building_occupancy_values.nil?
      unless building_occupancy_values[:number_of_residents].nil?
        num_occ = building_occupancy_values[:number_of_residents]
      end
    end
    if num_occ > 0
      occ_gain, hrs_per_day, sens_frac, lat_frac = Geometry.get_occupancy_default_values()
      weekday_sch = "1.00000, 1.00000, 1.00000, 1.00000, 1.00000, 1.00000, 1.00000, 0.88310, 0.40861, 0.24189, 0.24189, 0.24189, 0.24189, 0.24189, 0.24189, 0.24189, 0.29498, 0.55310, 0.89693, 0.89693, 0.89693, 1.00000, 1.00000, 1.00000" # TODO: Normalize schedule based on hrs_per_day
      weekday_sch_sum = weekday_sch.split(",").map(&:to_f).inject { |sum, n| sum + n }
      if (weekday_sch_sum - hrs_per_day).abs > 0.1
        runner.registerError("Occupancy schedule inconsistent with hrs_per_day.")
        return false
      end
      weekend_sch = weekday_sch
      monthly_sch = "1.0, 1.0, 1.0, 1.0, 1.0, 1.0, 1.0, 1.0, 1.0, 1.0, 1.0, 1.0"
      success = Geometry.process_occupants(model, runner, num_occ, occ_gain, sens_frac, lat_frac, weekday_sch, weekend_sch, monthly_sch, @cfa, @nbeds)
      return false if not success
    end

    return true
  end

  def self.calc_subsurface_areas_by_surface(building)
    # Returns a hash with the amount of subsurface (window/skylight/door)
    # area for each surface. Used to convert gross surface area to net surface
    # area for a given surface.
    subsurface_areas = {}

    # Windows
    building.elements.each("BuildingDetails/Enclosure/Windows/Window") do |window|
      window_values = HPXML.get_window_values(window: window)
      wall_id = window_values[:wall_idref]
      subsurface_areas[wall_id] = 0.0 if subsurface_areas[wall_id].nil?
      subsurface_areas[wall_id] += window_values[:area]
    end

    # Skylights
    building.elements.each("BuildingDetails/Enclosure/Skylights/Skylight") do |skylight|
      skylight_values = HPXML.get_skylight_values(skylight: skylight)
      roof_id = skylight_values[:roof_idref]
      subsurface_areas[roof_id] = 0.0 if subsurface_areas[roof_id].nil?
      subsurface_areas[roof_id] += skylight_values[:area]
    end

    # Doors
    building.elements.each("BuildingDetails/Enclosure/Doors/Door") do |door|
      door_values = HPXML.get_door_values(door: door)
      wall_id = door_values[:wall_idref]
      subsurface_areas[wall_id] = 0.0 if subsurface_areas[wall_id].nil?
      subsurface_areas[wall_id] += door_values[:area]
    end

    return subsurface_areas
  end

  def self.get_default_azimuth(building)
    building.elements.each("BuildingDetails/Enclosure//Azimuth") do |azimuth|
      return Integer(azimuth.text)
    end
    return 90
  end

  def self.create_or_get_space(model, spaces, spacetype)
    if spaces[spacetype].nil?
      create_space_and_zone(model, spaces, spacetype)
    end
    return spaces[spacetype]
  end

  def self.add_roofs(runner, model, building, spaces)
    building.elements.each("BuildingDetails/Enclosure/Roofs/Roof") do |roof|
      roof_values = HPXML.get_roof_values(roof: roof)

      net_area = net_surface_area(roof_values[:area], roof_values[:id], "Roof")
      width = Math::sqrt(net_area)
      length = net_area / width
      tilt = roof_values[:pitch] / 12.0
      z_origin = @walls_top + 0.5 * Math.sin(Math.atan(tilt)) * width
      azimuth = @default_azimuth
      if not roof_values[:azimuth].nil?
        azimuth = roof_values[:azimuth]
      end

      surface = OpenStudio::Model::Surface.new(add_roof_polygon(length, width, z_origin, azimuth, tilt), model)
      surface.additionalProperties.setFeature("Length", length)
      surface.additionalProperties.setFeature("Width", width)
      surface.additionalProperties.setFeature("Azimuth", azimuth)
      surface.additionalProperties.setFeature("Tilt", tilt)
      surface.setName(roof_values[:id])
      surface.setSurfaceType("RoofCeiling")
      surface.setOutsideBoundaryCondition("Outdoors")
      set_surface_interior(model, spaces, surface, roof_values[:id], roof_values[:interior_adjacent_to])

      # Apply construction
      if is_thermal_boundary(roof_values)
        drywall_thick_in = 0.5
      else
        drywall_thick_in = 0.0
      end
      film_r = Material.AirFilmOutside.rvalue + Material.AirFilmRoof(Geometry.get_roof_pitch([surface])).rvalue
      mat_roofing = Material.RoofingAsphaltShinglesDark
      solar_abs = roof_values[:solar_absorptance]
      emitt = roof_values[:emittance]
      has_radiant_barrier = roof_values[:radiant_barrier]

      assembly_r = roof_values[:insulation_assembly_r_value]
      constr_sets = [
        WoodStudConstructionSet.new(Material.Stud2x(8.0), 0.07, 10.0, 0.75, drywall_thick_in, mat_roofing), # 2x8, 24" o.c. + R10
        WoodStudConstructionSet.new(Material.Stud2x(8.0), 0.07, 5.0, 0.75, drywall_thick_in, mat_roofing),  # 2x8, 24" o.c. + R5
        WoodStudConstructionSet.new(Material.Stud2x(8.0), 0.07, 0.0, 0.75, drywall_thick_in, mat_roofing),  # 2x8, 24" o.c.
        WoodStudConstructionSet.new(Material.Stud2x6, 0.07, 0.0, 0.75, drywall_thick_in, mat_roofing),      # 2x6, 24" o.c.
        WoodStudConstructionSet.new(Material.Stud2x4, 0.07, 0.0, 0.5, drywall_thick_in, mat_roofing),       # 2x4, 16" o.c.
        WoodStudConstructionSet.new(Material.Stud2x4, 0.01, 0.0, 0.0, 0.0, mat_roofing),                    # Fallback
      ]
      constr_set, cavity_r = pick_wood_stud_construction_set(assembly_r, constr_sets, film_r, roof_values[:id])

      install_grade = 1

      success = Constructions.apply_closed_cavity_roof(runner, model, [surface], "#{roof_values[:id]} construction",
                                                       cavity_r, install_grade,
                                                       constr_set.stud.thick_in,
                                                       true, constr_set.framing_factor,
                                                       constr_set.drywall_thick_in,
                                                       constr_set.osb_thick_in, constr_set.rigid_r,
                                                       constr_set.exterior_material)
      return false if not success

      check_surface_assembly_rvalue(surface, film_r, assembly_r)

      apply_solar_abs_emittance_to_construction(surface, solar_abs, emitt)
    end

    return true
  end

  def self.add_walls(runner, model, building, spaces)
    building.elements.each("BuildingDetails/Enclosure/Walls/Wall") do |wall|
      wall_values = HPXML.get_wall_values(wall: wall)

      net_area = net_surface_area(wall_values[:area], wall_values[:id], "Wall")
      height = 8.0 * @ncfl_ag
      length = net_area / height
      z_origin = @foundation_top
      azimuth = @default_azimuth
      if not wall_values[:azimuth].nil?
        azimuth = wall_values[:azimuth]
      end

      surface = OpenStudio::Model::Surface.new(add_wall_polygon(length, height, z_origin, azimuth), model)
      surface.additionalProperties.setFeature("Length", length)
      surface.additionalProperties.setFeature("Azimuth", azimuth)
      surface.additionalProperties.setFeature("Tilt", 90.0)
      surface.setName(wall_values[:id])
      surface.setSurfaceType("Wall")
      set_surface_interior(model, spaces, surface, wall_values[:id], wall_values[:interior_adjacent_to])
      set_surface_exterior(model, spaces, surface, wall_values[:id], wall_values[:exterior_adjacent_to])
      if wall_values[:exterior_adjacent_to] != "outside"
        surface.setSunExposure("NoSun")
        surface.setWindExposure("NoWind")
      end

      # Apply construction
      # The code below constructs a reasonable wall construction based on the
      # wall type while ensuring the correct assembly R-value.

      if is_thermal_boundary(wall_values)
        drywall_thick_in = 0.5
      else
        drywall_thick_in = 0.0
      end
      if wall_values[:exterior_adjacent_to] == "outside"
        film_r = Material.AirFilmVertical.rvalue + Material.AirFilmOutside.rvalue
        mat_ext_finish = Material.ExtFinishWoodLight
      else
        film_r = 2.0 * Material.AirFilmVertical.rvalue
        mat_ext_finish = nil
      end

      success = apply_wall_construction(runner, model, surface, wall_values[:id], wall_values[:wall_type], wall_values[:insulation_assembly_r_value],
                                        drywall_thick_in, film_r, mat_ext_finish, wall_values[:solar_absorptance], wall_values[:emittance])
      return false if not success
    end

    return true
  end

  def self.add_rim_joists(runner, model, building, spaces)
    building.elements.each("BuildingDetails/Enclosure/RimJoists/RimJoist") do |rim_joist|
      rim_joist_values = HPXML.get_rim_joist_values(rim_joist: rim_joist)

      height = 1.0
      length = rim_joist_values[:area] / height
      z_origin = @foundation_top
      azimuth = @default_azimuth
      if not rim_joist_values[:azimuth].nil?
        azimuth = rim_joist_values[:azimuth]
      end

      surface = OpenStudio::Model::Surface.new(add_wall_polygon(length, height, z_origin, azimuth), model)
      surface.additionalProperties.setFeature("Length", length)
      surface.additionalProperties.setFeature("Azimuth", azimuth)
      surface.additionalProperties.setFeature("Tilt", 90.0)
      surface.setName(rim_joist_values[:id])
      surface.setSurfaceType("Wall")
      set_surface_interior(model, spaces, surface, rim_joist_values[:id], rim_joist_values[:interior_adjacent_to])
      set_surface_exterior(model, spaces, surface, rim_joist_values[:id], rim_joist_values[:exterior_adjacent_to])
      if rim_joist_values[:exterior_adjacent_to] != "outside"
        surface.setSunExposure("NoSun")
        surface.setWindExposure("NoWind")
      end

      # Apply construction

      if is_thermal_boundary(rim_joist_values)
        drywall_thick_in = 0.5
      else
        drywall_thick_in = 0.0
      end
      if rim_joist_values[:exterior_adjacent_to] == "outside"
        film_r = Material.AirFilmVertical.rvalue + Material.AirFilmOutside.rvalue
        mat_ext_finish = Material.ExtFinishWoodLight
      else
        film_r = 2.0 * Material.AirFilmVertical.rvalue
        mat_ext_finish = nil
      end
      solar_abs = rim_joist_values[:solar_absorptance]
      emitt = rim_joist_values[:emittance]

      assembly_r = rim_joist_values[:insulation_assembly_r_value]

      constr_sets = [
        WoodStudConstructionSet.new(Material.Stud2x(2.0), 0.17, 10.0, 2.0, drywall_thick_in, mat_ext_finish),  # 2x4 + R10
        WoodStudConstructionSet.new(Material.Stud2x(2.0), 0.17, 5.0, 2.0, drywall_thick_in, mat_ext_finish),   # 2x4 + R5
        WoodStudConstructionSet.new(Material.Stud2x(2.0), 0.17, 0.0, 2.0, drywall_thick_in, mat_ext_finish),   # 2x4
        WoodStudConstructionSet.new(Material.Stud2x(2.0), 0.01, 0.0, 0.0, 0.0, nil),                           # Fallback
      ]
      constr_set, cavity_r = pick_wood_stud_construction_set(assembly_r, constr_sets, film_r, rim_joist_values[:id])
      install_grade = 1

      success = Constructions.apply_rim_joist(runner, model, [surface], "#{rim_joist_values[:id]} construction",
                                              cavity_r, install_grade, constr_set.framing_factor,
                                              constr_set.drywall_thick_in, constr_set.osb_thick_in,
                                              constr_set.rigid_r, constr_set.exterior_material)
      return false if not success

      check_surface_assembly_rvalue(surface, film_r, assembly_r)

      apply_solar_abs_emittance_to_construction(surface, solar_abs, emitt)
    end

    return true
  end

  def self.add_framefloors(runner, model, building, spaces)
    building.elements.each("BuildingDetails/Enclosure/FrameFloors/FrameFloor") do |framefloor|
      framefloor_values = HPXML.get_framefloor_values(framefloor: framefloor)

      area = framefloor_values[:area]
      width = Math::sqrt(area)
      length = area / width
      if framefloor_values[:interior_adjacent_to].include? "attic" or framefloor_values[:exterior_adjacent_to].include? "attic"
        z_origin = @walls_top
      else
        z_origin = @foundation_top
      end

      if framefloor_values[:exterior_adjacent_to].include? "attic"
        surface = OpenStudio::Model::Surface.new(add_ceiling_polygon(length, width, z_origin), model)
      else
        surface = OpenStudio::Model::Surface.new(add_floor_polygon(length, width, z_origin), model)
      end
      set_surface_interior(model, spaces, surface, framefloor_values[:id], framefloor_values[:interior_adjacent_to])
      set_surface_exterior(model, spaces, surface, framefloor_values[:id], framefloor_values[:exterior_adjacent_to])
      surface.setName(framefloor_values[:id])
      surface.setSunExposure("NoSun")
      surface.setWindExposure("NoWind")

      # Apply construction

      if is_thermal_boundary(framefloor_values)
        drywall_thick_in = 0.5
      else
        drywall_thick_in = 0.0
      end
      film_r = 2.0 * Material.AirFilmFloorReduced.rvalue
      assembly_r = framefloor_values[:insulation_assembly_r_value]

      constr_sets = [
        WoodStudConstructionSet.new(Material.Stud2x6, 0.10, 10.0, 0.75, 0.0, Material.CoveringBare), # 2x6, 24" o.c. + R10
        WoodStudConstructionSet.new(Material.Stud2x6, 0.10, 0.0, 0.75, 0.0, Material.CoveringBare),  # 2x6, 24" o.c.
        WoodStudConstructionSet.new(Material.Stud2x4, 0.13, 0.0, 0.5, 0.0, Material.CoveringBare),   # 2x4, 16" o.c.
        WoodStudConstructionSet.new(Material.Stud2x4, 0.01, 0.0, 0.0, 0.0, nil),                     # Fallback
      ]
      constr_set, cavity_r = pick_wood_stud_construction_set(assembly_r, constr_sets, film_r, framefloor_values[:id])

      mat_floor_covering = nil
      install_grade = 1

      # Floor
      success = Constructions.apply_floor(runner, model, [surface], "#{framefloor_values[:id]} construction",
                                          cavity_r, install_grade,
                                          constr_set.framing_factor, constr_set.stud.thick_in,
                                          constr_set.osb_thick_in, constr_set.rigid_r,
                                          mat_floor_covering, constr_set.exterior_material)
      return false if not success

      if not assembly_r.nil?
        check_surface_assembly_rvalue(surface, film_r, assembly_r)
      end
    end

    return true
  end

  def self.add_foundation_walls_slabs(runner, model, building, spaces)
    # Get foundation types
    foundation_types = []
    building.elements.each("BuildingDetails/Enclosure/Slabs/Slab/InteriorAdjacentTo") do |int_adjacent_to|
      next if foundation_types.include? int_adjacent_to.text

      foundation_types << int_adjacent_to.text
    end

    foundation_types.each do |foundation_type|
      # Create Kiva foundation for each type

      # Get attached foundation walls/slabs
      fnd_walls = []
      slabs = []
      building.elements.each("BuildingDetails/Enclosure/FoundationWalls/FoundationWall[InteriorAdjacentTo='#{foundation_type}']") do |fnd_wall|
        fnd_walls << fnd_wall
      end
      building.elements.each("BuildingDetails/Enclosure/Slabs/Slab[InteriorAdjacentTo='#{foundation_type}']") do |slab|
        slabs << slab
      end

      # Calculate sum of exterior foundation wall lengths
      sum_wall_length = 0.0
      fnd_walls.each do |fnd_wall|
        fnd_wall_values = HPXML.get_foundation_wall_values(foundation_wall: fnd_wall)
        next unless fnd_wall_values[:exterior_adjacent_to] == "ground"

        net_area = net_surface_area(fnd_wall_values[:area], fnd_wall_values[:id], "Wall")
        sum_wall_length += net_area / fnd_wall_values[:height]
      end

      # Obtain the exposed perimeter for each slab
      slabs_perimeter_exposed = {}
      slabs.each do |slab|
        slab_values = HPXML.get_slab_values(slab: slab)
        slabs_perimeter_exposed[slab_values[:id]] = slab_values[:exposed_perimeter]
      end

      # Exterior foundation wall surfaces
      foundation_object = {}
      fnd_walls.each do |fnd_wall|
        fnd_wall_values = HPXML.get_foundation_wall_values(foundation_wall: fnd_wall)
        next unless fnd_wall_values[:exterior_adjacent_to] == "ground"

        height = fnd_wall_values[:height]
        net_area = net_surface_area(fnd_wall_values[:area], fnd_wall_values[:id], "Wall")
        height_ag = height - fnd_wall_values[:depth_below_grade]
        z_origin = -1 * fnd_wall_values[:depth_below_grade]
        total_length = net_area / height

        azimuth = @default_azimuth # don't split up surface due to the Kiva runtime impact
        if not fnd_wall_values[:azimuth].nil?
          azimuth = fnd_wall_values[:azimuth]
        end

        # Attach a portion of the foundation wall to each slab. This is
        # needed if there are multiple Slab elements defined for the foundation.
        slabs_perimeter_exposed.each do |slab_id, slab_perimeter_exposed|
          # Calculate exposed section of wall based on slab's total exposed perimeter.
          # Apportioned to each foundation wall.
          length = total_length * slab_perimeter_exposed / sum_wall_length

          surface = OpenStudio::Model::Surface.new(add_wall_polygon(length, height, z_origin, azimuth), model)
          surface.additionalProperties.setFeature("Length", length)
          surface.additionalProperties.setFeature("Azimuth", azimuth)
          surface.additionalProperties.setFeature("Tilt", 90.0)
          surface.setName(fnd_wall_values[:id])
          surface.setSurfaceType("Wall")
          set_surface_interior(model, spaces, surface, fnd_wall_values[:id], fnd_wall_values[:interior_adjacent_to])
          set_surface_exterior(model, spaces, surface, fnd_wall_values[:id], fnd_wall_values[:exterior_adjacent_to])

          if is_thermal_boundary(fnd_wall_values)
            drywall_thick_in = 0.5
          else
            drywall_thick_in = 0.0
          end
          filled_cavity = true
          concrete_thick_in = fnd_wall_values[:thickness]
          cavity_r = 0.0
          cavity_depth_in = 0.0
          install_grade = 1
          framing_factor = 0.0
          assembly_r = fnd_wall_values[:insulation_assembly_r_value]
          if not assembly_r.nil?
            rigid_height = height
            film_r = Material.AirFilmVertical.rvalue
            rigid_r = assembly_r - Material.Concrete(concrete_thick_in).rvalue - Material.GypsumWall(drywall_thick_in).rvalue - film_r
            if rigid_r < 0 # Try without drywall
              drywall_thick_in = 0.0
              rigid_r = assembly_r - Material.Concrete(concrete_thick_in).rvalue - Material.GypsumWall(drywall_thick_in).rvalue - film_r
            end
          else
            rigid_height = fnd_wall_values[:insulation_distance_to_bottom]
            rigid_r = fnd_wall_values[:insulation_r_value]
          end

          foundation = foundation_object[slab_id]

          # TODO: Currently assumes all walls have the same height, insulation height, etc.
          success = Constructions.apply_foundation_wall(runner, model, [surface], "#{fnd_wall_values[:id]} construction",
                                                        rigid_height, cavity_r, install_grade,
                                                        cavity_depth_in, filled_cavity, framing_factor,
                                                        rigid_r, drywall_thick_in, concrete_thick_in,
                                                        height, height_ag, foundation)
          return false if not success

          if not assembly_r.nil?
            check_surface_assembly_rvalue(surface, film_r, assembly_r)
          end

          foundation_object[slab_id] = surface.adjacentFoundation.get
        end
      end

      # Foundation slab surfaces
      slabs.each do |slab|
        slab_values = HPXML.get_slab_values(slab: slab)

        # Need to ensure surface perimeter >= user-specified exposed perimeter
        # (for Kiva) and surface area == user-specified area.
        exp_perim = slab_values[:exposed_perimeter]
        tot_perim = exp_perim
        if tot_perim**2 - 16.0 * slab_values[:area] <= 0
          # Cannot construct rectangle with this perimeter/area. Some of the
          # perimeter is presumably not exposed, so bump up perimeter value.
          tot_perim = Math.sqrt(16.0 * slab_values[:area])
        end
        sqrt_term = tot_perim**2 - 16.0 * slab_values[:area]
        length = tot_perim / 4.0 + Math.sqrt(sqrt_term) / 4.0
        width = tot_perim / 4.0 - Math.sqrt(sqrt_term) / 4.0

        z_origin = -1 * slab_values[:depth_below_grade]

        surface = OpenStudio::Model::Surface.new(add_floor_polygon(length, width, z_origin), model)
        surface.setName(slab_values[:id])
        surface.setSurfaceType("Floor")
        surface.setOutsideBoundaryCondition("Foundation")
        set_surface_interior(model, spaces, surface, slab_values[:id], slab_values[:interior_adjacent_to])
        surface.setSunExposure("NoSun")
        surface.setWindExposure("NoWind")

        perim_r = slab_values[:perimeter_insulation_r_value]
        perim_depth = slab_values[:perimeter_insulation_depth]
        if perim_r == 0 or perim_depth == 0
          perim_r = 0
          perim_depth = 0
        end

        if slab_values[:under_slab_insulation_spans_entire_slab]
          whole_r = slab_values[:under_slab_insulation_r_value]
          under_r = 0
          under_width = 0
        else
          under_r = slab_values[:under_slab_insulation_r_value]
          under_width = slab_values[:under_slab_insulation_width]
          if under_r == 0 or under_width == 0
            under_r = 0
            under_width = 0
          end
          whole_r = 0
        end
        slab_gap_r = under_r

        mat_carpet = nil
        if slab_values[:carpet_fraction] > 0 and slab_values[:carpet_r_value] > 0
          mat_carpet = Material.CoveringBare(slab_values[:carpet_fraction],
                                             slab_values[:carpet_r_value])
        end

        foundation = foundation_object[slab_values[:id]]

        success = Constructions.apply_foundation_slab(runner, model, surface, "#{slab_values[:id]} construction",
                                                      under_r, under_width, slab_gap_r, perim_r,
                                                      perim_depth, whole_r, slab_values[:thickness],
                                                      exp_perim, mat_carpet, foundation)
        return false if not success

        # FIXME: Temporary code for sizing
        surface.additionalProperties.setFeature(Constants.SizingInfoSlabRvalue, 5.0)
      end

      # Interior foundation wall surfaces
      # The above-grade portion of the walls are modeled as EnergyPlus surfaces with standard adjacency.
      # The below-grade portion of the walls (in contact with ground) are not modeled, as Kiva does not
      # calculate heat flow between two zones through the ground.
      fnd_walls.each do |fnd_wall|
        fnd_wall_values = HPXML.get_foundation_wall_values(foundation_wall: fnd_wall)
        next unless fnd_wall_values[:exterior_adjacent_to] != "ground"

        ag_height = fnd_wall_values[:height] - fnd_wall_values[:depth_below_grade]
        ag_net_area = net_surface_area(fnd_wall_values[:area], fnd_wall_values[:id], "Wall") * ag_height / fnd_wall_values[:height]
        length = ag_net_area / ag_height
        z_origin = -1 * ag_height
        azimuth = @default_azimuth
        if not fnd_wall_values[:azimuth].nil?
          azimuth = fnd_wall_values[:azimuth]
        end

        surface = OpenStudio::Model::Surface.new(add_wall_polygon(length, ag_height, z_origin, azimuth), model)
        surface.additionalProperties.setFeature("Length", length)
        surface.additionalProperties.setFeature("Azimuth", azimuth)
        surface.additionalProperties.setFeature("Tilt", 90.0)
        surface.setName(fnd_wall_values[:id])
        surface.setSurfaceType("Wall")
        set_surface_interior(model, spaces, surface, fnd_wall_values[:id], fnd_wall_values[:interior_adjacent_to])
        set_surface_exterior(model, spaces, surface, fnd_wall_values[:id], fnd_wall_values[:exterior_adjacent_to])
        surface.setSunExposure("NoSun")
        surface.setWindExposure("NoWind")

        # Apply construction

        wall_type = "SolidConcrete"
        solar_absorptance = 0.75
        emittance = 0.9
        if is_thermal_boundary(fnd_wall_values)
          drywall_thick_in = 0.5
        else
          drywall_thick_in = 0.0
        end
        film_r = 2.0 * Material.AirFilmVertical.rvalue
        assembly_r = fnd_wall_values[:insulation_assembly_r_value]
        if assembly_r.nil?
          concrete_thick_in = fnd_wall_values[:thickness]
          assembly_r = fnd_wall_values[:insulation_r_value] + Material.Concrete(concrete_thick_in).rvalue + Material.GypsumWall(drywall_thick_in).rvalue + film_r
        end
        mat_ext_finish = nil

        success = apply_wall_construction(runner, model, surface, fnd_wall_values[:id], wall_type, assembly_r,
                                          drywall_thick_in, film_r, mat_ext_finish, solar_absorptance, emittance)
        return false if not success
      end
    end
  end

  def self.add_conditioned_floor_area(runner, model, building, spaces)
    # FIXME: Simplify this.
    # TODO: Use HPXML values not Model values
    cfa = @cfa.round(1)

    model.getThermalZones.each do |zone|
      next if not Geometry.is_conditioned_basement(zone)

      floor_area = 0.0
      ceiling_area = 0.0
      zone.spaces.each do |space|
        space.surfaces.each do |surface|
          if surface.surfaceType.downcase.to_s == "floor"
            floor_area += UnitConversions.convert(surface.grossArea, "m^2", "ft^2").round(2)
          elsif surface.surfaceType.downcase.to_s == "roofceiling"
            ceiling_area += UnitConversions.convert(surface.grossArea, "m^2", "ft^2").round(2)
          end
        end
      end

      addtl_cfa = floor_area - ceiling_area
      if addtl_cfa > 0
        runner.registerWarning("Adding conditioned basement adiabatic ceiling with #{addtl_cfa.to_s} ft^2.")

        conditioned_floor_width = Math::sqrt(addtl_cfa)
        conditioned_floor_length = addtl_cfa / conditioned_floor_width
        z_origin = @foundation_top

        surface = OpenStudio::Model::Surface.new(add_ceiling_polygon(-conditioned_floor_width, -conditioned_floor_length, z_origin), model)

        surface.setSunExposure("NoSun")
        surface.setWindExposure("NoWind")
        surface.setName("inferred conditioned basement ceiling")
        surface.setSurfaceType("RoofCeiling")
        surface.setSpace(zone.spaces[0])
        surface.setOutsideBoundaryCondition("Adiabatic")

        # Apply Construction
        success = apply_adiabatic_construction(runner, model, [surface], "floor")
        return false if not success
      end
    end

    # Next check if we need to add floors between conditioned spaces (e.g., 2-story buildings).

    # Calculate cfa already added to model
    model_cfa = 0.0
    model.getSpaces.each do |space|
      next unless Geometry.space_is_conditioned(space)

      space.surfaces.each do |surface|
        next unless surface.surfaceType.downcase.to_s == "floor"

        model_cfa += UnitConversions.convert(surface.grossArea, "m^2", "ft^2").round(2)
      end
    end

    if model_cfa > cfa
      runner.registerError("Sum of conditioned floor surface areas #{model_cfa.to_s} is greater than ConditionedFloorArea specified #{cfa.to_s}.")
      return false
    end

    addtl_cfa = cfa - model_cfa
    return true unless addtl_cfa > 0

    runner.registerWarning("Adding adiabatic conditioned floor with #{addtl_cfa.to_s} ft^2 to preserve building total conditioned floor area.")

    conditioned_floor_width = Math::sqrt(addtl_cfa)
    conditioned_floor_length = addtl_cfa / conditioned_floor_width
    z_origin = @foundation_top + 8.0 * (@ncfl_ag - 1)

    surface = OpenStudio::Model::Surface.new(add_floor_polygon(-conditioned_floor_width, -conditioned_floor_length, z_origin), model)

    surface.setSunExposure("NoSun")
    surface.setWindExposure("NoWind")
    surface.setName("inferred conditioned floor")
    surface.setSurfaceType("Floor")
    surface.setSpace(create_or_get_space(model, spaces, Constants.SpaceTypeLiving))
    surface.setOutsideBoundaryCondition("Adiabatic")

    # Apply Construction
    success = apply_adiabatic_construction(runner, model, [surface], "floor")
    return false if not success

    return true
  end

  def self.add_thermal_mass(runner, model, building)
    drywall_thick_in = 0.5
    partition_frac_of_cfa = 1.0
    success = Constructions.apply_partition_walls(runner, model, [],
                                                  "PartitionWallConstruction",
                                                  drywall_thick_in, partition_frac_of_cfa)
    return false if not success

    # FIXME ?
    furniture_frac_of_cfa = 1.0
    mass_lb_per_sqft = 8.0
    density_lb_per_cuft = 40.0
    mat = BaseMaterial.Wood
    success = Constructions.apply_furniture(runner, model, furniture_frac_of_cfa,
                                            mass_lb_per_sqft, density_lb_per_cuft, mat)
    return false if not success

    return true
  end

  def self.add_neighbors(runner, model, building, length)
    # Get the max z-value of any model surface
    height = -9e99
    model.getSpaces.each do |space|
      z_origin = space.zOrigin
      space.surfaces.each do |surface|
        surface.vertices.each do |vertex|
          surface_z = vertex.z + z_origin
          next if surface_z < height

          height = surface_z
        end
      end
    end
    height = UnitConversions.convert(height, "m", "ft")
    z_origin = 0 # shading surface always starts at grade

    shading_surfaces = []
    building.elements.each("BuildingDetails/BuildingSummary/Site/extension/Neighbors/NeighborBuilding") do |neighbor_building|
      neighbor_building_values = HPXML.get_neighbor_building_values(neighbor_building: neighbor_building)
      azimuth = neighbor_building_values[:azimuth]
      distance = neighbor_building_values[:distance]

      shading_surface = OpenStudio::Model::ShadingSurface.new(add_wall_polygon(length, height, z_origin, azimuth), model)
      shading_surface.additionalProperties.setFeature("Azimuth", azimuth)
      shading_surface.additionalProperties.setFeature("Distance", distance)
      shading_surface.setName("Neighbor azimuth #{azimuth} distance #{distance}")

      shading_surfaces << shading_surface
    end

    unless shading_surfaces.empty?
      shading_surface_group = OpenStudio::Model::ShadingSurfaceGroup.new(model)
      shading_surface_group.setName(Constants.ObjectNameNeighbors)
      shading_surfaces.each do |shading_surface|
        shading_surface.setShadingSurfaceGroup(shading_surface_group)
      end
    end

    return true
  end

  def self.add_windows(runner, model, building, spaces, weather, cooling_season)
    surfaces = []
    building.elements.each("BuildingDetails/Enclosure/Windows/Window") do |window|
      window_values = HPXML.get_window_values(window: window)

      window_id = window_values[:id]

      window_height = 4.0 # ft, default
      overhang_depth = nil
      if not window.elements["Overhangs"].nil?
        overhang_depth = window_values[:overhangs_depth]
        overhang_distance_to_top = window_values[:overhangs_distance_to_top_of_window]
        overhang_distance_to_bottom = window_values[:overhangs_distance_to_bottom_of_window]
        window_height = overhang_distance_to_bottom - overhang_distance_to_top
      end

      window_area = window_values[:area]
      window_width = window_area / window_height
      z_origin = @foundation_top
      window_azimuth = window_values[:azimuth]

      # Create parent surface slightly bigger than window
      surface = OpenStudio::Model::Surface.new(add_wall_polygon(window_width, window_height, z_origin,
                                                                window_azimuth, [0, 0.001, 0.001, 0.001]), model)

      surface.additionalProperties.setFeature("Length", window_width)
      surface.additionalProperties.setFeature("Azimuth", window_azimuth)
      surface.additionalProperties.setFeature("Tilt", 90.0)
      surface.setName("surface #{window_id}")
      surface.setSurfaceType("Wall")
      assign_space_to_subsurface(surface, window_id, window_values[:wall_idref], building, spaces, model, "window")
      surface.setOutsideBoundaryCondition("Outdoors") # cannot be adiabatic because subsurfaces won't be created
      surfaces << surface

      sub_surface = OpenStudio::Model::SubSurface.new(add_wall_polygon(window_width, window_height, z_origin,
                                                                       window_azimuth, [-0.001, 0, 0.001, 0]), model)
      sub_surface.setName(window_id)
      sub_surface.setSurface(surface)
      sub_surface.setSubSurfaceType("FixedWindow")

      if not overhang_depth.nil?
        overhang = sub_surface.addOverhang(UnitConversions.convert(overhang_depth, "ft", "m"), UnitConversions.convert(overhang_distance_to_top, "ft", "m"))
        overhang.get.setName("#{sub_surface.name} - #{Constants.ObjectNameOverhangs}")

        sub_surface.additionalProperties.setFeature(Constants.SizingInfoWindowOverhangDepth, overhang_depth)
        sub_surface.additionalProperties.setFeature(Constants.SizingInfoWindowOverhangOffset, overhang_distance_to_top)
      end

      # Apply construction
      ufactor = window_values[:ufactor]
      shgc = window_values[:shgc]
      default_shade_summer, default_shade_winter = Constructions.get_default_interior_shading_factors()
      cool_shade_mult = default_shade_summer
      if not window_values[:interior_shading_factor_summer].nil?
        cool_shade_mult = window_values[:interior_shading_factor_summer]
      end
      heat_shade_mult = default_shade_winter
      if not window_values[:interior_shading_factor_winter].nil?
        heat_shade_mult = window_values[:interior_shading_factor_winter]
      end
      success = Constructions.apply_window(runner, model, [sub_surface],
                                           "WindowConstruction",
                                           weather, cooling_season, ufactor, shgc,
                                           heat_shade_mult, cool_shade_mult)
      return false if not success
    end

    success = apply_adiabatic_construction(runner, model, surfaces, "wall")
    return false if not success

    return true
  end

  def self.add_skylights(runner, model, building, spaces, weather, cooling_season)
    surfaces = []
    building.elements.each("BuildingDetails/Enclosure/Skylights/Skylight") do |skylight|
      skylight_values = HPXML.get_skylight_values(skylight: skylight)

      skylight_id = skylight_values[:id]

      # Obtain skylight tilt from attached roof
      skylight_tilt = nil
      building.elements.each("BuildingDetails/Enclosure/Roofs/Roof") do |roof|
        roof_values = HPXML.get_roof_values(roof: roof)
        next unless roof_values[:id] == skylight_values[:roof_idref]

        skylight_tilt = roof_values[:pitch] / 12.0
      end
      if skylight_tilt.nil?
        fail "Attached roof '#{skylight_values[:roof_idref]}' not found for skylight '#{skylight_id}'."
      end

      skylight_area = skylight_values[:area]
      skylight_height = Math::sqrt(skylight_area)
      skylight_width = skylight_area / skylight_height
      z_origin = @walls_top + 0.5 * Math.sin(Math.atan(skylight_tilt)) * skylight_height
      skylight_azimuth = skylight_values[:azimuth]

      # Create parent surface slightly bigger than skylight
      surface = OpenStudio::Model::Surface.new(add_roof_polygon(skylight_width + 0.001, skylight_height + 0.001, z_origin,
                                                                skylight_azimuth, skylight_tilt), model)

      surface.additionalProperties.setFeature("Length", skylight_width)
      surface.additionalProperties.setFeature("Width", skylight_height)
      surface.additionalProperties.setFeature("Azimuth", skylight_azimuth)
      surface.additionalProperties.setFeature("Tilt", skylight_tilt)
      surface.setName("surface #{skylight_id}")
      surface.setSurfaceType("RoofCeiling")
      surface.setSpace(create_or_get_space(model, spaces, Constants.SpaceTypeLiving)) # Ensures it is included in Manual J sizing
      surface.setOutsideBoundaryCondition("Outdoors") # cannot be adiabatic because subsurfaces won't be created
      surfaces << surface

      sub_surface = OpenStudio::Model::SubSurface.new(add_roof_polygon(skylight_width, skylight_height, z_origin,
                                                                       skylight_azimuth, skylight_tilt), model)
      sub_surface.setName(skylight_id)
      sub_surface.setSurface(surface)
      sub_surface.setSubSurfaceType("Skylight")

      # Apply construction
      ufactor = skylight_values[:ufactor]
      shgc = skylight_values[:shgc]
      cool_shade_mult = 1.0
      heat_shade_mult = 1.0
      success = Constructions.apply_skylight(runner, model, [sub_surface],
                                             "SkylightConstruction",
                                             weather, cooling_season, ufactor, shgc,
                                             heat_shade_mult, cool_shade_mult)
      return false if not success
    end

    success = apply_adiabatic_construction(runner, model, surfaces, "roof")
    return false if not success

    return true
  end

  def self.add_doors(runner, model, building, spaces)
    surfaces = []
    building.elements.each("BuildingDetails/Enclosure/Doors/Door") do |door|
      door_values = HPXML.get_door_values(door: door)
      door_id = door_values[:id]

      door_area = door_values[:area]
      door_azimuth = door_values[:azimuth]

      door_height = 6.67 # ft
      door_width = door_area / door_height
      z_origin = @foundation_top

      # Create parent surface slightly bigger than door
      surface = OpenStudio::Model::Surface.new(add_wall_polygon(door_width, door_height, z_origin,
                                                                door_azimuth, [0, 0.001, 0.001, 0.001]), model)

      surface.additionalProperties.setFeature("Length", door_width)
      surface.additionalProperties.setFeature("Azimuth", door_azimuth)
      surface.additionalProperties.setFeature("Tilt", 90.0)
      surface.setName("surface #{door_id}")
      surface.setSurfaceType("Wall")
      assign_space_to_subsurface(surface, door_id, door_values[:wall_idref], building, spaces, model, "door")
      surface.setOutsideBoundaryCondition("Outdoors") # cannot be adiabatic because subsurfaces won't be created
      surfaces << surface

      sub_surface = OpenStudio::Model::SubSurface.new(add_wall_polygon(door_width, door_height, z_origin,
                                                                       door_azimuth, [0, 0, 0, 0]), model)
      sub_surface.setName(door_id)
      sub_surface.setSurface(surface)
      sub_surface.setSubSurfaceType("Door")

      # Apply construction
      ufactor = 1.0 / door_values[:r_value]

      success = Constructions.apply_door(runner, model, [sub_surface], "Door", ufactor)
      return false if not success
    end

    success = apply_adiabatic_construction(runner, model, surfaces, "wall")
    return false if not success

    return true
  end

  def self.apply_adiabatic_construction(runner, model, surfaces, type)
    # Arbitrary construction for heat capacitance.
    # Only applies to surfaces where outside boundary conditioned is
    # adiabatic or surface net area is near zero.

    if type == "wall"

      success = Constructions.apply_wood_stud_wall(runner, model, surfaces, "AdiabaticWallConstruction",
                                                   0, 1, 3.5, true, 0.1, 0.5, 0, 999,
                                                   Material.ExtFinishStuccoMedDark)
      return false if not success

    elsif type == "floor"

      success = Constructions.apply_floor(runner, model, surfaces, "AdiabaticFloorConstruction",
                                          0, 1, 0.07, 5.5, 0.75, 999,
                                          Material.FloorWood, Material.CoveringBare)
      return false if not success

    elsif type == "roof"

      success = Constructions.apply_open_cavity_roof(runner, model, surfaces, "AdiabaticRoofConstruction",
                                                     0, 1, 7.25, 0.07, 7.25, 0.75, 999,
                                                     Material.RoofingAsphaltShinglesMed, false)
      return false if not success

    end

    return true
  end

  def self.add_hot_water_and_appliances(runner, model, building, weather, spaces)
    # Clothes Washer
    clothes_washer_values = HPXML.get_clothes_washer_values(clothes_washer: building.elements["BuildingDetails/Appliances/ClothesWasher"])
    if not clothes_washer_values.nil?
      cw_space = get_space_from_location(clothes_washer_values[:location], "ClothesWasher", model, spaces)
      cw_ler = clothes_washer_values[:rated_annual_kwh]
      cw_elec_rate = clothes_washer_values[:label_electric_rate]
      cw_gas_rate = clothes_washer_values[:label_gas_rate]
      cw_agc = clothes_washer_values[:label_annual_gas_cost]
      cw_cap = clothes_washer_values[:capacity]
      cw_mef = clothes_washer_values[:modified_energy_factor]
      if cw_mef.nil?
        cw_mef = HotWaterAndAppliances.calc_clothes_washer_mef_from_imef(clothes_washer_values[:integrated_modified_energy_factor])
      end
    else
      cw_mef = cw_ler = cw_elec_rate = cw_gas_rate = cw_agc = cw_cap = cw_space = nil
    end

    # Clothes Dryer
    clothes_dryer_values = HPXML.get_clothes_dryer_values(clothes_dryer: building.elements["BuildingDetails/Appliances/ClothesDryer"])
    if not clothes_dryer_values.nil?
      cd_space = get_space_from_location(clothes_dryer_values[:location], "ClothesDryer", model, spaces)
      cd_fuel = to_beopt_fuel(clothes_dryer_values[:fuel_type])
      cd_control = clothes_dryer_values[:control_type]
      cd_ef = clothes_dryer_values[:energy_factor]
      if cd_ef.nil?
        cd_ef = HotWaterAndAppliances.calc_clothes_dryer_ef_from_cef(clothes_dryer_values[:combined_energy_factor])
      end
    else
      cd_ef = cd_control = cd_fuel = cd_space = nil
    end

    # Dishwasher
    dishwasher_values = HPXML.get_dishwasher_values(dishwasher: building.elements["BuildingDetails/Appliances/Dishwasher"])
    if not dishwasher_values.nil?
      dw_cap = dishwasher_values[:place_setting_capacity]
      dw_ef = dishwasher_values[:energy_factor]
      if dw_ef.nil?
        dw_ef = HotWaterAndAppliances.calc_dishwasher_ef_from_annual_kwh(dishwasher_values[:rated_annual_kwh])
      end
    else
      dw_ef = dw_cap = nil
    end

    # Refrigerator
    refrigerator_values = HPXML.get_refrigerator_values(refrigerator: building.elements["BuildingDetails/Appliances/Refrigerator"])
    if not refrigerator_values.nil?
      fridge_space = get_space_from_location(refrigerator_values[:location], "Refrigerator", model, spaces)
      fridge_annual_kwh = refrigerator_values[:rated_annual_kwh]
    else
      fridge_annual_kwh = fridge_space = nil
    end

    # Cooking Range/Oven
    cooking_range_values = HPXML.get_cooking_range_values(cooking_range: building.elements["BuildingDetails/Appliances/CookingRange"])
    oven_values = HPXML.get_oven_values(oven: building.elements["BuildingDetails/Appliances/Oven"])
    if not cooking_range_values.nil? and not oven_values.nil?
      cook_fuel_type = to_beopt_fuel(cooking_range_values[:fuel_type])
      cook_is_induction = cooking_range_values[:is_induction]
      oven_is_convection = oven_values[:is_convection]
    else
      cook_fuel_type = cook_is_induction = oven_is_convection = nil
    end

    wh = building.elements["BuildingDetails/Systems/WaterHeating"]
    sts = building.elements["BuildingDetails/Systems/SolarThermal/SolarThermalSystem"]

    # Fixtures
    has_low_flow_fixtures = false
    if not wh.nil?
      low_flow_fixtures_list = []
      wh.elements.each("WaterFixture[WaterFixtureType='shower head' or WaterFixtureType='faucet']") do |wf|
        water_fixture_values = HPXML.get_water_fixture_values(water_fixture: wf)
        low_flow_fixtures_list << water_fixture_values[:low_flow]
      end
      low_flow_fixtures_list.uniq!
      if low_flow_fixtures_list.size == 1 and low_flow_fixtures_list[0]
        has_low_flow_fixtures = true
      end
    end

    # Distribution
    if not wh.nil?
      dist = wh.elements["HotWaterDistribution"]
      hot_water_distribution_values = HPXML.get_hot_water_distribution_values(hot_water_distribution: wh.elements["HotWaterDistribution"])
      dist_type = hot_water_distribution_values[:system_type].downcase
      if dist_type == "standard"
        std_pipe_length = hot_water_distribution_values[:standard_piping_length]
        recirc_loop_length = nil
        recirc_branch_length = nil
        recirc_control_type = nil
        recirc_pump_power = nil
      elsif dist_type == "recirculation"
        recirc_loop_length = hot_water_distribution_values[:recirculation_piping_length]
        recirc_branch_length = hot_water_distribution_values[:recirculation_branch_piping_length]
        recirc_control_type = hot_water_distribution_values[:recirculation_control_type]
        recirc_pump_power = hot_water_distribution_values[:recirculation_pump_power]
        std_pipe_length = nil
      end
      pipe_r = hot_water_distribution_values[:pipe_r_value]
    end

    # Drain Water Heat Recovery
    dwhr_present = false
    dwhr_facilities_connected = nil
    dwhr_is_equal_flow = nil
    dwhr_efficiency = nil
    if not wh.nil?
      if XMLHelper.has_element(dist, "DrainWaterHeatRecovery")
        dwhr_present = true
        dwhr_facilities_connected = hot_water_distribution_values[:dwhr_facilities_connected]
        dwhr_is_equal_flow = hot_water_distribution_values[:dwhr_equal_flow]
        dwhr_efficiency = hot_water_distribution_values[:dwhr_efficiency]
      end
    end

    # Water Heater
    related_hvac_list = [] # list of heating systems refered in water heating system "RelatedHVACSystem" element
    dhw_loop_fracs = {}
    water_heater_spaces = {}
    if not wh.nil?
      wh.elements.each("WaterHeatingSystem") do |dhw|
        water_heating_system_values = HPXML.get_water_heating_system_values(water_heating_system: dhw)

        sys_id = water_heating_system_values[:id]

        space = get_space_from_location(water_heating_system_values[:location], "WaterHeatingSystem", model, spaces)
        water_heater_spaces[sys_id] = space
        setpoint_temp = Waterheater.get_default_hot_water_temperature(@eri_version)
        wh_type = water_heating_system_values[:water_heater_type]
        fuel = water_heating_system_values[:fuel_type]
        jacket_r = water_heating_system_values[:jacket_r_value]

        ef = water_heating_system_values[:energy_factor]
        if ef.nil?
          uef = water_heating_system_values[:uniform_energy_factor]
          # allow systems not requiring ef and not specifying fuel type,  eg.indirect water heater
          if not uef.nil?
            ef = Waterheater.calc_ef_from_uef(uef, to_beopt_wh_type(wh_type), to_beopt_fuel(fuel))
          end
        end

        # Check if simple solar water heater (defined by Solar Fraction) attached.
        # Solar fraction is used to adjust water heater's tank losses and hot water use, because it is
        # the portion of the total conventional hot water heating load (delivered energy + tank losses).
        solar_fraction = nil
        solar_thermal_values = HPXML.get_solar_thermal_system_values(solar_thermal_system: sts)
        if not solar_thermal_values.nil?
          solar_fraction = solar_thermal_values[:solar_fraction]
        end
        solar_fraction = 0.0 if solar_fraction.nil?

        ec_adj = HotWaterAndAppliances.get_dist_energy_consumption_adjustment(@has_uncond_bsmnt, @cfa, @ncfl,
                                                                              dist_type, recirc_control_type,
                                                                              pipe_r, std_pipe_length, recirc_loop_length)

        dhw_load_frac = water_heating_system_values[:fraction_dhw_load_served] * (1.0 - solar_fraction)

        @dhw_map[sys_id] = []

        if wh_type == "storage water heater"

          tank_vol = water_heating_system_values[:tank_volume]
          if fuel != "electricity"
            re = water_heating_system_values[:recovery_efficiency]
          else
            re = 0.98
          end
          capacity_kbtuh = water_heating_system_values[:heating_capacity] / 1000.0
          oncycle_power = 0.0
          offcycle_power = 0.0
          success = Waterheater.apply_tank(model, runner, space, to_beopt_fuel(fuel),
                                           capacity_kbtuh, tank_vol, ef, re, setpoint_temp,
                                           oncycle_power, offcycle_power, ec_adj,
<<<<<<< HEAD
                                           solar_fraction, @nbeds, @dhw_map, sys_id)
=======
                                           @nbeds, @dhw_map, sys_id, jacket_r)
>>>>>>> fbac46e6
          return false if not success

        elsif wh_type == "instantaneous water heater"

          cycling_derate = water_heating_system_values[:performance_adjustment]
          if cycling_derate.nil?
            cycling_derate = Waterheater.get_tankless_cycling_derate()
          end

          capacity_kbtuh = 100000000.0
          oncycle_power = 0.0
          offcycle_power = 0.0
          success = Waterheater.apply_tankless(model, runner, space, to_beopt_fuel(fuel),
                                               capacity_kbtuh, ef, cycling_derate,
                                               setpoint_temp, oncycle_power, offcycle_power, ec_adj,
                                               solar_fraction, @nbeds, @dhw_map, sys_id)
          return false if not success

        elsif wh_type == "heat pump water heater"

          tank_vol = water_heating_system_values[:tank_volume]
          success = Waterheater.apply_heatpump(model, runner, space, weather, setpoint_temp, tank_vol, ef, ec_adj,
<<<<<<< HEAD
                                               solar_fraction, @nbeds, @dhw_map, sys_id)
=======
                                               @nbeds, @dhw_map, sys_id, jacket_r)

          return false if not success
>>>>>>> fbac46e6

        elsif wh_type == "space-heating boiler with storage tank" or wh_type == "space-heating boiler with tankless coil"
          # Check tank type to default tank volume for tankless coil
          if wh_type == "space-heating boiler with tankless coil"
            tank_vol = 1.0
          else
            tank_vol = water_heating_system_values[:tank_volume]
          end
          heating_source_id = water_heating_system_values[:related_hvac]
          if not related_hvac_list.include? heating_source_id
            related_hvac_list << heating_source_id
            boiler_sys = get_boiler_and_boiler_loop(@hvac_map, heating_source_id, sys_id)
          else
            fail "RelatedHVACSystem '#{heating_source_id}' for water heating system '#{sys_id}' is already attached to another water heating system."
          end
          @dhw_map[sys_id] << boiler_sys['boiler']
          capacity_kbtuh = 0.0
          oncycle_power = 0.0
          offcycle_power = 0.0
          success = Waterheater.apply_indirect(model, runner, space, capacity_kbtuh,
                                               tank_vol, setpoint_temp, oncycle_power,
                                               offcycle_power, ec_adj, @nbeds, boiler_sys['plant_loop'], @dhw_map, sys_id, wh_type, jacket_r)
          return false if not success

        else

          fail "Unhandled water heater (#{wh_type})."

        end

        dhw_loop_fracs[sys_id] = dhw_load_frac
      end
    end
    wh_setpoint = Waterheater.get_default_hot_water_temperature(@eri_version)
    living_space = get_space_of_type(spaces, Constants.SpaceTypeLiving)
    success = HotWaterAndAppliances.apply(model, runner, weather, living_space,
                                          @cfa, @nbeds, @ncfl, @has_uncond_bsmnt, wh_setpoint,
                                          cw_mef, cw_ler, cw_elec_rate, cw_gas_rate,
                                          cw_agc, cw_cap, cw_space, cd_fuel, cd_ef, cd_control,
                                          cd_space, dw_ef, dw_cap, fridge_annual_kwh, fridge_space,
                                          cook_fuel_type, cook_is_induction, oven_is_convection,
                                          has_low_flow_fixtures, dist_type, pipe_r,
                                          std_pipe_length, recirc_loop_length,
                                          recirc_branch_length, recirc_control_type,
                                          recirc_pump_power, dwhr_present,
                                          dwhr_facilities_connected, dwhr_is_equal_flow,
                                          dwhr_efficiency, dhw_loop_fracs, @eri_version, @dhw_map)
    return false if not success

    solar_thermal_values = HPXML.get_solar_thermal_system_values(solar_thermal_system: sts)
    if not solar_thermal_values.nil?
      collector_area = solar_thermal_values[:collector_area]
      if not collector_area.nil? # Detailed solar water heater
        frta = solar_thermal_values[:collector_frta]
        frul = solar_thermal_values[:collector_frul]
        iam = 0.1 # TODO: Review. Incident angle modifier coefficient
        storage_vol = solar_thermal_values[:storage_volume]
        tank_r = 10.0 # TODO: Review
        fluid_type = Constants.FluidPropyleneGlycol # TODO: Review
        heat_ex_eff = 0.7 # TODO: Review
        pump_power = 0.8 * collector_area # TODO: Review
        azimuth = Float(solar_thermal_values[:collector_azimuth])
        tilt = solar_thermal_values[:collector_tilt]
        dhw_system_idref = solar_thermal_values[:water_heating_system_idref]
        space = water_heater_spaces[dhw_system_idref]

        dhw_loop = nil
        if @dhw_map.keys.include? dhw_system_idref
          @dhw_map[dhw_system_idref].each do |dhw_object|
            next unless dhw_object.is_a? OpenStudio::Model::PlantLoop

            dhw_loop = dhw_object
          end
        else
          fail "Attached water heating system '#{dhw_system_idref}' not found for solar thermal system '#{solar_thermal_values[:id]}'."
        end

        success = Waterheater.apply_solar_thermal(model, runner, space, collector_area, frta,
                                                  frul, iam, storage_vol, tank_r, fluid_type,
                                                  heat_ex_eff, pump_power, azimuth, tilt,
                                                  dhw_loop, @dhw_map, dhw_system_idref)
        return false if not success
      end
    end

    return true
  end

  def self.add_cooling_system(runner, model, building)
    return true if @use_only_ideal_air

    building.elements.each("BuildingDetails/Systems/HVAC/HVACPlant/CoolingSystem") do |clgsys|
      cooling_system_values = HPXML.get_cooling_system_values(cooling_system: clgsys)

      clg_type = cooling_system_values[:cooling_system_type]

      cool_capacity_btuh = cooling_system_values[:cooling_capacity]
      if cool_capacity_btuh < 0
        cool_capacity_btuh = Constants.SizingAuto
      end

      load_frac = cooling_system_values[:fraction_cool_load_served]
      sequential_load_frac = load_frac / @total_frac_remaining_cool_load_served # Fraction of remaining load served by this system
      @total_frac_remaining_cool_load_served -= load_frac

      dse_heat, dse_cool, has_dse = get_dse(building, cooling_system_values)

      sys_id = cooling_system_values[:id]
      @hvac_map[sys_id] = []

      if clg_type == "central air conditioner"

        # FIXME: Generalize
        seer = cooling_system_values[:cooling_efficiency_seer]
        num_speeds = get_ac_num_speeds(seer)
        crankcase_kw = 0.05 # From RESNET Publication No. 002-2017
        crankcase_temp = 50.0 # From RESNET Publication No. 002-2017

        if num_speeds == "1-Speed"

          shrs = [0.73]
          fan_power_installed = get_fan_power_installed(seer)
          success = HVAC.apply_central_ac_1speed(model, runner, seer, shrs,
                                                 fan_power_installed, crankcase_kw, crankcase_temp,
                                                 cool_capacity_btuh, dse_cool, load_frac,
                                                 sequential_load_frac, @control_slave_zones_hash,
                                                 @hvac_map, sys_id)
          return false if not success

        elsif num_speeds == "2-Speed"

          shrs = [0.71, 0.73]
          fan_power_installed = get_fan_power_installed(seer)
          success = HVAC.apply_central_ac_2speed(model, runner, seer, shrs,
                                                 fan_power_installed, crankcase_kw, crankcase_temp,
                                                 cool_capacity_btuh, dse_cool, load_frac,
                                                 sequential_load_frac, @control_slave_zones_hash,
                                                 @hvac_map, sys_id)
          return false if not success

        elsif num_speeds == "Variable-Speed"

          shrs = [0.87, 0.80, 0.79, 0.78]
          fan_power_installed = get_fan_power_installed(seer)
          success = HVAC.apply_central_ac_4speed(model, runner, seer, shrs,
                                                 fan_power_installed, crankcase_kw, crankcase_temp,
                                                 cool_capacity_btuh, dse_cool, load_frac,
                                                 sequential_load_frac, @control_slave_zones_hash,
                                                 @hvac_map, sys_id)
          return false if not success

        else

          fail "Unexpected number of speeds (#{num_speeds}) for cooling system."

        end

      elsif clg_type == "room air conditioner"

        eer = cooling_system_values[:cooling_efficiency_eer]
        shr = 0.65
        airflow_rate = 350.0
        success = HVAC.apply_room_ac(model, runner, eer, shr,
                                     airflow_rate, cool_capacity_btuh, load_frac,
                                     sequential_load_frac, @control_slave_zones_hash,
                                     @hvac_map, sys_id)
        return false if not success

      end
    end

    return true
  end

  def self.add_heating_system(runner, model, building)
    return true if @use_only_ideal_air

    # We need to process furnaces attached to ACs before any other heating system
    # such that the sequential load heating fraction is properly applied.

    [true, false].each do |only_furnaces_attached_to_cooling|
      building.elements.each("BuildingDetails/Systems/HVAC/HVACPlant/HeatingSystem") do |htgsys|
        heating_system_values = HPXML.get_heating_system_values(heating_system: htgsys)

        htg_type = heating_system_values[:heating_system_type]

        dse_heat, dse_cool, has_dse = get_dse(building, heating_system_values)

        attached_clg_system = get_attached_clg_system(heating_system_values, building)

        if only_furnaces_attached_to_cooling
          next unless htg_type == "Furnace" and not attached_clg_system.nil?
        else
          next if htg_type == "Furnace" and not attached_clg_system.nil?
        end

        fuel = to_beopt_fuel(heating_system_values[:heating_system_fuel])

        heat_capacity_btuh = heating_system_values[:heating_capacity]
        if heat_capacity_btuh < 0
          heat_capacity_btuh = Constants.SizingAuto
        end

        load_frac = heating_system_values[:fraction_heat_load_served]
        sequential_load_frac = load_frac / @total_frac_remaining_heat_load_served # Fraction of remaining load served by this system
        @total_frac_remaining_heat_load_served -= load_frac

        sys_id = heating_system_values[:id]
        @hvac_map[sys_id] = []

        if htg_type == "Furnace"

          afue = heating_system_values[:heating_efficiency_afue]
          fan_power = 0.5 # For fuel furnaces, will be overridden by EAE later
          success = HVAC.apply_furnace(model, runner, fuel, afue,
                                       heat_capacity_btuh, fan_power, dse_heat,
                                       load_frac, sequential_load_frac,
                                       attached_clg_system, @control_slave_zones_hash,
                                       @hvac_map, sys_id)
          return false if not success

        elsif htg_type == "WallFurnace"

          afue = heating_system_values[:heating_efficiency_afue]
          fan_power = 0.0
          airflow_rate = 0.0
          success = HVAC.apply_unit_heater(model, runner, fuel,
                                           afue, heat_capacity_btuh, fan_power,
                                           airflow_rate, load_frac,
                                           sequential_load_frac, @control_slave_zones_hash,
                                           @hvac_map, sys_id)
          return false if not success

        elsif htg_type == "Boiler"

          system_type = Constants.BoilerTypeForcedDraft
          afue = heating_system_values[:heating_efficiency_afue]
          oat_reset_enabled = false
          oat_high = nil
          oat_low = nil
          oat_hwst_high = nil
          oat_hwst_low = nil
          design_temp = 180.0
          success = HVAC.apply_boiler(model, runner, fuel, system_type, afue,
                                      oat_reset_enabled, oat_high, oat_low, oat_hwst_high, oat_hwst_low,
                                      heat_capacity_btuh, design_temp, dse_heat, load_frac,
                                      sequential_load_frac, @control_slave_zones_hash,
                                      @hvac_map, sys_id)
          return false if not success

        elsif htg_type == "ElectricResistance"

          efficiency = heating_system_values[:heating_efficiency_percent]
          success = HVAC.apply_electric_baseboard(model, runner, efficiency,
                                                  heat_capacity_btuh, load_frac,
                                                  sequential_load_frac, @control_slave_zones_hash,
                                                  @hvac_map, sys_id)
          return false if not success

        elsif htg_type == "Stove"

          efficiency = heating_system_values[:heating_efficiency_percent]
          airflow_rate = 125.0 # cfm/ton; doesn't affect energy consumption
          fan_power = 0.5 # For fuel equipment, will be overridden by EAE later
          success = HVAC.apply_unit_heater(model, runner, fuel,
                                           efficiency, heat_capacity_btuh, fan_power,
                                           airflow_rate, load_frac,
                                           sequential_load_frac, @control_slave_zones_hash,
                                           @hvac_map, sys_id)
          return false if not success

        end
      end
    end

    return true
  end

  def self.add_heat_pump(runner, model, building, weather)
    return true if @use_only_ideal_air

    building.elements.each("BuildingDetails/Systems/HVAC/HVACPlant/HeatPump") do |hp|
      heat_pump_values = HPXML.get_heat_pump_values(heat_pump: hp)

      hp_type = heat_pump_values[:heat_pump_type]

      cool_capacity_btuh = heat_pump_values[:cooling_capacity]
      if cool_capacity_btuh < 0
        cool_capacity_btuh = Constants.SizingAuto
      end

      load_frac_heat = heat_pump_values[:fraction_heat_load_served]
      sequential_load_frac_heat = load_frac_heat / @total_frac_remaining_heat_load_served # Fraction of remaining load served by this system
      @total_frac_remaining_heat_load_served -= load_frac_heat

      load_frac_cool = heat_pump_values[:fraction_cool_load_served]
      sequential_load_frac_cool = load_frac_cool / @total_frac_remaining_cool_load_served # Fraction of remaining load served by this system
      @total_frac_remaining_cool_load_served -= load_frac_cool

      backup_heat_fuel = heat_pump_values[:backup_heating_fuel]
      if not backup_heat_fuel.nil?
        backup_heat_capacity_btuh = heat_pump_values[:backup_heating_capacity]
        if backup_heat_capacity_btuh < 0
          backup_heat_capacity_btuh = Constants.SizingAuto
        end
        backup_heat_efficiency = heat_pump_values[:backup_heating_efficiency_percent]
      else
        backup_heat_capacity_btuh = 0.0
        backup_heat_efficiency = 1.0
      end

      dse_heat, dse_cool, has_dse = get_dse(building, heat_pump_values)

      sys_id = heat_pump_values[:id]
      @hvac_map[sys_id] = []

      if hp_type == "air-to-air"

        seer = heat_pump_values[:cooling_efficiency_seer]
        hspf = heat_pump_values[:heating_efficiency_hspf]

        if load_frac_cool > 0
          num_speeds = get_ashp_num_speeds_by_seer(seer)
        else
          num_speeds = get_ashp_num_speeds_by_hspf(hspf)
        end

        crankcase_kw = 0.05 # From RESNET Publication No. 002-2017
        crankcase_temp = 50.0 # From RESNET Publication No. 002-2017
        min_temp = 0.0 # FIXME

        if num_speeds == "1-Speed"

          shrs = [0.73]
          fan_power_installed = get_fan_power_installed(seer)
          success = HVAC.apply_central_ashp_1speed(model, runner, seer, hspf, shrs,
                                                   fan_power_installed, min_temp, crankcase_kw, crankcase_temp,
                                                   cool_capacity_btuh, backup_heat_efficiency,
                                                   backup_heat_capacity_btuh, dse_heat, dse_cool,
                                                   load_frac_heat, load_frac_cool,
                                                   sequential_load_frac_heat, sequential_load_frac_cool,
                                                   @control_slave_zones_hash, @hvac_map, sys_id)
          return false if not success

        elsif num_speeds == "2-Speed"

          shrs = [0.71, 0.724]
          fan_power_installed = get_fan_power_installed(seer)
          success = HVAC.apply_central_ashp_2speed(model, runner, seer, hspf, shrs,
                                                   fan_power_installed, min_temp, crankcase_kw, crankcase_temp,
                                                   cool_capacity_btuh, backup_heat_efficiency,
                                                   backup_heat_capacity_btuh, dse_heat, dse_cool,
                                                   load_frac_heat, load_frac_cool,
                                                   sequential_load_frac_heat, sequential_load_frac_cool,
                                                   @control_slave_zones_hash, @hvac_map, sys_id)
          return false if not success

        elsif num_speeds == "Variable-Speed"

          shrs = [0.87, 0.80, 0.79, 0.78]
          fan_power_installed = get_fan_power_installed(seer)
          success = HVAC.apply_central_ashp_4speed(model, runner, seer, hspf, shrs,
                                                   fan_power_installed, min_temp, crankcase_kw, crankcase_temp,
                                                   cool_capacity_btuh, backup_heat_efficiency,
                                                   backup_heat_capacity_btuh, dse_heat, dse_cool,
                                                   load_frac_heat, load_frac_cool,
                                                   sequential_load_frac_heat, sequential_load_frac_cool,
                                                   @control_slave_zones_hash, @hvac_map, sys_id)
          return false if not success

        else

          fail "Unexpected number of speeds (#{num_speeds}) for heat pump system."

        end

      elsif hp_type == "mini-split"

        # FIXME: Generalize
        seer = heat_pump_values[:cooling_efficiency_seer]
        hspf = heat_pump_values[:heating_efficiency_hspf]
        shr = 0.73
        min_cooling_capacity = 0.4
        max_cooling_capacity = 1.2
        min_cooling_airflow_rate = 200.0
        max_cooling_airflow_rate = 425.0
        min_heating_capacity = 0.3
        max_heating_capacity = 1.2
        min_heating_airflow_rate = 200.0
        max_heating_airflow_rate = 400.0
        heating_capacity_offset = 2300.0
        cap_retention_frac = 0.25
        cap_retention_temp = -5.0
        pan_heater_power = 0.0
        fan_power = 0.07
        is_ducted = (XMLHelper.has_element(hp, "DistributionSystem") and not has_dse)
        success = HVAC.apply_mshp(model, runner, seer, hspf, shr,
                                  min_cooling_capacity, max_cooling_capacity,
                                  min_cooling_airflow_rate, max_cooling_airflow_rate,
                                  min_heating_capacity, max_heating_capacity,
                                  min_heating_airflow_rate, max_heating_airflow_rate,
                                  heating_capacity_offset, cap_retention_frac,
                                  cap_retention_temp, pan_heater_power, fan_power,
                                  is_ducted, cool_capacity_btuh,
                                  backup_heat_efficiency, backup_heat_capacity_btuh,
                                  dse_heat, dse_cool, load_frac_heat, load_frac_cool,
                                  sequential_load_frac_heat, sequential_load_frac_cool,
                                  @control_slave_zones_hash, @hvac_map, sys_id)
        return false if not success

      elsif hp_type == "ground-to-air"

        # FIXME: Generalize
        eer = heat_pump_values[:cooling_efficiency_eer]
        cop = heat_pump_values[:heating_efficiency_cop]
        shr = 0.732
        ground_conductivity = 0.6
        grout_conductivity = 0.4
        bore_config = Constants.SizingAuto
        bore_holes = Constants.SizingAuto
        bore_depth = Constants.SizingAuto
        bore_spacing = 20.0
        bore_diameter = 5.0
        pipe_size = 0.75
        ground_diffusivity = 0.0208
        fluid_type = Constants.FluidPropyleneGlycol
        frac_glycol = 0.3
        design_delta_t = 10.0
        pump_head = 50.0
        u_tube_leg_spacing = 0.9661
        u_tube_spacing_type = "b"
        fan_power = 0.5
        success = HVAC.apply_gshp(model, runner, weather, cop, eer, shr,
                                  ground_conductivity, grout_conductivity,
                                  bore_config, bore_holes, bore_depth,
                                  bore_spacing, bore_diameter, pipe_size,
                                  ground_diffusivity, fluid_type, frac_glycol,
                                  design_delta_t, pump_head,
                                  u_tube_leg_spacing, u_tube_spacing_type,
                                  fan_power, cool_capacity_btuh, backup_heat_efficiency,
                                  backup_heat_capacity_btuh, dse_heat, dse_cool,
                                  load_frac_heat, load_frac_cool,
                                  sequential_load_frac_heat, sequential_load_frac_cool,
                                  @control_slave_zones_hash, @hvac_map, sys_id)
        return false if not success

      end
    end

    return true
  end

  def self.add_residual_hvac(runner, model, building)
    if @use_only_ideal_air
      success = HVAC.apply_ideal_air_loads(model, runner, 1, 1, 1, 1, @control_slave_zones_hash)
      return false if not success

      return true
    end

    @total_frac_remaining_cool_load_served = 0 if @total_frac_remaining_cool_load_served >= 0.99
    @total_frac_remaining_heat_load_served = 0 if @total_frac_remaining_heat_load_served >= 0.99

    # Only add ideal air if heating/cooling system doesn't meet entire load
    if @total_frac_remaining_heat_load_served > 0.01 or @total_frac_remaining_cool_load_served > 0.01
      if @total_frac_remaining_cool_load_served > 0.01
        sequential_cool_load_frac = 1
      else
        sequential_cool_load_frac = 0
      end

      if @total_frac_remaining_heat_load_served > 0.01
        sequential_heat_load_frac = 1
      else
        sequential_heat_load_frac = 0
      end
      success = HVAC.apply_ideal_air_loads(model, runner,
                                           @total_frac_remaining_cool_load_served,
                                           @total_frac_remaining_heat_load_served,
                                           sequential_cool_load_frac,
                                           sequential_heat_load_frac,
                                           @control_slave_zones_hash)
      return false if not success
    end

    return true
  end

  def self.add_setpoints(runner, model, building, weather, spaces)
    hvac_control_values = HPXML.get_hvac_control_values(hvac_control: building.elements["BuildingDetails/Systems/HVAC/HVACControl"])
    return true if hvac_control_values.nil?

    conditioned_zones = get_spaces_of_type(spaces, [Constants.SpaceTypeLiving, Constants.SpaceTypeConditionedBasement]).map { |z| z.thermalZone.get }.compact

    control_type = hvac_control_values[:control_type]
    heating_temp = hvac_control_values[:setpoint_temp_heating_season]
    if not heating_temp.nil? # Use provided value
      htg_weekday_setpoints = [[heating_temp] * 24] * 12
    else # Use ERI default
      htg_sp, htg_setback_sp, htg_setback_hrs_per_week, htg_setback_start_hr = HVAC.get_default_heating_setpoint(control_type)
      if htg_setback_sp.nil?
        htg_weekday_setpoints = [[htg_sp] * 24] * 12
      else
        htg_weekday_setpoints = [[htg_sp] * 24] * 12
        (0..11).to_a.each do |m|
          for hr in htg_setback_start_hr..htg_setback_start_hr + Integer(htg_setback_hrs_per_week / 7.0) - 1
            htg_weekday_setpoints[m][hr % 24] = htg_setback_sp
          end
        end
      end
    end
    htg_weekend_setpoints = htg_weekday_setpoints
    htg_use_auto_season = false
    htg_season_start_month = 1
    htg_season_end_month = 12
    success = HVAC.apply_heating_setpoints(model, runner, weather, htg_weekday_setpoints, htg_weekend_setpoints,
                                           htg_use_auto_season, htg_season_start_month, htg_season_end_month,
                                           conditioned_zones)
    return false if not success

    cooling_temp = hvac_control_values[:setpoint_temp_cooling_season]
    if not cooling_temp.nil? # Use provided value
      clg_weekday_setpoints = [[cooling_temp] * 24] * 12
    else # Use ERI default
      clg_sp, clg_setup_sp, clg_setup_hrs_per_week, clg_setup_start_hr = HVAC.get_default_cooling_setpoint(control_type)
      if clg_setup_sp.nil?
        clg_weekday_setpoints = [[clg_sp] * 24] * 12
      else
        clg_weekday_setpoints = [[clg_sp] * 24] * 12
        (0..11).to_a.each do |m|
          for hr in clg_setup_start_hr..clg_setup_start_hr + Integer(clg_setup_hrs_per_week / 7.0) - 1
            clg_weekday_setpoints[m][hr % 24] = clg_setup_sp
          end
        end
      end
    end
    # Apply ceiling fan offset?
    if not building.elements["BuildingDetails/Lighting/CeilingFan"].nil?
      cooling_setpoint_offset = 0.5 # deg-F
      monthly_avg_temp_control = 63.0 # deg-F
      weather.data.MonthlyAvgDrybulbs.each_with_index do |val, m|
        next unless val > monthly_avg_temp_control

        clg_weekday_setpoints[m] = [clg_weekday_setpoints[m], Array.new(24, cooling_setpoint_offset)].transpose.map { |i| i.reduce(:+) }
      end
    end
    clg_weekend_setpoints = clg_weekday_setpoints
    clg_use_auto_season = false
    clg_season_start_month = 1
    clg_season_end_month = 12
    success = HVAC.apply_cooling_setpoints(model, runner, weather, clg_weekday_setpoints, clg_weekend_setpoints,
                                           clg_use_auto_season, clg_season_start_month, clg_season_end_month,
                                           conditioned_zones)
    return false if not success

    return true
  end

  def self.add_ceiling_fans(runner, model, building, spaces)
    ceiling_fan_values = HPXML.get_ceiling_fan_values(ceiling_fan: building.elements["BuildingDetails/Lighting/CeilingFan"])
    return true if ceiling_fan_values.nil?

    medium_cfm = 3000.0
    weekday_sch = [0.0, 0.0, 0.0, 0.0, 0.0, 0.0, 0.0, 0.0, 0.0, 0.5, 1.0, 1.0, 1.0, 1.0, 1.0, 1.0, 1.0, 1.0, 1.0, 1.0, 0.0, 0.0, 0.0, 0.0]
    weekend_sch = weekday_sch
    hrs_per_day = weekday_sch.inject { |sum, n| sum + n }

    cfm_per_w = ceiling_fan_values[:efficiency]
    if cfm_per_w.nil?
      fan_power_w = HVAC.get_default_ceiling_fan_power()
      cfm_per_w = medium_cfm / fan_power_w
    end
    quantity = ceiling_fan_values[:quantity]
    if quantity.nil?
      quantity = HVAC.get_default_ceiling_fan_quantity(@nbeds)
    end
    annual_kwh = UnitConversions.convert(quantity * medium_cfm / cfm_per_w * hrs_per_day * 365.0, "Wh", "kWh")

    conditioned_spaces = get_spaces_of_type(spaces, [Constants.SpaceTypeLiving, Constants.SpaceTypeConditionedBasement])
    success = HVAC.apply_ceiling_fans(model, runner, annual_kwh, weekday_sch, weekend_sch,
                                      @cfa, conditioned_spaces)
    return false if not success

    return true
  end

  def self.get_dse(building, system_values)
    dist_id = system_values[:distribution_system_idref]
    if dist_id.nil? # No distribution system
      return 1.0, 1.0, false
    end

    # Get attached distribution system
    attached_dist = nil
    found_attached_dist = nil
    annual_cooling_dse = nil
    annual_heating_dse = nil
    building.elements.each("BuildingDetails/Systems/HVAC/HVACDistribution") do |dist|
      hvac_distribution_values = HPXML.get_hvac_distribution_values(hvac_distribution: dist)
      next if dist_id != hvac_distribution_values[:id]

      found_attached_dist = true
      next if hvac_distribution_values[:distribution_system_type] != 'DSE'

      attached_dist = dist
      annual_cooling_dse = hvac_distribution_values[:annual_cooling_dse]
      annual_heating_dse = hvac_distribution_values[:annual_heating_dse]
    end

    if not found_attached_dist
      fail "Attached HVAC distribution system '#{dist_id}' cannot be found for HVAC system '#{system_values[:id]}'."
    end

    if attached_dist.nil? # No attached DSEs for system
      return 1.0, 1.0, false
    end

    dse_cool = annual_cooling_dse
    dse_heat = annual_heating_dse
    return dse_heat, dse_cool, true
  end

  def self.get_boiler_and_boiler_loop(loop_hvacs, heating_source_id, sys_id)
    # Search for the right boiler OS object
    related_boiler_sys = {}
    if loop_hvacs.keys.include? heating_source_id
      loop_hvacs[heating_source_id].each do |comp|
        if comp.is_a? OpenStudio::Model::PlantLoop
          related_boiler_sys['plant_loop'] = comp
        elsif comp.is_a? OpenStudio::Model::BoilerHotWater
          related_boiler_sys['boiler'] = comp
        end
      end
      return related_boiler_sys
    else
      fail "RelatedHVACSystem '#{heating_source_id}' not found for water heating system '#{sys_id}'."
    end
  end

  def self.add_mels(runner, model, building, spaces)
    # Misc
    plug_load_values = HPXML.get_plug_load_values(plug_load: building.elements["BuildingDetails/MiscLoads/PlugLoad[PlugLoadType='other']"])
    if not plug_load_values.nil?
      misc_annual_kwh = plug_load_values[:kWh_per_year]
      if misc_annual_kwh.nil?
        misc_annual_kwh = MiscLoads.get_residual_mels_values(@cfa)[0]
      end

      misc_sens_frac = plug_load_values[:frac_sensible]
      if misc_sens_frac.nil?
        misc_sens_frac = MiscLoads.get_residual_mels_values(@cfa)[1]
      end

      misc_lat_frac = plug_load_values[:frac_latent]
      if misc_lat_frac.nil?
        misc_lat_frac = MiscLoads.get_residual_mels_values(@cfa)[2]
      end

      misc_loads_schedule_values = HPXML.get_misc_loads_schedule_values(misc_loads: building.elements["BuildingDetails/MiscLoads"])
      misc_weekday_sch = misc_loads_schedule_values[:weekday_fractions]
      if misc_weekday_sch.nil?
        misc_weekday_sch = "0.04, 0.037, 0.037, 0.036, 0.033, 0.036, 0.043, 0.047, 0.034, 0.023, 0.024, 0.025, 0.024, 0.028, 0.031, 0.032, 0.039, 0.053, 0.063, 0.067, 0.071, 0.069, 0.059, 0.05"
      end

      misc_weekend_sch = misc_loads_schedule_values[:weekend_fractions]
      if misc_weekend_sch.nil?
        misc_weekend_sch = "0.04, 0.037, 0.037, 0.036, 0.033, 0.036, 0.043, 0.047, 0.034, 0.023, 0.024, 0.025, 0.024, 0.028, 0.031, 0.032, 0.039, 0.053, 0.063, 0.067, 0.071, 0.069, 0.059, 0.05"
      end

      misc_monthly_sch = misc_loads_schedule_values[:monthly_multipliers]
      if misc_monthly_sch.nil?
        misc_monthly_sch = "1.248, 1.257, 0.993, 0.989, 0.993, 0.827, 0.821, 0.821, 0.827, 0.99, 0.987, 1.248"
      end
    else
      misc_annual_kwh = 0
    end

    # Television
    plug_load_values = HPXML.get_plug_load_values(plug_load: building.elements["BuildingDetails/MiscLoads/PlugLoad[PlugLoadType='TV other']"])
    if not plug_load_values.nil?
      tv_annual_kwh = plug_load_values[:kWh_per_year]
      if tv_annual_kwh.nil?
        tv_annual_kwh, tv_sens_frac, tv_lat_frac = MiscLoads.get_televisions_values(@cfa, @nbeds)
      end
    else
      tv_annual_kwh = 0
    end

    conditioned_spaces = get_spaces_of_type(spaces, [Constants.SpaceTypeLiving, Constants.SpaceTypeConditionedBasement])
    success, sch = MiscLoads.apply_plug(model, runner, misc_annual_kwh, misc_sens_frac, misc_lat_frac,
                                        misc_weekday_sch, misc_weekend_sch, misc_monthly_sch, tv_annual_kwh,
                                        @cfa, conditioned_spaces)
    return false if not success

    return true
  end

  def self.add_lighting(runner, model, building, weather, spaces)
    lighting = building.elements["BuildingDetails/Lighting"]
    return true if lighting.nil?

    lighting_values = HPXML.get_lighting_values(lighting: lighting)

    if lighting_values[:fraction_tier_i_interior] + lighting_values[:fraction_tier_ii_interior] > 1
      fail "Fraction of qualifying interior lighting fixtures #{lighting_values[:fraction_tier_i_interior] + lighting_values[:fraction_tier_ii_interior]} is greater than 1."
    end
    if lighting_values[:fraction_tier_i_exterior] + lighting_values[:fraction_tier_ii_exterior] > 1
      fail "Fraction of qualifying exterior lighting fixtures #{lighting_values[:fraction_tier_i_exterior] + lighting_values[:fraction_tier_ii_exterior]} is greater than 1."
    end
    if lighting_values[:fraction_tier_i_garage] + lighting_values[:fraction_tier_ii_garage] > 1
      fail "Fraction of qualifying garage lighting fixtures #{lighting_values[:fraction_tier_i_garage] + lighting_values[:fraction_tier_ii_garage]} is greater than 1."
    end

    int_kwh, ext_kwh, grg_kwh = Lighting.calc_lighting_energy(@eri_version, @cfa, @gfa,
                                                              lighting_values[:fraction_tier_i_interior],
                                                              lighting_values[:fraction_tier_i_exterior],
                                                              lighting_values[:fraction_tier_i_garage],
                                                              lighting_values[:fraction_tier_ii_interior],
                                                              lighting_values[:fraction_tier_ii_exterior],
                                                              lighting_values[:fraction_tier_ii_garage])

    conditioned_spaces = get_spaces_of_type(spaces, [Constants.SpaceTypeLiving, Constants.SpaceTypeConditionedBasement])
    garage_spaces = get_spaces_of_type(spaces, [Constants.SpaceTypeGarage])
    success, sch = Lighting.apply(model, runner, weather, int_kwh, grg_kwh, ext_kwh, @cfa, @gfa,
                                  conditioned_spaces, garage_spaces)
    return false if not success

    return true
  end

  def self.add_airflow(runner, model, building, spaces)
    # Infiltration
    infilvolume = nil
    building.elements.each("BuildingDetails/Enclosure/AirInfiltration/AirInfiltrationMeasurement") do |air_infiltration_measurement|
      air_infiltration_measurement_values = HPXML.get_air_infiltration_measurement_values(air_infiltration_measurement: air_infiltration_measurement)
      infilvolume = air_infiltration_measurement_values[:infiltration_volume] unless air_infiltration_measurement_values[:infiltration_volume].nil?
    end
    if infilvolume.nil?
      infilvolume = @cvolume
    end

    infil_ach50 = nil
    infil_const_ach = nil
    building.elements.each("BuildingDetails/Enclosure/AirInfiltration/AirInfiltrationMeasurement") do |air_infiltration_measurement|
      air_infiltration_measurement_values = HPXML.get_air_infiltration_measurement_values(air_infiltration_measurement: air_infiltration_measurement)
      if air_infiltration_measurement_values[:house_pressure] == 50 and air_infiltration_measurement_values[:unit_of_measure] == "ACH"
        infil_ach50 = air_infiltration_measurement_values[:air_leakage]
      elsif air_infiltration_measurement_values[:house_pressure] == 50 and air_infiltration_measurement_values[:unit_of_measure] == "CFM"
        infil_ach50 = air_infiltration_measurement_values[:air_leakage] * 60.0 / infilvolume # Convert CFM50 to ACH50
      else
        infil_const_ach = air_infiltration_measurement_values[:constant_ach_natural]
      end
    end

    vented_attic_sla = nil
    vented_attic_const_ach = nil
    if @has_vented_attic
      building.elements.each("BuildingDetails/Enclosure/Attics/Attic[AtticType/Attic[Vented='true']]") do |vented_attic|
        vented_attic_values = HPXML.get_attic_values(attic: vented_attic)
        vented_attic_sla = vented_attic_values[:vented_attic_sla]
        vented_attic_const_ach = vented_attic_values[:vented_attic_constant_ach]
      end
      if vented_attic_sla.nil? and vented_attic_const_ach.nil?
        vented_attic_sla = Airflow.get_default_vented_attic_sla()
      end
    else
      vented_attic_sla = 0.0
    end

    vented_crawl_sla = nil
    if @has_vented_crawl
      building.elements.each("BuildingDetails/Enclosure/Foundations/Foundation[FoundationType/Crawlspace[Vented='true']]") do |vented_crawl|
        vented_crawl_values = HPXML.get_foundation_values(foundation: vented_crawl)
        vented_crawl_sla = vented_crawl_values[:vented_crawlspace_sla]
      end
      if vented_crawl_sla.nil?
        vented_crawl_sla = Airflow.get_default_vented_crawl_sla()
      end
    else
      vented_crawl_sla = 0.0
    end

    living_ach50 = infil_ach50
    living_constant_ach = infil_const_ach
    garage_ach50 = infil_ach50
    conditioned_basement_ach = 0
    unconditioned_basement_ach = 0.1
    unvented_crawl_sla = 0
    unvented_attic_sla = 0
    site_values = HPXML.get_site_values(site: building.elements["BuildingDetails/BuildingSummary/Site"])
    shelter_coef = site_values[:shelter_coefficient]
    if shelter_coef.nil?
      shelter_coef = Airflow.get_default_shelter_coefficient()
    end
    has_flue_chimney = false
    terrain = Constants.TerrainSuburban
    infil = Infiltration.new(living_ach50, living_constant_ach, shelter_coef, garage_ach50, vented_crawl_sla, unvented_crawl_sla,
                             vented_attic_sla, unvented_attic_sla, vented_attic_const_ach, unconditioned_basement_ach,
                             conditioned_basement_ach, has_flue_chimney, terrain)

    # Mechanical Ventilation
    whole_house_fan = building.elements["BuildingDetails/Systems/MechanicalVentilation/VentilationFans/VentilationFan[UsedForWholeBuildingVentilation='true']"]
    whole_house_fan_values = HPXML.get_ventilation_fan_values(ventilation_fan: whole_house_fan)
    mech_vent_type = Constants.VentTypeNone
    mech_vent_total_efficiency = 0.0
    mech_vent_sensible_efficiency = 0.0
    mech_vent_fan_w = 0.0
    mech_vent_cfm = 0.0
    cfis_open_time = 0.0
    if not whole_house_fan_values.nil?
      fan_type = whole_house_fan_values[:fan_type]
      if fan_type == "supply only"
        mech_vent_type = Constants.VentTypeSupply
        num_fans = 1.0
      elsif fan_type == "exhaust only"
        mech_vent_type = Constants.VentTypeExhaust
        num_fans = 1.0
      elsif fan_type == "central fan integrated supply"
        mech_vent_type = Constants.VentTypeCFIS
        num_fans = 1.0
      elsif ["balanced", "energy recovery ventilator", "heat recovery ventilator"].include? fan_type
        mech_vent_type = Constants.VentTypeBalanced
        num_fans = 2.0
      end
      mech_vent_total_efficiency = 0.0
      mech_vent_total_efficiency_adjusted = 0.0
      mech_vent_sensible_efficiency = 0.0
      mech_vent_sensible_efficiency_adjusted = 0.0
      if fan_type == "energy recovery ventilator" or fan_type == "heat recovery ventilator"
        if whole_house_fan_values[:sensible_recovery_efficiency_adjusted].nil?
          mech_vent_sensible_efficiency = whole_house_fan_values[:sensible_recovery_efficiency]
        else
          mech_vent_sensible_efficiency_adjusted = whole_house_fan_values[:sensible_recovery_efficiency_adjusted]
        end
      end
      if fan_type == "energy recovery ventilator"
        if whole_house_fan_values[:total_recovery_efficiency_adjusted].nil?
          mech_vent_total_efficiency = whole_house_fan_values[:total_recovery_efficiency]
        else
          mech_vent_total_efficiency_adjusted = whole_house_fan_values[:total_recovery_efficiency_adjusted]
        end
      end
      mech_vent_cfm = whole_house_fan_values[:tested_flow_rate]
      if mech_vent_cfm.nil?
        mech_vent_cfm = whole_house_fan_values[:rated_flow_rate]
      end
      mech_vent_fan_w = whole_house_fan_values[:fan_power]
      if mech_vent_type == Constants.VentTypeCFIS
        # CFIS: Specify minimum open time in minutes
        cfis_open_time = whole_house_fan_values[:hours_in_operation] / 24.0 * 60.0
      else
        # Other: Adjust constant CFM/power based on hours per day of operation
        mech_vent_cfm *= (whole_house_fan_values[:hours_in_operation] / 24.0)
        mech_vent_fan_w *= (whole_house_fan_values[:hours_in_operation] / 24.0)
      end
    end
    cfis_airflow_frac = 1.0
    clothes_dryer_exhaust = 0.0
    range_exhaust = 0.0
    range_exhaust_hour = 16
    bathroom_exhaust = 0.0
    bathroom_exhaust_hour = 5

    # Get AirLoop associated with CFIS
    cfis_airloop = nil
    if mech_vent_type == Constants.VentTypeCFIS
      # Get HVAC distribution system CFIS is attached to
      cfis_hvac_dist = nil
      building.elements.each("BuildingDetails/Systems/HVAC/HVACDistribution") do |hvac_dist|
        next unless hvac_dist.elements["SystemIdentifier"].attributes["id"] == whole_house_fan.elements["AttachedToHVACDistributionSystem"].attributes["idref"]

        cfis_hvac_dist = hvac_dist
      end
      if cfis_hvac_dist.nil?
        fail "Attached HVAC distribution system '#{whole_house_fan.elements['AttachedToHVACDistributionSystem'].attributes['idref']}' not found for mechanical ventilation '#{whole_house_fan.elements["SystemIdentifier"].attributes["id"]}'."
      end

      cfis_hvac_dist_values = HPXML.get_hvac_distribution_values(hvac_distribution: cfis_hvac_dist)
      if cfis_hvac_dist_values[:distribution_system_type] == 'HydronicDistribution'
        fail "Attached HVAC distribution system '#{whole_house_fan.elements['AttachedToHVACDistributionSystem'].attributes['idref']}' cannot be hydronic for mechanical ventilation '#{whole_house_fan.elements["SystemIdentifier"].attributes["id"]}'."
      end

      # Get HVAC systems attached to this distribution system
      cfis_sys_ids = []
      hvac_plant = building.elements["BuildingDetails/Systems/HVAC/HVACPlant"]
      hvac_plant.elements.each("HeatingSystem | CoolingSystem | HeatPump") do |hvac|
        next unless XMLHelper.has_element(hvac, "DistributionSystem")
        next unless cfis_hvac_dist.elements["SystemIdentifier"].attributes["id"] == hvac.elements["DistributionSystem"].attributes["idref"]

        cfis_sys_ids << hvac.elements["SystemIdentifier"].attributes["id"]
      end

      # Get AirLoopHVACs associated with these HVAC systems
      @hvac_map.each do |sys_id, hvacs|
        next unless cfis_sys_ids.include? sys_id

        hvacs.each do |loop|
          next unless loop.is_a? OpenStudio::Model::AirLoopHVAC
          next if cfis_airloop == loop # already assigned

          fail "Two airloops found for CFIS. Aborting..." unless cfis_airloop.nil?

          cfis_airloop = loop
        end
      end
    end

    mech_vent = MechanicalVentilation.new(mech_vent_type, mech_vent_total_efficiency, mech_vent_total_efficiency_adjusted, mech_vent_cfm,
                                          mech_vent_fan_w, mech_vent_sensible_efficiency, mech_vent_sensible_efficiency_adjusted,
                                          clothes_dryer_exhaust, range_exhaust,
                                          range_exhaust_hour, bathroom_exhaust, bathroom_exhaust_hour,
                                          cfis_open_time, cfis_airflow_frac, cfis_airloop)

    # Natural Ventilation
    site_values = HPXML.get_site_values(site: building.elements["BuildingDetails/BuildingSummary/Site"])
    disable_nat_vent = site_values[:disable_natural_ventilation]
    if not disable_nat_vent.nil? and disable_nat_vent
      nat_vent_htg_offset = 0
      nat_vent_clg_offset = 0
      nat_vent_ovlp_offset = 0
      nat_vent_htg_season = false
      nat_vent_clg_season = false
      nat_vent_ovlp_season = false
      nat_vent_num_weekdays = 0
      nat_vent_num_weekends = 0
      nat_vent_frac_windows_open = 0
      nat_vent_frac_window_area_openable = 0
      nat_vent_max_oa_hr = 0.0115
      nat_vent_max_oa_rh = 0.7
    else
      nat_vent_htg_offset = 1.0
      nat_vent_clg_offset = 1.0
      nat_vent_ovlp_offset = 1.0
      nat_vent_htg_season = true
      nat_vent_clg_season = true
      nat_vent_ovlp_season = true
      nat_vent_num_weekdays = 5
      nat_vent_num_weekends = 2
      nat_vent_frac_windows_open = 0.33
      nat_vent_frac_window_area_openable = 0.2
      nat_vent_max_oa_hr = 0.0115
      nat_vent_max_oa_rh = 0.7
    end
    nat_vent = NaturalVentilation.new(nat_vent_htg_offset, nat_vent_clg_offset, nat_vent_ovlp_offset, nat_vent_htg_season,
                                      nat_vent_clg_season, nat_vent_ovlp_season, nat_vent_num_weekdays,
                                      nat_vent_num_weekends, nat_vent_frac_windows_open, nat_vent_frac_window_area_openable,
                                      nat_vent_max_oa_hr, nat_vent_max_oa_rh)

    # Ducts
    duct_systems = {}
    side_map = { 'supply' => Constants.DuctSideSupply,
                 'return' => Constants.DuctSideReturn }
    building.elements.each("BuildingDetails/Systems/HVAC/HVACDistribution") do |hvac_distribution|
      hvac_distribution_values = HPXML.get_hvac_distribution_values(hvac_distribution: hvac_distribution)
      air_distribution = hvac_distribution.elements["DistributionSystemType/AirDistribution"]
      next if air_distribution.nil?

      air_ducts = []

      # Duct leakage
      leakage_to_outside_cfm25 = { Constants.DuctSideSupply => 0.0,
                                   Constants.DuctSideReturn => 0.0 }
      air_distribution.elements.each("DuctLeakageMeasurement") do |duct_leakage_measurement|
        duct_leakage_values = HPXML.get_duct_leakage_measurement_values(duct_leakage_measurement: duct_leakage_measurement)
        next unless duct_leakage_values[:duct_leakage_units] == "CFM25" and duct_leakage_values[:duct_leakage_total_or_to_outside] == "to outside"

        duct_side = side_map[duct_leakage_values[:duct_type]]
        leakage_to_outside_cfm25[duct_side] = duct_leakage_values[:duct_leakage_value]
      end

      # Duct location, Rvalue, Area
      total_duct_area = { Constants.DuctSideSupply => 0.0,
                          Constants.DuctSideReturn => 0.0 }
      air_distribution.elements.each("Ducts") do |ducts|
        ducts_values = HPXML.get_ducts_values(ducts: ducts)
        next if ['living space', 'basement - conditioned'].include? ducts_values[:duct_location]

        # Calculate total duct area in unconditioned spaces
        duct_side = side_map[ducts_values[:duct_type]]
        total_duct_area[duct_side] += ducts_values[:duct_surface_area]
      end

      air_distribution.elements.each("Ducts") do |ducts|
        ducts_values = HPXML.get_ducts_values(ducts: ducts)
        next if ['living space', 'basement - conditioned'].include? ducts_values[:duct_location]

        duct_side = side_map[ducts_values[:duct_type]]
        duct_area = ducts_values[:duct_surface_area]
        duct_space = get_space_from_location(ducts_values[:duct_location], "Duct", model, spaces)
        # Apportion leakage to individual ducts by surface area
        duct_leakage_cfm = (leakage_to_outside_cfm25[duct_side] *
                            duct_area / total_duct_area[duct_side])

        air_ducts << Duct.new(duct_side, duct_space, nil, duct_leakage_cfm, duct_area, ducts_values[:duct_insulation_r_value])
      end

      # Connect AirLoopHVACs to ducts
      dist_id = hvac_distribution_values[:id]
      heating_systems_attached = []
      cooling_systems_attached = []
      ['HeatingSystem', 'CoolingSystem', 'HeatPump'].each do |hpxml_sys|
        building.elements.each("BuildingDetails/Systems/HVAC/HVACPlant/#{hpxml_sys}") do |sys|
          next if sys.elements["DistributionSystem"].nil? or dist_id != sys.elements["DistributionSystem"].attributes["idref"]

          sys_id = sys.elements["SystemIdentifier"].attributes["id"]
          heating_systems_attached << sys_id if ['HeatingSystem', 'HeatPump'].include? hpxml_sys and Float(XMLHelper.get_value(sys, "FractionHeatLoadServed")) > 0
          cooling_systems_attached << sys_id if ['CoolingSystem', 'HeatPump'].include? hpxml_sys and Float(XMLHelper.get_value(sys, "FractionCoolLoadServed")) > 0

          @hvac_map[sys_id].each do |loop|
            next unless loop.is_a? OpenStudio::Model::AirLoopHVAC
            next if duct_systems[air_ducts] == loop # already assigned

            duct_systems[air_ducts] = loop
          end
        end
      end

      fail "Multiple cooling systems found attached to distribution system '#{dist_id}'." if cooling_systems_attached.size > 1
      fail "Multiple heating systems found attached to distribution system '#{dist_id}'." if heating_systems_attached.size > 1
    end

    window_area = 0.0
    building.elements.each("BuildingDetails/Enclosure/Windows/Window") do |window|
      window_values = HPXML.get_window_values(window: window)
      window_area += window_values[:area]
    end

    success = Airflow.apply(model, runner, infil, mech_vent, nat_vent, duct_systems,
                            @cfa, infilvolume, @nbeds, @nbaths, @ncfl, @ncfl_ag, window_area,
                            @min_neighbor_distance)
    return false if not success

    return true
  end

  def self.add_hvac_sizing(runner, model, weather)
    success = HVACSizing.apply(model, runner, weather, @cfa, @nbeds, @min_neighbor_distance, false)
    return false if not success

    return true
  end

  def self.add_fuel_heating_eae(runner, model, building)
    # Needs to come after HVAC sizing (needs heating capacity and airflow rate)
    # FUTURE: Could remove this method and simplify everything if we could autosize via the HPXML file

    building.elements.each("BuildingDetails/Systems/HVAC/HVACPlant/HeatingSystem[FractionHeatLoadServed > 0]") do |htgsys|
      heating_system_values = HPXML.get_heating_system_values(heating_system: htgsys)
      htg_type = heating_system_values[:heating_system_type]
      next unless ["Furnace", "WallFurnace", "Stove", "Boiler"].include? htg_type

      fuel = to_beopt_fuel(heating_system_values[:heating_system_fuel])
      next if fuel == Constants.FuelTypeElectric

      fuel_eae = heating_system_values[:electric_auxiliary_energy]
      load_frac = heating_system_values[:fraction_heat_load_served]
      sys_id = heating_system_values[:id]

      success = HVAC.apply_eae_to_heating_fan(runner, @hvac_map[sys_id], fuel_eae, fuel, load_frac, htg_type)
      return false if not success
    end

    return true
  end

  def self.add_photovoltaics(runner, model, building)
    pv_system_values = HPXML.get_pv_system_values(pv_system: building.elements["BuildingDetails/Systems/Photovoltaics/PVSystem"])
    return true if pv_system_values.nil?

    modules_map = { "standard" => Constants.PVModuleTypeStandard,
                    "premium" => Constants.PVModuleTypePremium,
                    "thin film" => Constants.PVModuleTypeThinFilm }

    building.elements.each("BuildingDetails/Systems/Photovoltaics/PVSystem") do |pvsys|
      pv_system_values = HPXML.get_pv_system_values(pv_system: pvsys)
      pv_id = pv_system_values[:id]
      module_type = modules_map[pv_system_values[:module_type]]
      if pv_system_values[:tracking] == 'fixed' and pv_system_values[:location] == 'roof'
        array_type = Constants.PVArrayTypeFixedRoofMount
      elsif pv_system_values[:tracking] == 'fixed' and pv_system_values[:location] == 'ground'
        array_type = Constants.PVArrayTypeFixedOpenRack
      elsif pv_system_values[:tracking] == '1-axis'
        array_type = Constants.PVArrayTypeFixed1Axis
      elsif pv_system_values[:tracking] == '1-axis backtracked'
        array_type = Constants.PVArrayTypeFixed1AxisBacktracked
      elsif pv_system_values[:tracking] == '2-axis'
        array_type = Constants.PVArrayTypeFixed2Axis
      end
      az = pv_system_values[:array_azimuth]
      tilt = pv_system_values[:array_tilt]
      power_w = pv_system_values[:max_power_output]
      inv_eff = pv_system_values[:inverter_efficiency]
      system_losses = pv_system_values[:system_losses_fraction]

      success = PV.apply(model, runner, pv_id, power_w, module_type,
                         system_losses, inv_eff, tilt, az, array_type)
      return false if not success
    end

    return true
  end

  def self.add_building_output_variables(runner, model, map_tsv_dir)
    hvac_output_vars = [OutputVars.SpaceHeatingElectricity,
                        OutputVars.SpaceHeatingFuel,
                        OutputVars.SpaceHeatingLoad,
                        OutputVars.SpaceCoolingElectricity,
                        OutputVars.SpaceCoolingLoad]

    dhw_output_vars = [OutputVars.WaterHeatingElectricity,
                       OutputVars.WaterHeatingElectricityRecircPump,
<<<<<<< HEAD
                       OutputVars.WaterHeatingElectricitySolarThermalPump,
=======
                       OutputVars.WaterHeatingCombiBoilerHeatExchanger,
                       OutputVars.WaterHeatingCombiBoiler,
>>>>>>> fbac46e6
                       OutputVars.WaterHeatingFuel,
                       OutputVars.WaterHeatingLoad]

    # Remove objects that are not referenced by output vars and are not
    # EMS output vars.
    { @hvac_map => hvac_output_vars,
      @dhw_map => dhw_output_vars }.each do |map, vars|
      all_vars = vars.reduce({}, :merge)
      map.each do |sys_id, objects|
        objects_to_delete = []
        objects.each do |object|
          next if object.is_a? OpenStudio::Model::EnergyManagementSystemOutputVariable
          next unless all_vars[object.class.to_s].nil? # Referenced?

          objects_to_delete << object
        end
        objects_to_delete.uniq.each do |object|
          map[sys_id].delete object
        end
      end
    end

    # Add output variables to model
    @hvac_map.each do |sys_id, hvac_objects|
      hvac_output_vars.each do |hvac_output_var|
        add_output_variables(model, hvac_output_var, hvac_objects)
      end
    end
    @dhw_map.each do |sys_id, dhw_objects|
      dhw_output_vars.each do |dhw_output_var|
        add_output_variables(model, dhw_output_var, dhw_objects)
      end
    end

    if map_tsv_dir.is_initialized
      # Write maps to file
      map_tsv_dir = map_tsv_dir.get
      write_mapping(@hvac_map, File.join(map_tsv_dir, "map_hvac.tsv"))
      write_mapping(@dhw_map, File.join(map_tsv_dir, "map_water_heating.tsv"))
    end

    return true
  end

  def self.add_output_variables(model, vars, objects)
    objects.each do |object|
      if object.is_a? OpenStudio::Model::EnergyManagementSystemOutputVariable
        outputVariable = OpenStudio::Model::OutputVariable.new(object.name.to_s, model)
        outputVariable.setReportingFrequency('runperiod')
        outputVariable.setKeyValue('*')
      else
        next if vars[object.class.to_s].nil?

        vars[object.class.to_s].each do |object_var|
          outputVariable = OpenStudio::Model::OutputVariable.new(object_var, model)
          outputVariable.setReportingFrequency('runperiod')
          outputVariable.setKeyValue(object.name.to_s)
        end
      end
    end
  end

  def self.write_mapping(map, map_tsv_path)
    # Write simple mapping TSV file for use by ERI calculation. Mapping file correlates
    # EnergyPlus object name to a HPXML object name.

    CSV.open(map_tsv_path, 'w', col_sep: "\t") do |tsv|
      # Header
      tsv << ["HPXML Name", "E+ Name(s)"]

      map.each do |sys_id, objects|
        out_data = [sys_id]
        objects.uniq.each do |object|
          out_data << object.name.to_s
        end
        tsv << out_data if out_data.size > 1
      end
    end
  end

  def self.calc_non_cavity_r(film_r, constr_set)
    # Calculate R-value for all non-cavity layers
    non_cavity_r = film_r
    if not constr_set.exterior_material.nil?
      non_cavity_r += constr_set.exterior_material.rvalue
    end
    if not constr_set.rigid_r.nil?
      non_cavity_r += constr_set.rigid_r
    end
    if not constr_set.osb_thick_in.nil?
      non_cavity_r += Material.Plywood(constr_set.osb_thick_in).rvalue
    end
    if not constr_set.drywall_thick_in.nil?
      non_cavity_r += Material.GypsumWall(constr_set.drywall_thick_in).rvalue
    end
    return non_cavity_r
  end

  def self.apply_wall_construction(runner, model, surface, wall_id, wall_type, assembly_r,
                                   drywall_thick_in, film_r, mat_ext_finish, solar_abs, emitt)
    if wall_type == "WoodStud"
      install_grade = 1
      cavity_filled = true

      constr_sets = [
        WoodStudConstructionSet.new(Material.Stud2x6, 0.20, 10.0, 0.5, drywall_thick_in, mat_ext_finish), # 2x6, 24" o.c. + R10
        WoodStudConstructionSet.new(Material.Stud2x6, 0.20, 5.0, 0.5, drywall_thick_in, mat_ext_finish),  # 2x6, 24" o.c. + R5
        WoodStudConstructionSet.new(Material.Stud2x6, 0.20, 0.0, 0.5, drywall_thick_in, mat_ext_finish),  # 2x6, 24" o.c.
        WoodStudConstructionSet.new(Material.Stud2x4, 0.23, 0.0, 0.5, drywall_thick_in, mat_ext_finish),  # 2x4, 16" o.c.
        WoodStudConstructionSet.new(Material.Stud2x4, 0.01, 0.0, 0.0, 0.0, nil),                          # Fallback
      ]
      constr_set, cavity_r = pick_wood_stud_construction_set(assembly_r, constr_sets, film_r, wall_id)

      success = Constructions.apply_wood_stud_wall(runner, model, [surface], "#{wall_id} construction",
                                                   cavity_r, install_grade, constr_set.stud.thick_in,
                                                   cavity_filled, constr_set.framing_factor,
                                                   constr_set.drywall_thick_in, constr_set.osb_thick_in,
                                                   constr_set.rigid_r, constr_set.exterior_material)
      return false if not success

    elsif wall_type == "SteelFrame"
      install_grade = 1
      cavity_filled = true
      corr_factor = 0.45

      constr_sets = [
        SteelStudConstructionSet.new(5.5, corr_factor, 0.20, 10.0, 0.5, drywall_thick_in, mat_ext_finish), # 2x6, 24" o.c. + R10
        SteelStudConstructionSet.new(5.5, corr_factor, 0.20, 5.0, 0.5, drywall_thick_in, mat_ext_finish),  # 2x6, 24" o.c. + R5
        SteelStudConstructionSet.new(5.5, corr_factor, 0.20, 0.0, 0.5, drywall_thick_in, mat_ext_finish),  # 2x6, 24" o.c.
        SteelStudConstructionSet.new(3.5, corr_factor, 0.23, 0.0, 0.5, drywall_thick_in, mat_ext_finish),  # 2x4, 16" o.c.
        SteelStudConstructionSet.new(3.5, 1.0, 0.01, 0.0, 0.0, 0.0, nil),                                  # Fallback
      ]
      constr_set, cavity_r = pick_steel_stud_construction_set(assembly_r, constr_sets, film_r, "wall #{wall_id}")

      success = Constructions.apply_steel_stud_wall(runner, model, [surface], "WallConstruction",
                                                    cavity_r, install_grade, constr_set.cavity_thick_in,
                                                    cavity_filled, constr_set.framing_factor,
                                                    constr_set.corr_factor, constr_set.drywall_thick_in,
                                                    constr_set.osb_thick_in, constr_set.rigid_r,
                                                    constr_set.exterior_material)
      return false if not success

    elsif wall_type == "DoubleWoodStud"
      install_grade = 1
      is_staggered = false

      constr_sets = [
        DoubleStudConstructionSet.new(Material.Stud2x4, 0.23, 24.0, 0.0, 0.5, drywall_thick_in, mat_ext_finish),  # 2x4, 24" o.c.
        DoubleStudConstructionSet.new(Material.Stud2x4, 0.01, 16.0, 0.0, 0.0, 0.0, nil),                          # Fallback
      ]
      constr_set, cavity_r = pick_double_stud_construction_set(assembly_r, constr_sets, film_r, "wall #{wall_id}")

      success = Constructions.apply_double_stud_wall(runner, model, [surface], "WallConstruction",
                                                     cavity_r, install_grade, constr_set.stud.thick_in,
                                                     constr_set.stud.thick_in, constr_set.framing_factor,
                                                     constr_set.framing_spacing, is_staggered,
                                                     constr_set.drywall_thick_in, constr_set.osb_thick_in,
                                                     constr_set.rigid_r, constr_set.exterior_material)
      return false if not success

    elsif wall_type == "ConcreteMasonryUnit"
      density = 119.0 # lb/ft^3
      furring_r = 0
      furring_cavity_depth_in = 0 # in
      furring_spacing = 0

      constr_sets = [
        CMUConstructionSet.new(8.0, 1.4, 0.08, 0.5, drywall_thick_in, mat_ext_finish),  # 8" perlite-filled CMU
        CMUConstructionSet.new(6.0, 5.29, 0.01, 0.0, 0.0, nil),                         # Fallback (6" hollow CMU)
      ]
      constr_set, rigid_r = pick_cmu_construction_set(assembly_r, constr_sets, film_r, "wall #{wall_id}")

      success = Constructions.apply_cmu_wall(runner, model, [surface], "WallConstruction",
                                             constr_set.thick_in, constr_set.cond_in, density,
                                             constr_set.framing_factor, furring_r,
                                             furring_cavity_depth_in, furring_spacing,
                                             constr_set.drywall_thick_in, constr_set.osb_thick_in,
                                             rigid_r, constr_set.exterior_material)
      return false if not success

    elsif wall_type == "StructurallyInsulatedPanel"
      sheathing_thick_in = 0.44
      sheathing_type = Constants.MaterialOSB

      constr_sets = [
        SIPConstructionSet.new(10.0, 0.16, 0.0, sheathing_thick_in, 0.5, drywall_thick_in, mat_ext_finish), # 10" SIP core
        SIPConstructionSet.new(5.0, 0.16, 0.0, sheathing_thick_in, 0.5, drywall_thick_in, mat_ext_finish),  # 5" SIP core
        SIPConstructionSet.new(1.0, 0.01, 0.0, sheathing_thick_in, 0.0, 0.0, nil),                          # Fallback
      ]
      constr_set, cavity_r = pick_sip_construction_set(assembly_r, constr_sets, film_r, "wall #{wall_id}")

      success = Constructions.apply_sip_wall(runner, model, [surface], "WallConstruction",
                                             cavity_r, constr_set.thick_in, constr_set.framing_factor,
                                             sheathing_type, constr_set.sheath_thick_in,
                                             constr_set.drywall_thick_in, constr_set.osb_thick_in,
                                             constr_set.rigid_r, constr_set.exterior_material)
      return false if not success

    elsif wall_type == "InsulatedConcreteForms"
      constr_sets = [
        ICFConstructionSet.new(2.0, 4.0, 0.08, 0.0, 0.5, drywall_thick_in, mat_ext_finish), # ICF w/4" concrete and 2" rigid ins layers
        ICFConstructionSet.new(1.0, 1.0, 0.01, 0.0, 0.0, 0.0, nil),                         # Fallback
      ]
      constr_set, icf_r = pick_icf_construction_set(assembly_r, constr_sets, film_r, "wall #{wall_id}")

      success = Constructions.apply_icf_wall(runner, model, [surface], "WallConstruction",
                                             icf_r, constr_set.ins_thick_in,
                                             constr_set.concrete_thick_in, constr_set.framing_factor,
                                             constr_set.drywall_thick_in, constr_set.osb_thick_in,
                                             constr_set.rigid_r, constr_set.exterior_material)
      return false if not success

    elsif ["SolidConcrete", "StructuralBrick", "StrawBale", "Stone", "LogWall"].include? wall_type
      constr_sets = [
        GenericConstructionSet.new(10.0, 0.5, drywall_thick_in, mat_ext_finish), # w/R-10 rigid
        GenericConstructionSet.new(0.0, 0.5, drywall_thick_in, mat_ext_finish),  # Standard
        GenericConstructionSet.new(0.0, 0.0, 0.0, nil),                          # Fallback
      ]
      constr_set, layer_r = pick_generic_construction_set(assembly_r, constr_sets, film_r, "wall #{wall_id}")

      if wall_type == "SolidConcrete"
        thick_in = 6.0
        base_mat = BaseMaterial.Concrete
      elsif wall_type == "StructuralBrick"
        thick_in = 8.0
        base_mat = BaseMaterial.Brick
      elsif wall_type == "StrawBale"
        thick_in = 23.0
        base_mat = BaseMaterial.StrawBale
      elsif wall_type == "Stone"
        thick_in = 6.0
        base_mat = BaseMaterial.Stone
      elsif wall_type == "LogWall"
        thick_in = 6.0
        base_mat = BaseMaterial.Wood
      end
      thick_ins = [thick_in]
      conds = [thick_in / layer_r]
      denss = [base_mat.rho]
      specheats = [base_mat.cp]

      success = Constructions.apply_generic_layered_wall(runner, model, [surface], "WallConstruction",
                                                         thick_ins, conds, denss, specheats,
                                                         constr_set.drywall_thick_in, constr_set.osb_thick_in,
                                                         constr_set.rigid_r, constr_set.exterior_material)
      return false if not success

    else

      fail "Unexpected wall type '#{wall_type}'."

    end

    check_surface_assembly_rvalue(surface, film_r, assembly_r)

    apply_solar_abs_emittance_to_construction(surface, solar_abs, emitt)
  end

  def self.pick_wood_stud_construction_set(assembly_r, constr_sets, film_r, surface_name)
    # Picks a construction set from supplied constr_sets for which a positive R-value
    # can be calculated for the unknown insulation to achieve the assembly R-value.

    constr_sets.each do |constr_set|
      fail "Unexpected object." unless constr_set.is_a? WoodStudConstructionSet

      non_cavity_r = calc_non_cavity_r(film_r, constr_set)

      # Calculate effective cavity R-value
      # Assumes installation quality 1
      cavity_frac = 1.0 - constr_set.framing_factor
      cavity_r = cavity_frac / (1.0 / assembly_r - constr_set.framing_factor / (constr_set.stud.rvalue + non_cavity_r)) - non_cavity_r
      if cavity_r > 0 # Choose this construction set
        return constr_set, cavity_r
      end
    end

    fail "Unable to calculate a construction for '#{surface_name}' using the provided assembly R-value (#{assembly_r})."
  end

  def self.pick_steel_stud_construction_set(assembly_r, constr_sets, film_r, surface_name)
    # Picks a construction set from supplied constr_sets for which a positive R-value
    # can be calculated for the unknown insulation to achieve the assembly R-value.

    constr_sets.each do |constr_set|
      fail "Unexpected object." unless constr_set.is_a? SteelStudConstructionSet

      non_cavity_r = calc_non_cavity_r(film_r, constr_set)

      # Calculate effective cavity R-value
      # Assumes installation quality 1
      cavity_r = (assembly_r - non_cavity_r) / constr_set.corr_factor
      if cavity_r > 0 # Choose this construction set
        return constr_set, cavity_r
      end
    end

    fail "Unable to calculate a construction for '#{surface_name}' using the provided assembly R-value (#{assembly_r})."
  end

  def self.pick_double_stud_construction_set(assembly_r, constr_sets, film_r, surface_name)
    # Picks a construction set from supplied constr_sets for which a positive R-value
    # can be calculated for the unknown insulation to achieve the assembly R-value.

    constr_sets.each do |constr_set|
      fail "Unexpected object." unless constr_set.is_a? DoubleStudConstructionSet

      non_cavity_r = calc_non_cavity_r(film_r, constr_set)

      # Calculate effective cavity R-value
      # Assumes installation quality 1, not staggered, gap depth == stud depth
      # Solved in Wolfram Alpha: https://www.wolframalpha.com/input/?i=1%2FA+%3D+B%2F(2*C%2Bx%2BD)+%2B+E%2F(3*C%2BD)+%2B+(1-B-E)%2F(3*x%2BD)
      stud_frac = 1.5 / constr_set.framing_spacing
      misc_framing_factor = constr_set.framing_factor - stud_frac
      cavity_frac = 1.0 - (2 * stud_frac + misc_framing_factor)
      a = assembly_r
      b = stud_frac
      c = constr_set.stud.rvalue
      d = non_cavity_r
      e = misc_framing_factor
      cavity_r = ((3 * c + d) * Math.sqrt(4 * a**2 * b**2 + 12 * a**2 * b * e + 4 * a**2 * b + 9 * a**2 * e**2 - 6 * a**2 * e + a**2 - 48 * a * b * c - 16 * a * b * d - 36 * a * c * e + 12 * a * c - 12 * a * d * e + 4 * a * d + 36 * c**2 + 24 * c * d + 4 * d**2) + 6 * a * b * c + 2 * a * b * d + 3 * a * c * e + 3 * a * c + 3 * a * d * e + a * d - 18 * c**2 - 18 * c * d - 4 * d**2) / (2 * (-3 * a * e + 9 * c + 3 * d))
      cavity_r = 3 * cavity_r
      if cavity_r > 0 # Choose this construction set
        return constr_set, cavity_r
      end
    end

    fail "Unable to calculate a construction for '#{surface_name}' using the provided assembly R-value (#{assembly_r})."
  end

  def self.pick_sip_construction_set(assembly_r, constr_sets, film_r, surface_name)
    # Picks a construction set from supplied constr_sets for which a positive R-value
    # can be calculated for the unknown insulation to achieve the assembly R-value.

    constr_sets.each do |constr_set|
      fail "Unexpected object." unless constr_set.is_a? SIPConstructionSet

      non_cavity_r = calc_non_cavity_r(film_r, constr_set)
      non_cavity_r += Material.new(nil, constr_set.sheath_thick_in, BaseMaterial.Wood).rvalue

      # Calculate effective SIP core R-value
      # Solved in Wolfram Alpha: https://www.wolframalpha.com/input/?i=1%2FA+%3D+B%2F(C%2BD)+%2B+E%2F(2*F%2BG%2FH*x%2BD)+%2B+(1-B-E)%2F(x%2BD)
      spline_thick_in = 0.5 # in
      ins_thick_in = constr_set.thick_in - (2.0 * spline_thick_in) # in
      framing_r = Material.new(nil, constr_set.thick_in, BaseMaterial.Wood).rvalue
      spline_r = Material.new(nil, spline_thick_in, BaseMaterial.Wood).rvalue
      spline_frac = 4.0 / 48.0 # One 4" spline for every 48" wide panel
      cavity_frac = 1.0 - (spline_frac + constr_set.framing_factor)
      a = assembly_r
      b = constr_set.framing_factor
      c = framing_r
      d = non_cavity_r
      e = spline_frac
      f = spline_r
      g = ins_thick_in
      h = constr_set.thick_in
      cavity_r = (Math.sqrt((a * b * c * g - a * b * d * h - 2 * a * b * f * h + a * c * e * g - a * c * e * h - a * c * g + a * d * e * g - a * d * e * h - a * d * g + c * d * g + c * d * h + 2 * c * f * h + d**2 * g + d**2 * h + 2 * d * f * h)**2 - 4 * (-a * b * g + c * g + d * g) * (a * b * c * d * h + 2 * a * b * c * f * h - a * c * d * h + 2 * a * c * e * f * h - 2 * a * c * f * h - a * d**2 * h + 2 * a * d * e * f * h - 2 * a * d * f * h + c * d**2 * h + 2 * c * d * f * h + d**3 * h + 2 * d**2 * f * h)) - a * b * c * g + a * b * d * h + 2 * a * b * f * h - a * c * e * g + a * c * e * h + a * c * g - a * d * e * g + a * d * e * h + a * d * g - c * d * g - c * d * h - 2 * c * f * h - g * d**2 - d**2 * h - 2 * d * f * h) / (2 * (-a * b * g + c * g + d * g))
      if cavity_r > 0 # Choose this construction set
        return constr_set, cavity_r
      end
    end

    fail "Unable to calculate a construction for '#{surface_name}' using the provided assembly R-value (#{assembly_r})."
  end

  def self.pick_cmu_construction_set(assembly_r, constr_sets, film_r, surface_name)
    # Picks a construction set from supplied constr_sets for which a positive R-value
    # can be calculated for the unknown insulation to achieve the assembly R-value.

    constr_sets.each do |constr_set|
      fail "Unexpected object." unless constr_set.is_a? CMUConstructionSet

      non_cavity_r = calc_non_cavity_r(film_r, constr_set)

      # Calculate effective other CMU R-value
      # Assumes no furring strips
      # Solved in Wolfram Alpha: https://www.wolframalpha.com/input/?i=1%2FA+%3D+B%2F(C%2BE%2Bx)+%2B+(1-B)%2F(D%2BE%2Bx)
      a = assembly_r
      b = constr_set.framing_factor
      c = Material.new(nil, constr_set.thick_in, BaseMaterial.Wood).rvalue # Framing
      d = Material.new(nil, constr_set.thick_in, BaseMaterial.Concrete, constr_set.cond_in).rvalue # Concrete
      e = non_cavity_r
      rigid_r = 0.5 * (Math.sqrt(a**2 - 4 * a * b * c + 4 * a * b * d + 2 * a * c - 2 * a * d + c**2 - 2 * c * d + d**2) + a - c - d - 2 * e)
      if rigid_r > 0 # Choose this construction set
        return constr_set, rigid_r
      end
    end

    fail "Unable to calculate a construction for '#{surface_name}' using the provided assembly R-value (#{assembly_r})."
  end

  def self.pick_icf_construction_set(assembly_r, constr_sets, film_r, surface_name)
    # Picks a construction set from supplied constr_sets for which a positive R-value
    # can be calculated for the unknown insulation to achieve the assembly R-value.

    constr_sets.each do |constr_set|
      fail "Unexpected object." unless constr_set.is_a? ICFConstructionSet

      non_cavity_r = calc_non_cavity_r(film_r, constr_set)

      # Calculate effective ICF rigid ins R-value
      # Solved in Wolfram Alpha: https://www.wolframalpha.com/input/?i=1%2FA+%3D+B%2F(C%2BE)+%2B+(1-B)%2F(D%2BE%2B2*x)
      a = assembly_r
      b = constr_set.framing_factor
      c = Material.new(nil, 2 * constr_set.ins_thick_in + constr_set.concrete_thick_in, BaseMaterial.Wood).rvalue # Framing
      d = Material.new(nil, constr_set.concrete_thick_in, BaseMaterial.Concrete).rvalue # Concrete
      e = non_cavity_r
      icf_r = (a * b * c - a * b * d - a * c - a * e + c * d + c * e + d * e + e**2) / (2 * (a * b - c - e))
      if icf_r > 0 # Choose this construction set
        return constr_set, icf_r
      end
    end

    fail "Unable to calculate a construction for '#{surface_name}' using the provided assembly R-value (#{assembly_r})."
  end

  def self.pick_generic_construction_set(assembly_r, constr_sets, film_r, surface_name)
    # Picks a construction set from supplied constr_sets for which a positive R-value
    # can be calculated for the unknown insulation to achieve the assembly R-value.

    constr_sets.each do |constr_set|
      fail "Unexpected object." unless constr_set.is_a? GenericConstructionSet

      non_cavity_r = calc_non_cavity_r(film_r, constr_set)

      # Calculate effective ins layer R-value
      layer_r = assembly_r - non_cavity_r
      if layer_r > 0 # Choose this construction set
        return constr_set, layer_r
      end
    end

    fail "Unable to calculate a construction for '#{surface_name}' using the provided assembly R-value (#{assembly_r})."
  end

  def self.apply_solar_abs_emittance_to_construction(surface, solar_abs, emitt)
    # Applies the solar absorptance and emittance to the construction's exterior layer
    exterior_material = surface.construction.get.to_LayeredConstruction.get.layers[0].to_StandardOpaqueMaterial.get
    exterior_material.setThermalAbsorptance(emitt)
    exterior_material.setSolarAbsorptance(solar_abs)
    exterior_material.setVisibleAbsorptance(solar_abs)
  end

  def self.check_surface_assembly_rvalue(surface, film_r, assembly_r)
    # Verify that the actual OpenStudio construction R-value matches our target assembly R-value

    constr_r = UnitConversions.convert(1.0 / surface.construction.get.uFactor(0.0).get, 'm^2*k/w', 'hr*ft^2*f/btu') + film_r

    if surface.adjacentFoundation.is_initialized
      foundation = surface.adjacentFoundation.get
      if foundation.interiorVerticalInsulationMaterial.is_initialized
        int_mat = foundation.interiorVerticalInsulationMaterial.get.to_StandardOpaqueMaterial.get
        constr_r += UnitConversions.convert(int_mat.thickness, "m", "ft") / UnitConversions.convert(int_mat.thermalConductivity, "W/(m*K)", "Btu/(hr*ft*R)")
      end
      if foundation.exteriorVerticalInsulationMaterial.is_initialized
        ext_mat = foundation.exteriorVerticalInsulationMaterial.get.to_StandardOpaqueMaterial.get
        constr_r += UnitConversions.convert(ext_mat.thickness, "m", "ft") / UnitConversions.convert(ext_mat.thermalConductivity, "W/(m*K)", "Btu/(hr*ft*R)")
      end
    end

    if (assembly_r - constr_r).abs > 0.01
      fail "Construction R-value (#{constr_r}) does not match Assembly R-value (#{assembly_r}) for '#{surface.name.to_s}'."
    end
  end

  def self.get_attached_clg_system(system_values, building)
    return nil if system_values[:distribution_system_idref].nil?

    # Finds the OpenStudio object of the cooling system attached (i.e., on the same
    # distribution system) to the current heating system.
    hvac_objects = []
    building.elements.each("BuildingDetails/Systems/HVAC/HVACPlant/CoolingSystem") do |clg_sys|
      attached_system_values = HPXML.get_cooling_system_values(cooling_system: clg_sys)
      next unless system_values[:distribution_system_idref] == attached_system_values[:distribution_system_idref]

      @hvac_map[attached_system_values[:id]].each do |hvac_object|
        next unless hvac_object.is_a? OpenStudio::Model::AirLoopHVACUnitarySystem

        hvac_objects << hvac_object
      end
    end

    if hvac_objects.size == 1
      return hvac_objects[0]
    end

    return nil
  end

  def self.set_surface_interior(model, spaces, surface, surface_id, interior_adjacent_to)
    if ["living space"].include? interior_adjacent_to
      surface.setSpace(create_or_get_space(model, spaces, Constants.SpaceTypeLiving))
    elsif ["garage"].include? interior_adjacent_to
      surface.setSpace(create_or_get_space(model, spaces, Constants.SpaceTypeGarage))
    elsif ["basement - unconditioned"].include? interior_adjacent_to
      surface.setSpace(create_or_get_space(model, spaces, Constants.SpaceTypeUnconditionedBasement))
    elsif ["basement - conditioned"].include? interior_adjacent_to
      surface.setSpace(create_or_get_space(model, spaces, Constants.SpaceTypeConditionedBasement))
    elsif ["crawlspace - vented"].include? interior_adjacent_to
      surface.setSpace(create_or_get_space(model, spaces, Constants.SpaceTypeVentedCrawl))
    elsif ["crawlspace - unvented"].include? interior_adjacent_to
      surface.setSpace(create_or_get_space(model, spaces, Constants.SpaceTypeUnventedCrawl))
    elsif ["attic - vented"].include? interior_adjacent_to
      surface.setSpace(create_or_get_space(model, spaces, Constants.SpaceTypeVentedAttic))
    elsif ["attic - unvented"].include? interior_adjacent_to
      surface.setSpace(create_or_get_space(model, spaces, Constants.SpaceTypeUnventedAttic))
    else
      fail "Unhandled AdjacentTo value (#{interior_adjacent_to}) for surface '#{surface_id}'."
    end
  end

  def self.set_surface_exterior(model, spaces, surface, surface_id, exterior_adjacent_to)
    if ["outside"].include? exterior_adjacent_to
      surface.setOutsideBoundaryCondition("Outdoors")
    elsif ["ground"].include? exterior_adjacent_to
      surface.setOutsideBoundaryCondition("Foundation")
    elsif ["other housing unit"].include? exterior_adjacent_to
      surface.setOutsideBoundaryCondition("Adiabatic")
    elsif ["living space"].include? exterior_adjacent_to
      surface.createAdjacentSurface(create_or_get_space(model, spaces, Constants.SpaceTypeLiving))
    elsif ["garage"].include? exterior_adjacent_to
      surface.createAdjacentSurface(create_or_get_space(model, spaces, Constants.SpaceTypeGarage))
    elsif ["basement - unconditioned"].include? exterior_adjacent_to
      surface.createAdjacentSurface(create_or_get_space(model, spaces, Constants.SpaceTypeUnconditionedBasement))
    elsif ["basement - conditioned"].include? exterior_adjacent_to
      surface.createAdjacentSurface(create_or_get_space(model, spaces, Constants.SpaceTypeConditionedBasement))
    elsif ["crawlspace - vented"].include? exterior_adjacent_to
      surface.createAdjacentSurface(create_or_get_space(model, spaces, Constants.SpaceTypeVentedCrawl))
    elsif ["crawlspace - unvented"].include? exterior_adjacent_to
      surface.createAdjacentSurface(create_or_get_space(model, spaces, Constants.SpaceTypeUnventedCrawl))
    elsif ["attic - vented"].include? exterior_adjacent_to
      surface.createAdjacentSurface(create_or_get_space(model, spaces, Constants.SpaceTypeVentedAttic))
    elsif ["attic - unvented"].include? exterior_adjacent_to
      surface.createAdjacentSurface(create_or_get_space(model, spaces, Constants.SpaceTypeUnventedAttic))
    else
      fail "Unhandled AdjacentTo value (#{exterior_adjacent_to}) for surface '#{surface_id}'."
    end
  end

  # Returns an OS:Space, or nil if the location is outside the building
  def self.get_space_from_location(location, object_name, model, spaces)
    if location == 'other exterior' or location == 'outside'
      return nil
    end

    num_orig_spaces = spaces.size

    space = nil
    if location == 'living space'
      space = create_or_get_space(model, spaces, Constants.SpaceTypeLiving)
    elsif location == 'basement - conditioned'
      space = create_or_get_space(model, spaces, Constants.SpaceTypeConditionedBasement)
    elsif location == 'basement - unconditioned'
      space = create_or_get_space(model, spaces, Constants.SpaceTypeUnconditionedBasement)
    elsif location == 'garage'
      space = create_or_get_space(model, spaces, Constants.SpaceTypeGarage)
    elsif location == 'attic - vented'
      space = create_or_get_space(model, spaces, Constants.SpaceTypeVentedAttic)
    elsif location == 'attic - unvented'
      space = create_or_get_space(model, spaces, Constants.SpaceTypeUnventedAttic)
    elsif location == 'crawlspace - vented'
      space = create_or_get_space(model, spaces, Constants.SpaceTypeVentedCrawl)
    elsif location == 'crawlspace - unvented'
      space = create_or_get_space(model, spaces, Constants.SpaceTypeUnventedCrawl)
    end

    if space.nil?
      fail "Unhandled #{object_name} location: #{location}."
    end

    if spaces.size != num_orig_spaces
      fail "#{object_name} location is '#{location}' but building does not have this location specified."
    end

    return space
  end

  def self.get_spaces_of_type(spaces, space_types_list)
    spaces_of_type = []
    space_types_list.each do |space_type|
      spaces_of_type << spaces[space_type] unless spaces[space_type].nil?
    end
    return spaces_of_type
  end

  def self.get_space_of_type(spaces, space_type)
    spaces_of_type = self.get_spaces_of_type(spaces, [space_type])
    if spaces_of_type.size > 1
      fail "Unexpected number of spaces."
    elsif spaces_of_type.size == 1
      return spaces_of_type[0]
    end

    return nil
  end

  def self.assign_space_to_subsurface(surface, subsurface_id, wall_idref, building, spaces, model, subsurface_type)
    # Check walls
    building.elements.each("BuildingDetails/Enclosure/Walls/Wall") do |wall|
      wall_values = HPXML.get_wall_values(wall: wall)
      next unless wall_values[:id] == wall_idref

      set_surface_interior(model, spaces, surface, subsurface_id, wall_values[:interior_adjacent_to])
      return
    end

    # Check foundation walls
    building.elements.each("BuildingDetails/Enclosure/FoundationWalls/FoundationWall") do |fnd_wall|
      fnd_wall_values = HPXML.get_foundation_wall_values(foundation_wall: fnd_wall)
      next unless fnd_wall_values[:id] == wall_idref

      set_surface_interior(model, spaces, surface, subsurface_id, fnd_wall_values[:interior_adjacent_to])
      return
    end

    if not surface.space.is_initialized
      fail "Attached wall '#{wall_idref}' not found for #{subsurface_type} '#{subsurface_id}'."
    end
  end

  def self.get_min_neighbor_distance(building)
    min_neighbor_distance = nil
    building.elements.each("BuildingDetails/BuildingSummary/Site/extension/Neighbors/NeighborBuilding") do |neighbor_building|
      neighbor_building_values = HPXML.get_neighbor_building_values(neighbor_building: neighbor_building)
      if min_neighbor_distance.nil?
        min_neighbor_distance = 9e99
      end
      if neighbor_building_values[:distance] < min_neighbor_distance
        min_neighbor_distance = neighbor_building_values[:distance]
      end
    end
    return min_neighbor_distance
  end
end

class WoodStudConstructionSet
  def initialize(stud, framing_factor, rigid_r, osb_thick_in, drywall_thick_in, exterior_material)
    @stud = stud
    @framing_factor = framing_factor
    @rigid_r = rigid_r
    @osb_thick_in = osb_thick_in
    @drywall_thick_in = drywall_thick_in
    @exterior_material = exterior_material
  end
  attr_accessor(:stud, :framing_factor, :rigid_r, :osb_thick_in, :drywall_thick_in, :exterior_material)
end

class SteelStudConstructionSet
  def initialize(cavity_thick_in, corr_factor, framing_factor, rigid_r, osb_thick_in, drywall_thick_in, exterior_material)
    @cavity_thick_in = cavity_thick_in
    @corr_factor = corr_factor
    @framing_factor = framing_factor
    @rigid_r = rigid_r
    @osb_thick_in = osb_thick_in
    @drywall_thick_in = drywall_thick_in
    @exterior_material = exterior_material
  end
  attr_accessor(:cavity_thick_in, :corr_factor, :framing_factor, :rigid_r, :osb_thick_in, :drywall_thick_in, :exterior_material)
end

class DoubleStudConstructionSet
  def initialize(stud, framing_factor, framing_spacing, rigid_r, osb_thick_in, drywall_thick_in, exterior_material)
    @stud = stud
    @framing_factor = framing_factor
    @framing_spacing = framing_spacing
    @rigid_r = rigid_r
    @osb_thick_in = osb_thick_in
    @drywall_thick_in = drywall_thick_in
    @exterior_material = exterior_material
  end
  attr_accessor(:stud, :framing_factor, :framing_spacing, :rigid_r, :osb_thick_in, :drywall_thick_in, :exterior_material)
end

class SIPConstructionSet
  def initialize(thick_in, framing_factor, rigid_r, sheath_thick_in, osb_thick_in, drywall_thick_in, exterior_material)
    @thick_in = thick_in
    @framing_factor = framing_factor
    @rigid_r = rigid_r
    @sheath_thick_in = sheath_thick_in
    @osb_thick_in = osb_thick_in
    @drywall_thick_in = drywall_thick_in
    @exterior_material = exterior_material
  end
  attr_accessor(:thick_in, :framing_factor, :rigid_r, :sheath_thick_in, :osb_thick_in, :drywall_thick_in, :exterior_material)
end

class CMUConstructionSet
  def initialize(thick_in, cond_in, framing_factor, osb_thick_in, drywall_thick_in, exterior_material)
    @thick_in = thick_in
    @cond_in = cond_in
    @framing_factor = framing_factor
    @osb_thick_in = osb_thick_in
    @drywall_thick_in = drywall_thick_in
    @exterior_material = exterior_material
    @rigid_r = nil # solved for
  end
  attr_accessor(:thick_in, :cond_in, :framing_factor, :rigid_r, :osb_thick_in, :drywall_thick_in, :exterior_material)
end

class ICFConstructionSet
  def initialize(ins_thick_in, concrete_thick_in, framing_factor, rigid_r, osb_thick_in, drywall_thick_in, exterior_material)
    @ins_thick_in = ins_thick_in
    @concrete_thick_in = concrete_thick_in
    @framing_factor = framing_factor
    @rigid_r = rigid_r
    @osb_thick_in = osb_thick_in
    @drywall_thick_in = drywall_thick_in
    @exterior_material = exterior_material
  end
  attr_accessor(:ins_thick_in, :concrete_thick_in, :framing_factor, :rigid_r, :osb_thick_in, :drywall_thick_in, :exterior_material)
end

class GenericConstructionSet
  def initialize(rigid_r, osb_thick_in, drywall_thick_in, exterior_material)
    @rigid_r = rigid_r
    @osb_thick_in = osb_thick_in
    @drywall_thick_in = drywall_thick_in
    @exterior_material = exterior_material
  end
  attr_accessor(:rigid_r, :osb_thick_in, :drywall_thick_in, :exterior_material)
end

def to_beopt_fuel(fuel)
  return { "natural gas" => Constants.FuelTypeGas,
           "fuel oil" => Constants.FuelTypeOil,
           "propane" => Constants.FuelTypePropane,
           "electricity" => Constants.FuelTypeElectric,
           "wood" => Constants.FuelTypeWood,
           "wood pellets" => Constants.FuelTypeWoodPellets }[fuel]
end

def to_beopt_wh_type(type)
  return { 'storage water heater' => Constants.WaterHeaterTypeTank,
           'instantaneous water heater' => Constants.WaterHeaterTypeTankless,
           'heat pump water heater' => Constants.WaterHeaterTypeHeatPump }[type]
end

def is_thermal_boundary(surface_values)
  if surface_values[:exterior_adjacent_to] == "other housing unit"
    return false # adiabatic
  end

  interior_conditioned = is_adjacent_to_conditioned(surface_values[:interior_adjacent_to])
  exterior_conditioned = is_adjacent_to_conditioned(surface_values[:exterior_adjacent_to])
  return (interior_conditioned != exterior_conditioned)
end

def is_adjacent_to_conditioned(adjacent_to)
  if ["living space", "basement - conditioned"].include? adjacent_to
    return true
  end

  return false
end

def hpxml_floor_is_ceiling(floor_interior_adjacent_to, floor_exterior_adjacent_to)
  if floor_interior_adjacent_to.include? "attic"
    return true
  elsif floor_exterior_adjacent_to.include? "attic"
    return true
  end

  return false
end

def get_foundation_and_walls_top(building)
  foundation_top = 0
  building.elements.each("BuildingDetails/Enclosure/FoundationWalls/FoundationWall") do |fnd_wall|
    fnd_wall_values = HPXML.get_foundation_wall_values(foundation_wall: fnd_wall)
    top = -1 * fnd_wall_values[:depth_below_grade] + fnd_wall_values[:height]
    foundation_top = top if top > foundation_top
  end
  walls_top = foundation_top + 8.0 * @ncfl_ag
  return foundation_top, walls_top
end

def get_ac_num_speeds(seer)
  if seer <= 15
    return "1-Speed"
  elsif seer <= 21
    return "2-Speed"
  elsif seer > 21
    return "Variable-Speed"
  end
end

def get_ashp_num_speeds_by_seer(seer)
  if seer <= 15
    return "1-Speed"
  elsif seer <= 21
    return "2-Speed"
  elsif seer > 21
    return "Variable-Speed"
  end
end

def get_ashp_num_speeds_by_hspf(hspf)
  if hspf <= 8.5
    return "1-Speed"
  elsif hspf <= 9.5
    return "2-Speed"
  elsif hspf > 9.5
    return "Variable-Speed"
  end
end

def get_fan_power_installed(seer)
  if seer <= 15
    return 0.365 # W/cfm
  else
    return 0.14 # W/cfm
  end
end

class OutputVars
  def self.SpaceHeatingElectricity
    return { 'OpenStudio::Model::CoilHeatingDXSingleSpeed' => ['Heating Coil Electric Energy', 'Heating Coil Crankcase Heater Electric Energy', 'Heating Coil Defrost Electric Energy'],
             'OpenStudio::Model::CoilHeatingDXMultiSpeed' => ['Heating Coil Electric Energy', 'Heating Coil Crankcase Heater Electric Energy', 'Heating Coil Defrost Electric Energy'],
             'OpenStudio::Model::CoilHeatingElectric' => ['Heating Coil Electric Energy', 'Heating Coil Crankcase Heater Electric Energy', 'Heating Coil Defrost Electric Energy'],
             'OpenStudio::Model::CoilHeatingWaterToAirHeatPumpEquationFit' => ['Heating Coil Electric Energy', 'Heating Coil Crankcase Heater Electric Energy', 'Heating Coil Defrost Electric Energy'],
             'OpenStudio::Model::ZoneHVACBaseboardConvectiveElectric' => ['Baseboard Electric Energy'],
             'OpenStudio::Model::BoilerHotWater' => ['Boiler Electric Energy'] }
  end

  def self.SpaceHeatingFuel
    return { 'OpenStudio::Model::CoilHeatingGas' => ['Heating Coil Gas Energy', 'Heating Coil Propane Energy', 'Heating Coil FuelOil#1 Energy'],
             'OpenStudio::Model::ZoneHVACBaseboardConvectiveElectric' => ['Baseboard Gas Energy', 'Baseboard Propane Energy', 'Baseboard FuelOil#1 Energy'],
             'OpenStudio::Model::BoilerHotWater' => ['Boiler Gas Energy', 'Boiler Propane Energy', 'Boiler FuelOil#1 Energy'] }
  end

  def self.SpaceHeatingLoad
    return { 'OpenStudio::Model::CoilHeatingDXSingleSpeed' => ['Heating Coil Heating Energy'],
             'OpenStudio::Model::CoilHeatingDXMultiSpeed' => ['Heating Coil Heating Energy'],
             'OpenStudio::Model::CoilHeatingElectric' => ['Heating Coil Heating Energy'],
             'OpenStudio::Model::CoilHeatingWaterToAirHeatPumpEquationFit' => ['Heating Coil Heating Energy'],
             'OpenStudio::Model::CoilHeatingGas' => ['Heating Coil Heating Energy'],
             'OpenStudio::Model::ZoneHVACBaseboardConvectiveElectric' => ['Baseboard Total Heating Energy'],
             'OpenStudio::Model::BoilerHotWater' => ['Boiler Heating Energy'] }
  end

  def self.SpaceCoolingElectricity
    return { 'OpenStudio::Model::CoilCoolingDXSingleSpeed' => ['Cooling Coil Electric Energy', 'Cooling Coil Crankcase Heater Electric Energy'],
             'OpenStudio::Model::CoilCoolingDXMultiSpeed' => ['Cooling Coil Electric Energy', 'Cooling Coil Crankcase Heater Electric Energy'],
             'OpenStudio::Model::CoilCoolingWaterToAirHeatPumpEquationFit' => ['Cooling Coil Electric Energy', 'Cooling Coil Crankcase Heater Electric Energy'] }
  end

  def self.SpaceCoolingLoad
    return { 'OpenStudio::Model::CoilCoolingDXSingleSpeed' => ['Cooling Coil Total Cooling Energy'],
             'OpenStudio::Model::CoilCoolingDXMultiSpeed' => ['Cooling Coil Total Cooling Energy'],
             'OpenStudio::Model::CoilCoolingWaterToAirHeatPumpEquationFit' => ['Cooling Coil Total Cooling Energy'] }
  end

  def self.WaterHeatingElectricity
    return { 'OpenStudio::Model::WaterHeaterMixed' => ['Water Heater Electric Energy', 'Water Heater Off Cycle Parasitic Electric Energy', 'Water Heater On Cycle Parasitic Electric Energy'],
             'OpenStudio::Model::WaterHeaterStratified' => ['Water Heater Electric Energy', 'Water Heater Off Cycle Parasitic Electric Energy', 'Water Heater On Cycle Parasitic Electric Energy'],
             'OpenStudio::Model::CoilWaterHeatingAirToWaterHeatPumpWrapped' => ['Cooling Coil Water Heating Electric Energy'] }
  end

  def self.WaterHeatingElectricitySolarThermalPump
    return { 'OpenStudio::Model::PumpConstantSpeed' => ['Pump Electric Energy'] }
  end

  def self.WaterHeatingElectricityRecircPump
    return { 'OpenStudio::Model::ElectricEquipment' => ['Electric Equipment Electric Energy'] }
  end

  def self.WaterHeatingCombiBoilerHeatExchanger
    return { 'OpenStudio::Model::HeatExchangerFluidToFluid' => ['Fluid Heat Exchanger Heat Transfer Energy'] }
  end

  def self.WaterHeatingCombiBoiler
    return { 'OpenStudio::Model::BoilerHotWater' => ['Boiler Heating Energy'] }
  end

  def self.WaterHeatingFuel
    return { 'OpenStudio::Model::WaterHeaterMixed' => ['Water Heater Gas Energy', 'Water Heater Propane Energy', 'Water Heater FuelOil#1 Energy'],
             'OpenStudio::Model::WaterHeaterStratified' => ['Water Heater Gas Energy', 'Water Heater Propane Energy', 'Water Heater FuelOil#1 Energy'] }
  end

  def self.WaterHeatingLoad
    return { 'OpenStudio::Model::WaterUseConnections' => ['Water Use Connections Plant Hot Water Energy'] }
  end
end

# register the measure to be used by the application
HPXMLTranslator.new.registerWithApplication<|MERGE_RESOLUTION|>--- conflicted
+++ resolved
@@ -1894,11 +1894,7 @@
           success = Waterheater.apply_tank(model, runner, space, to_beopt_fuel(fuel),
                                            capacity_kbtuh, tank_vol, ef, re, setpoint_temp,
                                            oncycle_power, offcycle_power, ec_adj,
-<<<<<<< HEAD
-                                           solar_fraction, @nbeds, @dhw_map, sys_id)
-=======
-                                           @nbeds, @dhw_map, sys_id, jacket_r)
->>>>>>> fbac46e6
+                                           @nbeds, @dhw_map, sys_id, jacket_r, solar_fraction)
           return false if not success
 
         elsif wh_type == "instantaneous water heater"
@@ -1921,13 +1917,9 @@
 
           tank_vol = water_heating_system_values[:tank_volume]
           success = Waterheater.apply_heatpump(model, runner, space, weather, setpoint_temp, tank_vol, ef, ec_adj,
-<<<<<<< HEAD
-                                               solar_fraction, @nbeds, @dhw_map, sys_id)
-=======
-                                               @nbeds, @dhw_map, sys_id, jacket_r)
+                                               @nbeds, @dhw_map, sys_id, jacket_r, solar_fraction)
 
           return false if not success
->>>>>>> fbac46e6
 
         elsif wh_type == "space-heating boiler with storage tank" or wh_type == "space-heating boiler with tankless coil"
           # Check tank type to default tank volume for tankless coil
@@ -3039,12 +3031,9 @@
 
     dhw_output_vars = [OutputVars.WaterHeatingElectricity,
                        OutputVars.WaterHeatingElectricityRecircPump,
-<<<<<<< HEAD
                        OutputVars.WaterHeatingElectricitySolarThermalPump,
-=======
                        OutputVars.WaterHeatingCombiBoilerHeatExchanger,
                        OutputVars.WaterHeatingCombiBoiler,
->>>>>>> fbac46e6
                        OutputVars.WaterHeatingFuel,
                        OutputVars.WaterHeatingLoad]
 
