--- conflicted
+++ resolved
@@ -894,9 +894,9 @@
       break
     end
     return [default_azimuth,
-            sanitize_azimuth(default_azimuth+90),
-            sanitize_azimuth(default_azimuth+180),
-            sanitize_azimuth(default_azimuth+270)]
+            sanitize_azimuth(default_azimuth + 90),
+            sanitize_azimuth(default_azimuth + 180),
+            sanitize_azimuth(default_azimuth + 270)]
   end
 
   def self.sanitize_azimuth(azimuth)
@@ -909,7 +909,7 @@
     end
     return azimuth
   end
-  
+
   def self.create_or_get_space(model, spaces, spacetype)
     if spaces[spacetype].nil?
       create_space_and_zone(model, spaces, spacetype)
@@ -927,28 +927,15 @@
         azimuths = [roof_values[:azimuth]]
       end
 
-<<<<<<< HEAD
       azimuths.each do |azimuth|
         net_area = net_surface_area(roof_values[:area], roof_values[:id], "Roof")
         next if net_area < 0.1
-=======
-      assembly_r = roof_values[:insulation_assembly_r_value]
-      constr_sets = [
-        WoodStudConstructionSet.new(Material.Stud2x(8.0), 0.07, 10.0, 0.75, drywall_thick_in, mat_roofing), # 2x8, 24" o.c. + R10
-        WoodStudConstructionSet.new(Material.Stud2x(8.0), 0.07, 5.0, 0.75, drywall_thick_in, mat_roofing),  # 2x8, 24" o.c. + R5
-        WoodStudConstructionSet.new(Material.Stud2x(8.0), 0.07, 0.0, 0.75, drywall_thick_in, mat_roofing),  # 2x8, 24" o.c.
-        WoodStudConstructionSet.new(Material.Stud2x6, 0.07, 0.0, 0.75, drywall_thick_in, mat_roofing),      # 2x6, 24" o.c.
-        WoodStudConstructionSet.new(Material.Stud2x4, 0.07, 0.0, 0.5, drywall_thick_in, mat_roofing),       # 2x4, 16" o.c.
-        WoodStudConstructionSet.new(Material.Stud2x4, 0.01, 0.0, 0.0, 0.0, mat_roofing),                    # Fallback
-      ]
-      match, constr_set, cavity_r = pick_wood_stud_construction_set(assembly_r, constr_sets, film_r, roof_values[:id])
->>>>>>> 810b391d
 
         width = Math::sqrt(net_area)
         length = (net_area / width) / azimuths.size
         tilt = roof_values[:pitch] / 12.0
         z_origin = @walls_top + 0.5 * Math.sin(Math.atan(tilt)) * width
-        
+
         surface = OpenStudio::Model::Surface.new(add_roof_polygon(length, width, z_origin, azimuth, tilt), model)
         surface.additionalProperties.setFeature("Length", length)
         surface.additionalProperties.setFeature("Width", width)
@@ -983,7 +970,6 @@
           mat_roofing = Material.RoofingAsphaltShinglesWhiteCool
         end
 
-<<<<<<< HEAD
         assembly_r = roof_values[:insulation_assembly_r_value]
         constr_sets = [
           WoodStudConstructionSet.new(Material.Stud2x(8.0), 0.07, 10.0, 0.75, drywall_thick_in, mat_roofing), # 2x8, 24" o.c. + R10
@@ -993,7 +979,7 @@
           WoodStudConstructionSet.new(Material.Stud2x4, 0.07, 0.0, 0.5, drywall_thick_in, mat_roofing),       # 2x4, 16" o.c.
           WoodStudConstructionSet.new(Material.Stud2x4, 0.01, 0.0, 0.0, 0.0, mat_roofing),                    # Fallback
         ]
-        constr_set, cavity_r = pick_wood_stud_construction_set(assembly_r, constr_sets, film_r, roof_values[:id])
+        match, constr_set, cavity_r = pick_wood_stud_construction_set(assembly_r, constr_sets, film_r, roof_values[:id])
 
         install_grade = 1
 
@@ -1006,10 +992,7 @@
                                                          constr_set.exterior_material)
         return false if not success
 
-        check_surface_assembly_rvalue(surface, film_r, assembly_r)
-=======
-      check_surface_assembly_rvalue(runner, surface, film_r, assembly_r, match)
->>>>>>> 810b391d
+        check_surface_assembly_rvalue(runner, surface, film_r, assembly_r, match)
 
         apply_solar_abs_emittance_to_construction(surface, solar_abs, emitt)
       end
@@ -1027,7 +1010,7 @@
       else
         azimuths = [wall_values[:azimuth]]
       end
-      
+
       azimuths.each do |azimuth|
         net_area = net_surface_area(wall_values[:area], wall_values[:id], "Wall")
         next if net_area < 0.1
@@ -1088,7 +1071,7 @@
       else
         azimuths = [rim_joist_values[:azimuth]]
       end
-      
+
       azimuths.each do |azimuth|
         height = 1.0
         length = (rim_joist_values[:area] / height) / azimuths.size
@@ -1111,18 +1094,7 @@
           surface.setWindExposure("NoWind")
         end
 
-<<<<<<< HEAD
         # Apply construction
-=======
-      constr_sets = [
-        WoodStudConstructionSet.new(Material.Stud2x(2.0), 0.17, 10.0, 2.0, drywall_thick_in, mat_ext_finish),  # 2x4 + R10
-        WoodStudConstructionSet.new(Material.Stud2x(2.0), 0.17, 5.0, 2.0, drywall_thick_in, mat_ext_finish),   # 2x4 + R5
-        WoodStudConstructionSet.new(Material.Stud2x(2.0), 0.17, 0.0, 2.0, drywall_thick_in, mat_ext_finish),   # 2x4
-        WoodStudConstructionSet.new(Material.Stud2x(2.0), 0.01, 0.0, 0.0, 0.0, nil),                           # Fallback
-      ]
-      match, constr_set, cavity_r = pick_wood_stud_construction_set(assembly_r, constr_sets, film_r, rim_joist_values[:id])
-      install_grade = 1
->>>>>>> 810b391d
 
         if is_thermal_boundary(rim_joist_values)
           drywall_thick_in = 0.5
@@ -1147,7 +1119,7 @@
           WoodStudConstructionSet.new(Material.Stud2x(2.0), 0.17, 0.0, 2.0, drywall_thick_in, mat_ext_finish),   # 2x4
           WoodStudConstructionSet.new(Material.Stud2x(2.0), 0.01, 0.0, 0.0, 0.0, nil),                           # Fallback
         ]
-        constr_set, cavity_r = pick_wood_stud_construction_set(assembly_r, constr_sets, film_r, rim_joist_values[:id])
+        match, constr_set, cavity_r = pick_wood_stud_construction_set(assembly_r, constr_sets, film_r, rim_joist_values[:id])
         install_grade = 1
 
         success = Constructions.apply_rim_joist(runner, model, [surface], "#{rim_joist_values[:id]} construction",
@@ -1156,11 +1128,7 @@
                                                 constr_set.rigid_r, constr_set.exterior_material)
         return false if not success
 
-<<<<<<< HEAD
-        check_surface_assembly_rvalue(surface, film_r, assembly_r)
-=======
-      check_surface_assembly_rvalue(runner, surface, film_r, assembly_r, match)
->>>>>>> 810b391d
+        check_surface_assembly_rvalue(runner, surface, film_r, assembly_r, match)
 
         apply_solar_abs_emittance_to_construction(surface, solar_abs, emitt)
       end
@@ -1353,7 +1321,7 @@
         else
           azimuths = [fnd_wall_values[:azimuth]]
         end
-      
+
         azimuths.each do |azimuth|
           ag_height = fnd_wall_values[:height] - fnd_wall_values[:depth_below_grade]
           ag_net_area = net_surface_area(fnd_wall_values[:area], fnd_wall_values[:id], "Wall") * ag_height / fnd_wall_values[:height]
@@ -1411,7 +1379,7 @@
     else
       azimuths = [fnd_wall_values[:azimuth]]
     end
-    
+
     azimuths.each do |azimuth|
       height = fnd_wall_values[:height]
       height_ag = height - fnd_wall_values[:depth_below_grade]
@@ -1464,23 +1432,16 @@
           drywall_thick_in = 0.0
           rigid_r = assembly_r - Material.Concrete(concrete_thick_in).rvalue - Material.GypsumWall(drywall_thick_in).rvalue - film_r
         end
+        if rigid_r < 0
+          rigid_r = 0.0
+          match = false
+        else
+          match = true
+        end
       else
         rigid_height = fnd_wall_values[:insulation_distance_to_bottom]
         rigid_r = fnd_wall_values[:insulation_r_value]
       end
-<<<<<<< HEAD
-=======
-      if rigid_r < 0
-        rigid_r = 0.0
-        match = false
-      else
-        match = true
-      end
-    else
-      rigid_height = fnd_wall_values[:insulation_distance_to_bottom]
-      rigid_r = fnd_wall_values[:insulation_r_value]
-    end
->>>>>>> 810b391d
 
       success = Constructions.apply_foundation_wall(runner, model, [surface], "#{fnd_wall_values[:id]} construction",
                                                     rigid_height, cavity_r, install_grade,
@@ -1489,19 +1450,13 @@
                                                     height, height_ag, kiva_foundation)
       return nil if not success
 
-<<<<<<< HEAD
       if not assembly_r.nil?
-        check_surface_assembly_rvalue(surface, film_r, assembly_r)
-      end
-=======
-    if not assembly_r.nil?
-      check_surface_assembly_rvalue(runner, surface, film_r, assembly_r, match)
-    end
->>>>>>> 810b391d
+        check_surface_assembly_rvalue(runner, surface, film_r, assembly_r, match)
+      end
 
       kiva_foundation = surface.adjacentFoundation.get
     end
-    
+
     return kiva_foundation
   end
 
