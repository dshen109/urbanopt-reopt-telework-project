--- conflicted
+++ resolved
@@ -3380,11 +3380,7 @@
   end
 
   def self.add_hvac_sizing(runner, model, weather)
-<<<<<<< HEAD
     success = HVACSizing.apply(model, runner, weather, @cfa, @infilvolume, @nbeds, @min_neighbor_distance, false, @living_space, @living_zone)
-=======
-    success = HVACSizing.apply(model, runner, weather, @cfa, @infilvolume, @nbeds, @min_neighbor_distance, false, @living_space)
->>>>>>> 246e778d
     return false if not success
 
     return true
