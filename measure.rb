# see the URL below for information on how to write OpenStudio measures
# http://nrel.github.io/OpenStudio-user-documentation/reference/measure_writing_guide/

require 'openstudio'
require 'rexml/document'
require 'rexml/xpath'
require 'pathname'
require 'csv'
require_relative "resources/EPvalidator"
require_relative "resources/airflow"
require_relative "resources/constants"
require_relative "resources/constructions"
require_relative "resources/geometry"
require_relative "resources/hotwater_appliances"
require_relative "resources/hvac"
require_relative "resources/hvac_sizing"
require_relative "resources/lighting"
require_relative "resources/location"
require_relative "resources/misc_loads"
require_relative "resources/pv"
require_relative "resources/unit_conversions"
require_relative "resources/util"
require_relative "resources/waterheater"
require_relative "resources/xmlhelper"
require_relative "resources/hpxml"

# start the measure
class HPXMLTranslator < OpenStudio::Measure::ModelMeasure
  # human readable name
  def name
    return "HPXML Translator"
  end

  # human readable description
  def description
    return "Translates HPXML file to OpenStudio Model"
  end

  # human readable description of modeling approach
  def modeler_description
    return ""
  end

  # define the arguments that the user will input
  def arguments(model)
    args = OpenStudio::Measure::OSArgumentVector.new

    arg = OpenStudio::Measure::OSArgument.makeStringArgument("hpxml_path", true)
    arg.setDisplayName("HPXML File Path")
    arg.setDescription("Absolute (or relative) path of the HPXML file.")
    args << arg

    arg = OpenStudio::Measure::OSArgument.makeStringArgument("weather_dir", true)
    arg.setDisplayName("Weather Directory")
    arg.setDescription("Absolute path of the weather directory.")
    args << arg

    arg = OpenStudio::Measure::OSArgument.makeStringArgument("schemas_dir", false)
    arg.setDisplayName("HPXML Schemas Directory")
    arg.setDescription("Absolute path of the hpxml schemas directory.")
    args << arg

    arg = OpenStudio::Measure::OSArgument.makeStringArgument("epw_output_path", false)
    arg.setDisplayName("EPW Output File Path")
    arg.setDescription("Absolute (or relative) path of the output EPW file.")
    args << arg

    arg = OpenStudio::Measure::OSArgument.makeStringArgument("osm_output_path", false)
    arg.setDisplayName("OSM Output File Path")
    arg.setDescription("Absolute (or relative) path of the output OSM file.")
    args << arg

    arg = OpenStudio::Measure::OSArgument.makeBoolArgument("skip_validation", true)
    arg.setDisplayName("Skip HPXML validation")
    arg.setDescription("If true, only checks for and reports HPXML validation issues if an error occurs during processing. Used for faster runtime.")
    arg.setDefaultValue(false)
    args << arg

    arg = OpenStudio::Measure::OSArgument.makeStringArgument("map_tsv_dir", false)
    arg.setDisplayName("Map TSV Directory")
    arg.setDescription("Creates TSV files in the specified directory that map some HPXML object names to EnergyPlus object names. Required for ERI calculation.")
    args << arg

    return args
  end

  # define what happens when the measure is run
  def run(model, runner, user_arguments)
    super(model, runner, user_arguments)

    # use the built-in error checking
    if !runner.validateUserArguments(arguments(model), user_arguments)
      return false
    end

    # Check for correct versions of OS
    os_version = "2.9.0"
    if OpenStudio.openStudioVersion != os_version
      fail "OpenStudio version #{os_version} is required."
    end

    # assign the user inputs to variables
    hpxml_path = runner.getStringArgumentValue("hpxml_path", user_arguments)
    weather_dir = runner.getStringArgumentValue("weather_dir", user_arguments)
    schemas_dir = runner.getOptionalStringArgumentValue("schemas_dir", user_arguments)
    epw_output_path = runner.getOptionalStringArgumentValue("epw_output_path", user_arguments)
    osm_output_path = runner.getOptionalStringArgumentValue("osm_output_path", user_arguments)
    skip_validation = runner.getBoolArgumentValue("skip_validation", user_arguments)
    map_tsv_dir = runner.getOptionalStringArgumentValue("map_tsv_dir", user_arguments)

    unless (Pathname.new hpxml_path).absolute?
      hpxml_path = File.expand_path(File.join(File.dirname(__FILE__), hpxml_path))
    end
    unless File.exists?(hpxml_path) and hpxml_path.downcase.end_with? ".xml"
      runner.registerError("'#{hpxml_path}' does not exist or is not an .xml file.")
      return false
    end

    hpxml_doc = XMLHelper.parse_file(hpxml_path)

    # Check for invalid HPXML file up front?
    if not skip_validation
      if not validate_hpxml(runner, hpxml_path, hpxml_doc, schemas_dir)
        return false
      end
    end

    begin
      # Weather file
      climate_and_risk_zones_values = HPXML.get_climate_and_risk_zones_values(climate_and_risk_zones: hpxml_doc.elements["/HPXML/Building/BuildingDetails/ClimateandRiskZones"])
      weather_wmo = climate_and_risk_zones_values[:weather_station_wmo]
      epw_path = nil
      CSV.foreach(File.join(weather_dir, "data.csv"), headers: true) do |row|
        next if row["wmo"] != weather_wmo

        epw_path = File.join(weather_dir, row["filename"])
        if not File.exists?(epw_path)
          runner.registerError("'#{epw_path}' could not be found.")
          return false
        end
        cache_path = epw_path.gsub('.epw', '.cache')
        if not File.exists?(cache_path)
          runner.registerError("'#{cache_path}' could not be found.")
          return false
        end
        break
      end
      if epw_path.nil?
        runner.registerError("Weather station WMO '#{weather_wmo}' could not be found in weather/data.csv.")
        return false
      end
      if epw_output_path.is_initialized
        FileUtils.cp(epw_path, epw_output_path.get)
      end

      # Apply Location to obtain weather data
      success, weather = Location.apply(model, runner, epw_path, "NA", "NA")
      return false if not success

      # Create OpenStudio model
      if not OSModel.create(hpxml_doc, runner, model, weather, map_tsv_dir)
        runner.registerError("Unsuccessful creation of OpenStudio model.")
        return false
      end
    rescue Exception => e
      if skip_validation
        # Something went wrong, check for invalid HPXML file now. This was previously
        # skipped to reduce runtime (see https://github.com/NREL/OpenStudio-ERI/issues/47).
        validate_hpxml(runner, hpxml_path, hpxml_doc, schemas_dir)
      end

      # Report exception
      runner.registerError("#{e.message}\n#{e.backtrace.join("\n")}")
      return false
    end

    if osm_output_path.is_initialized
      File.write(osm_output_path.get, model.to_s)
      runner.registerInfo("Wrote file: #{osm_output_path.get}")
    end

    return true
  end

  def validate_hpxml(runner, hpxml_path, hpxml_doc, schemas_dir)
    is_valid = true

    if schemas_dir.is_initialized
      schemas_dir = schemas_dir.get
      unless (Pathname.new schemas_dir).absolute?
        schemas_dir = File.expand_path(File.join(File.dirname(__FILE__), schemas_dir))
      end
      unless Dir.exists?(schemas_dir)
        runner.registerError("'#{schemas_dir}' does not exist.")
        return false
      end
    else
      schemas_dir = nil
    end

    # Validate input HPXML against schema
    if not schemas_dir.nil?
      XMLHelper.validate(hpxml_doc.to_s, File.join(schemas_dir, "HPXML.xsd"), runner).each do |error|
        runner.registerError("#{hpxml_path}: #{error.to_s}")
        is_valid = false
      end
      runner.registerInfo("#{hpxml_path}: Validated against HPXML schema.")
    else
      runner.registerWarning("#{hpxml_path}: No schema dir provided, no HPXML validation performed.")
    end

    # Validate input HPXML against EnergyPlus Use Case
    errors = EnergyPlusValidator.run_validator(hpxml_doc)
    errors.each do |error|
      runner.registerError("#{hpxml_path}: #{error}")
      is_valid = false
    end
    runner.registerInfo("#{hpxml_path}: Validated against HPXML EnergyPlus Use Case.")

    return is_valid
  end
end

class OSModel
  def self.create(hpxml_doc, runner, model, weather, map_tsv_dir)
    # Simulation parameters
    success = add_simulation_params(runner, model)
    return false if not success

    hpxml = hpxml_doc.elements["HPXML"]
    hpxml_values = HPXML.get_hpxml_values(hpxml: hpxml)
    building = hpxml_doc.elements["/HPXML/Building"]
    enclosure = building.elements["BuildingDetails/Enclosure"]

    @eri_version = hpxml_values[:eri_calculation_version]
    fail "Could not find ERI Version" if @eri_version.nil?

    # Global variables
    construction_values = HPXML.get_building_construction_values(building_construction: building.elements["BuildingDetails/BuildingSummary/BuildingConstruction"])
    @cfa = construction_values[:conditioned_floor_area]
    @cfa_ag = @cfa
    enclosure.elements.each("Slabs/Slab[InteriorAdjacentTo='basement - conditioned']") do |slab|
      slab_values = HPXML.get_slab_values(slab: slab)
      @cfa_ag -= slab_values[:area]
    end
    @gfa = 0 # garage floor area
    enclosure.elements.each("Slabs/Slab[InteriorAdjacentTo='garage']") do |garage_slab|
      slab_values = HPXML.get_slab_values(slab: garage_slab)
      @gfa += slab_values[:area]
    end
    @cvolume = construction_values[:conditioned_building_volume]
    @infilvolume = get_infiltration_volume(building)
    @ncfl = construction_values[:number_of_conditioned_floors]
    @ncfl_ag = construction_values[:number_of_conditioned_floors_above_grade]
    @nbeds = construction_values[:number_of_bedrooms]
    @nbaths = construction_values[:number_of_bathrooms]
    if @nbaths.nil?
      @nbaths = Waterheater.get_default_num_bathrooms(@nbeds)
    end
    @has_uncond_bsmnt = !enclosure.elements["*/*[InteriorAdjacentTo='basement - unconditioned' or ExteriorAdjacentTo='basement - unconditioned']"].nil?
    @has_vented_attic = !enclosure.elements["*/*[InteriorAdjacentTo='attic - vented' or ExteriorAdjacentTo='attic - vented']"].nil?
    @has_vented_crawl = !enclosure.elements["*/*[InteriorAdjacentTo='crawlspace - vented' or ExteriorAdjacentTo='crawlspace - vented']"].nil?
    @subsurface_areas_by_surface = calc_subsurface_areas_by_surface(building)
    @default_azimuth = get_default_azimuth(building)
    @min_neighbor_distance = get_min_neighbor_distance(building)
    @cond_bsmnt_surfaces = [] # list of surfaces in conditioned basement, used for modification of some surface properties, eg. solar absorptance, view factor, etc.

    @hvac_map = {} # mapping between HPXML HVAC systems and model objects
    @dhw_map = {}  # mapping between HPXML Water Heating systems and model objects

    @use_only_ideal_air = false
    if not construction_values[:use_only_ideal_air_system].nil?
      @use_only_ideal_air = construction_values[:use_only_ideal_air_system]
    end

    # Geometry/Envelope

    spaces = {}
    success = add_geometry_envelope(runner, model, building, weather, spaces)
    return false if not success

    # Bedrooms, Occupants

    success = add_num_occupants(runner, model, building)
    return false if not success

    # HVAC

    @total_frac_remaining_heat_load_served = 1.0
    @total_frac_remaining_cool_load_served = 1.0

    success = add_cooling_system(runner, model, building)
    return false if not success

    success = add_heating_system(runner, model, building)
    return false if not success

    success = add_heat_pump(runner, model, building, weather)
    return false if not success

    success = add_residual_hvac(runner, model, building)
    return false if not success

    success = add_setpoints(runner, model, building, weather)
    return false if not success

    success = add_ceiling_fans(runner, model, building, spaces)
    return false if not success

    # Hot Water

    success = add_hot_water_and_appliances(runner, model, building, weather, spaces)
    return false if not success

    # Plug Loads & Lighting

    success = add_mels(runner, model, building, spaces)
    return false if not success

    success = add_lighting(runner, model, building, weather, spaces)
    return false if not success

    # Other

    success = add_airflow(runner, model, building, weather, spaces)
    return false if not success

    success = add_hvac_sizing(runner, model, weather)
    return false if not success

    success = add_fuel_heating_eae(runner, model, building)
    return false if not success

    success = add_photovoltaics(runner, model, building)
    return false if not success

    success = add_building_output_variables(runner, model, map_tsv_dir)
    return false if not success

    return true
  end

  private

  def self.add_simulation_params(runner, model)
    sim = model.getSimulationControl
    sim.setRunSimulationforSizingPeriods(false)

    tstep = model.getTimestep
    tstep.setNumberOfTimestepsPerHour(1)

    shad = model.getShadowCalculation
    shad.setCalculationFrequency(20)
    shad.setMaximumFiguresInShadowOverlapCalculations(200)

    outsurf = model.getOutsideSurfaceConvectionAlgorithm
    outsurf.setAlgorithm('DOE-2')

    insurf = model.getInsideSurfaceConvectionAlgorithm
    insurf.setAlgorithm('TARP')

    zonecap = model.getZoneCapacitanceMultiplierResearchSpecial
    zonecap.setHumidityCapacityMultiplier(15)

    convlim = model.getConvergenceLimits
    convlim.setMinimumSystemTimestep(0)

    return true
  end

  def self.add_geometry_envelope(runner, model, building, weather, spaces)
    @foundation_top, @walls_top = get_foundation_and_walls_top(building)

    heating_season, cooling_season = HVAC.calc_heating_and_cooling_seasons(model, weather, runner)
    return false if heating_season.nil? or cooling_season.nil?

    success = add_roofs(runner, model, building, spaces)
    return false if not success

    success = add_walls(runner, model, building, spaces)
    return false if not success

    success = add_rim_joists(runner, model, building, spaces)
    return false if not success

    success = add_framefloors(runner, model, building, spaces)
    return false if not success

    success = add_foundation_walls_slabs(runner, model, building, spaces)
    return false if not success

    success = add_windows(runner, model, building, spaces, weather, cooling_season)
    return false if not success

    success = add_doors(runner, model, building, spaces)
    return false if not success

    success = add_skylights(runner, model, building, spaces, weather, cooling_season)
    return false if not success

    success = add_conditioned_floor_area(runner, model, building, spaces)
    return false if not success

    # update living space/zone global variable
    @living_space = get_space_of_type(spaces, Constants.SpaceTypeLiving)
    @living_zone = @living_space.thermalZone.get

    success = add_thermal_mass(runner, model, building)
    return false if not success

    success = modify_cond_basement_surface_properties(runner, model)
    return false if not success

    success = check_for_errors(runner, model)
    return false if not success

    success = set_zone_volumes(runner, model, building)
    return false if not success

    success = explode_surfaces(runner, model, building)
    return false if not success

    return true
  end

  def self.set_zone_volumes(runner, model, building)
    # TODO: Use HPXML values not Model values
    thermal_zones = model.getThermalZones

    # Init
    zones_updated = 0

    # Basements, crawl, garage
    thermal_zones.each do |thermal_zone|
      if Geometry.is_unconditioned_basement(thermal_zone) or Geometry.is_unvented_crawl(thermal_zone) or
         Geometry.is_vented_crawl(thermal_zone) or Geometry.is_garage(thermal_zone)
        zones_updated += 1

        zone_floor_area = 0.0
        thermal_zone.spaces.each do |space|
          space.surfaces.each do |surface|
            if surface.surfaceType.downcase == "floor"
              zone_floor_area += UnitConversions.convert(surface.grossArea, "m^2", "ft^2")
            end
          end
        end

        zone_volume = Geometry.get_height_of_spaces(thermal_zone.spaces) * zone_floor_area
        if zone_volume <= 0
          fail "Calculated volume for #{thermal_zone.name} zone (#{zone_volume}) is not greater than zero."
        end

        thermal_zone.setVolume(UnitConversions.convert(zone_volume, "ft^3", "m^3"))
      end
    end

    # Conditioned living
    thermal_zones.each do |thermal_zone|
      if Geometry.is_living(thermal_zone)
        zones_updated += 1
        thermal_zone.setVolume(UnitConversions.convert(@cvolume, "ft^3", "m^3"))
      end
    end

    # Attic
    thermal_zones.each do |thermal_zone|
      if Geometry.is_vented_attic(thermal_zone) or Geometry.is_unvented_attic(thermal_zone)
        zones_updated += 1

        zone_surfaces = []
        zone_floor_area = 0.0
        thermal_zone.spaces.each do |space|
          space.surfaces.each do |surface|
            zone_surfaces << surface
            if surface.surfaceType.downcase == "floor"
              zone_floor_area += UnitConversions.convert(surface.grossArea, "m^2", "ft^2")
            end
          end
        end

        # Assume square hip roof for volume calculations; energy results are very insensitive to actual volume
        zone_length = zone_floor_area**0.5
        zone_height = Math.tan(UnitConversions.convert(Geometry.get_roof_pitch(zone_surfaces), "deg", "rad")) * zone_length / 2.0
        zone_volume = [zone_floor_area * zone_height / 3.0, 0.01].max
        thermal_zone.setVolume(UnitConversions.convert(zone_volume, "ft^3", "m^3"))
      end
    end

    if zones_updated != thermal_zones.size
      fail "Unhandled volume calculations for thermal zones."
    end

    return true
  end

  def self.explode_surfaces(runner, model, building)
    # Re-position surfaces so as to not shade each other and to make it easier to visualize the building.
    # FUTURE: Might be able to use the new self-shading options in E+ 8.9 ShadowCalculation object?

    gap_distance = UnitConversions.convert(10.0, "ft", "m") # distance between surfaces of the same azimuth
    rad90 = UnitConversions.convert(90, "deg", "rad")

    # Determine surfaces to shift and distance with which to explode surfaces horizontally outward
    surfaces = []
    azimuth_lengths = {}
    model.getSurfaces.sort.each do |surface|
      next unless ["wall", "roofceiling"].include? surface.surfaceType.downcase
      next unless ["outdoors", "foundation"].include? surface.outsideBoundaryCondition.downcase
      next if surface.additionalProperties.getFeatureAsDouble("Tilt").get <= 0 # skip flat roofs

      surfaces << surface
      azimuth = surface.additionalProperties.getFeatureAsInteger("Azimuth").get
      if azimuth_lengths[azimuth].nil?
        azimuth_lengths[azimuth] = 0.0
      end
      azimuth_lengths[azimuth] += surface.additionalProperties.getFeatureAsDouble("Length").get + gap_distance
    end
    max_azimuth_length = azimuth_lengths.values.max

    # Using the max length for a given azimuth, calculate the apothem (radius of the incircle) of a regular
    # n-sided polygon to create the smallest polygon possible without self-shading. The number of polygon
    # sides is defined by the minimum difference between two azimuths.
    min_azimuth_diff = 360
    azimuths_sorted = azimuth_lengths.keys.sort
    azimuths_sorted.each_with_index do |az, idx|
      diff1 = (az - azimuths_sorted[(idx + 1) % azimuths_sorted.size]).abs
      diff2 = 360.0 - diff1 # opposite direction
      if diff1 < min_azimuth_diff
        min_azimuth_diff = diff1
      end
      if diff2 < min_azimuth_diff
        min_azimuth_diff = diff2
      end
    end
    if min_azimuth_diff > 0
      nsides = [(360.0 / min_azimuth_diff).ceil, 4].max # assume rectangle at the minimum
    else
      nsides = 4
    end
    explode_distance = max_azimuth_length / (2.0 * Math.tan(UnitConversions.convert(180.0 / nsides, "deg", "rad")))

    success = add_neighbors(runner, model, building, max_azimuth_length)
    return false if not success

    # Initial distance of shifts at 90-degrees to horizontal outward
    azimuth_side_shifts = {}
    azimuth_lengths.keys.each do |azimuth|
      azimuth_side_shifts[azimuth] = max_azimuth_length / 2.0
    end

    # Explode neighbors
    model.getShadingSurfaceGroups.each do |shading_surface_group|
      next if shading_surface_group.name.to_s != Constants.ObjectNameNeighbors

      shading_surface_group.shadingSurfaces.each do |shading_surface|
        azimuth = shading_surface.additionalProperties.getFeatureAsInteger("Azimuth").get
        azimuth_rad = UnitConversions.convert(azimuth, "deg", "rad")
        distance = shading_surface.additionalProperties.getFeatureAsDouble("Distance").get

        unless azimuth_lengths.keys.include? azimuth
          runner.registerError("A neighbor building has an azimuth (#{azimuth}) not equal to the azimuth of any wall.")
          return false
        end

        # Push out horizontally
        distance += explode_distance
        transformation = get_surface_transformation(distance, Math::sin(azimuth_rad), Math::cos(azimuth_rad), 0)

        shading_surface.setVertices(transformation * shading_surface.vertices)
      end
    end

    # Explode walls, windows, doors, roofs, and skylights
    surfaces_moved = []

    surfaces.sort.each do |surface|
      next if surface.additionalProperties.getFeatureAsDouble("Tilt").get <= 0 # skip flat roofs

      if surface.adjacentSurface.is_initialized
        next if surfaces_moved.include? surface.adjacentSurface.get
      end

      azimuth = surface.additionalProperties.getFeatureAsInteger("Azimuth").get
      azimuth_rad = UnitConversions.convert(azimuth, "deg", "rad")

      # Push out horizontally
      distance = explode_distance

      if surface.surfaceType.downcase == "roofceiling"
        # Ensure pitched surfaces are positioned outward justified with walls, etc.
        tilt = surface.additionalProperties.getFeatureAsDouble("Tilt").get
        width = surface.additionalProperties.getFeatureAsDouble("Width").get
        distance -= 0.5 * Math.cos(Math.atan(tilt)) * width
      end
      transformation = get_surface_transformation(distance, Math::sin(azimuth_rad), Math::cos(azimuth_rad), 0)

      surface.setVertices(transformation * surface.vertices)
      if surface.adjacentSurface.is_initialized
        surface.adjacentSurface.get.setVertices(transformation * surface.adjacentSurface.get.vertices)
      end
      surface.subSurfaces.each do |subsurface|
        subsurface.setVertices(transformation * subsurface.vertices)
        next unless subsurface.subSurfaceType.downcase == "fixedwindow"

        subsurface.shadingSurfaceGroups.each do |overhang_group|
          overhang_group.shadingSurfaces.each do |overhang|
            overhang.setVertices(transformation * overhang.vertices)
          end
        end
      end

      # Shift at 90-degrees to previous transformation
      azimuth_side_shifts[azimuth] -= surface.additionalProperties.getFeatureAsDouble("Length").get / 2.0
      transformation_shift = get_surface_transformation(azimuth_side_shifts[azimuth], Math::sin(azimuth_rad + rad90), Math::cos(azimuth_rad + rad90), 0)

      surface.setVertices(transformation_shift * surface.vertices)
      if surface.adjacentSurface.is_initialized
        surface.adjacentSurface.get.setVertices(transformation_shift * surface.adjacentSurface.get.vertices)
      end
      surface.subSurfaces.each do |subsurface|
        subsurface.setVertices(transformation_shift * subsurface.vertices)
        next unless subsurface.subSurfaceType.downcase == "fixedwindow"

        subsurface.shadingSurfaceGroups.each do |overhang_group|
          overhang_group.shadingSurfaces.each do |overhang|
            overhang.setVertices(transformation_shift * overhang.vertices)
          end
        end
      end

      azimuth_side_shifts[azimuth] -= (surface.additionalProperties.getFeatureAsDouble("Length").get / 2.0 + gap_distance)

      surfaces_moved << surface
    end

    return true
  end

  def self.check_for_errors(runner, model)
    # Check every thermal zone has:
    # 1. At least one floor surface
    # 2. At least one roofceiling surface
    # 3. At least one wall surface (except for attics)
    # 4. At least one surface adjacent to outside/ground/adiabatic
    model.getThermalZones.each do |zone|
      n_floors = 0
      n_roofceilings = 0
      n_walls = 0
      n_exteriors = 0
      zone.spaces.each do |space|
        space.surfaces.each do |surface|
          if ["outdoors", "foundation", "adiabatic"].include? surface.outsideBoundaryCondition.downcase
            n_exteriors += 1
          end
          if surface.surfaceType.downcase == "floor"
            n_floors += 1
          end
          if surface.surfaceType.downcase == "wall"
            n_walls += 1
          end
          if surface.surfaceType.downcase == "roofceiling"
            n_roofceilings += 1
          end
        end
      end

      if n_floors == 0
        runner.registerError("'#{zone.name}' must have at least one floor surface.")
        return false
      end
      if n_roofceilings == 0
        runner.registerError("'#{zone.name}' must have at least one roof/ceiling surface.")
        return false
      end
      if n_walls == 0 and not [Constants.SpaceTypeUnventedAttic, Constants.SpaceTypeVentedAttic].include? zone.name.to_s
        runner.registerError("'#{zone.name}' must have at least one wall surface.")
        return false
      end
      if n_exteriors == 0
        runner.registerError("'#{zone.name}' must have at least one surface adjacent to outside/ground.")
        return false
      end
    end

    return true
  end

  def self.modify_cond_basement_surface_properties(runner, model)
    # modify conditioned basement surface properties
    # - zero out interior solar absorptance in conditioned basement
    @cond_bsmnt_surfaces.each do |cond_bsmnt_surface|
      const = cond_bsmnt_surface.construction.get
      layered_const = const.to_LayeredConstruction.get
      if layered_const.numLayers() == 1
        # split single layer into two to prevent influencing exterior solar radiation
        layer_mat = layered_const.layers[0].to_StandardOpaqueMaterial.get
        layer_mat.setThickness(layer_mat.thickness / 2)
        layered_const.insertLayer(1, layer_mat.clone.to_StandardOpaqueMaterial.get)
      end
      innermost_material = layered_const.layers[layered_const.numLayers() - 1].to_StandardOpaqueMaterial.get
      # check if target surface is sharing its interior material/construction object with other surfaces
      # if so, need to clone the material/construction and make changes there, then reassign it to target surface
      mat_share = (innermost_material.directUseCount != 1)
      const_share = (const.directUseCount != 1)
      if const_share
        # create new construction + new material for these surfaces
        new_const = const.clone.to_Construction.get
        cond_bsmnt_surface.setConstruction(new_const)
        innermost_material = innermost_material.clone.to_StandardOpaqueMaterial.get
        new_const.to_LayeredConstruction.get.setLayer(layered_const.numLayers() - 1, innermost_material)
      elsif mat_share
        # create new material for existing unique construction
        innermost_material = innermost_material.clone.to_StandardOpaqueMaterial.get
        const.to_LayeredConstruction.get.setLayer(layered_const.numLayers() - 1, innermost_material)
      end
      innermost_material.setSolarAbsorptance(0.0)
      innermost_material.setVisibleAbsorptance(0.0)
    end
    return true
  end

  def self.create_space_and_zone(model, spaces, space_type)
    if not spaces.keys.include? space_type
      thermal_zone = OpenStudio::Model::ThermalZone.new(model)
      thermal_zone.setName(space_type)

      space = OpenStudio::Model::Space.new(model)
      space.setName(space_type)

      st = OpenStudio::Model::SpaceType.new(model)
      st.setStandardsSpaceType(space_type)
      space.setSpaceType(st)

      space.setThermalZone(thermal_zone)
      spaces[space_type] = space
    end
  end

  def self.get_surface_transformation(offset, x, y, z)
    x = UnitConversions.convert(x, "ft", "m")
    y = UnitConversions.convert(y, "ft", "m")
    z = UnitConversions.convert(z, "ft", "m")

    m = OpenStudio::Matrix.new(4, 4, 0)
    m[0, 0] = 1
    m[1, 1] = 1
    m[2, 2] = 1
    m[3, 3] = 1
    m[0, 3] = x * offset
    m[1, 3] = y * offset
    m[2, 3] = z.abs * offset

    return OpenStudio::Transformation.new(m)
  end

  def self.add_floor_polygon(x, y, z)
    x = UnitConversions.convert(x, "ft", "m")
    y = UnitConversions.convert(y, "ft", "m")
    z = UnitConversions.convert(z, "ft", "m")

    vertices = OpenStudio::Point3dVector.new
    vertices << OpenStudio::Point3d.new(0 - x / 2, 0 - y / 2, z)
    vertices << OpenStudio::Point3d.new(0 - x / 2, y / 2, z)
    vertices << OpenStudio::Point3d.new(x / 2, y / 2, z)
    vertices << OpenStudio::Point3d.new(x / 2, 0 - y / 2, z)

    return vertices
  end

  def self.add_wall_polygon(x, y, z, azimuth = 0, offsets = [0] * 4, subsurface_area = 0)
    x = UnitConversions.convert(x, "ft", "m")
    y = UnitConversions.convert(y, "ft", "m")
    z = UnitConversions.convert(z, "ft", "m")

    vertices = OpenStudio::Point3dVector.new
    vertices << OpenStudio::Point3d.new(0 - (x / 2) - offsets[1], 0, z - offsets[0])
    vertices << OpenStudio::Point3d.new(0 - (x / 2) - offsets[1], 0, z + y + offsets[2])
    if subsurface_area > 0
      subsurface_area = UnitConversions.convert(subsurface_area, "ft^2", "m^2")
      sub_length = x / 10.0
      sub_height = subsurface_area / sub_length
      if sub_height >= y
        sub_height = y - 0.1
        sub_length = subsurface_area / sub_height
      end
      vertices << OpenStudio::Point3d.new(x - (x / 2) + offsets[3] - sub_length, 0, z + y + offsets[2])
      vertices << OpenStudio::Point3d.new(x - (x / 2) + offsets[3] - sub_length, 0, z + y + offsets[2] - sub_height)
      vertices << OpenStudio::Point3d.new(x - (x / 2) + offsets[3], 0, z + y + offsets[2] - sub_height)
    else
      vertices << OpenStudio::Point3d.new(x - (x / 2) + offsets[3], 0, z + y + offsets[2])
    end
    vertices << OpenStudio::Point3d.new(x - (x / 2) + offsets[3], 0, z - offsets[0])

    # Rotate about the z axis
    azimuth_rad = UnitConversions.convert(azimuth, "deg", "rad")
    m = OpenStudio::Matrix.new(4, 4, 0)
    m[0, 0] = Math::cos(-azimuth_rad)
    m[1, 1] = Math::cos(-azimuth_rad)
    m[0, 1] = -Math::sin(-azimuth_rad)
    m[1, 0] = Math::sin(-azimuth_rad)
    m[2, 2] = 1
    m[3, 3] = 1
    transformation = OpenStudio::Transformation.new(m)

    return transformation * vertices
  end

  def self.add_roof_polygon(x, y, z, azimuth = 0, tilt = 0.5)
    x = UnitConversions.convert(x, "ft", "m")
    y = UnitConversions.convert(y, "ft", "m")
    z = UnitConversions.convert(z, "ft", "m")

    vertices = OpenStudio::Point3dVector.new
    vertices << OpenStudio::Point3d.new(x / 2, -y / 2, 0)
    vertices << OpenStudio::Point3d.new(x / 2, y / 2, 0)
    vertices << OpenStudio::Point3d.new(-x / 2, y / 2, 0)
    vertices << OpenStudio::Point3d.new(-x / 2, -y / 2, 0)

    # Rotate about the x axis
    m = OpenStudio::Matrix.new(4, 4, 0)
    m[0, 0] = 1
    m[1, 1] = Math::cos(Math::atan(tilt))
    m[1, 2] = -Math::sin(Math::atan(tilt))
    m[2, 1] = Math::sin(Math::atan(tilt))
    m[2, 2] = Math::cos(Math::atan(tilt))
    m[3, 3] = 1
    transformation = OpenStudio::Transformation.new(m)
    vertices = transformation * vertices

    # Rotate about the z axis
    azimuth_rad = UnitConversions.convert(azimuth, "deg", "rad")
    rad180 = UnitConversions.convert(180, "deg", "rad")
    m = OpenStudio::Matrix.new(4, 4, 0)
    m[0, 0] = Math::cos(rad180 - azimuth_rad)
    m[1, 1] = Math::cos(rad180 - azimuth_rad)
    m[0, 1] = -Math::sin(rad180 - azimuth_rad)
    m[1, 0] = Math::sin(rad180 - azimuth_rad)
    m[2, 2] = 1
    m[3, 3] = 1
    transformation = OpenStudio::Transformation.new(m)
    vertices = transformation * vertices

    # Shift up by z
    new_vertices = OpenStudio::Point3dVector.new
    vertices.each do |vertex|
      new_vertices << OpenStudio::Point3d.new(vertex.x, vertex.y, vertex.z + z)
    end

    return new_vertices
  end

  def self.add_ceiling_polygon(x, y, z)
    return OpenStudio::reverse(add_floor_polygon(x, y, z))
  end

  def self.net_surface_area(gross_area, surface_id, surface_type)
    net_area = gross_area
    if @subsurface_areas_by_surface.keys.include? surface_id
      net_area -= @subsurface_areas_by_surface[surface_id]
    end

    if net_area < 0
      fail "Calculated a negative net surface area for #{surface_type} '#{surface_id}'."
    end

    return net_area
  end

  def self.add_num_occupants(runner, model, building)
    building_occupancy_values = HPXML.get_building_occupancy_values(building_occupancy: building.elements["BuildingDetails/BuildingSummary/BuildingOccupancy"])

    # Occupants
    num_occ = Geometry.get_occupancy_default_num(@nbeds)
    unless building_occupancy_values.nil?
      unless building_occupancy_values[:number_of_residents].nil?
        num_occ = building_occupancy_values[:number_of_residents]
      end
    end
    if num_occ > 0
      occ_gain, hrs_per_day, sens_frac, lat_frac = Geometry.get_occupancy_default_values()
      weekday_sch = "1.00000, 1.00000, 1.00000, 1.00000, 1.00000, 1.00000, 1.00000, 0.88310, 0.40861, 0.24189, 0.24189, 0.24189, 0.24189, 0.24189, 0.24189, 0.24189, 0.29498, 0.55310, 0.89693, 0.89693, 0.89693, 1.00000, 1.00000, 1.00000" # TODO: Normalize schedule based on hrs_per_day
      weekday_sch_sum = weekday_sch.split(",").map(&:to_f).inject { |sum, n| sum + n }
      if (weekday_sch_sum - hrs_per_day).abs > 0.1
        runner.registerError("Occupancy schedule inconsistent with hrs_per_day.")
        return false
      end
      weekend_sch = weekday_sch
      monthly_sch = "1.0, 1.0, 1.0, 1.0, 1.0, 1.0, 1.0, 1.0, 1.0, 1.0, 1.0, 1.0"
      success = Geometry.process_occupants(model, runner, num_occ, occ_gain, sens_frac, lat_frac, weekday_sch, weekend_sch, monthly_sch, @cfa, @nbeds, @living_space)
      return false if not success
    end

    return true
  end

  def self.calc_subsurface_areas_by_surface(building)
    # Returns a hash with the amount of subsurface (window/skylight/door)
    # area for each surface. Used to convert gross surface area to net surface
    # area for a given surface.
    subsurface_areas = {}

    # Windows
    building.elements.each("BuildingDetails/Enclosure/Windows/Window") do |window|
      window_values = HPXML.get_window_values(window: window)
      wall_id = window_values[:wall_idref]
      subsurface_areas[wall_id] = 0.0 if subsurface_areas[wall_id].nil?
      subsurface_areas[wall_id] += window_values[:area]
    end

    # Skylights
    building.elements.each("BuildingDetails/Enclosure/Skylights/Skylight") do |skylight|
      skylight_values = HPXML.get_skylight_values(skylight: skylight)
      roof_id = skylight_values[:roof_idref]
      subsurface_areas[roof_id] = 0.0 if subsurface_areas[roof_id].nil?
      subsurface_areas[roof_id] += skylight_values[:area]
    end

    # Doors
    building.elements.each("BuildingDetails/Enclosure/Doors/Door") do |door|
      door_values = HPXML.get_door_values(door: door)
      wall_id = door_values[:wall_idref]
      subsurface_areas[wall_id] = 0.0 if subsurface_areas[wall_id].nil?
      subsurface_areas[wall_id] += door_values[:area]
    end

    return subsurface_areas
  end

  def self.get_default_azimuth(building)
    building.elements.each("BuildingDetails/Enclosure//Azimuth") do |azimuth|
      return Integer(azimuth.text)
    end
    return 90
  end

  def self.create_or_get_space(model, spaces, spacetype)
    if spaces[spacetype].nil?
      create_space_and_zone(model, spaces, spacetype)
    end
    return spaces[spacetype]
  end

  def self.add_roofs(runner, model, building, spaces)
    building.elements.each("BuildingDetails/Enclosure/Roofs/Roof") do |roof|
      roof_values = HPXML.get_roof_values(roof: roof)

      net_area = net_surface_area(roof_values[:area], roof_values[:id], "Roof")
      next if net_area < 0.1

      width = Math::sqrt(net_area)
      length = net_area / width
      tilt = roof_values[:pitch] / 12.0
      z_origin = @walls_top + 0.5 * Math.sin(Math.atan(tilt)) * width
      azimuth = @default_azimuth
      if not roof_values[:azimuth].nil?
        azimuth = roof_values[:azimuth]
      end

      surface = OpenStudio::Model::Surface.new(add_roof_polygon(length, width, z_origin, azimuth, tilt), model)
      surface.additionalProperties.setFeature("Length", length)
      surface.additionalProperties.setFeature("Width", width)
      surface.additionalProperties.setFeature("Azimuth", azimuth)
      surface.additionalProperties.setFeature("Tilt", tilt)
      surface.setName(roof_values[:id])
      surface.setSurfaceType("RoofCeiling")
      surface.setOutsideBoundaryCondition("Outdoors")
      set_surface_interior(model, spaces, surface, roof_values[:id], roof_values[:interior_adjacent_to])

      # Apply construction
      if is_thermal_boundary(roof_values)
        drywall_thick_in = 0.5
      else
        drywall_thick_in = 0.0
      end
      film_r = Material.AirFilmOutside.rvalue + Material.AirFilmRoof(Geometry.get_roof_pitch([surface])).rvalue
      solar_abs = roof_values[:solar_absorptance]
      emitt = roof_values[:emittance]
      has_radiant_barrier = roof_values[:radiant_barrier]
      if solar_abs >= 0.875
        mat_roofing = Material.RoofingAsphaltShinglesDark
      elsif solar_abs >= 0.75
        mat_roofing = Material.RoofingAsphaltShinglesMed
      elsif solar_abs >= 0.6
        mat_roofing = Material.RoofingAsphaltShinglesLight
      else
        mat_roofing = Material.RoofingAsphaltShinglesWhiteCool
      end

      assembly_r = roof_values[:insulation_assembly_r_value]
      constr_sets = [
        WoodStudConstructionSet.new(Material.Stud2x(8.0), 0.07, 10.0, 0.75, drywall_thick_in, mat_roofing), # 2x8, 24" o.c. + R10
        WoodStudConstructionSet.new(Material.Stud2x(8.0), 0.07, 5.0, 0.75, drywall_thick_in, mat_roofing),  # 2x8, 24" o.c. + R5
        WoodStudConstructionSet.new(Material.Stud2x(8.0), 0.07, 0.0, 0.75, drywall_thick_in, mat_roofing),  # 2x8, 24" o.c.
        WoodStudConstructionSet.new(Material.Stud2x6, 0.07, 0.0, 0.75, drywall_thick_in, mat_roofing),      # 2x6, 24" o.c.
        WoodStudConstructionSet.new(Material.Stud2x4, 0.07, 0.0, 0.5, drywall_thick_in, mat_roofing),       # 2x4, 16" o.c.
        WoodStudConstructionSet.new(Material.Stud2x4, 0.01, 0.0, 0.0, 0.0, mat_roofing),                    # Fallback
      ]
      match, constr_set, cavity_r = pick_wood_stud_construction_set(assembly_r, constr_sets, film_r, roof_values[:id])

      install_grade = 1

      success = Constructions.apply_closed_cavity_roof(runner, model, [surface], "#{roof_values[:id]} construction",
                                                       cavity_r, install_grade,
                                                       constr_set.stud.thick_in,
                                                       true, constr_set.framing_factor,
                                                       constr_set.drywall_thick_in,
                                                       constr_set.osb_thick_in, constr_set.rigid_r,
                                                       constr_set.exterior_material)
      return false if not success

      check_surface_assembly_rvalue(runner, surface, film_r, assembly_r, match)

      apply_solar_abs_emittance_to_construction(surface, solar_abs, emitt)
    end

    return true
  end

  def self.add_walls(runner, model, building, spaces)
    building.elements.each("BuildingDetails/Enclosure/Walls/Wall") do |wall|
      wall_values = HPXML.get_wall_values(wall: wall)

      net_area = net_surface_area(wall_values[:area], wall_values[:id], "Wall")
      next if net_area < 0.1

      height = 8.0 * @ncfl_ag
      length = net_area / height
      z_origin = @foundation_top
      azimuth = @default_azimuth
      if not wall_values[:azimuth].nil?
        azimuth = wall_values[:azimuth]
      end

      surface = OpenStudio::Model::Surface.new(add_wall_polygon(length, height, z_origin, azimuth), model)
      surface.additionalProperties.setFeature("Length", length)
      surface.additionalProperties.setFeature("Azimuth", azimuth)
      surface.additionalProperties.setFeature("Tilt", 90.0)
      surface.setName(wall_values[:id])
      surface.setSurfaceType("Wall")
      set_surface_interior(model, spaces, surface, wall_values[:id], wall_values[:interior_adjacent_to])
      set_surface_exterior(model, spaces, surface, wall_values[:id], wall_values[:exterior_adjacent_to])
      if wall_values[:exterior_adjacent_to] != "outside"
        surface.setSunExposure("NoSun")
        surface.setWindExposure("NoWind")
      end

      # Apply construction
      # The code below constructs a reasonable wall construction based on the
      # wall type while ensuring the correct assembly R-value.

      if is_thermal_boundary(wall_values)
        drywall_thick_in = 0.5
      else
        drywall_thick_in = 0.0
      end
      if wall_values[:exterior_adjacent_to] == "outside"
        film_r = Material.AirFilmVertical.rvalue + Material.AirFilmOutside.rvalue
        mat_ext_finish = Material.ExtFinishWoodLight
      else
        film_r = 2.0 * Material.AirFilmVertical.rvalue
        mat_ext_finish = nil
      end

      success = apply_wall_construction(runner, model, surface, wall_values[:id], wall_values[:wall_type], wall_values[:insulation_assembly_r_value],
                                        drywall_thick_in, film_r, mat_ext_finish, wall_values[:solar_absorptance], wall_values[:emittance])
      return false if not success
    end

    return true
  end

  def self.add_rim_joists(runner, model, building, spaces)
    building.elements.each("BuildingDetails/Enclosure/RimJoists/RimJoist") do |rim_joist|
      rim_joist_values = HPXML.get_rim_joist_values(rim_joist: rim_joist)

      height = 1.0
      length = rim_joist_values[:area] / height
      z_origin = @foundation_top
      azimuth = @default_azimuth
      if not rim_joist_values[:azimuth].nil?
        azimuth = rim_joist_values[:azimuth]
      end

      surface = OpenStudio::Model::Surface.new(add_wall_polygon(length, height, z_origin, azimuth), model)
      surface.additionalProperties.setFeature("Length", length)
      surface.additionalProperties.setFeature("Azimuth", azimuth)
      surface.additionalProperties.setFeature("Tilt", 90.0)
      surface.setName(rim_joist_values[:id])
      surface.setSurfaceType("Wall")
      set_surface_interior(model, spaces, surface, rim_joist_values[:id], rim_joist_values[:interior_adjacent_to])
      set_surface_exterior(model, spaces, surface, rim_joist_values[:id], rim_joist_values[:exterior_adjacent_to])
      if rim_joist_values[:exterior_adjacent_to] != "outside"
        surface.setSunExposure("NoSun")
        surface.setWindExposure("NoWind")
      end

      # Apply construction

      if is_thermal_boundary(rim_joist_values)
        drywall_thick_in = 0.5
      else
        drywall_thick_in = 0.0
      end
      if rim_joist_values[:exterior_adjacent_to] == "outside"
        film_r = Material.AirFilmVertical.rvalue + Material.AirFilmOutside.rvalue
        mat_ext_finish = Material.ExtFinishWoodLight
      else
        film_r = 2.0 * Material.AirFilmVertical.rvalue
        mat_ext_finish = nil
      end
      solar_abs = rim_joist_values[:solar_absorptance]
      emitt = rim_joist_values[:emittance]

      assembly_r = rim_joist_values[:insulation_assembly_r_value]

      constr_sets = [
        WoodStudConstructionSet.new(Material.Stud2x(2.0), 0.17, 10.0, 2.0, drywall_thick_in, mat_ext_finish),  # 2x4 + R10
        WoodStudConstructionSet.new(Material.Stud2x(2.0), 0.17, 5.0, 2.0, drywall_thick_in, mat_ext_finish),   # 2x4 + R5
        WoodStudConstructionSet.new(Material.Stud2x(2.0), 0.17, 0.0, 2.0, drywall_thick_in, mat_ext_finish),   # 2x4
        WoodStudConstructionSet.new(Material.Stud2x(2.0), 0.01, 0.0, 0.0, 0.0, nil),                           # Fallback
      ]
      match, constr_set, cavity_r = pick_wood_stud_construction_set(assembly_r, constr_sets, film_r, rim_joist_values[:id])
      install_grade = 1

      success = Constructions.apply_rim_joist(runner, model, [surface], "#{rim_joist_values[:id]} construction",
                                              cavity_r, install_grade, constr_set.framing_factor,
                                              constr_set.drywall_thick_in, constr_set.osb_thick_in,
                                              constr_set.rigid_r, constr_set.exterior_material)
      return false if not success

      check_surface_assembly_rvalue(runner, surface, film_r, assembly_r, match)

      apply_solar_abs_emittance_to_construction(surface, solar_abs, emitt)
    end

    return true
  end

  def self.add_framefloors(runner, model, building, spaces)
    building.elements.each("BuildingDetails/Enclosure/FrameFloors/FrameFloor") do |framefloor|
      framefloor_values = HPXML.get_framefloor_values(framefloor: framefloor)

      area = framefloor_values[:area]
      width = Math::sqrt(area)
      length = area / width
      if framefloor_values[:interior_adjacent_to].include? "attic" or framefloor_values[:exterior_adjacent_to].include? "attic"
        z_origin = @walls_top
      else
        z_origin = @foundation_top
      end

      if hpxml_framefloor_is_ceiling(framefloor_values[:interior_adjacent_to], framefloor_values[:exterior_adjacent_to])
        surface = OpenStudio::Model::Surface.new(add_ceiling_polygon(length, width, z_origin), model)
      else
        surface = OpenStudio::Model::Surface.new(add_floor_polygon(length, width, z_origin), model)
      end
      set_surface_interior(model, spaces, surface, framefloor_values[:id], framefloor_values[:interior_adjacent_to])
      set_surface_exterior(model, spaces, surface, framefloor_values[:id], framefloor_values[:exterior_adjacent_to])
      surface.setName(framefloor_values[:id])
      surface.setSunExposure("NoSun")
      surface.setWindExposure("NoWind")

      # Apply construction

      film_r = 2.0 * Material.AirFilmFloorReduced.rvalue
      assembly_r = framefloor_values[:insulation_assembly_r_value]

      constr_sets = [
        WoodStudConstructionSet.new(Material.Stud2x6, 0.10, 10.0, 0.75, 0.0, Material.CoveringBare), # 2x6, 24" o.c. + R10
        WoodStudConstructionSet.new(Material.Stud2x6, 0.10, 0.0, 0.75, 0.0, Material.CoveringBare),  # 2x6, 24" o.c.
        WoodStudConstructionSet.new(Material.Stud2x4, 0.13, 0.0, 0.5, 0.0, Material.CoveringBare),   # 2x4, 16" o.c.
        WoodStudConstructionSet.new(Material.Stud2x4, 0.01, 0.0, 0.0, 0.0, nil),                     # Fallback
      ]
      match, constr_set, cavity_r = pick_wood_stud_construction_set(assembly_r, constr_sets, film_r, framefloor_values[:id])

      mat_floor_covering = nil
      install_grade = 1

      # Floor
      success = Constructions.apply_floor(runner, model, [surface], "#{framefloor_values[:id]} construction",
                                          cavity_r, install_grade,
                                          constr_set.framing_factor, constr_set.stud.thick_in,
                                          constr_set.osb_thick_in, constr_set.rigid_r,
                                          mat_floor_covering, constr_set.exterior_material)
      return false if not success

      check_surface_assembly_rvalue(runner, surface, film_r, assembly_r, match)
    end

    return true
  end

  def self.add_foundation_walls_slabs(runner, model, building, spaces)
    # Get foundation types
    foundation_types = []
    building.elements.each("BuildingDetails/Enclosure/Slabs/Slab/InteriorAdjacentTo") do |int_adjacent_to|
      next if foundation_types.include? int_adjacent_to.text

      foundation_types << int_adjacent_to.text
    end

    foundation_types.each do |foundation_type|
      # Get attached foundation walls/slabs
      fnd_walls = []
      slabs = []
      building.elements.each("BuildingDetails/Enclosure/FoundationWalls/FoundationWall[InteriorAdjacentTo='#{foundation_type}']") do |fnd_wall|
        fnd_walls << fnd_wall
      end
      building.elements.each("BuildingDetails/Enclosure/Slabs/Slab[InteriorAdjacentTo='#{foundation_type}']") do |slab|
        slabs << slab
      end

      # Calculate combinations of slabs/walls for each Kiva instance
      kiva_instances, kiva_slabs = get_kiva_instances(fnd_walls, slabs)

      # Obtain some wall/slab information
      fnd_wall_gross_areas = {}
      fnd_wall_net_areas = {}
      fnd_wall_lengths = {}
      fnd_walls.each_with_index do |fnd_wall, fnd_wall_idx|
        fnd_wall_values = HPXML.get_foundation_wall_values(foundation_wall: fnd_wall)
        next unless fnd_wall_values[:exterior_adjacent_to] == "ground"

        fnd_wall_gross_areas[fnd_wall] = fnd_wall_values[:area]
        fnd_wall_net_areas[fnd_wall] = net_surface_area(fnd_wall_values[:area], fnd_wall_values[:id], "Wall")
        fnd_wall_lengths[fnd_wall] = fnd_wall_gross_areas[fnd_wall] / fnd_wall_values[:height]
      end
      slab_exp_perims = {}
      slab_areas = {}
      slabs.each_with_index do |slab, slab_idx|
        slab_values = HPXML.get_slab_values(slab: slab)
        slab_exp_perims[slab] = slab_values[:exposed_perimeter]
        slab_areas[slab] = slab_values[:area]
      end
      total_slab_exp_perim = slab_exp_perims.values.inject(0, :+)
      total_slab_area = slab_areas.values.inject(0, :+)
      total_fnd_wall_length = fnd_wall_lengths.values.inject(0, :+)

      no_wall_slab_exp_perim = {}

      kiva_instances.each do |fnd_walls_list, kiva_slabs_list|
        kiva_foundation = nil

        # Apportion referenced walls/slabs for this Kiva instance
        kiva_slab_exp_perim = kiva_slabs_list.flatten.map { |e| slab_exp_perims[e] }.inject(0, :+)
        kiva_slab_area = kiva_slabs_list.flatten.map { |e| slab_areas[e] }.inject(0, :+)
        kiva_fnd_wall_length = fnd_walls_list.flatten.map { |e| fnd_wall_lengths[e] }.inject(0, :+)
        kiva_fnd_wall_net_area = fnd_walls_list.flatten.map { |e| fnd_wall_net_areas[e] }.inject(0, :+)
        kiva_fnd_wall_gross_area = fnd_walls_list.flatten.map { |e| fnd_wall_gross_areas[e] }.inject(0, :+)
        slab_frac = kiva_slab_exp_perim / total_slab_exp_perim
        if total_fnd_wall_length > 0
          fnd_wall_frac = kiva_fnd_wall_length / total_fnd_wall_length
        else
          fnd_wall_frac = 1.0 # Handle slab foundation type
        end

        if not fnd_walls_list.empty?
          # Add single combined exterior foundation wall surface (for similar surfaces)
          fnd_wall = fnd_walls_list[0]
          fnd_wall_values = HPXML.get_foundation_wall_values(foundation_wall: fnd_wall)
          combined_wall_net_area = kiva_fnd_wall_net_area * slab_frac
          combined_wall_gross_area = kiva_fnd_wall_gross_area * slab_frac
          kiva_foundation = add_foundation_wall(runner, model, spaces, fnd_wall_values, combined_wall_net_area, combined_wall_gross_area,
                                                total_fnd_wall_length, total_slab_exp_perim, kiva_foundation)
          return false if kiva_foundation.nil?
        end

        # Add single combined foundation slab surface (for similar surfaces)
        slab = kiva_slabs_list[0]
        slab_values = HPXML.get_slab_values(slab: slab)
        combined_slab_exp_perim = kiva_slab_exp_perim * fnd_wall_frac
        combined_slab_area = kiva_slab_area * fnd_wall_frac
        no_wall_slab_exp_perim[slab] = 0.0 if no_wall_slab_exp_perim[slab].nil?
        if not fnd_walls_list.empty? and combined_slab_exp_perim > kiva_fnd_wall_length * slab_frac
          # Keep track of no-wall slab exposed perimeter
          no_wall_slab_exp_perim[slab] += (combined_slab_exp_perim - kiva_fnd_wall_length * slab_frac)

          # Reduce this slab's exposed perimeter so that EnergyPlus does not automatically
          # create a second no-wall Kiva instance for each of our Kiva instances.
          # Instead, we will later create our own Kiva instance to account for it.
          # This reduces the number of Kiva instances we end up with.
          exp_perim_frac = (kiva_fnd_wall_length * slab_frac) / combined_slab_exp_perim
          combined_slab_exp_perim *= exp_perim_frac
          combined_slab_area *= exp_perim_frac
        end
        if not fnd_walls_list.empty?
          z_origin = -1 * fnd_wall_values[:depth_below_grade] # Position based on adjacent foundation walls
        else
          z_origin = -1 * slab_values[:depth_below_grade]
        end
        kiva_foundation = add_foundation_slab(runner, model, spaces, slab_values, combined_slab_exp_perim,
                                              combined_slab_area, z_origin, kiva_foundation)
        return false if kiva_foundation.nil?
      end

      # For each slab list, create a no-wall Kiva slab instance if needed.
      kiva_slabs.each do |kiva_slabs_list|
        # Single combined foundation slab surface
        slab = kiva_slabs_list[0]
        next unless no_wall_slab_exp_perim[slab] > 0.1

        slab_values = HPXML.get_slab_values(slab: slab)
        z_origin = 0
        combined_slab_area = total_slab_area * no_wall_slab_exp_perim[slab] / total_slab_exp_perim
        kiva_foundation = add_foundation_slab(runner, model, spaces, slab_values, no_wall_slab_exp_perim[slab],
                                              combined_slab_area, z_origin, nil)
        return false if kiva_foundation.nil?
      end

      # Interior foundation wall surfaces
      # The above-grade portion of these walls are modeled as EnergyPlus surfaces with standard adjacency.
      # The below-grade portion of these walls (in contact with ground) are not modeled, as Kiva does not
      # calculate heat flow between two zones through the ground.
      fnd_walls.each do |fnd_wall|
        fnd_wall_values = HPXML.get_foundation_wall_values(foundation_wall: fnd_wall)
        next unless fnd_wall_values[:exterior_adjacent_to] != "ground"

        ag_height = fnd_wall_values[:height] - fnd_wall_values[:depth_below_grade]
        ag_net_area = net_surface_area(fnd_wall_values[:area], fnd_wall_values[:id], "Wall") * ag_height / fnd_wall_values[:height]
        next if ag_net_area < 0.1

        length = ag_net_area / ag_height
        z_origin = -1 * ag_height
        azimuth = @default_azimuth
        if not fnd_wall_values[:azimuth].nil?
          azimuth = fnd_wall_values[:azimuth]
        end

        surface = OpenStudio::Model::Surface.new(add_wall_polygon(length, ag_height, z_origin, azimuth), model)
        surface.additionalProperties.setFeature("Length", length)
        surface.additionalProperties.setFeature("Azimuth", azimuth)
        surface.additionalProperties.setFeature("Tilt", 90.0)
        surface.setName(fnd_wall_values[:id])
        surface.setSurfaceType("Wall")
        set_surface_interior(model, spaces, surface, fnd_wall_values[:id], fnd_wall_values[:interior_adjacent_to])
        set_surface_exterior(model, spaces, surface, fnd_wall_values[:id], fnd_wall_values[:exterior_adjacent_to])
        surface.setSunExposure("NoSun")
        surface.setWindExposure("NoWind")

        # Apply construction

        wall_type = "SolidConcrete"
        solar_absorptance = 0.75
        emittance = 0.9
        if is_thermal_boundary(fnd_wall_values)
          drywall_thick_in = 0.5
        else
          drywall_thick_in = 0.0
        end
        film_r = 2.0 * Material.AirFilmVertical.rvalue
        assembly_r = fnd_wall_values[:insulation_assembly_r_value]
        if assembly_r.nil?
          concrete_thick_in = fnd_wall_values[:thickness]
          assembly_r = fnd_wall_values[:insulation_r_value] + Material.Concrete(concrete_thick_in).rvalue + Material.GypsumWall(drywall_thick_in).rvalue + film_r
        end
        mat_ext_finish = nil

        success = apply_wall_construction(runner, model, surface, fnd_wall_values[:id], wall_type, assembly_r,
                                          drywall_thick_in, film_r, mat_ext_finish, solar_absorptance, emittance)
        return false if not success
      end
    end
  end

  def self.add_foundation_wall(runner, model, spaces, fnd_wall_values, combined_wall_net_area, combined_wall_gross_area,
                               total_fnd_wall_length, total_slab_exp_perim, kiva_foundation)

    height = fnd_wall_values[:height]
    height_ag = height - fnd_wall_values[:depth_below_grade]
    z_origin = -1 * fnd_wall_values[:depth_below_grade]
    length = combined_wall_gross_area / height

    if total_fnd_wall_length > total_slab_exp_perim
      # Calculate exposed section of wall based on slab's total exposed perimeter.
      length *= total_slab_exp_perim / total_fnd_wall_length
    end

    azimuth = @default_azimuth
    if not fnd_wall_values[:azimuth].nil?
      azimuth = fnd_wall_values[:azimuth]
    end

    if combined_wall_gross_area > combined_wall_net_area
      # Create a "notch" in the wall to account for the subsurfaces. This ensures that
      # we preserve the appropriate wall height, length, and area for Kiva.
      subsurface_area = combined_wall_gross_area - combined_wall_net_area
    else
      subsurface_area = 0
    end

    surface = OpenStudio::Model::Surface.new(add_wall_polygon(length, height, z_origin, azimuth, [0] * 4, subsurface_area), model)
    surface.additionalProperties.setFeature("Length", length)
    surface.additionalProperties.setFeature("Azimuth", azimuth)
    surface.additionalProperties.setFeature("Tilt", 90.0)
    surface.setName(fnd_wall_values[:id])
    surface.setSurfaceType("Wall")
    set_surface_interior(model, spaces, surface, fnd_wall_values[:id], fnd_wall_values[:interior_adjacent_to])
    set_surface_exterior(model, spaces, surface, fnd_wall_values[:id], fnd_wall_values[:exterior_adjacent_to])

    if is_thermal_boundary(fnd_wall_values)
      drywall_thick_in = 0.5
    else
      drywall_thick_in = 0.0
    end
    filled_cavity = true
    concrete_thick_in = fnd_wall_values[:thickness]
    cavity_r = 0.0
    cavity_depth_in = 0.0
    install_grade = 1
    framing_factor = 0.0
    assembly_r = fnd_wall_values[:insulation_assembly_r_value]
    if not assembly_r.nil?
      rigid_height = height
      film_r = Material.AirFilmVertical.rvalue
      rigid_r = assembly_r - Material.Concrete(concrete_thick_in).rvalue - Material.GypsumWall(drywall_thick_in).rvalue - film_r
      if rigid_r < 0 # Try without drywall
        drywall_thick_in = 0.0
        rigid_r = assembly_r - Material.Concrete(concrete_thick_in).rvalue - Material.GypsumWall(drywall_thick_in).rvalue - film_r
      end
      if rigid_r < 0
        rigid_r = 0.0
        match = false
      else
        match = true
      end
    else
      rigid_height = fnd_wall_values[:insulation_distance_to_bottom]
      rigid_r = fnd_wall_values[:insulation_r_value]
    end

    success = Constructions.apply_foundation_wall(runner, model, [surface], "#{fnd_wall_values[:id]} construction",
                                                  rigid_height, cavity_r, install_grade,
                                                  cavity_depth_in, filled_cavity, framing_factor,
                                                  rigid_r, drywall_thick_in, concrete_thick_in,
                                                  height, height_ag, kiva_foundation)
    return nil if not success

    if not assembly_r.nil?
      check_surface_assembly_rvalue(runner, surface, film_r, assembly_r, match)
    end

    return surface.adjacentFoundation.get
  end

  def self.add_foundation_slab(runner, model, spaces, slab_values, slab_exp_perim,
                               combined_slab_area, z_origin, kiva_foundation)

    slab_tot_perim = slab_exp_perim
    if slab_tot_perim**2 - 16.0 * combined_slab_area <= 0
      # Cannot construct rectangle with this perimeter/area. Some of the
      # perimeter is presumably not exposed, so bump up perimeter value.
      slab_tot_perim = Math.sqrt(16.0 * combined_slab_area)
    end
    sqrt_term = [slab_tot_perim**2 - 16.0 * combined_slab_area, 0.0].max
    slab_length = slab_tot_perim / 4.0 + Math.sqrt(sqrt_term) / 4.0
    slab_width = slab_tot_perim / 4.0 - Math.sqrt(sqrt_term) / 4.0

    surface = OpenStudio::Model::Surface.new(add_floor_polygon(slab_length, slab_width, z_origin), model)
    surface.setName(slab_values[:id])
    surface.setSurfaceType("Floor")
    surface.setOutsideBoundaryCondition("Foundation")
    set_surface_interior(model, spaces, surface, slab_values[:id], slab_values[:interior_adjacent_to])
    surface.setSunExposure("NoSun")
    surface.setWindExposure("NoWind")

    slab_perim_r = slab_values[:perimeter_insulation_r_value]
    slab_perim_depth = slab_values[:perimeter_insulation_depth]
    if slab_perim_r == 0 or slab_perim_depth == 0
      slab_perim_r = 0
      slab_perim_depth = 0
    end

    if slab_values[:under_slab_insulation_spans_entire_slab]
      slab_whole_r = slab_values[:under_slab_insulation_r_value]
      slab_under_r = 0
      slab_under_width = 0
    else
      slab_under_r = slab_values[:under_slab_insulation_r_value]
      slab_under_width = slab_values[:under_slab_insulation_width]
      if slab_under_r == 0 or slab_under_width == 0
        slab_under_r = 0
        slab_under_width = 0
      end
      slab_whole_r = 0
    end
    slab_gap_r = slab_under_r

    mat_carpet = nil
    if slab_values[:carpet_fraction] > 0 and slab_values[:carpet_r_value] > 0
      mat_carpet = Material.CoveringBare(slab_values[:carpet_fraction],
                                         slab_values[:carpet_r_value])
    end

    success = Constructions.apply_foundation_slab(runner, model, surface, "#{slab_values[:id]} construction",
                                                  slab_under_r, slab_under_width, slab_gap_r, slab_perim_r,
                                                  slab_perim_depth, slab_whole_r, slab_values[:thickness],
                                                  slab_exp_perim, mat_carpet, kiva_foundation)
    return nil if not success

    # FIXME: Temporary code for sizing
    surface.additionalProperties.setFeature(Constants.SizingInfoSlabRvalue, 10.0)

    return surface.adjacentFoundation.get
  end

  def self.add_conditioned_floor_area(runner, model, building, spaces)
    # FIXME: Simplify this.
    # TODO: Use HPXML values not Model values
    cfa = @cfa.round(1)

    # Check if we need to add floors between conditioned spaces (e.g., 2-story buildings).
    # This ensures that the E+ reported Conditioned Floor Area is correct.

    # Calculate cfa already added to model
    model_cfa = 0.0
    model.getSpaces.each do |space|
      next unless Geometry.space_is_conditioned(space)

      space.surfaces.each do |surface|
        next unless surface.surfaceType.downcase.to_s == "floor"

        model_cfa += UnitConversions.convert(surface.grossArea, "m^2", "ft^2").round(2)
      end
    end

    addtl_cfa = cfa - model_cfa
    return true unless addtl_cfa > 0

    conditioned_floor_width = Math::sqrt(addtl_cfa)
    conditioned_floor_length = addtl_cfa / conditioned_floor_width
    z_origin = @foundation_top + 8.0 * (@ncfl_ag - 1)

    surface = OpenStudio::Model::Surface.new(add_floor_polygon(-conditioned_floor_width, -conditioned_floor_length, z_origin), model)

    surface.setSunExposure("NoSun")
    surface.setWindExposure("NoWind")
    surface.setName("inferred conditioned floor")
    surface.setSurfaceType("Floor")
    surface.setSpace(create_or_get_space(model, spaces, Constants.SpaceTypeLiving))
    surface.setOutsideBoundaryCondition("Adiabatic")

    # add ceiling surfaces accordingly
    ceiling_surface = OpenStudio::Model::Surface.new(add_ceiling_polygon(-conditioned_floor_width, -conditioned_floor_length, z_origin), model)

    ceiling_surface.setSunExposure("NoSun")
    ceiling_surface.setWindExposure("NoWind")
    ceiling_surface.setName("inferred conditioned ceiling")
    ceiling_surface.setSurfaceType("RoofCeiling")
    ceiling_surface.setSpace(create_or_get_space(model, spaces, Constants.SpaceTypeLiving))
    ceiling_surface.setOutsideBoundaryCondition("Adiabatic")

    if not @cond_bsmnt_surfaces.empty?
      # assumming added ceiling is in conditioned basement
      @cond_bsmnt_surfaces << ceiling_surface
    end

    # Apply Construction
    success = apply_adiabatic_construction(runner, model, [surface, ceiling_surface], "floor")
    return false if not success

    return true
  end

  def self.add_thermal_mass(runner, model, building)
    drywall_thick_in = 0.5
    partition_frac_of_cfa = 1.0 # Ratio of partition wall area to conditioned floor area
    basement_frac_of_cfa = (@cfa - @cfa_ag) / @cfa
    success = Constructions.apply_partition_walls(runner, model, "PartitionWallConstruction", drywall_thick_in, partition_frac_of_cfa,
                                                  basement_frac_of_cfa, @cond_bsmnt_surfaces, @living_space)
    return false if not success

    mass_lb_per_sqft = 8.0
    density_lb_per_cuft = 40.0
    mat = BaseMaterial.Wood
    success = Constructions.apply_furniture(runner, model, mass_lb_per_sqft, density_lb_per_cuft, mat,
                                            basement_frac_of_cfa, @cond_bsmnt_surfaces, @living_space)
    return false if not success

    return true
  end

  def self.add_neighbors(runner, model, building, length)
    # Get the max z-value of any model surface
    default_height = -9e99
    model.getSpaces.each do |space|
      z_origin = space.zOrigin
      space.surfaces.each do |surface|
        surface.vertices.each do |vertex|
          surface_z = vertex.z + z_origin
          next if surface_z < default_height

          default_height = surface_z
        end
      end
    end
    default_height = UnitConversions.convert(default_height, "m", "ft")
    z_origin = 0 # shading surface always starts at grade

    shading_surfaces = []
    building.elements.each("BuildingDetails/BuildingSummary/Site/extension/Neighbors/NeighborBuilding") do |neighbor_building|
      neighbor_building_values = HPXML.get_neighbor_building_values(neighbor_building: neighbor_building)
      azimuth = neighbor_building_values[:azimuth]
      distance = neighbor_building_values[:distance]
      height = neighbor_building_values[:height].nil? ? default_height : neighbor_building_values[:height]

      shading_surface = OpenStudio::Model::ShadingSurface.new(add_wall_polygon(length, height, z_origin, azimuth), model)
      shading_surface.additionalProperties.setFeature("Azimuth", azimuth)
      shading_surface.additionalProperties.setFeature("Distance", distance)
      shading_surface.setName("Neighbor azimuth #{azimuth} distance #{distance}")

      shading_surfaces << shading_surface
    end

    unless shading_surfaces.empty?
      shading_surface_group = OpenStudio::Model::ShadingSurfaceGroup.new(model)
      shading_surface_group.setName(Constants.ObjectNameNeighbors)
      shading_surfaces.each do |shading_surface|
        shading_surface.setShadingSurfaceGroup(shading_surface_group)
      end
    end

    return true
  end

  def self.add_windows(runner, model, building, spaces, weather, cooling_season)
    surfaces = []
    building.elements.each("BuildingDetails/Enclosure/Windows/Window") do |window|
      window_values = HPXML.get_window_values(window: window)

      window_id = window_values[:id]

      window_height = 4.0 # ft, default
      overhang_depth = nil
      if not window.elements["Overhangs"].nil?
        overhang_depth = window_values[:overhangs_depth]
        overhang_distance_to_top = window_values[:overhangs_distance_to_top_of_window]
        overhang_distance_to_bottom = window_values[:overhangs_distance_to_bottom_of_window]
        window_height = overhang_distance_to_bottom - overhang_distance_to_top
      end

      window_area = window_values[:area]
      window_width = window_area / window_height
      z_origin = @foundation_top
      window_azimuth = window_values[:azimuth]

      # Create parent surface slightly bigger than window
      surface = OpenStudio::Model::Surface.new(add_wall_polygon(window_width, window_height, z_origin,
                                                                window_azimuth, [0, 0.001, 0.001, 0.001]), model)

      surface.additionalProperties.setFeature("Length", window_width)
      surface.additionalProperties.setFeature("Azimuth", window_azimuth)
      surface.additionalProperties.setFeature("Tilt", 90.0)
      surface.setName("surface #{window_id}")
      surface.setSurfaceType("Wall")
      assign_space_to_subsurface(surface, window_id, window_values[:wall_idref], building, spaces, model, "window")
      surface.setOutsideBoundaryCondition("Outdoors") # cannot be adiabatic because subsurfaces won't be created
      surfaces << surface

      sub_surface = OpenStudio::Model::SubSurface.new(add_wall_polygon(window_width, window_height, z_origin,
                                                                       window_azimuth, [-0.001, 0, 0.001, 0]), model)
      sub_surface.setName(window_id)
      sub_surface.setSurface(surface)
      sub_surface.setSubSurfaceType("FixedWindow")

      if not overhang_depth.nil?
        overhang = sub_surface.addOverhang(UnitConversions.convert(overhang_depth, "ft", "m"), UnitConversions.convert(overhang_distance_to_top, "ft", "m"))
        overhang.get.setName("#{sub_surface.name} - #{Constants.ObjectNameOverhangs}")

        sub_surface.additionalProperties.setFeature(Constants.SizingInfoWindowOverhangDepth, overhang_depth)
        sub_surface.additionalProperties.setFeature(Constants.SizingInfoWindowOverhangOffset, overhang_distance_to_top)
      end

      # Apply construction
      ufactor = window_values[:ufactor]
      shgc = window_values[:shgc]
      default_shade_summer, default_shade_winter = Constructions.get_default_interior_shading_factors()
      cool_shade_mult = default_shade_summer
      if not window_values[:interior_shading_factor_summer].nil?
        cool_shade_mult = window_values[:interior_shading_factor_summer]
      end
      heat_shade_mult = default_shade_winter
      if not window_values[:interior_shading_factor_winter].nil?
        heat_shade_mult = window_values[:interior_shading_factor_winter]
      end
      success = Constructions.apply_window(runner, model, [sub_surface],
                                           "WindowConstruction",
                                           weather, cooling_season, ufactor, shgc,
                                           heat_shade_mult, cool_shade_mult)
      return false if not success
    end

    success = apply_adiabatic_construction(runner, model, surfaces, "wall")
    return false if not success

    return true
  end

  def self.add_skylights(runner, model, building, spaces, weather, cooling_season)
    surfaces = []
    building.elements.each("BuildingDetails/Enclosure/Skylights/Skylight") do |skylight|
      skylight_values = HPXML.get_skylight_values(skylight: skylight)

      skylight_id = skylight_values[:id]

      # Obtain skylight tilt from attached roof
      skylight_tilt = nil
      building.elements.each("BuildingDetails/Enclosure/Roofs/Roof") do |roof|
        roof_values = HPXML.get_roof_values(roof: roof)
        next unless roof_values[:id] == skylight_values[:roof_idref]

        skylight_tilt = roof_values[:pitch] / 12.0
      end
      if skylight_tilt.nil?
        fail "Attached roof '#{skylight_values[:roof_idref]}' not found for skylight '#{skylight_id}'."
      end

      skylight_area = skylight_values[:area]
      skylight_height = Math::sqrt(skylight_area)
      skylight_width = skylight_area / skylight_height
      z_origin = @walls_top + 0.5 * Math.sin(Math.atan(skylight_tilt)) * skylight_height
      skylight_azimuth = skylight_values[:azimuth]

      # Create parent surface slightly bigger than skylight
      surface = OpenStudio::Model::Surface.new(add_roof_polygon(skylight_width + 0.001, skylight_height + 0.001, z_origin,
                                                                skylight_azimuth, skylight_tilt), model)

      surface.additionalProperties.setFeature("Length", skylight_width)
      surface.additionalProperties.setFeature("Width", skylight_height)
      surface.additionalProperties.setFeature("Azimuth", skylight_azimuth)
      surface.additionalProperties.setFeature("Tilt", skylight_tilt)
      surface.setName("surface #{skylight_id}")
      surface.setSurfaceType("RoofCeiling")
      surface.setSpace(create_or_get_space(model, spaces, Constants.SpaceTypeLiving)) # Ensures it is included in Manual J sizing
      surface.setOutsideBoundaryCondition("Outdoors") # cannot be adiabatic because subsurfaces won't be created
      surfaces << surface

      sub_surface = OpenStudio::Model::SubSurface.new(add_roof_polygon(skylight_width, skylight_height, z_origin,
                                                                       skylight_azimuth, skylight_tilt), model)
      sub_surface.setName(skylight_id)
      sub_surface.setSurface(surface)
      sub_surface.setSubSurfaceType("Skylight")

      # Apply construction
      ufactor = skylight_values[:ufactor]
      shgc = skylight_values[:shgc]
      cool_shade_mult = 1.0
      heat_shade_mult = 1.0
      success = Constructions.apply_skylight(runner, model, [sub_surface],
                                             "SkylightConstruction",
                                             weather, cooling_season, ufactor, shgc,
                                             heat_shade_mult, cool_shade_mult)
      return false if not success
    end

    success = apply_adiabatic_construction(runner, model, surfaces, "roof")
    return false if not success

    return true
  end

  def self.add_doors(runner, model, building, spaces)
    surfaces = []
    building.elements.each("BuildingDetails/Enclosure/Doors/Door") do |door|
      door_values = HPXML.get_door_values(door: door)
      door_id = door_values[:id]

      door_area = door_values[:area]
      door_azimuth = door_values[:azimuth]

      door_height = 6.67 # ft
      door_width = door_area / door_height
      z_origin = @foundation_top

      # Create parent surface slightly bigger than door
      surface = OpenStudio::Model::Surface.new(add_wall_polygon(door_width, door_height, z_origin,
                                                                door_azimuth, [0, 0.001, 0.001, 0.001]), model)

      surface.additionalProperties.setFeature("Length", door_width)
      surface.additionalProperties.setFeature("Azimuth", door_azimuth)
      surface.additionalProperties.setFeature("Tilt", 90.0)
      surface.setName("surface #{door_id}")
      surface.setSurfaceType("Wall")
      assign_space_to_subsurface(surface, door_id, door_values[:wall_idref], building, spaces, model, "door")
      surface.setOutsideBoundaryCondition("Outdoors") # cannot be adiabatic because subsurfaces won't be created
      surfaces << surface

      sub_surface = OpenStudio::Model::SubSurface.new(add_wall_polygon(door_width, door_height, z_origin,
                                                                       door_azimuth, [0, 0, 0, 0]), model)
      sub_surface.setName(door_id)
      sub_surface.setSurface(surface)
      sub_surface.setSubSurfaceType("Door")

      # Apply construction
      ufactor = 1.0 / door_values[:r_value]

      success = Constructions.apply_door(runner, model, [sub_surface], "Door", ufactor)
      return false if not success
    end

    success = apply_adiabatic_construction(runner, model, surfaces, "wall")
    return false if not success

    return true
  end

  def self.apply_adiabatic_construction(runner, model, surfaces, type)
    # Arbitrary construction for heat capacitance.
    # Only applies to surfaces where outside boundary conditioned is
    # adiabatic or surface net area is near zero.

    if type == "wall"

      success = Constructions.apply_wood_stud_wall(runner, model, surfaces, "AdiabaticWallConstruction",
                                                   0, 1, 3.5, true, 0.1, 0.5, 0, 999,
                                                   Material.ExtFinishStuccoMedDark)
      return false if not success

    elsif type == "floor"

      success = Constructions.apply_floor(runner, model, surfaces, "AdiabaticFloorConstruction",
                                          0, 1, 0.07, 5.5, 0.75, 999,
                                          Material.FloorWood, Material.CoveringBare)
      return false if not success

    elsif type == "roof"

      success = Constructions.apply_open_cavity_roof(runner, model, surfaces, "AdiabaticRoofConstruction",
                                                     0, 1, 7.25, 0.07, 7.25, 0.75, 999,
                                                     Material.RoofingAsphaltShinglesMed, false)
      return false if not success

    end

    return true
  end

  def self.add_hot_water_and_appliances(runner, model, building, weather, spaces)
    related_hvac_list = [] # list of hvac systems refered in water heating system "RelatedHvac" element
    # Clothes Washer
    clothes_washer_values = HPXML.get_clothes_washer_values(clothes_washer: building.elements["BuildingDetails/Appliances/ClothesWasher"])
    if not clothes_washer_values.nil?
      cw_space = get_space_from_location(clothes_washer_values[:location], "ClothesWasher", model, spaces)
      cw_ler = clothes_washer_values[:rated_annual_kwh]
      cw_elec_rate = clothes_washer_values[:label_electric_rate]
      cw_gas_rate = clothes_washer_values[:label_gas_rate]
      cw_agc = clothes_washer_values[:label_annual_gas_cost]
      cw_cap = clothes_washer_values[:capacity]
      cw_mef = clothes_washer_values[:modified_energy_factor]
      if cw_mef.nil?
        cw_mef = HotWaterAndAppliances.calc_clothes_washer_mef_from_imef(clothes_washer_values[:integrated_modified_energy_factor])
      end
    else
      cw_mef = cw_ler = cw_elec_rate = cw_gas_rate = cw_agc = cw_cap = cw_space = nil
    end

    # Clothes Dryer
    clothes_dryer_values = HPXML.get_clothes_dryer_values(clothes_dryer: building.elements["BuildingDetails/Appliances/ClothesDryer"])
    if not clothes_dryer_values.nil?
      cd_space = get_space_from_location(clothes_dryer_values[:location], "ClothesDryer", model, spaces)
      cd_fuel = to_beopt_fuel(clothes_dryer_values[:fuel_type])
      cd_control = clothes_dryer_values[:control_type]
      cd_ef = clothes_dryer_values[:energy_factor]
      if cd_ef.nil?
        cd_ef = HotWaterAndAppliances.calc_clothes_dryer_ef_from_cef(clothes_dryer_values[:combined_energy_factor])
      end
    else
      cd_ef = cd_control = cd_fuel = cd_space = nil
    end

    # Dishwasher
    dishwasher_values = HPXML.get_dishwasher_values(dishwasher: building.elements["BuildingDetails/Appliances/Dishwasher"])
    if not dishwasher_values.nil?
      dw_cap = dishwasher_values[:place_setting_capacity]
      dw_ef = dishwasher_values[:energy_factor]
      if dw_ef.nil?
        dw_ef = HotWaterAndAppliances.calc_dishwasher_ef_from_annual_kwh(dishwasher_values[:rated_annual_kwh])
      end
    else
      dw_ef = dw_cap = nil
    end

    # Refrigerator
    refrigerator_values = HPXML.get_refrigerator_values(refrigerator: building.elements["BuildingDetails/Appliances/Refrigerator"])
    if not refrigerator_values.nil?
      fridge_space = get_space_from_location(refrigerator_values[:location], "Refrigerator", model, spaces)
      fridge_annual_kwh = refrigerator_values[:adjusted_annual_kwh]
      if fridge_annual_kwh.nil?
        fridge_annual_kwh = refrigerator_values[:rated_annual_kwh]
      end
    else
      fridge_annual_kwh = fridge_space = nil
    end

    # Cooking Range/Oven
    cooking_range_values = HPXML.get_cooking_range_values(cooking_range: building.elements["BuildingDetails/Appliances/CookingRange"])
    oven_values = HPXML.get_oven_values(oven: building.elements["BuildingDetails/Appliances/Oven"])
    if not cooking_range_values.nil? and not oven_values.nil?
      cook_fuel_type = to_beopt_fuel(cooking_range_values[:fuel_type])
      cook_is_induction = cooking_range_values[:is_induction]
      oven_is_convection = oven_values[:is_convection]
    else
      cook_fuel_type = cook_is_induction = oven_is_convection = nil
    end

    wh = building.elements["BuildingDetails/Systems/WaterHeating"]
    sts = building.elements["BuildingDetails/Systems/SolarThermal/SolarThermalSystem"]

    # Fixtures
    has_low_flow_fixtures = false
    if not wh.nil?
      low_flow_fixtures_list = []
      wh.elements.each("WaterFixture[WaterFixtureType='shower head' or WaterFixtureType='faucet']") do |wf|
        water_fixture_values = HPXML.get_water_fixture_values(water_fixture: wf)
        low_flow_fixtures_list << water_fixture_values[:low_flow]
      end
      low_flow_fixtures_list.uniq!
      if low_flow_fixtures_list.size == 1 and low_flow_fixtures_list[0]
        has_low_flow_fixtures = true
      end
    end

    # Distribution
    if not wh.nil?
      dist = wh.elements["HotWaterDistribution"]
      hot_water_distribution_values = HPXML.get_hot_water_distribution_values(hot_water_distribution: wh.elements["HotWaterDistribution"])
      dist_type = hot_water_distribution_values[:system_type].downcase
      if dist_type == "standard"
        std_pipe_length = hot_water_distribution_values[:standard_piping_length]
        recirc_loop_length = nil
        recirc_branch_length = nil
        recirc_control_type = nil
        recirc_pump_power = nil
      elsif dist_type == "recirculation"
        recirc_loop_length = hot_water_distribution_values[:recirculation_piping_length]
        recirc_branch_length = hot_water_distribution_values[:recirculation_branch_piping_length]
        recirc_control_type = hot_water_distribution_values[:recirculation_control_type]
        recirc_pump_power = hot_water_distribution_values[:recirculation_pump_power]
        std_pipe_length = nil
      end
      pipe_r = hot_water_distribution_values[:pipe_r_value]
    end

    # Drain Water Heat Recovery
    dwhr_present = false
    dwhr_facilities_connected = nil
    dwhr_is_equal_flow = nil
    dwhr_efficiency = nil
    if not wh.nil?
      if XMLHelper.has_element(dist, "DrainWaterHeatRecovery")
        dwhr_present = true
        dwhr_facilities_connected = hot_water_distribution_values[:dwhr_facilities_connected]
        dwhr_is_equal_flow = hot_water_distribution_values[:dwhr_equal_flow]
        dwhr_efficiency = hot_water_distribution_values[:dwhr_efficiency]
      end
    end

    # Water Heater
    related_hvac_list = [] # list of heating systems referred in water heating system "RelatedHVACSystem" element
    dhw_loop_fracs = {}
    water_heater_spaces = {}
    if not wh.nil?
      wh.elements.each("WaterHeatingSystem") do |dhw|
        water_heating_system_values = HPXML.get_water_heating_system_values(water_heating_system: dhw)

        sys_id = water_heating_system_values[:id]
<<<<<<< HEAD
=======
        @dhw_map[sys_id] = []
>>>>>>> 6d63967a

        space = get_space_from_location(water_heating_system_values[:location], "WaterHeatingSystem", model, spaces)
        water_heater_spaces[sys_id] = space
        setpoint_temp = Waterheater.get_default_hot_water_temperature(@eri_version)
        wh_type = water_heating_system_values[:water_heater_type]
        fuel = water_heating_system_values[:fuel_type]
        jacket_r = water_heating_system_values[:jacket_r_value]

        uses_desuperheater = water_heating_system_values[:uses_desuperheater]
        relatedhvac = water_heating_system_values[:related_hvac]

        if uses_desuperheater
          if not related_hvac_list.include? relatedhvac
            related_hvac_list << relatedhvac
            desuperheater_clg_coil = get_desuperheatercoil(@hvac_map, relatedhvac, sys_id)
          else
            fail "RelatedHVACSystem '#{relatedhvac}' for water heating system '#{sys_id}' is already attached to another water heating system."
          end
        end

        ef = water_heating_system_values[:energy_factor]
        if ef.nil?
          uef = water_heating_system_values[:uniform_energy_factor]
          # allow systems not requiring EF and not specifying fuel type, e.g., indirect water heater
          if not uef.nil?
            ef = Waterheater.calc_ef_from_uef(uef, to_beopt_wh_type(wh_type), to_beopt_fuel(fuel))
          end
        end

        # Check if simple solar water heater (defined by Solar Fraction) attached.
        # Solar fraction is used to adjust water heater's tank losses and hot water use, because it is
        # the portion of the total conventional hot water heating load (delivered energy + tank losses).
        solar_fraction = nil
        solar_thermal_values = HPXML.get_solar_thermal_system_values(solar_thermal_system: sts)
        if not solar_thermal_values.nil?
          solar_fraction = solar_thermal_values[:solar_fraction]
        end
        solar_fraction = 0.0 if solar_fraction.nil?

        ec_adj = HotWaterAndAppliances.get_dist_energy_consumption_adjustment(@has_uncond_bsmnt, @cfa, @ncfl,
                                                                              dist_type, recirc_control_type,
                                                                              pipe_r, std_pipe_length, recirc_loop_length)

        runner.registerInfo("EC_adj=#{ec_adj}") # Pass value to tests
        if (ec_adj - 1.0).abs > 0.001
          runner.registerWarning("Water heater energy consumption is being adjusted with equipment to account for distribution system waste.")
        end

        dhw_load_frac = water_heating_system_values[:fraction_dhw_load_served] * (1.0 - solar_fraction)

<<<<<<< HEAD
        @dhw_map[sys_id] = []

=======
>>>>>>> 6d63967a
        if wh_type == "storage water heater"

          tank_vol = water_heating_system_values[:tank_volume]
          if fuel != "electricity"
            re = water_heating_system_values[:recovery_efficiency]
          else
            re = 0.98
          end
          capacity_kbtuh = water_heating_system_values[:heating_capacity] / 1000.0
          oncycle_power = 0.0
          offcycle_power = 0.0
          success = Waterheater.apply_tank(model, runner, space, to_beopt_fuel(fuel),
                                           capacity_kbtuh, tank_vol, ef, re, setpoint_temp,
                                           oncycle_power, offcycle_power, ec_adj,
<<<<<<< HEAD
                                           @nbeds, @dhw_map, sys_id, jacket_r, solar_fraction)
=======
                                           @nbeds, @dhw_map, sys_id, desuperheater_clg_coil, jacket_r)
>>>>>>> 6d63967a
          return false if not success

        elsif wh_type == "instantaneous water heater"

          cycling_derate = water_heating_system_values[:performance_adjustment]
          if cycling_derate.nil?
            cycling_derate = Waterheater.get_tankless_cycling_derate()
          end

          capacity_kbtuh = 100000000.0
          oncycle_power = 0.0
          offcycle_power = 0.0
          success = Waterheater.apply_tankless(model, runner, space, to_beopt_fuel(fuel),
                                               capacity_kbtuh, ef, cycling_derate,
                                               setpoint_temp, oncycle_power, offcycle_power, ec_adj,
<<<<<<< HEAD
                                               @nbeds, @dhw_map, sys_id, solar_fraction)
=======
                                               @nbeds, @dhw_map, sys_id, desuperheater_clg_coil)
>>>>>>> 6d63967a
          return false if not success

        elsif wh_type == "heat pump water heater"

          tank_vol = water_heating_system_values[:tank_volume]
          success = Waterheater.apply_heatpump(model, runner, space, weather, setpoint_temp, tank_vol, ef, ec_adj,
                                               @nbeds, @dhw_map, sys_id, jacket_r, solar_fraction)
          return false if not success

        elsif wh_type == "space-heating boiler with storage tank" or wh_type == "space-heating boiler with tankless coil"
          # Check tank type to default tank volume for tankless coil
          if wh_type == "space-heating boiler with tankless coil"
            tank_vol = 1.0
          else
            tank_vol = water_heating_system_values[:tank_volume]
          end
          heating_source_id = water_heating_system_values[:related_hvac]
          if not related_hvac_list.include? heating_source_id
            related_hvac_list << heating_source_id
            boiler_sys = get_boiler_and_boiler_loop(@hvac_map, heating_source_id, sys_id)
            boiler_fuel_type = to_beopt_fuel(Waterheater.get_combi_system_fuel(heating_source_id, building.elements["BuildingDetails"]))
          else
            fail "RelatedHVACSystem '#{heating_source_id}' for water heating system '#{sys_id}' is already attached to another water heating system."
          end
          @dhw_map[sys_id] << boiler_sys['boiler']
          capacity_kbtuh = 0.0
          oncycle_power = 0.0
          offcycle_power = 0.0
          success = Waterheater.apply_indirect(model, runner, space, capacity_kbtuh,
                                               tank_vol, setpoint_temp, oncycle_power,
                                               offcycle_power, ec_adj, @nbeds, boiler_sys['boiler'],
                                               boiler_sys['plant_loop'], boiler_fuel_type,
                                               @dhw_map, sys_id, wh_type, jacket_r)
          return false if not success

        else

          fail "Unhandled water heater (#{wh_type})."

        end
        dhw_loop_fracs[sys_id] = dhw_load_frac
      end
    end
    wh_setpoint = Waterheater.get_default_hot_water_temperature(@eri_version)
    success = HotWaterAndAppliances.apply(model, runner, weather, @living_space,
                                          @cfa, @nbeds, @ncfl, @has_uncond_bsmnt, wh_setpoint,
                                          cw_mef, cw_ler, cw_elec_rate, cw_gas_rate,
                                          cw_agc, cw_cap, cw_space, cd_fuel, cd_ef, cd_control,
                                          cd_space, dw_ef, dw_cap, fridge_annual_kwh, fridge_space,
                                          cook_fuel_type, cook_is_induction, oven_is_convection,
                                          has_low_flow_fixtures, dist_type, pipe_r,
                                          std_pipe_length, recirc_loop_length,
                                          recirc_branch_length, recirc_control_type,
                                          recirc_pump_power, dwhr_present,
                                          dwhr_facilities_connected, dwhr_is_equal_flow,
                                          dwhr_efficiency, dhw_loop_fracs, @eri_version, @dhw_map)
    return false if not success

    solar_thermal_values = HPXML.get_solar_thermal_system_values(solar_thermal_system: sts)
    if not solar_thermal_values.nil?
      collector_area = solar_thermal_values[:collector_area]
      if not collector_area.nil? # Detailed solar water heater
        frta = solar_thermal_values[:collector_frta]
        frul = solar_thermal_values[:collector_frul]
        iam = 0.1 # TODO: Review. Incident angle modifier coefficient
        storage_vol = solar_thermal_values[:storage_volume]
        tank_r = 10.0 # TODO: Review
        fluid_type = Constants.FluidPropyleneGlycol # TODO: Review
        heat_ex_eff = 0.7 # TODO: Review
        pump_power = 0.8 * collector_area # TODO: Review
        azimuth = Float(solar_thermal_values[:collector_azimuth])
        tilt = solar_thermal_values[:collector_tilt]
        dhw_system_idref = solar_thermal_values[:water_heating_system_idref]
        space = water_heater_spaces[dhw_system_idref]

        dhw_loop = nil
        if @dhw_map.keys.include? dhw_system_idref
          @dhw_map[dhw_system_idref].each do |dhw_object|
            next unless dhw_object.is_a? OpenStudio::Model::PlantLoop

            dhw_loop = dhw_object
          end
        else
          fail "Attached water heating system '#{dhw_system_idref}' not found for solar thermal system '#{solar_thermal_values[:id]}'."
        end

        success = Waterheater.apply_solar_thermal(model, runner, space, collector_area, frta,
                                                  frul, iam, storage_vol, tank_r, fluid_type,
                                                  heat_ex_eff, pump_power, azimuth, tilt,
                                                  dhw_loop, @dhw_map, dhw_system_idref)
        return false if not success
      end
    end

    return true
  end

  def self.get_desuperheatercoil(hvac_map, relatedhvac, wh_id)
    # search for the related cooling coil object for desuperheater

    # Supported cooling coil options
    clg_coil_supported = [OpenStudio::Model::CoilCoolingDXSingleSpeed, OpenStudio::Model::CoilCoolingDXMultiSpeed, OpenStudio::Model::CoilCoolingWaterToAirHeatPumpEquationFit]
    if hvac_map.keys.include? relatedhvac
      hvac_map[relatedhvac].each do |comp|
        clg_coil_supported.each do |coiltype|
          if comp.is_a? coiltype
            return comp
          end
        end
      end
      fail "RelatedHVACSystem '#{relatedhvac}' for water heating system '#{wh_id}' is not currently supported for desuperheaters."
    else
      fail "RelatedHVACSystem '#{relatedhvac}' not found for water heating system '#{wh_id}'."
    end
  end

  def self.add_cooling_system(runner, model, building)
    return true if @use_only_ideal_air

    building.elements.each("BuildingDetails/Systems/HVAC/HVACPlant/CoolingSystem") do |clgsys|
      cooling_system_values = HPXML.get_cooling_system_values(cooling_system: clgsys)

      clg_type = cooling_system_values[:cooling_system_type]

      cool_capacity_btuh = cooling_system_values[:cooling_capacity]
      if cool_capacity_btuh < 0
        cool_capacity_btuh = Constants.SizingAuto
      end

      load_frac = cooling_system_values[:fraction_cool_load_served]
      if @total_frac_remaining_cool_load_served > 0
        sequential_load_frac = load_frac / @total_frac_remaining_cool_load_served # Fraction of remaining load served by this system
      else
        sequential_load_frac = 0.0
      end
      @total_frac_remaining_cool_load_served -= load_frac

      check_distribution_system(building, cooling_system_values)

      sys_id = cooling_system_values[:id]
      @hvac_map[sys_id] = []

      if clg_type == "central air conditioner"

        seer = cooling_system_values[:cooling_efficiency_seer]
        num_speeds = get_ac_num_speeds(seer)
        crankcase_kw = 0.05 # From RESNET Publication No. 002-2017
        crankcase_temp = 50.0 # From RESNET Publication No. 002-2017

        if num_speeds == "1-Speed"

          if cooling_system_values[:cooling_shr].nil?
            shrs = [0.73]
          else
            shrs = [cooling_system_values[:cooling_shr]]
          end
          fan_power_installed = get_fan_power_installed(seer)
          success = HVAC.apply_central_ac_1speed(model, runner, seer, shrs,
                                                 fan_power_installed, crankcase_kw, crankcase_temp,
                                                 cool_capacity_btuh, load_frac,
                                                 sequential_load_frac, @living_zone,
                                                 @hvac_map, sys_id)
          return false if not success

        elsif num_speeds == "2-Speed"

          if cooling_system_values[:cooling_shr].nil?
            shrs = [0.71, 0.73]
          else
            # TODO: is the following assumption correct (revist Dylan's data?)? OR should value from HPXML be used for both stages
            shrs = [cooling_system_values[:cooling_shr] - 0.02, cooling_system_values[:cooling_shr]]
          end
          fan_power_installed = get_fan_power_installed(seer)
          success = HVAC.apply_central_ac_2speed(model, runner, seer, shrs,
                                                 fan_power_installed, crankcase_kw, crankcase_temp,
                                                 cool_capacity_btuh, load_frac,
                                                 sequential_load_frac, @living_zone,
                                                 @hvac_map, sys_id)
          return false if not success

        elsif num_speeds == "Variable-Speed"

          if cooling_system_values[:cooling_shr].nil?
            shrs = [0.87, 0.80, 0.79, 0.78]
          else
            var_sp_shr_mult = [1.115, 1.026, 1.013, 1.0]
            shrs = var_sp_shr_mult.map { |m| cooling_system_values[:cooling_shr] * m }
          end
          fan_power_installed = get_fan_power_installed(seer)
          success = HVAC.apply_central_ac_4speed(model, runner, seer, shrs,
                                                 fan_power_installed, crankcase_kw, crankcase_temp,
                                                 cool_capacity_btuh, load_frac,
                                                 sequential_load_frac, @living_zone,
                                                 @hvac_map, sys_id)
          return false if not success

        else

          fail "Unexpected number of speeds (#{num_speeds}) for cooling system."

        end

      elsif clg_type == "room air conditioner"

        eer = cooling_system_values[:cooling_efficiency_eer]

        if cooling_system_values[:cooling_shr].nil?
          shr = 0.65
        else
          shr = cooling_system_values[:cooling_shr]
        end

        airflow_rate = 350.0
        success = HVAC.apply_room_ac(model, runner, eer, shr,
                                     airflow_rate, cool_capacity_btuh, load_frac,
                                     sequential_load_frac, @living_zone,
                                     @hvac_map, sys_id)
        return false if not success

      end
    end

    return true
  end

  def self.add_heating_system(runner, model, building)
    return true if @use_only_ideal_air

    # We need to process furnaces attached to ACs before any other heating system
    # such that the sequential load heating fraction is properly applied.

    [true, false].each do |only_furnaces_attached_to_cooling|
      building.elements.each("BuildingDetails/Systems/HVAC/HVACPlant/HeatingSystem") do |htgsys|
        heating_system_values = HPXML.get_heating_system_values(heating_system: htgsys)

        htg_type = heating_system_values[:heating_system_type]

        check_distribution_system(building, heating_system_values)

        attached_clg_system = get_attached_clg_system(heating_system_values, building)

        if only_furnaces_attached_to_cooling
          next unless htg_type == "Furnace" and not attached_clg_system.nil?
        else
          next if htg_type == "Furnace" and not attached_clg_system.nil?
        end

        fuel = to_beopt_fuel(heating_system_values[:heating_system_fuel])

        heat_capacity_btuh = heating_system_values[:heating_capacity]
        if heat_capacity_btuh < 0
          heat_capacity_btuh = Constants.SizingAuto
        end

        load_frac = heating_system_values[:fraction_heat_load_served]
        if @total_frac_remaining_heat_load_served > 0
          sequential_load_frac = load_frac / @total_frac_remaining_heat_load_served # Fraction of remaining load served by this system
        else
          sequential_load_frac = 0.0
        end
        @total_frac_remaining_heat_load_served -= load_frac

        sys_id = heating_system_values[:id]
        @hvac_map[sys_id] = []

        if htg_type == "Furnace"

          afue = heating_system_values[:heating_efficiency_afue]
          fan_power = 0.5 # For fuel furnaces, will be overridden by EAE later
          success = HVAC.apply_furnace(model, runner, fuel, afue,
                                       heat_capacity_btuh, fan_power,
                                       load_frac, sequential_load_frac,
                                       attached_clg_system, @living_zone,
                                       @hvac_map, sys_id)
          return false if not success

        elsif htg_type == "WallFurnace"

          afue = heating_system_values[:heating_efficiency_afue]
          fan_power = 0.0
          airflow_rate = 0.0
          success = HVAC.apply_unit_heater(model, runner, fuel,
                                           afue, heat_capacity_btuh, fan_power,
                                           airflow_rate, load_frac,
                                           sequential_load_frac, @living_zone,
                                           @hvac_map, sys_id)
          return false if not success

        elsif htg_type == "Boiler"

          system_type = Constants.BoilerTypeForcedDraft
          afue = heating_system_values[:heating_efficiency_afue]
          oat_reset_enabled = false
          oat_high = nil
          oat_low = nil
          oat_hwst_high = nil
          oat_hwst_low = nil
          design_temp = 180.0
          success = HVAC.apply_boiler(model, runner, fuel, system_type, afue,
                                      oat_reset_enabled, oat_high, oat_low, oat_hwst_high, oat_hwst_low,
                                      heat_capacity_btuh, design_temp, load_frac,
                                      sequential_load_frac, @living_zone,
                                      @hvac_map, sys_id)
          return false if not success

        elsif htg_type == "ElectricResistance"

          efficiency = heating_system_values[:heating_efficiency_percent]
          success = HVAC.apply_electric_baseboard(model, runner, efficiency,
                                                  heat_capacity_btuh, load_frac,
                                                  sequential_load_frac, @living_zone,
                                                  @hvac_map, sys_id)
          return false if not success

        elsif htg_type == "Stove" or htg_type == "PortableHeater"

          efficiency = heating_system_values[:heating_efficiency_percent]
          airflow_rate = 125.0 # cfm/ton; doesn't affect energy consumption
          fan_power = 0.5 # For fuel equipment, will be overridden by EAE later
          success = HVAC.apply_unit_heater(model, runner, fuel,
                                           efficiency, heat_capacity_btuh, fan_power,
                                           airflow_rate, load_frac,
                                           sequential_load_frac, @living_zone,
                                           @hvac_map, sys_id)
          return false if not success

        end
      end
    end

    return true
  end

  def self.add_heat_pump(runner, model, building, weather)
    return true if @use_only_ideal_air

    building.elements.each("BuildingDetails/Systems/HVAC/HVACPlant/HeatPump") do |hp|
      heat_pump_values = HPXML.get_heat_pump_values(heat_pump: hp)

      check_distribution_system(building, heat_pump_values)

      hp_type = heat_pump_values[:heat_pump_type]

      cool_capacity_btuh = heat_pump_values[:cooling_capacity]
      if cool_capacity_btuh < 0
        cool_capacity_btuh = Constants.SizingAuto
      end

      heat_capacity_btuh = heat_pump_values[:heating_capacity]
      if heat_capacity_btuh < 0
        heat_capacity_btuh = Constants.SizingAuto
      end

      # Heating and cooling capacity must either both be Autosized or Fixed
      if (cool_capacity_btuh == Constants.SizingAuto) ^ (heat_capacity_btuh == Constants.SizingAuto)
        runner.registerError("HeatPump '#{heat_pump_values[:id]}' CoolingCapacity and HeatingCapacity must either both be auto-sized or fixed-sized.")
        return false
      end

      heat_capacity_btuh_17F = heat_pump_values[:heating_capacity_17F]
      if heat_capacity_btuh == Constants.SizingAuto and not heat_capacity_btuh_17F.nil?
        runner.registerError("HeatPump '#{heat_pump_values[:id]}' has HeatingCapacity17F provided but heating capacity is auto-sized.")
        return false
      end

      load_frac_heat = heat_pump_values[:fraction_heat_load_served]
      if @total_frac_remaining_heat_load_served > 0
        sequential_load_frac_heat = load_frac_heat / @total_frac_remaining_heat_load_served # Fraction of remaining load served by this system
      else
        sequential_load_frac_heat = 0.0
      end
      @total_frac_remaining_heat_load_served -= load_frac_heat

      load_frac_cool = heat_pump_values[:fraction_cool_load_served]
      if @total_frac_remaining_cool_load_served > 0
        sequential_load_frac_cool = load_frac_cool / @total_frac_remaining_cool_load_served # Fraction of remaining load served by this system
      else
        sequential_load_frac_cool = 0.0
      end
      @total_frac_remaining_cool_load_served -= load_frac_cool

      backup_heat_fuel = heat_pump_values[:backup_heating_fuel]
      if not backup_heat_fuel.nil?
        backup_heat_capacity_btuh = heat_pump_values[:backup_heating_capacity]
        if backup_heat_capacity_btuh < 0
          backup_heat_capacity_btuh = Constants.SizingAuto
        end
        backup_heat_efficiency = heat_pump_values[:backup_heating_efficiency_percent]

        # Heating and backup heating capacity must either both be Autosized or Fixed
        if (backup_heat_capacity_btuh == Constants.SizingAuto) ^ (heat_capacity_btuh == Constants.SizingAuto)
          runner.registerError("HeatPump '#{heat_pump_values[:id]}' BackupHeatingCapacity and HeatingCapacity must either both be auto-sized or fixed-sized.")
          return false
        end
      else
        backup_heat_capacity_btuh = 0.0
        backup_heat_efficiency = 1.0
      end

      sys_id = heat_pump_values[:id]
      @hvac_map[sys_id] = []

      if hp_type == "air-to-air"

        seer = heat_pump_values[:cooling_efficiency_seer]
        hspf = heat_pump_values[:heating_efficiency_hspf]

        num_speeds = get_ashp_num_speeds_by_seer(seer)

        crankcase_kw = 0.05 # From RESNET Publication No. 002-2017
        crankcase_temp = 50.0 # From RESNET Publication No. 002-2017
        min_temp = 0.0 # FIXME

        if num_speeds == "1-Speed"

          if heat_pump_values[:cooling_shr].nil?
            shrs = [0.73]
          else
            shrs = [heat_pump_values[:cooling_shr]]
          end

          fan_power_installed = get_fan_power_installed(seer)
          success = HVAC.apply_central_ashp_1speed(model, runner, seer, hspf, shrs,
                                                   fan_power_installed, min_temp, crankcase_kw, crankcase_temp,
                                                   cool_capacity_btuh, heat_capacity_btuh, heat_capacity_btuh_17F,
                                                   backup_heat_efficiency, backup_heat_capacity_btuh,
                                                   load_frac_heat, load_frac_cool,
                                                   sequential_load_frac_heat, sequential_load_frac_cool,
                                                   @living_zone, @hvac_map, sys_id)
          return false if not success

        elsif num_speeds == "2-Speed"

          if heat_pump_values[:cooling_shr].nil?
            shrs = [0.71, 0.724]
          else
            # TODO: is the following assumption correct (revist Dylan's data?)? OR should value from HPXML be used for both stages?
            shrs = [heat_pump_values[:cooling_shr] - 0.014, heat_pump_values[:cooling_shr]]
          end
          fan_power_installed = get_fan_power_installed(seer)
          success = HVAC.apply_central_ashp_2speed(model, runner, seer, hspf, shrs,
                                                   fan_power_installed, min_temp, crankcase_kw, crankcase_temp,
                                                   cool_capacity_btuh, heat_capacity_btuh, heat_capacity_btuh_17F,
                                                   backup_heat_efficiency, backup_heat_capacity_btuh,
                                                   load_frac_heat, load_frac_cool,
                                                   sequential_load_frac_heat, sequential_load_frac_cool,
                                                   @living_zone, @hvac_map, sys_id)
          return false if not success

        elsif num_speeds == "Variable-Speed"

          if heat_pump_values[:cooling_shr].nil?
            shrs = [0.87, 0.80, 0.79, 0.78]
          else
            var_sp_shr_mult = [1.115, 1.026, 1.013, 1.0]
            shrs = var_sp_shr_mult.map { |m| heat_pump_values[:cooling_shr] * m }
          end
          fan_power_installed = get_fan_power_installed(seer)
          success = HVAC.apply_central_ashp_4speed(model, runner, seer, hspf, shrs,
                                                   fan_power_installed, min_temp, crankcase_kw, crankcase_temp,
                                                   cool_capacity_btuh, heat_capacity_btuh, heat_capacity_btuh_17F,
                                                   backup_heat_efficiency, backup_heat_capacity_btuh,
                                                   load_frac_heat, load_frac_cool,
                                                   sequential_load_frac_heat, sequential_load_frac_cool,
                                                   @living_zone, @hvac_map, sys_id)
          return false if not success

        else

          fail "Unexpected number of speeds (#{num_speeds}) for heat pump system."

        end

      elsif hp_type == "mini-split"

        seer = heat_pump_values[:cooling_efficiency_seer]
        hspf = heat_pump_values[:heating_efficiency_hspf]

        if heat_pump_values[:cooling_shr].nil?
          shr = 0.73
        else
          shr = heat_pump_values[:cooling_shr]
        end

        min_cooling_capacity = 0.4
        max_cooling_capacity = 1.2
        min_cooling_airflow_rate = 200.0
        max_cooling_airflow_rate = 425.0
        min_heating_capacity = 0.3
        max_heating_capacity = 1.2
        min_heating_airflow_rate = 200.0
        max_heating_airflow_rate = 400.0
        if heat_capacity_btuh == Constants.SizingAuto
          heating_capacity_offset = 2300.0
        else
          heating_capacity_offset = heat_capacity_btuh - cool_capacity_btuh
        end

        if heat_capacity_btuh_17F.nil?
          cap_retention_frac = 0.25
          cap_retention_temp = -5.0
        else
          cap_retention_frac = heat_capacity_btuh_17F / heat_capacity_btuh
          cap_retention_temp = 17.0
        end

        pan_heater_power = 0.0
        fan_power = 0.07
        is_ducted = XMLHelper.has_element(hp, "DistributionSystem")
        success = HVAC.apply_mshp(model, runner, seer, hspf, shr,
                                  min_cooling_capacity, max_cooling_capacity,
                                  min_cooling_airflow_rate, max_cooling_airflow_rate,
                                  min_heating_capacity, max_heating_capacity,
                                  min_heating_airflow_rate, max_heating_airflow_rate,
                                  heating_capacity_offset, cap_retention_frac,
                                  cap_retention_temp, pan_heater_power, fan_power,
                                  is_ducted, cool_capacity_btuh,
                                  backup_heat_efficiency, backup_heat_capacity_btuh,
                                  load_frac_heat, load_frac_cool,
                                  sequential_load_frac_heat, sequential_load_frac_cool,
                                  @living_zone, @hvac_map, sys_id)
        return false if not success

      elsif hp_type == "ground-to-air"

        eer = heat_pump_values[:cooling_efficiency_eer]
        cop = heat_pump_values[:heating_efficiency_cop]
        if heat_pump_values[:cooling_shr].nil?
          shr = 0.732
        else
          shr = heat_pump_values[:cooling_shr]
        end
        ground_conductivity = 0.6
        grout_conductivity = 0.4
        bore_config = Constants.SizingAuto
        bore_holes = Constants.SizingAuto
        bore_depth = Constants.SizingAuto
        bore_spacing = 20.0
        bore_diameter = 5.0
        pipe_size = 0.75
        ground_diffusivity = 0.0208
        fluid_type = Constants.FluidPropyleneGlycol
        frac_glycol = 0.3
        design_delta_t = 10.0
        pump_head = 50.0
        u_tube_leg_spacing = 0.9661
        u_tube_spacing_type = "b"
        fan_power = 0.5
        success = HVAC.apply_gshp(model, runner, weather, cop, eer, shr,
                                  ground_conductivity, grout_conductivity,
                                  bore_config, bore_holes, bore_depth,
                                  bore_spacing, bore_diameter, pipe_size,
                                  ground_diffusivity, fluid_type, frac_glycol,
                                  design_delta_t, pump_head,
                                  u_tube_leg_spacing, u_tube_spacing_type,
                                  fan_power, cool_capacity_btuh, heat_capacity_btuh,
                                  backup_heat_efficiency, backup_heat_capacity_btuh,
                                  load_frac_heat, load_frac_cool,
                                  sequential_load_frac_heat, sequential_load_frac_cool,
                                  @living_zone, @hvac_map, sys_id)
        return false if not success

      end
    end

    return true
  end

  def self.add_residual_hvac(runner, model, building)
    if @use_only_ideal_air
      success = HVAC.apply_ideal_air_loads(model, runner, 1, 1, @living_zone)
      return false if not success

      return true
    end

    # Adds an ideal air system to meet either:
    # 1. Any expected unmet load (i.e., because the sum of fractions load served is less than 1), or
    # 2. Any unexpected load (i.e., because the HVAC systems are undersized to meet the load)
    #
    # Addressing #2 ensures we can correctly calculate heating/cooling loads without having to run
    # an additional EnergyPlus simulation solely for that purpose, as well as allows us to report
    # the unmet load (i.e., the energy delivered by the ideal air system).
    if @total_frac_remaining_cool_load_served < 1
      sequential_cool_load_frac = 1
    else
      sequential_cool_load_frac = 0 # no cooling system, don't add ideal air for cooling either
    end

    if @total_frac_remaining_heat_load_served < 1
      sequential_heat_load_frac = 1
    else
      sequential_heat_load_frac = 0 # no heating system, don't add ideal air for heating either
    end
    if sequential_heat_load_frac > 0 or sequential_cool_load_frac > 0
      success = HVAC.apply_ideal_air_loads(model, runner, sequential_cool_load_frac, sequential_heat_load_frac,
                                           @living_zone)
      return false if not success
    end

    return true
  end

  def self.add_setpoints(runner, model, building, weather)
    hvac_control_values = HPXML.get_hvac_control_values(hvac_control: building.elements["BuildingDetails/Systems/HVAC/HVACControl"])
    return true if hvac_control_values.nil?

    control_type = hvac_control_values[:control_type]
    heating_temp = hvac_control_values[:setpoint_temp_heating_season]
    if not heating_temp.nil? # Use provided value
      htg_weekday_setpoints = [[heating_temp] * 24] * 12
    else # Use ERI default
      htg_sp, htg_setback_sp, htg_setback_hrs_per_week, htg_setback_start_hr = HVAC.get_default_heating_setpoint(control_type)
      if htg_setback_sp.nil?
        htg_weekday_setpoints = [[htg_sp] * 24] * 12
      else
        htg_weekday_setpoints = [[htg_sp] * 24] * 12
        (0..11).to_a.each do |m|
          for hr in htg_setback_start_hr..htg_setback_start_hr + Integer(htg_setback_hrs_per_week / 7.0) - 1
            htg_weekday_setpoints[m][hr % 24] = htg_setback_sp
          end
        end
      end
    end
    htg_weekend_setpoints = htg_weekday_setpoints
    htg_use_auto_season = false
    htg_season_start_month = 1
    htg_season_end_month = 12
    success = HVAC.apply_heating_setpoints(model, runner, weather, htg_weekday_setpoints, htg_weekend_setpoints,
                                           htg_use_auto_season, htg_season_start_month, htg_season_end_month,
                                           @living_zone)
    return false if not success

    cooling_temp = hvac_control_values[:setpoint_temp_cooling_season]
    if not cooling_temp.nil? # Use provided value
      clg_weekday_setpoints = [[cooling_temp] * 24] * 12
    else # Use ERI default
      clg_sp, clg_setup_sp, clg_setup_hrs_per_week, clg_setup_start_hr = HVAC.get_default_cooling_setpoint(control_type)
      if clg_setup_sp.nil?
        clg_weekday_setpoints = [[clg_sp] * 24] * 12
      else
        clg_weekday_setpoints = [[clg_sp] * 24] * 12
        (0..11).to_a.each do |m|
          for hr in clg_setup_start_hr..clg_setup_start_hr + Integer(clg_setup_hrs_per_week / 7.0) - 1
            clg_weekday_setpoints[m][hr % 24] = clg_setup_sp
          end
        end
      end
    end
    # Apply ceiling fan offset?
    if not building.elements["BuildingDetails/Lighting/CeilingFan"].nil?
      cooling_setpoint_offset = 0.5 # deg-F
      monthly_avg_temp_control = 63.0 # deg-F
      weather.data.MonthlyAvgDrybulbs.each_with_index do |val, m|
        next unless val > monthly_avg_temp_control

        clg_weekday_setpoints[m] = [clg_weekday_setpoints[m], Array.new(24, cooling_setpoint_offset)].transpose.map { |i| i.reduce(:+) }
      end
    end
    clg_weekend_setpoints = clg_weekday_setpoints
    clg_use_auto_season = false
    clg_season_start_month = 1
    clg_season_end_month = 12
    success = HVAC.apply_cooling_setpoints(model, runner, weather, clg_weekday_setpoints, clg_weekend_setpoints,
                                           clg_use_auto_season, clg_season_start_month, clg_season_end_month,
                                           @living_zone)
    return false if not success

    return true
  end

  def self.add_ceiling_fans(runner, model, building, spaces)
    ceiling_fan_values = HPXML.get_ceiling_fan_values(ceiling_fan: building.elements["BuildingDetails/Lighting/CeilingFan"])
    return true if ceiling_fan_values.nil?

    medium_cfm = 3000.0
    weekday_sch = [0.0, 0.0, 0.0, 0.0, 0.0, 0.0, 0.0, 0.0, 0.0, 0.5, 1.0, 1.0, 1.0, 1.0, 1.0, 1.0, 1.0, 1.0, 1.0, 1.0, 0.0, 0.0, 0.0, 0.0]
    weekend_sch = weekday_sch
    hrs_per_day = weekday_sch.inject { |sum, n| sum + n }

    cfm_per_w = ceiling_fan_values[:efficiency]
    if cfm_per_w.nil?
      fan_power_w = HVAC.get_default_ceiling_fan_power()
      cfm_per_w = medium_cfm / fan_power_w
    end
    quantity = ceiling_fan_values[:quantity]
    if quantity.nil?
      quantity = HVAC.get_default_ceiling_fan_quantity(@nbeds)
    end
    annual_kwh = UnitConversions.convert(quantity * medium_cfm / cfm_per_w * hrs_per_day * 365.0, "Wh", "kWh")

    success = HVAC.apply_ceiling_fans(model, runner, annual_kwh, weekday_sch, weekend_sch,
                                      @cfa, @living_space)
    return false if not success

    return true
  end

  def self.check_distribution_system(building, system_values)
    dist_id = system_values[:distribution_system_idref]
    return if dist_id.nil?

    # Get attached distribution system
    found_attached_dist = false
    building.elements.each("BuildingDetails/Systems/HVAC/HVACDistribution") do |dist|
      hvac_distribution_values = HPXML.get_hvac_distribution_values(hvac_distribution: dist)
      next if dist_id != hvac_distribution_values[:id]

      found_attached_dist = true
    end

    if not found_attached_dist
      fail "Attached HVAC distribution system '#{dist_id}' cannot be found for HVAC system '#{system_values[:id]}'."
    end
  end

  def self.get_boiler_and_boiler_loop(loop_hvacs, heating_source_id, sys_id)
    # Search for the right boiler OS object
    related_boiler_sys = {}
    if loop_hvacs.keys.include? heating_source_id
      loop_hvacs[heating_source_id].each do |comp|
        if comp.is_a? OpenStudio::Model::PlantLoop
          related_boiler_sys['plant_loop'] = comp
        elsif comp.is_a? OpenStudio::Model::BoilerHotWater
          related_boiler_sys['boiler'] = comp
        end
      end
      return related_boiler_sys
    else
      fail "RelatedHVACSystem '#{heating_source_id}' not found for water heating system '#{sys_id}'."
    end
  end

  def self.add_mels(runner, model, building, spaces)
    # Misc
    plug_load_values = HPXML.get_plug_load_values(plug_load: building.elements["BuildingDetails/MiscLoads/PlugLoad[PlugLoadType='other']"])
    if not plug_load_values.nil?
      misc_annual_kwh = plug_load_values[:kWh_per_year]
      if misc_annual_kwh.nil?
        misc_annual_kwh = MiscLoads.get_residual_mels_values(@cfa)[0]
      end

      misc_sens_frac = plug_load_values[:frac_sensible]
      if misc_sens_frac.nil?
        misc_sens_frac = MiscLoads.get_residual_mels_values(@cfa)[1]
      end

      misc_lat_frac = plug_load_values[:frac_latent]
      if misc_lat_frac.nil?
        misc_lat_frac = MiscLoads.get_residual_mels_values(@cfa)[2]
      end

      misc_loads_schedule_values = HPXML.get_misc_loads_schedule_values(misc_loads: building.elements["BuildingDetails/MiscLoads"])
      misc_weekday_sch = misc_loads_schedule_values[:weekday_fractions]
      if misc_weekday_sch.nil?
        misc_weekday_sch = "0.04, 0.037, 0.037, 0.036, 0.033, 0.036, 0.043, 0.047, 0.034, 0.023, 0.024, 0.025, 0.024, 0.028, 0.031, 0.032, 0.039, 0.053, 0.063, 0.067, 0.071, 0.069, 0.059, 0.05"
      end

      misc_weekend_sch = misc_loads_schedule_values[:weekend_fractions]
      if misc_weekend_sch.nil?
        misc_weekend_sch = "0.04, 0.037, 0.037, 0.036, 0.033, 0.036, 0.043, 0.047, 0.034, 0.023, 0.024, 0.025, 0.024, 0.028, 0.031, 0.032, 0.039, 0.053, 0.063, 0.067, 0.071, 0.069, 0.059, 0.05"
      end

      misc_monthly_sch = misc_loads_schedule_values[:monthly_multipliers]
      if misc_monthly_sch.nil?
        misc_monthly_sch = "1.248, 1.257, 0.993, 0.989, 0.993, 0.827, 0.821, 0.821, 0.827, 0.99, 0.987, 1.248"
      end
    else
      misc_annual_kwh = 0
    end

    # Television
    plug_load_values = HPXML.get_plug_load_values(plug_load: building.elements["BuildingDetails/MiscLoads/PlugLoad[PlugLoadType='TV other']"])
    if not plug_load_values.nil?
      tv_annual_kwh = plug_load_values[:kWh_per_year]
      if tv_annual_kwh.nil?
        tv_annual_kwh, tv_sens_frac, tv_lat_frac = MiscLoads.get_televisions_values(@cfa, @nbeds)
      end
    else
      tv_annual_kwh = 0
    end

    success, sch = MiscLoads.apply_plug(model, runner, misc_annual_kwh, misc_sens_frac, misc_lat_frac,
                                        misc_weekday_sch, misc_weekend_sch, misc_monthly_sch, tv_annual_kwh,
                                        @cfa, @living_space)
    return false if not success

    return true
  end

  def self.add_lighting(runner, model, building, weather, spaces)
    lighting = building.elements["BuildingDetails/Lighting"]
    return true if lighting.nil?

    lighting_values = HPXML.get_lighting_values(lighting: lighting)

    if lighting_values[:fraction_tier_i_interior] + lighting_values[:fraction_tier_ii_interior] > 1
      fail "Fraction of qualifying interior lighting fixtures #{lighting_values[:fraction_tier_i_interior] + lighting_values[:fraction_tier_ii_interior]} is greater than 1."
    end
    if lighting_values[:fraction_tier_i_exterior] + lighting_values[:fraction_tier_ii_exterior] > 1
      fail "Fraction of qualifying exterior lighting fixtures #{lighting_values[:fraction_tier_i_exterior] + lighting_values[:fraction_tier_ii_exterior]} is greater than 1."
    end
    if lighting_values[:fraction_tier_i_garage] + lighting_values[:fraction_tier_ii_garage] > 1
      fail "Fraction of qualifying garage lighting fixtures #{lighting_values[:fraction_tier_i_garage] + lighting_values[:fraction_tier_ii_garage]} is greater than 1."
    end

    int_kwh, ext_kwh, grg_kwh = Lighting.calc_lighting_energy(@eri_version, @cfa, @gfa,
                                                              lighting_values[:fraction_tier_i_interior],
                                                              lighting_values[:fraction_tier_i_exterior],
                                                              lighting_values[:fraction_tier_i_garage],
                                                              lighting_values[:fraction_tier_ii_interior],
                                                              lighting_values[:fraction_tier_ii_exterior],
                                                              lighting_values[:fraction_tier_ii_garage])

    garage_space = get_space_of_type(spaces, Constants.SpaceTypeGarage)
    success, sch = Lighting.apply(model, runner, weather, int_kwh, grg_kwh, ext_kwh, @cfa, @gfa,
                                  @living_space, garage_space)
    return false if not success

    return true
  end

  def self.add_airflow(runner, model, building, weather, spaces)
    # Infiltration
    infil_ach50 = nil
    infil_const_ach = nil
    building.elements.each("BuildingDetails/Enclosure/AirInfiltration/AirInfiltrationMeasurement") do |air_infiltration_measurement|
      air_infiltration_measurement_values = HPXML.get_air_infiltration_measurement_values(air_infiltration_measurement: air_infiltration_measurement)
      if air_infiltration_measurement_values[:house_pressure] == 50 and air_infiltration_measurement_values[:unit_of_measure] == "ACH"
        infil_ach50 = air_infiltration_measurement_values[:air_leakage]
      elsif air_infiltration_measurement_values[:house_pressure] == 50 and air_infiltration_measurement_values[:unit_of_measure] == "CFM"
        infil_ach50 = air_infiltration_measurement_values[:air_leakage] * 60.0 / @infilvolume # Convert CFM50 to ACH50
      else
        infil_const_ach = air_infiltration_measurement_values[:constant_ach_natural]
      end
    end

    vented_attic_sla = nil
    vented_attic_const_ach = nil
    if @has_vented_attic
      building.elements.each("BuildingDetails/Enclosure/Attics/Attic[AtticType/Attic[Vented='true']]") do |vented_attic|
        vented_attic_values = HPXML.get_attic_values(attic: vented_attic)
        vented_attic_sla = vented_attic_values[:vented_attic_sla]
        vented_attic_const_ach = vented_attic_values[:vented_attic_constant_ach]
      end
      if vented_attic_sla.nil? and vented_attic_const_ach.nil?
        vented_attic_sla = Airflow.get_default_vented_attic_sla()
      end
    else
      vented_attic_sla = 0.0
    end

    vented_crawl_sla = nil
    if @has_vented_crawl
      building.elements.each("BuildingDetails/Enclosure/Foundations/Foundation[FoundationType/Crawlspace[Vented='true']]") do |vented_crawl|
        vented_crawl_values = HPXML.get_foundation_values(foundation: vented_crawl)
        vented_crawl_sla = vented_crawl_values[:vented_crawlspace_sla]
      end
      if vented_crawl_sla.nil?
        vented_crawl_sla = Airflow.get_default_vented_crawl_sla()
      end
    else
      vented_crawl_sla = 0.0
    end

    living_ach50 = infil_ach50
    living_constant_ach = infil_const_ach
    garage_ach50 = infil_ach50
    unconditioned_basement_ach = 0.1
    unvented_crawl_sla = 0
    unvented_attic_sla = 0
    site_values = HPXML.get_site_values(site: building.elements["BuildingDetails/BuildingSummary/Site"])
    shelter_coef = site_values[:shelter_coefficient]
    if shelter_coef.nil?
      shelter_coef = Airflow.get_default_shelter_coefficient()
    end
    has_flue_chimney = false
    terrain = Constants.TerrainSuburban
    infil = Infiltration.new(living_ach50, living_constant_ach, shelter_coef, garage_ach50, vented_crawl_sla, unvented_crawl_sla,
                             vented_attic_sla, unvented_attic_sla, vented_attic_const_ach, unconditioned_basement_ach, has_flue_chimney, terrain)

    # Mechanical Ventilation
    whole_house_fan = building.elements["BuildingDetails/Systems/MechanicalVentilation/VentilationFans/VentilationFan[UsedForWholeBuildingVentilation='true']"]
    whole_house_fan_values = HPXML.get_ventilation_fan_values(ventilation_fan: whole_house_fan)
    mech_vent_type = Constants.VentTypeNone
    mech_vent_total_efficiency = 0.0
    mech_vent_sensible_efficiency = 0.0
    mech_vent_fan_w = 0.0
    mech_vent_cfm = 0.0
    cfis_open_time = 0.0
    if not whole_house_fan_values.nil?
      fan_type = whole_house_fan_values[:fan_type]
      if fan_type == "supply only"
        mech_vent_type = Constants.VentTypeSupply
        num_fans = 1.0
      elsif fan_type == "exhaust only"
        mech_vent_type = Constants.VentTypeExhaust
        num_fans = 1.0
      elsif fan_type == "central fan integrated supply"
        mech_vent_type = Constants.VentTypeCFIS
        num_fans = 1.0
      elsif ["balanced", "energy recovery ventilator", "heat recovery ventilator"].include? fan_type
        mech_vent_type = Constants.VentTypeBalanced
        num_fans = 2.0
      end
      mech_vent_total_efficiency = 0.0
      mech_vent_total_efficiency_adjusted = 0.0
      mech_vent_sensible_efficiency = 0.0
      mech_vent_sensible_efficiency_adjusted = 0.0
      if fan_type == "energy recovery ventilator" or fan_type == "heat recovery ventilator"
        if whole_house_fan_values[:sensible_recovery_efficiency_adjusted].nil?
          mech_vent_sensible_efficiency = whole_house_fan_values[:sensible_recovery_efficiency]
        else
          mech_vent_sensible_efficiency_adjusted = whole_house_fan_values[:sensible_recovery_efficiency_adjusted]
        end
      end
      if fan_type == "energy recovery ventilator"
        if whole_house_fan_values[:total_recovery_efficiency_adjusted].nil?
          mech_vent_total_efficiency = whole_house_fan_values[:total_recovery_efficiency]
        else
          mech_vent_total_efficiency_adjusted = whole_house_fan_values[:total_recovery_efficiency_adjusted]
        end
      end
      mech_vent_cfm = whole_house_fan_values[:tested_flow_rate]
      if mech_vent_cfm.nil?
        mech_vent_cfm = whole_house_fan_values[:rated_flow_rate]
      end
      mech_vent_fan_w = whole_house_fan_values[:fan_power]
      if mech_vent_type == Constants.VentTypeCFIS
        # CFIS: Specify minimum open time in minutes
        cfis_open_time = whole_house_fan_values[:hours_in_operation] / 24.0 * 60.0
      else
        # Other: Adjust constant CFM/power based on hours per day of operation
        mech_vent_cfm *= (whole_house_fan_values[:hours_in_operation] / 24.0)
        mech_vent_fan_w *= (whole_house_fan_values[:hours_in_operation] / 24.0)
      end
    end
    cfis_airflow_frac = 1.0
    clothes_dryer_exhaust = 0.0
    range_exhaust = 0.0
    range_exhaust_hour = 16
    bathroom_exhaust = 0.0
    bathroom_exhaust_hour = 5

    # Get AirLoop associated with CFIS
    cfis_airloop = nil
    if mech_vent_type == Constants.VentTypeCFIS
      # Get HVAC distribution system CFIS is attached to
      cfis_hvac_dist = nil
      building.elements.each("BuildingDetails/Systems/HVAC/HVACDistribution") do |hvac_dist|
        next unless hvac_dist.elements["SystemIdentifier"].attributes["id"] == whole_house_fan.elements["AttachedToHVACDistributionSystem"].attributes["idref"]

        cfis_hvac_dist = hvac_dist
      end
      if cfis_hvac_dist.nil?
        fail "Attached HVAC distribution system '#{whole_house_fan.elements['AttachedToHVACDistributionSystem'].attributes['idref']}' not found for mechanical ventilation '#{whole_house_fan.elements["SystemIdentifier"].attributes["id"]}'."
      end

      cfis_hvac_dist_values = HPXML.get_hvac_distribution_values(hvac_distribution: cfis_hvac_dist)
      if cfis_hvac_dist_values[:distribution_system_type] == 'HydronicDistribution'
        fail "Attached HVAC distribution system '#{whole_house_fan.elements['AttachedToHVACDistributionSystem'].attributes['idref']}' cannot be hydronic for mechanical ventilation '#{whole_house_fan.elements["SystemIdentifier"].attributes["id"]}'."
      end

      # Get HVAC systems attached to this distribution system
      cfis_sys_ids = []
      hvac_plant = building.elements["BuildingDetails/Systems/HVAC/HVACPlant"]
      hvac_plant.elements.each("HeatingSystem | CoolingSystem | HeatPump") do |hvac|
        next unless XMLHelper.has_element(hvac, "DistributionSystem")
        next unless cfis_hvac_dist.elements["SystemIdentifier"].attributes["id"] == hvac.elements["DistributionSystem"].attributes["idref"]

        cfis_sys_ids << hvac.elements["SystemIdentifier"].attributes["id"]
      end

      # Get AirLoopHVACs associated with these HVAC systems
      @hvac_map.each do |sys_id, hvacs|
        next unless cfis_sys_ids.include? sys_id

        hvacs.each do |loop|
          next unless loop.is_a? OpenStudio::Model::AirLoopHVAC
          next if cfis_airloop == loop # already assigned

          fail "Two airloops found for CFIS. Aborting..." unless cfis_airloop.nil?

          cfis_airloop = loop
        end
      end
    end

    mech_vent = MechanicalVentilation.new(mech_vent_type, mech_vent_total_efficiency, mech_vent_total_efficiency_adjusted, mech_vent_cfm,
                                          mech_vent_fan_w, mech_vent_sensible_efficiency, mech_vent_sensible_efficiency_adjusted,
                                          clothes_dryer_exhaust, range_exhaust,
                                          range_exhaust_hour, bathroom_exhaust, bathroom_exhaust_hour,
                                          cfis_open_time, cfis_airflow_frac, cfis_airloop)

    # Natural Ventilation
    site_values = HPXML.get_site_values(site: building.elements["BuildingDetails/BuildingSummary/Site"])
    disable_nat_vent = site_values[:disable_natural_ventilation]
    if not disable_nat_vent.nil? and disable_nat_vent
      nat_vent_htg_offset = 0
      nat_vent_clg_offset = 0
      nat_vent_ovlp_offset = 0
      nat_vent_htg_season = false
      nat_vent_clg_season = false
      nat_vent_ovlp_season = false
      nat_vent_num_weekdays = 0
      nat_vent_num_weekends = 0
      nat_vent_frac_windows_open = 0
      nat_vent_frac_window_area_openable = 0
      nat_vent_max_oa_hr = 0.0115
      nat_vent_max_oa_rh = 0.7
    else
      nat_vent_htg_offset = 1.0
      nat_vent_clg_offset = 1.0
      nat_vent_ovlp_offset = 1.0
      nat_vent_htg_season = true
      nat_vent_clg_season = true
      nat_vent_ovlp_season = true
      nat_vent_num_weekdays = 5
      nat_vent_num_weekends = 2
      # According to 2010 BA Benchmark, 33% of the windows will be open
      # at any given time and can only be opened to 20% of their area.
      nat_vent_frac_windows_open = 0.33
      nat_vent_frac_window_area_openable = 0.2
      nat_vent_max_oa_hr = 0.0115
      nat_vent_max_oa_rh = 0.7
    end
    nat_vent = NaturalVentilation.new(nat_vent_htg_offset, nat_vent_clg_offset, nat_vent_ovlp_offset, nat_vent_htg_season,
                                      nat_vent_clg_season, nat_vent_ovlp_season, nat_vent_num_weekdays,
                                      nat_vent_num_weekends, nat_vent_frac_windows_open, nat_vent_frac_window_area_openable,
                                      nat_vent_max_oa_hr, nat_vent_max_oa_rh)

    # Ducts
    duct_systems = {}
    building.elements.each("BuildingDetails/Systems/HVAC/HVACDistribution") do |hvac_distribution|
      hvac_distribution_values = HPXML.get_hvac_distribution_values(hvac_distribution: hvac_distribution)
      air_distribution = hvac_distribution.elements["DistributionSystemType/AirDistribution"]
      next if air_distribution.nil?

      air_ducts = self.create_ducts(air_distribution, model, spaces)

      # Connect AirLoopHVACs to ducts
      dist_id = hvac_distribution_values[:id]
      num_attached = 0
      heating_systems_attached = []
      cooling_systems_attached = []
      ['HeatingSystem', 'CoolingSystem', 'HeatPump'].each do |hpxml_sys|
        building.elements.each("BuildingDetails/Systems/HVAC/HVACPlant/#{hpxml_sys}") do |sys|
          next if sys.elements["DistributionSystem"].nil? or dist_id != sys.elements["DistributionSystem"].attributes["idref"]

          num_attached += 1
          sys_id = sys.elements["SystemIdentifier"].attributes["id"]
          heating_systems_attached << sys_id if ['HeatingSystem', 'HeatPump'].include? hpxml_sys and Float(XMLHelper.get_value(sys, "FractionHeatLoadServed")) > 0
          cooling_systems_attached << sys_id if ['CoolingSystem', 'HeatPump'].include? hpxml_sys and Float(XMLHelper.get_value(sys, "FractionCoolLoadServed")) > 0

          @hvac_map[sys_id].each do |loop|
            next unless loop.is_a? OpenStudio::Model::AirLoopHVAC

            if duct_systems[air_ducts].nil?
              duct_systems[air_ducts] = loop
            elsif duct_systems[air_ducts] != loop
              # Multiple air loops associated with this duct system, treat
              # as separate duct systems.
              air_ducts2 = self.create_ducts(air_distribution, model, spaces)
              duct_systems[air_ducts2] = loop
            end
          end
        end
      end

      fail "Multiple cooling systems found attached to distribution system '#{dist_id}'." if cooling_systems_attached.size > 1
      fail "Multiple heating systems found attached to distribution system '#{dist_id}'." if heating_systems_attached.size > 1
      fail "Distribution system '#{dist_id}' found but no HVAC system attached to it." if num_attached == 0
    end

    window_area = 0.0
    building.elements.each("BuildingDetails/Enclosure/Windows/Window") do |window|
      window_values = HPXML.get_window_values(window: window)
      window_area += window_values[:area]
    end

    success = Airflow.apply(model, runner, weather, infil, mech_vent, nat_vent, duct_systems,
                            @cfa, @infilvolume, @nbeds, @nbaths, @ncfl, @ncfl_ag, window_area,
                            @min_neighbor_distance)
    return false if not success

    return true
  end

  def self.create_ducts(air_distribution, model, spaces)
    air_ducts = []

    side_map = { 'supply' => Constants.DuctSideSupply,
                 'return' => Constants.DuctSideReturn }

    # Duct leakage
    leakage_to_outside_cfm25 = { Constants.DuctSideSupply => 0.0,
                                 Constants.DuctSideReturn => 0.0 }
    air_distribution.elements.each("DuctLeakageMeasurement") do |duct_leakage_measurement|
      duct_leakage_values = HPXML.get_duct_leakage_measurement_values(duct_leakage_measurement: duct_leakage_measurement)
      next unless duct_leakage_values[:duct_leakage_units] == "CFM25" and duct_leakage_values[:duct_leakage_total_or_to_outside] == "to outside"

      duct_side = side_map[duct_leakage_values[:duct_type]]
      next if duct_side.nil?

      leakage_to_outside_cfm25[duct_side] = duct_leakage_values[:duct_leakage_value]
    end

    # Duct location, Rvalue, Area
    total_unconditioned_duct_area = { Constants.DuctSideSupply => 0.0,
                                      Constants.DuctSideReturn => 0.0 }
    air_distribution.elements.each("Ducts") do |ducts|
      ducts_values = HPXML.get_ducts_values(ducts: ducts)
      next if ['living space', 'basement - conditioned'].include? ducts_values[:duct_location]

      # Calculate total duct area in unconditioned spaces
      duct_side = side_map[ducts_values[:duct_type]]
      next if duct_side.nil?

      total_unconditioned_duct_area[duct_side] += ducts_values[:duct_surface_area]
    end

    # Create duct objects
    air_distribution.elements.each("Ducts") do |ducts|
      ducts_values = HPXML.get_ducts_values(ducts: ducts)
      next if ['living space', 'basement - conditioned'].include? ducts_values[:duct_location]

      duct_side = side_map[ducts_values[:duct_type]]
      next if duct_side.nil?

      duct_area = ducts_values[:duct_surface_area]
      duct_space = get_space_from_location(ducts_values[:duct_location], "Duct", model, spaces)
      # Apportion leakage to individual ducts by surface area
      duct_leakage_cfm = (leakage_to_outside_cfm25[duct_side] * duct_area / total_unconditioned_duct_area[duct_side])

      air_ducts << Duct.new(duct_side, duct_space, nil, duct_leakage_cfm, duct_area, ducts_values[:duct_insulation_r_value])
    end

    # If all ducts are in conditioned space, model leakage as going to outside
    [Constants.DuctSideSupply, Constants.DuctSideReturn].each do |duct_side|
      next unless leakage_to_outside_cfm25[duct_side] > 0 and total_unconditioned_duct_area[duct_side] == 0

      duct_area = 0.0
      duct_rvalue = 0.0
      duct_space = nil # outside
      duct_leakage_cfm = leakage_to_outside_cfm25[duct_side]

      air_ducts << Duct.new(duct_side, duct_space, nil, duct_leakage_cfm, duct_area, duct_rvalue)
    end

    return air_ducts
  end

  def self.add_hvac_sizing(runner, model, weather)
    success = HVACSizing.apply(model, runner, weather, @cfa, @infilvolume, @nbeds, @min_neighbor_distance, false, @living_space)
    return false if not success

    return true
  end

  def self.add_fuel_heating_eae(runner, model, building)
    # Needs to come after HVAC sizing (needs heating capacity and airflow rate)
    # FUTURE: Could remove this method and simplify everything if we could autosize via the HPXML file

    building.elements.each("BuildingDetails/Systems/HVAC/HVACPlant/HeatingSystem[FractionHeatLoadServed > 0]") do |htgsys|
      heating_system_values = HPXML.get_heating_system_values(heating_system: htgsys)
      htg_type = heating_system_values[:heating_system_type]
      next unless ["Furnace", "WallFurnace", "Stove", "Boiler"].include? htg_type

      fuel = to_beopt_fuel(heating_system_values[:heating_system_fuel])
      next if fuel == Constants.FuelTypeElectric

      fuel_eae = heating_system_values[:electric_auxiliary_energy]
      load_frac = heating_system_values[:fraction_heat_load_served]
      sys_id = heating_system_values[:id]

      success = HVAC.apply_eae_to_heating_fan(runner, @hvac_map[sys_id], fuel_eae, fuel, load_frac, htg_type)
      return false if not success
    end

    return true
  end

  def self.add_photovoltaics(runner, model, building)
    pv_system_values = HPXML.get_pv_system_values(pv_system: building.elements["BuildingDetails/Systems/Photovoltaics/PVSystem"])
    return true if pv_system_values.nil?

    modules_map = { "standard" => Constants.PVModuleTypeStandard,
                    "premium" => Constants.PVModuleTypePremium,
                    "thin film" => Constants.PVModuleTypeThinFilm }

    building.elements.each("BuildingDetails/Systems/Photovoltaics/PVSystem") do |pvsys|
      pv_system_values = HPXML.get_pv_system_values(pv_system: pvsys)
      pv_id = pv_system_values[:id]
      module_type = modules_map[pv_system_values[:module_type]]
      if pv_system_values[:tracking] == 'fixed' and pv_system_values[:location] == 'roof'
        array_type = Constants.PVArrayTypeFixedRoofMount
      elsif pv_system_values[:tracking] == 'fixed' and pv_system_values[:location] == 'ground'
        array_type = Constants.PVArrayTypeFixedOpenRack
      elsif pv_system_values[:tracking] == '1-axis'
        array_type = Constants.PVArrayTypeFixed1Axis
      elsif pv_system_values[:tracking] == '1-axis backtracked'
        array_type = Constants.PVArrayTypeFixed1AxisBacktracked
      elsif pv_system_values[:tracking] == '2-axis'
        array_type = Constants.PVArrayTypeFixed2Axis
      end
      az = pv_system_values[:array_azimuth]
      tilt = pv_system_values[:array_tilt]
      power_w = pv_system_values[:max_power_output]
      inv_eff = pv_system_values[:inverter_efficiency]
      system_losses = pv_system_values[:system_losses_fraction]

      success = PV.apply(model, runner, pv_id, power_w, module_type,
                         system_losses, inv_eff, tilt, az, array_type)
      return false if not success
    end

    return true
  end

  def self.add_building_output_variables(runner, model, map_tsv_dir)
    hvac_output_vars = [OutputVars.SpaceHeatingElectricity,
                        OutputVars.SpaceHeatingNaturalGas,
                        OutputVars.SpaceHeatingOtherFuel,
                        OutputVars.SpaceCoolingElectricity]

    dhw_output_vars = [OutputVars.WaterHeatingElectricity,
                       OutputVars.WaterHeatingElectricityRecircPump,
<<<<<<< HEAD
                       OutputVars.WaterHeatingElectricitySolarThermalPump,
                       OutputVars.WaterHeatingCombiBoilerHeatExchanger,
                       OutputVars.WaterHeatingCombiBoiler,
=======
                       OutputVars.WaterHeatingCombiBoilerHeatExchanger, # Needed to disaggregate hot water energy from heating energy
                       OutputVars.WaterHeatingCombiBoiler,              # Needed to disaggregate hot water energy from heating energy
>>>>>>> 6d63967a
                       OutputVars.WaterHeatingNaturalGas,
                       OutputVars.WaterHeatingOtherFuel,
                       OutputVars.WaterHeatingLoad,
                       OutputVars.WaterHeatingLoadTankLosses,
                       OutputVars.WaterHeaterLoadDesuperheater]

    # Remove objects that are not referenced by output vars and are not
    # EMS output vars.
    { @hvac_map => hvac_output_vars,
      @dhw_map => dhw_output_vars }.each do |map, vars|
      all_vars = vars.reduce({}, :merge)
      map.each do |sys_id, objects|
        objects_to_delete = []
        objects.each do |object|
          next if object.is_a? OpenStudio::Model::EnergyManagementSystemOutputVariable
          next unless all_vars[object.class.to_s].nil? # Referenced?

          objects_to_delete << object
        end
        objects_to_delete.uniq.each do |object|
          map[sys_id].delete object
        end
      end
    end

    # Add output variables to model
    ems_objects = []
    @hvac_map.each do |sys_id, hvac_objects|
      hvac_objects.each do |hvac_object|
        if hvac_object.is_a? OpenStudio::Model::EnergyManagementSystemOutputVariable
          ems_objects << hvac_object
        else
          hvac_output_vars.each do |hvac_output_var|
            add_output_variable(model, hvac_output_var, hvac_object)
          end
        end
      end
    end
    @dhw_map.each do |sys_id, dhw_objects|
      dhw_objects.each do |dhw_object|
        if dhw_object.is_a? OpenStudio::Model::EnergyManagementSystemOutputVariable
          ems_objects << dhw_object
        else
          dhw_output_vars.each do |dhw_output_var|
            add_output_variable(model, dhw_output_var, dhw_object)
          end
        end
      end
    end

    # Add EMS output variables to model
    ems_objects.uniq.each do |ems_object|
      add_output_variable(model, nil, ems_object)
    end

    if map_tsv_dir.is_initialized
      # Write maps to file
      map_tsv_dir = map_tsv_dir.get
      write_mapping(@hvac_map, File.join(map_tsv_dir, "map_hvac.tsv"))
      write_mapping(@dhw_map, File.join(map_tsv_dir, "map_water_heating.tsv"))
    end

    return true
  end

  def self.add_output_variable(model, vars, object)
    if object.is_a? OpenStudio::Model::EnergyManagementSystemOutputVariable
      outputVariable = OpenStudio::Model::OutputVariable.new(object.name.to_s, model)
      outputVariable.setReportingFrequency('runperiod')
      outputVariable.setKeyValue('*')
    else
      return if vars[object.class.to_s].nil?

      vars[object.class.to_s].each do |object_var|
        outputVariable = OpenStudio::Model::OutputVariable.new(object_var, model)
        outputVariable.setReportingFrequency('runperiod')
        outputVariable.setKeyValue(object.name.to_s)
      end
    end
  end

  def self.write_mapping(map, map_tsv_path)
    # Write simple mapping TSV file for use by ERI calculation. Mapping file correlates
    # EnergyPlus object name to a HPXML object name.

    CSV.open(map_tsv_path, 'w', col_sep: "\t") do |tsv|
      # Header
      tsv << ["HPXML Name", "E+ Name(s)"]

      map.each do |sys_id, objects|
        out_data = [sys_id]
        objects.uniq.each do |object|
          out_data << object.name.to_s
        end
        tsv << out_data if out_data.size > 1
      end
    end
  end

  def self.calc_non_cavity_r(film_r, constr_set)
    # Calculate R-value for all non-cavity layers
    non_cavity_r = film_r
    if not constr_set.exterior_material.nil?
      non_cavity_r += constr_set.exterior_material.rvalue
    end
    if not constr_set.rigid_r.nil?
      non_cavity_r += constr_set.rigid_r
    end
    if not constr_set.osb_thick_in.nil?
      non_cavity_r += Material.Plywood(constr_set.osb_thick_in).rvalue
    end
    if not constr_set.drywall_thick_in.nil?
      non_cavity_r += Material.GypsumWall(constr_set.drywall_thick_in).rvalue
    end
    return non_cavity_r
  end

  def self.apply_wall_construction(runner, model, surface, wall_id, wall_type, assembly_r,
                                   drywall_thick_in, film_r, mat_ext_finish, solar_abs, emitt)
    if wall_type == "WoodStud"
      install_grade = 1
      cavity_filled = true

      constr_sets = [
        WoodStudConstructionSet.new(Material.Stud2x6, 0.20, 10.0, 0.5, drywall_thick_in, mat_ext_finish), # 2x6, 24" o.c. + R10
        WoodStudConstructionSet.new(Material.Stud2x6, 0.20, 5.0, 0.5, drywall_thick_in, mat_ext_finish),  # 2x6, 24" o.c. + R5
        WoodStudConstructionSet.new(Material.Stud2x6, 0.20, 0.0, 0.5, drywall_thick_in, mat_ext_finish),  # 2x6, 24" o.c.
        WoodStudConstructionSet.new(Material.Stud2x4, 0.23, 0.0, 0.5, drywall_thick_in, mat_ext_finish),  # 2x4, 16" o.c.
        WoodStudConstructionSet.new(Material.Stud2x4, 0.01, 0.0, 0.0, 0.0, nil),                          # Fallback
      ]
      match, constr_set, cavity_r = pick_wood_stud_construction_set(assembly_r, constr_sets, film_r, wall_id)

      success = Constructions.apply_wood_stud_wall(runner, model, [surface], "#{wall_id} construction",
                                                   cavity_r, install_grade, constr_set.stud.thick_in,
                                                   cavity_filled, constr_set.framing_factor,
                                                   constr_set.drywall_thick_in, constr_set.osb_thick_in,
                                                   constr_set.rigid_r, constr_set.exterior_material)
      return false if not success

    elsif wall_type == "SteelFrame"
      install_grade = 1
      cavity_filled = true
      corr_factor = 0.45

      constr_sets = [
        SteelStudConstructionSet.new(5.5, corr_factor, 0.20, 10.0, 0.5, drywall_thick_in, mat_ext_finish), # 2x6, 24" o.c. + R10
        SteelStudConstructionSet.new(5.5, corr_factor, 0.20, 5.0, 0.5, drywall_thick_in, mat_ext_finish),  # 2x6, 24" o.c. + R5
        SteelStudConstructionSet.new(5.5, corr_factor, 0.20, 0.0, 0.5, drywall_thick_in, mat_ext_finish),  # 2x6, 24" o.c.
        SteelStudConstructionSet.new(3.5, corr_factor, 0.23, 0.0, 0.5, drywall_thick_in, mat_ext_finish),  # 2x4, 16" o.c.
        SteelStudConstructionSet.new(3.5, 1.0, 0.01, 0.0, 0.0, 0.0, nil),                                  # Fallback
      ]
      match, constr_set, cavity_r = pick_steel_stud_construction_set(assembly_r, constr_sets, film_r, "wall #{wall_id}")

      success = Constructions.apply_steel_stud_wall(runner, model, [surface], "#{wall_id} construction",
                                                    cavity_r, install_grade, constr_set.cavity_thick_in,
                                                    cavity_filled, constr_set.framing_factor,
                                                    constr_set.corr_factor, constr_set.drywall_thick_in,
                                                    constr_set.osb_thick_in, constr_set.rigid_r,
                                                    constr_set.exterior_material)
      return false if not success

    elsif wall_type == "DoubleWoodStud"
      install_grade = 1
      is_staggered = false

      constr_sets = [
        DoubleStudConstructionSet.new(Material.Stud2x4, 0.23, 24.0, 0.0, 0.5, drywall_thick_in, mat_ext_finish),  # 2x4, 24" o.c.
        DoubleStudConstructionSet.new(Material.Stud2x4, 0.01, 16.0, 0.0, 0.0, 0.0, nil),                          # Fallback
      ]
      match, constr_set, cavity_r = pick_double_stud_construction_set(assembly_r, constr_sets, film_r, "wall #{wall_id}")

      success = Constructions.apply_double_stud_wall(runner, model, [surface], "#{wall_id} construction",
                                                     cavity_r, install_grade, constr_set.stud.thick_in,
                                                     constr_set.stud.thick_in, constr_set.framing_factor,
                                                     constr_set.framing_spacing, is_staggered,
                                                     constr_set.drywall_thick_in, constr_set.osb_thick_in,
                                                     constr_set.rigid_r, constr_set.exterior_material)
      return false if not success

    elsif wall_type == "ConcreteMasonryUnit"
      density = 119.0 # lb/ft^3
      furring_r = 0
      furring_cavity_depth_in = 0 # in
      furring_spacing = 0

      constr_sets = [
        CMUConstructionSet.new(8.0, 1.4, 0.08, 0.5, drywall_thick_in, mat_ext_finish),  # 8" perlite-filled CMU
        CMUConstructionSet.new(6.0, 5.29, 0.01, 0.0, 0.0, nil),                         # Fallback (6" hollow CMU)
      ]
      match, constr_set, rigid_r = pick_cmu_construction_set(assembly_r, constr_sets, film_r, "wall #{wall_id}")

      success = Constructions.apply_cmu_wall(runner, model, [surface], "#{wall_id} construction",
                                             constr_set.thick_in, constr_set.cond_in, density,
                                             constr_set.framing_factor, furring_r,
                                             furring_cavity_depth_in, furring_spacing,
                                             constr_set.drywall_thick_in, constr_set.osb_thick_in,
                                             rigid_r, constr_set.exterior_material)
      return false if not success

    elsif wall_type == "StructurallyInsulatedPanel"
      sheathing_thick_in = 0.44
      sheathing_type = Constants.MaterialOSB

      constr_sets = [
        SIPConstructionSet.new(10.0, 0.16, 0.0, sheathing_thick_in, 0.5, drywall_thick_in, mat_ext_finish), # 10" SIP core
        SIPConstructionSet.new(5.0, 0.16, 0.0, sheathing_thick_in, 0.5, drywall_thick_in, mat_ext_finish),  # 5" SIP core
        SIPConstructionSet.new(1.0, 0.01, 0.0, sheathing_thick_in, 0.0, 0.0, nil),                          # Fallback
      ]
      match, constr_set, cavity_r = pick_sip_construction_set(assembly_r, constr_sets, film_r, "wall #{wall_id}")

      success = Constructions.apply_sip_wall(runner, model, [surface], "#{wall_id} construction",
                                             cavity_r, constr_set.thick_in, constr_set.framing_factor,
                                             sheathing_type, constr_set.sheath_thick_in,
                                             constr_set.drywall_thick_in, constr_set.osb_thick_in,
                                             constr_set.rigid_r, constr_set.exterior_material)
      return false if not success

    elsif wall_type == "InsulatedConcreteForms"
      constr_sets = [
        ICFConstructionSet.new(2.0, 4.0, 0.08, 0.0, 0.5, drywall_thick_in, mat_ext_finish), # ICF w/4" concrete and 2" rigid ins layers
        ICFConstructionSet.new(1.0, 1.0, 0.01, 0.0, 0.0, 0.0, nil),                         # Fallback
      ]
      match, constr_set, icf_r = pick_icf_construction_set(assembly_r, constr_sets, film_r, "wall #{wall_id}")

      success = Constructions.apply_icf_wall(runner, model, [surface], "#{wall_id} construction",
                                             icf_r, constr_set.ins_thick_in,
                                             constr_set.concrete_thick_in, constr_set.framing_factor,
                                             constr_set.drywall_thick_in, constr_set.osb_thick_in,
                                             constr_set.rigid_r, constr_set.exterior_material)
      return false if not success

    elsif ["SolidConcrete", "StructuralBrick", "StrawBale", "Stone", "LogWall"].include? wall_type
      constr_sets = [
        GenericConstructionSet.new(10.0, 0.5, drywall_thick_in, mat_ext_finish), # w/R-10 rigid
        GenericConstructionSet.new(0.0, 0.5, drywall_thick_in, mat_ext_finish),  # Standard
        GenericConstructionSet.new(0.0, 0.0, 0.0, nil),                          # Fallback
      ]
      match, constr_set, layer_r = pick_generic_construction_set(assembly_r, constr_sets, film_r, "wall #{wall_id}")

      if wall_type == "SolidConcrete"
        thick_in = 6.0
        base_mat = BaseMaterial.Concrete
      elsif wall_type == "StructuralBrick"
        thick_in = 8.0
        base_mat = BaseMaterial.Brick
      elsif wall_type == "StrawBale"
        thick_in = 23.0
        base_mat = BaseMaterial.StrawBale
      elsif wall_type == "Stone"
        thick_in = 6.0
        base_mat = BaseMaterial.Stone
      elsif wall_type == "LogWall"
        thick_in = 6.0
        base_mat = BaseMaterial.Wood
      end
      thick_ins = [thick_in]
      if layer_r == 0
        conds = [999]
      else
        conds = [thick_in / layer_r]
      end
      denss = [base_mat.rho]
      specheats = [base_mat.cp]

      success = Constructions.apply_generic_layered_wall(runner, model, [surface], "#{wall_id} construction",
                                                         thick_ins, conds, denss, specheats,
                                                         constr_set.drywall_thick_in, constr_set.osb_thick_in,
                                                         constr_set.rigid_r, constr_set.exterior_material)
      return false if not success

    else

      fail "Unexpected wall type '#{wall_type}'."

    end

    check_surface_assembly_rvalue(runner, surface, film_r, assembly_r, match)

    apply_solar_abs_emittance_to_construction(surface, solar_abs, emitt)
  end

  def self.pick_wood_stud_construction_set(assembly_r, constr_sets, film_r, surface_name)
    # Picks a construction set from supplied constr_sets for which a positive R-value
    # can be calculated for the unknown insulation to achieve the assembly R-value.

    constr_sets.each do |constr_set|
      fail "Unexpected object." unless constr_set.is_a? WoodStudConstructionSet

      non_cavity_r = calc_non_cavity_r(film_r, constr_set)

      # Calculate effective cavity R-value
      # Assumes installation quality 1
      cavity_frac = 1.0 - constr_set.framing_factor
      cavity_r = cavity_frac / (1.0 / assembly_r - constr_set.framing_factor / (constr_set.stud.rvalue + non_cavity_r)) - non_cavity_r
      if cavity_r > 0 # Choose this construction set
        return true, constr_set, cavity_r
      end
    end

    return false, constr_sets[-1], 0.0 # Pick fallback construction with minimum R-value
  end

  def self.pick_steel_stud_construction_set(assembly_r, constr_sets, film_r, surface_name)
    # Picks a construction set from supplied constr_sets for which a positive R-value
    # can be calculated for the unknown insulation to achieve the assembly R-value.

    constr_sets.each do |constr_set|
      fail "Unexpected object." unless constr_set.is_a? SteelStudConstructionSet

      non_cavity_r = calc_non_cavity_r(film_r, constr_set)

      # Calculate effective cavity R-value
      # Assumes installation quality 1
      cavity_r = (assembly_r - non_cavity_r) / constr_set.corr_factor
      if cavity_r > 0 # Choose this construction set
        return true, constr_set, cavity_r
      end
    end

    return false, constr_sets[-1], 0.0 # Pick fallback construction with minimum R-value
  end

  def self.pick_double_stud_construction_set(assembly_r, constr_sets, film_r, surface_name)
    # Picks a construction set from supplied constr_sets for which a positive R-value
    # can be calculated for the unknown insulation to achieve the assembly R-value.

    constr_sets.each do |constr_set|
      fail "Unexpected object." unless constr_set.is_a? DoubleStudConstructionSet

      non_cavity_r = calc_non_cavity_r(film_r, constr_set)

      # Calculate effective cavity R-value
      # Assumes installation quality 1, not staggered, gap depth == stud depth
      # Solved in Wolfram Alpha: https://www.wolframalpha.com/input/?i=1%2FA+%3D+B%2F(2*C%2Bx%2BD)+%2B+E%2F(3*C%2BD)+%2B+(1-B-E)%2F(3*x%2BD)
      stud_frac = 1.5 / constr_set.framing_spacing
      misc_framing_factor = constr_set.framing_factor - stud_frac
      cavity_frac = 1.0 - (2 * stud_frac + misc_framing_factor)
      a = assembly_r
      b = stud_frac
      c = constr_set.stud.rvalue
      d = non_cavity_r
      e = misc_framing_factor
      cavity_r = ((3 * c + d) * Math.sqrt(4 * a**2 * b**2 + 12 * a**2 * b * e + 4 * a**2 * b + 9 * a**2 * e**2 - 6 * a**2 * e + a**2 - 48 * a * b * c - 16 * a * b * d - 36 * a * c * e + 12 * a * c - 12 * a * d * e + 4 * a * d + 36 * c**2 + 24 * c * d + 4 * d**2) + 6 * a * b * c + 2 * a * b * d + 3 * a * c * e + 3 * a * c + 3 * a * d * e + a * d - 18 * c**2 - 18 * c * d - 4 * d**2) / (2 * (-3 * a * e + 9 * c + 3 * d))
      cavity_r = 3 * cavity_r
      if cavity_r > 0 # Choose this construction set
        return true, constr_set, cavity_r
      end
    end

    return false, constr_sets[-1], 0.0 # Pick fallback construction with minimum R-value
  end

  def self.pick_sip_construction_set(assembly_r, constr_sets, film_r, surface_name)
    # Picks a construction set from supplied constr_sets for which a positive R-value
    # can be calculated for the unknown insulation to achieve the assembly R-value.

    constr_sets.each do |constr_set|
      fail "Unexpected object." unless constr_set.is_a? SIPConstructionSet

      non_cavity_r = calc_non_cavity_r(film_r, constr_set)
      non_cavity_r += Material.new(nil, constr_set.sheath_thick_in, BaseMaterial.Wood).rvalue

      # Calculate effective SIP core R-value
      # Solved in Wolfram Alpha: https://www.wolframalpha.com/input/?i=1%2FA+%3D+B%2F(C%2BD)+%2B+E%2F(2*F%2BG%2FH*x%2BD)+%2B+(1-B-E)%2F(x%2BD)
      spline_thick_in = 0.5 # in
      ins_thick_in = constr_set.thick_in - (2.0 * spline_thick_in) # in
      framing_r = Material.new(nil, constr_set.thick_in, BaseMaterial.Wood).rvalue
      spline_r = Material.new(nil, spline_thick_in, BaseMaterial.Wood).rvalue
      spline_frac = 4.0 / 48.0 # One 4" spline for every 48" wide panel
      cavity_frac = 1.0 - (spline_frac + constr_set.framing_factor)
      a = assembly_r
      b = constr_set.framing_factor
      c = framing_r
      d = non_cavity_r
      e = spline_frac
      f = spline_r
      g = ins_thick_in
      h = constr_set.thick_in
      cavity_r = (Math.sqrt((a * b * c * g - a * b * d * h - 2 * a * b * f * h + a * c * e * g - a * c * e * h - a * c * g + a * d * e * g - a * d * e * h - a * d * g + c * d * g + c * d * h + 2 * c * f * h + d**2 * g + d**2 * h + 2 * d * f * h)**2 - 4 * (-a * b * g + c * g + d * g) * (a * b * c * d * h + 2 * a * b * c * f * h - a * c * d * h + 2 * a * c * e * f * h - 2 * a * c * f * h - a * d**2 * h + 2 * a * d * e * f * h - 2 * a * d * f * h + c * d**2 * h + 2 * c * d * f * h + d**3 * h + 2 * d**2 * f * h)) - a * b * c * g + a * b * d * h + 2 * a * b * f * h - a * c * e * g + a * c * e * h + a * c * g - a * d * e * g + a * d * e * h + a * d * g - c * d * g - c * d * h - 2 * c * f * h - g * d**2 - d**2 * h - 2 * d * f * h) / (2 * (-a * b * g + c * g + d * g))
      if cavity_r > 0 # Choose this construction set
        return true, constr_set, cavity_r
      end
    end

    return false, constr_sets[-1], 0.0 # Pick fallback construction with minimum R-value
  end

  def self.pick_cmu_construction_set(assembly_r, constr_sets, film_r, surface_name)
    # Picks a construction set from supplied constr_sets for which a positive R-value
    # can be calculated for the unknown insulation to achieve the assembly R-value.

    constr_sets.each do |constr_set|
      fail "Unexpected object." unless constr_set.is_a? CMUConstructionSet

      non_cavity_r = calc_non_cavity_r(film_r, constr_set)

      # Calculate effective other CMU R-value
      # Assumes no furring strips
      # Solved in Wolfram Alpha: https://www.wolframalpha.com/input/?i=1%2FA+%3D+B%2F(C%2BE%2Bx)+%2B+(1-B)%2F(D%2BE%2Bx)
      a = assembly_r
      b = constr_set.framing_factor
      c = Material.new(nil, constr_set.thick_in, BaseMaterial.Wood).rvalue # Framing
      d = Material.new(nil, constr_set.thick_in, BaseMaterial.Concrete, constr_set.cond_in).rvalue # Concrete
      e = non_cavity_r
      rigid_r = 0.5 * (Math.sqrt(a**2 - 4 * a * b * c + 4 * a * b * d + 2 * a * c - 2 * a * d + c**2 - 2 * c * d + d**2) + a - c - d - 2 * e)
      if rigid_r > 0 # Choose this construction set
        return true, constr_set, rigid_r
      end
    end

    return false, constr_sets[-1], 0.0 # Pick fallback construction with minimum R-value
  end

  def self.pick_icf_construction_set(assembly_r, constr_sets, film_r, surface_name)
    # Picks a construction set from supplied constr_sets for which a positive R-value
    # can be calculated for the unknown insulation to achieve the assembly R-value.

    constr_sets.each do |constr_set|
      fail "Unexpected object." unless constr_set.is_a? ICFConstructionSet

      non_cavity_r = calc_non_cavity_r(film_r, constr_set)

      # Calculate effective ICF rigid ins R-value
      # Solved in Wolfram Alpha: https://www.wolframalpha.com/input/?i=1%2FA+%3D+B%2F(C%2BE)+%2B+(1-B)%2F(D%2BE%2B2*x)
      a = assembly_r
      b = constr_set.framing_factor
      c = Material.new(nil, 2 * constr_set.ins_thick_in + constr_set.concrete_thick_in, BaseMaterial.Wood).rvalue # Framing
      d = Material.new(nil, constr_set.concrete_thick_in, BaseMaterial.Concrete).rvalue # Concrete
      e = non_cavity_r
      icf_r = (a * b * c - a * b * d - a * c - a * e + c * d + c * e + d * e + e**2) / (2 * (a * b - c - e))
      if icf_r > 0 # Choose this construction set
        return true, constr_set, icf_r
      end
    end

    return false, constr_sets[-1], 0.0 # Pick fallback construction with minimum R-value
  end

  def self.pick_generic_construction_set(assembly_r, constr_sets, film_r, surface_name)
    # Picks a construction set from supplied constr_sets for which a positive R-value
    # can be calculated for the unknown insulation to achieve the assembly R-value.

    constr_sets.each do |constr_set|
      fail "Unexpected object." unless constr_set.is_a? GenericConstructionSet

      non_cavity_r = calc_non_cavity_r(film_r, constr_set)

      # Calculate effective ins layer R-value
      layer_r = assembly_r - non_cavity_r
      if layer_r > 0 # Choose this construction set
        return true, constr_set, layer_r
      end
    end

    return false, constr_sets[-1], 0.0 # Pick fallback construction with minimum R-value
  end

  def self.apply_solar_abs_emittance_to_construction(surface, solar_abs, emitt)
    # Applies the solar absorptance and emittance to the construction's exterior layer
    exterior_material = surface.construction.get.to_LayeredConstruction.get.layers[0].to_StandardOpaqueMaterial.get
    exterior_material.setThermalAbsorptance(emitt)
    exterior_material.setSolarAbsorptance(solar_abs)
    exterior_material.setVisibleAbsorptance(solar_abs)
  end

  def self.check_surface_assembly_rvalue(runner, surface, film_r, assembly_r, match)
    # Verify that the actual OpenStudio construction R-value matches our target assembly R-value

    constr_r = UnitConversions.convert(1.0 / surface.construction.get.uFactor(0.0).get, 'm^2*k/w', 'hr*ft^2*f/btu') + film_r

    if surface.adjacentFoundation.is_initialized
      foundation = surface.adjacentFoundation.get
      if foundation.interiorVerticalInsulationMaterial.is_initialized
        int_mat = foundation.interiorVerticalInsulationMaterial.get.to_StandardOpaqueMaterial.get
        constr_r += UnitConversions.convert(int_mat.thickness, "m", "ft") / UnitConversions.convert(int_mat.thermalConductivity, "W/(m*K)", "Btu/(hr*ft*R)")
      end
      if foundation.exteriorVerticalInsulationMaterial.is_initialized
        ext_mat = foundation.exteriorVerticalInsulationMaterial.get.to_StandardOpaqueMaterial.get
        constr_r += UnitConversions.convert(ext_mat.thickness, "m", "ft") / UnitConversions.convert(ext_mat.thermalConductivity, "W/(m*K)", "Btu/(hr*ft*R)")
      end
    end

    if (assembly_r - constr_r).abs > 0.1
      if match
        fail "Construction R-value (#{constr_r}) does not match Assembly R-value (#{assembly_r}) for '#{surface.name.to_s}'."
      else
        runner.registerWarning("Assembly R-value (#{assembly_r}) for '#{surface.name.to_s}' below minimum expected value. Construction R-value increased to #{constr_r.round(2)}.")
      end
    end
  end

  def self.get_attached_clg_system(system_values, building)
    return nil if system_values[:distribution_system_idref].nil?

    # Finds the OpenStudio object of the cooling system attached (i.e., on the same
    # distribution system) to the current heating system.
    hvac_objects = []
    building.elements.each("BuildingDetails/Systems/HVAC/HVACPlant/CoolingSystem") do |clg_sys|
      attached_system_values = HPXML.get_cooling_system_values(cooling_system: clg_sys)
      next unless system_values[:distribution_system_idref] == attached_system_values[:distribution_system_idref]

      # Check that it's an AirDistribution (not DSE)
      is_air_distribution = false
      building.elements.each("BuildingDetails/Systems/HVAC/HVACDistribution") do |dist|
        hvac_distribution_values = HPXML.get_hvac_distribution_values(hvac_distribution: dist)
        next unless hvac_distribution_values[:id] == system_values[:distribution_system_idref]
        next unless hvac_distribution_values[:distribution_system_type] == "AirDistribution"

        is_air_distribution = true
      end
      next unless is_air_distribution

      @hvac_map[attached_system_values[:id]].each do |hvac_object|
        next unless hvac_object.is_a? OpenStudio::Model::AirLoopHVACUnitarySystem

        hvac_objects << hvac_object
      end
    end

    if hvac_objects.size == 1
      return hvac_objects[0]
    end

    return nil
  end

  def self.set_surface_interior(model, spaces, surface, surface_id, interior_adjacent_to)
    if ["living space"].include? interior_adjacent_to
      surface.setSpace(create_or_get_space(model, spaces, Constants.SpaceTypeLiving))
    elsif ["garage"].include? interior_adjacent_to
      surface.setSpace(create_or_get_space(model, spaces, Constants.SpaceTypeGarage))
    elsif ["basement - unconditioned"].include? interior_adjacent_to
      surface.setSpace(create_or_get_space(model, spaces, Constants.SpaceTypeUnconditionedBasement))
    elsif ["basement - conditioned"].include? interior_adjacent_to
      surface.setSpace(create_or_get_space(model, spaces, Constants.SpaceTypeLiving))
      @cond_bsmnt_surfaces << surface
    elsif ["crawlspace - vented"].include? interior_adjacent_to
      surface.setSpace(create_or_get_space(model, spaces, Constants.SpaceTypeVentedCrawl))
    elsif ["crawlspace - unvented"].include? interior_adjacent_to
      surface.setSpace(create_or_get_space(model, spaces, Constants.SpaceTypeUnventedCrawl))
    elsif ["attic - vented"].include? interior_adjacent_to
      surface.setSpace(create_or_get_space(model, spaces, Constants.SpaceTypeVentedAttic))
    elsif ["attic - unvented"].include? interior_adjacent_to
      surface.setSpace(create_or_get_space(model, spaces, Constants.SpaceTypeUnventedAttic))
    else
      fail "Unhandled AdjacentTo value (#{interior_adjacent_to}) for surface '#{surface_id}'."
    end
  end

  def self.set_surface_exterior(model, spaces, surface, surface_id, exterior_adjacent_to)
    if ["outside"].include? exterior_adjacent_to
      surface.setOutsideBoundaryCondition("Outdoors")
    elsif ["ground"].include? exterior_adjacent_to
      surface.setOutsideBoundaryCondition("Foundation")
    elsif ["other housing unit", "other housing unit above", "other housing unit below"].include? exterior_adjacent_to
      surface.setOutsideBoundaryCondition("Adiabatic")
    elsif ["living space"].include? exterior_adjacent_to
      surface.createAdjacentSurface(create_or_get_space(model, spaces, Constants.SpaceTypeLiving))
    elsif ["garage"].include? exterior_adjacent_to
      surface.createAdjacentSurface(create_or_get_space(model, spaces, Constants.SpaceTypeGarage))
    elsif ["basement - unconditioned"].include? exterior_adjacent_to
      surface.createAdjacentSurface(create_or_get_space(model, spaces, Constants.SpaceTypeUnconditionedBasement))
    elsif ["basement - conditioned"].include? exterior_adjacent_to
      surface.createAdjacentSurface(create_or_get_space(model, spaces, Constants.SpaceTypeLiving))
      @cond_bsmnt_surfaces << surface
    elsif ["crawlspace - vented"].include? exterior_adjacent_to
      surface.createAdjacentSurface(create_or_get_space(model, spaces, Constants.SpaceTypeVentedCrawl))
    elsif ["crawlspace - unvented"].include? exterior_adjacent_to
      surface.createAdjacentSurface(create_or_get_space(model, spaces, Constants.SpaceTypeUnventedCrawl))
    elsif ["attic - vented"].include? exterior_adjacent_to
      surface.createAdjacentSurface(create_or_get_space(model, spaces, Constants.SpaceTypeVentedAttic))
    elsif ["attic - unvented"].include? exterior_adjacent_to
      surface.createAdjacentSurface(create_or_get_space(model, spaces, Constants.SpaceTypeUnventedAttic))
    else
      fail "Unhandled AdjacentTo value (#{exterior_adjacent_to}) for surface '#{surface_id}'."
    end
  end

  # Returns an OS:Space, or nil if the location is outside the building
  def self.get_space_from_location(location, object_name, model, spaces)
    if location == 'other exterior' or location == 'outside'
      return nil
    end

    num_orig_spaces = spaces.size

    space = nil
    if location == 'living space'
      space = create_or_get_space(model, spaces, Constants.SpaceTypeLiving)
    elsif location == 'basement - conditioned'
      space = create_or_get_space(model, spaces, Constants.SpaceTypeLiving)
    elsif location == 'basement - unconditioned'
      space = create_or_get_space(model, spaces, Constants.SpaceTypeUnconditionedBasement)
    elsif location == 'garage'
      space = create_or_get_space(model, spaces, Constants.SpaceTypeGarage)
    elsif location == 'attic - vented'
      space = create_or_get_space(model, spaces, Constants.SpaceTypeVentedAttic)
    elsif location == 'attic - unvented'
      space = create_or_get_space(model, spaces, Constants.SpaceTypeUnventedAttic)
    elsif location == 'crawlspace - vented'
      space = create_or_get_space(model, spaces, Constants.SpaceTypeVentedCrawl)
    elsif location == 'crawlspace - unvented'
      space = create_or_get_space(model, spaces, Constants.SpaceTypeUnventedCrawl)
    end

    if space.nil?
      fail "Unhandled #{object_name} location: #{location}."
    end

    if spaces.size != num_orig_spaces
      fail "#{object_name} location is '#{location}' but building does not have this location specified."
    end

    return space
  end

  def self.get_spaces_of_type(spaces, space_types_list)
    spaces_of_type = []
    space_types_list.each do |space_type|
      spaces_of_type << spaces[space_type] unless spaces[space_type].nil?
    end
    return spaces_of_type
  end

  def self.get_space_of_type(spaces, space_type)
    spaces_of_type = self.get_spaces_of_type(spaces, [space_type])
    if spaces_of_type.size > 1
      fail "Unexpected number of spaces."
    elsif spaces_of_type.size == 1
      return spaces_of_type[0]
    end

    return nil
  end

  def self.assign_space_to_subsurface(surface, subsurface_id, wall_idref, building, spaces, model, subsurface_type)
    # Check walls
    building.elements.each("BuildingDetails/Enclosure/Walls/Wall") do |wall|
      wall_values = HPXML.get_wall_values(wall: wall)
      next unless wall_values[:id] == wall_idref

      set_surface_interior(model, spaces, surface, subsurface_id, wall_values[:interior_adjacent_to])
      return
    end

    # Check foundation walls
    building.elements.each("BuildingDetails/Enclosure/FoundationWalls/FoundationWall") do |fnd_wall|
      fnd_wall_values = HPXML.get_foundation_wall_values(foundation_wall: fnd_wall)
      next unless fnd_wall_values[:id] == wall_idref

      set_surface_interior(model, spaces, surface, subsurface_id, fnd_wall_values[:interior_adjacent_to])
      return
    end

    if not surface.space.is_initialized
      fail "Attached wall '#{wall_idref}' not found for #{subsurface_type} '#{subsurface_id}'."
    end
  end

  def self.get_infiltration_volume(building)
    infilvolume = nil
    building.elements.each("BuildingDetails/Enclosure/AirInfiltration/AirInfiltrationMeasurement") do |air_infiltration_measurement|
      air_infiltration_measurement_values = HPXML.get_air_infiltration_measurement_values(air_infiltration_measurement: air_infiltration_measurement)
      infilvolume = air_infiltration_measurement_values[:infiltration_volume] unless air_infiltration_measurement_values[:infiltration_volume].nil?
    end
    if infilvolume.nil?
      infilvolume = @cvolume
    end
    return infilvolume
  end

  def self.get_min_neighbor_distance(building)
    min_neighbor_distance = nil
    building.elements.each("BuildingDetails/BuildingSummary/Site/extension/Neighbors/NeighborBuilding") do |neighbor_building|
      neighbor_building_values = HPXML.get_neighbor_building_values(neighbor_building: neighbor_building)
      if min_neighbor_distance.nil?
        min_neighbor_distance = 9e99
      end
      if neighbor_building_values[:distance] < min_neighbor_distance
        min_neighbor_distance = neighbor_building_values[:distance]
      end
    end
    return min_neighbor_distance
  end

  def self.get_kiva_instances(fnd_walls, slabs)
    # Identify unique Kiva foundations that are required.
    # Some foundation walls or slabs with similar properties can share a Kiva foundation instance.
    kiva_fnd_walls = []
    fnd_walls.each_with_index do |fnd_wall, fnd_wall_idx|
      fnd_wall_values = HPXML.get_foundation_wall_values(foundation_wall: fnd_wall)
      next unless fnd_wall_values[:exterior_adjacent_to] == "ground"
      next if kiva_fnd_walls.flatten.include? fnd_wall # Skip if already processed

      kiva_fnd_walls << [fnd_wall]

      # Identify any other foundation walls that can share the Kiva foundation.
      fnd_walls[fnd_wall_idx + 1..-1].each do |fnd_wall2|
        next if kiva_fnd_walls.flatten.include? fnd_wall2 # Skip if already processed

        fnd_wall_values2 = HPXML.get_foundation_wall_values(foundation_wall: fnd_wall2)
        next unless fnd_wall_values2[:exterior_adjacent_to] == fnd_wall_values[:exterior_adjacent_to]
        next unless fnd_wall_values2[:height] == fnd_wall_values[:height]
        next unless fnd_wall_values2[:azimuth] == fnd_wall_values[:azimuth]
        next unless fnd_wall_values2[:thickness] == fnd_wall_values[:thickness]
        next unless fnd_wall_values2[:depth_below_grade] == fnd_wall_values[:depth_below_grade]
        next unless fnd_wall_values2[:insulation_distance_to_bottom] == fnd_wall_values[:insulation_distance_to_bottom]
        next unless fnd_wall_values2[:insulation_r_value] == fnd_wall_values[:insulation_r_value]
        next unless fnd_wall_values2[:insulation_assembly_r_value] == fnd_wall_values[:insulation_assembly_r_value]

        kiva_fnd_walls[-1] << fnd_wall2
      end
    end
    if kiva_fnd_walls.empty? # Handle slab foundation type
      kiva_fnd_walls << []
    end
    kiva_slabs = []
    slabs.each_with_index do |slab, slab_idx|
      slab_values = HPXML.get_slab_values(slab: slab)
      next if kiva_slabs.flatten.include? slab # Skip if already processed

      kiva_slabs << [slab]

      # Identify any other foundation slabs that can share the Kiva foundation.
      slabs[slab_idx + 1..-1].each do |slab2|
        next if kiva_slabs.flatten.include? slab2 # Skip if already processed

        slab_values2 = HPXML.get_slab_values(slab: slab2)
        next unless slab_values2[:thickness] == slab_values[:thickness]
        next unless slab_values2[:perimeter_insulation_depth] == slab_values[:perimeter_insulation_depth]
        next unless slab_values2[:under_slab_insulation_width] == slab_values[:under_slab_insulation_width]
        next unless slab_values2[:under_slab_insulation_spans_entire_slab] == slab_values[:under_slab_insulation_spans_entire_slab]
        next unless slab_values2[:carpet_fraction] == slab_values[:carpet_fraction]
        next unless slab_values2[:carpet_r_value] == slab_values[:carpet_r_value]
        next unless slab_values2[:perimeter_insulation_r_value] == slab_values[:perimeter_insulation_r_value]
        next unless slab_values2[:under_slab_insulation_r_value] == slab_values[:under_slab_insulation_r_value]

        kiva_slabs[-1] << slab2
      end
    end
    return kiva_fnd_walls.product(kiva_slabs), kiva_slabs
  end
end

class WoodStudConstructionSet
  def initialize(stud, framing_factor, rigid_r, osb_thick_in, drywall_thick_in, exterior_material)
    @stud = stud
    @framing_factor = framing_factor
    @rigid_r = rigid_r
    @osb_thick_in = osb_thick_in
    @drywall_thick_in = drywall_thick_in
    @exterior_material = exterior_material
  end
  attr_accessor(:stud, :framing_factor, :rigid_r, :osb_thick_in, :drywall_thick_in, :exterior_material)
end

class SteelStudConstructionSet
  def initialize(cavity_thick_in, corr_factor, framing_factor, rigid_r, osb_thick_in, drywall_thick_in, exterior_material)
    @cavity_thick_in = cavity_thick_in
    @corr_factor = corr_factor
    @framing_factor = framing_factor
    @rigid_r = rigid_r
    @osb_thick_in = osb_thick_in
    @drywall_thick_in = drywall_thick_in
    @exterior_material = exterior_material
  end
  attr_accessor(:cavity_thick_in, :corr_factor, :framing_factor, :rigid_r, :osb_thick_in, :drywall_thick_in, :exterior_material)
end

class DoubleStudConstructionSet
  def initialize(stud, framing_factor, framing_spacing, rigid_r, osb_thick_in, drywall_thick_in, exterior_material)
    @stud = stud
    @framing_factor = framing_factor
    @framing_spacing = framing_spacing
    @rigid_r = rigid_r
    @osb_thick_in = osb_thick_in
    @drywall_thick_in = drywall_thick_in
    @exterior_material = exterior_material
  end
  attr_accessor(:stud, :framing_factor, :framing_spacing, :rigid_r, :osb_thick_in, :drywall_thick_in, :exterior_material)
end

class SIPConstructionSet
  def initialize(thick_in, framing_factor, rigid_r, sheath_thick_in, osb_thick_in, drywall_thick_in, exterior_material)
    @thick_in = thick_in
    @framing_factor = framing_factor
    @rigid_r = rigid_r
    @sheath_thick_in = sheath_thick_in
    @osb_thick_in = osb_thick_in
    @drywall_thick_in = drywall_thick_in
    @exterior_material = exterior_material
  end
  attr_accessor(:thick_in, :framing_factor, :rigid_r, :sheath_thick_in, :osb_thick_in, :drywall_thick_in, :exterior_material)
end

class CMUConstructionSet
  def initialize(thick_in, cond_in, framing_factor, osb_thick_in, drywall_thick_in, exterior_material)
    @thick_in = thick_in
    @cond_in = cond_in
    @framing_factor = framing_factor
    @osb_thick_in = osb_thick_in
    @drywall_thick_in = drywall_thick_in
    @exterior_material = exterior_material
    @rigid_r = nil # solved for
  end
  attr_accessor(:thick_in, :cond_in, :framing_factor, :rigid_r, :osb_thick_in, :drywall_thick_in, :exterior_material)
end

class ICFConstructionSet
  def initialize(ins_thick_in, concrete_thick_in, framing_factor, rigid_r, osb_thick_in, drywall_thick_in, exterior_material)
    @ins_thick_in = ins_thick_in
    @concrete_thick_in = concrete_thick_in
    @framing_factor = framing_factor
    @rigid_r = rigid_r
    @osb_thick_in = osb_thick_in
    @drywall_thick_in = drywall_thick_in
    @exterior_material = exterior_material
  end
  attr_accessor(:ins_thick_in, :concrete_thick_in, :framing_factor, :rigid_r, :osb_thick_in, :drywall_thick_in, :exterior_material)
end

class GenericConstructionSet
  def initialize(rigid_r, osb_thick_in, drywall_thick_in, exterior_material)
    @rigid_r = rigid_r
    @osb_thick_in = osb_thick_in
    @drywall_thick_in = drywall_thick_in
    @exterior_material = exterior_material
  end
  attr_accessor(:rigid_r, :osb_thick_in, :drywall_thick_in, :exterior_material)
end

def to_beopt_fuel(fuel)
  return { "natural gas" => Constants.FuelTypeGas,
           "fuel oil" => Constants.FuelTypeOil,
           "propane" => Constants.FuelTypePropane,
           "electricity" => Constants.FuelTypeElectric,
           "wood" => Constants.FuelTypeWood,
           "wood pellets" => Constants.FuelTypeWoodPellets }[fuel]
end

def to_beopt_wh_type(type)
  return { 'storage water heater' => Constants.WaterHeaterTypeTank,
           'instantaneous water heater' => Constants.WaterHeaterTypeTankless,
           'heat pump water heater' => Constants.WaterHeaterTypeHeatPump }[type]
end

def is_thermal_boundary(surface_values)
  if ["other housing unit", "other housing unit above", "other housing unit below"].include? surface_values[:exterior_adjacent_to]
    return false # adiabatic
  end

  interior_conditioned = is_adjacent_to_conditioned(surface_values[:interior_adjacent_to])
  exterior_conditioned = is_adjacent_to_conditioned(surface_values[:exterior_adjacent_to])
  return (interior_conditioned != exterior_conditioned)
end

def is_adjacent_to_conditioned(adjacent_to)
  if ["living space", "basement - conditioned"].include? adjacent_to
    return true
  end

  return false
end

def hpxml_framefloor_is_ceiling(floor_interior_adjacent_to, floor_exterior_adjacent_to)
  if ["attic - vented", "attic - unvented"].include? floor_interior_adjacent_to
    return true
  elsif ["attic - vented", "attic - unvented", "other housing unit above"].include? floor_exterior_adjacent_to
    return true
  end

  return false
end

def get_foundation_and_walls_top(building)
  foundation_top = 0
  building.elements.each("BuildingDetails/Enclosure/FoundationWalls/FoundationWall") do |fnd_wall|
    fnd_wall_values = HPXML.get_foundation_wall_values(foundation_wall: fnd_wall)
    top = -1 * fnd_wall_values[:depth_below_grade] + fnd_wall_values[:height]
    foundation_top = top if top > foundation_top
  end
  walls_top = foundation_top + 8.0 * @ncfl_ag
  return foundation_top, walls_top
end

def get_ac_num_speeds(seer)
  if seer <= 15
    return "1-Speed"
  elsif seer <= 21
    return "2-Speed"
  elsif seer > 21
    return "Variable-Speed"
  end
end

def get_ashp_num_speeds_by_seer(seer)
  if seer <= 15
    return "1-Speed"
  elsif seer <= 21
    return "2-Speed"
  elsif seer > 21
    return "Variable-Speed"
  end
end

def get_fan_power_installed(seer)
  if seer <= 15
    return 0.365 # W/cfm
  else
    return 0.14 # W/cfm
  end
end

class OutputVars
  def self.SpaceHeatingElectricity
    return { 'OpenStudio::Model::CoilHeatingDXSingleSpeed' => ['Heating Coil Electric Energy', 'Heating Coil Crankcase Heater Electric Energy', 'Heating Coil Defrost Electric Energy'],
             'OpenStudio::Model::CoilHeatingDXMultiSpeed' => ['Heating Coil Electric Energy', 'Heating Coil Crankcase Heater Electric Energy', 'Heating Coil Defrost Electric Energy'],
             'OpenStudio::Model::CoilHeatingElectric' => ['Heating Coil Electric Energy', 'Heating Coil Crankcase Heater Electric Energy', 'Heating Coil Defrost Electric Energy'],
             'OpenStudio::Model::CoilHeatingWaterToAirHeatPumpEquationFit' => ['Heating Coil Electric Energy', 'Heating Coil Crankcase Heater Electric Energy', 'Heating Coil Defrost Electric Energy'],
             'OpenStudio::Model::ZoneHVACBaseboardConvectiveElectric' => ['Baseboard Electric Energy'],
             'OpenStudio::Model::BoilerHotWater' => ['Boiler Electric Energy'] }
  end

  def self.SpaceHeatingNaturalGas
    return { 'OpenStudio::Model::CoilHeatingGas' => ['Heating Coil Gas Energy'],
             'OpenStudio::Model::ZoneHVACBaseboardConvectiveElectric' => ['Baseboard Gas Energy'],
             'OpenStudio::Model::BoilerHotWater' => ['Boiler Gas Energy'] }
  end

  def self.SpaceHeatingOtherFuel
    return { 'OpenStudio::Model::CoilHeatingGas' => ['Heating Coil Propane Energy', 'Heating Coil FuelOil#1 Energy'],
             'OpenStudio::Model::ZoneHVACBaseboardConvectiveElectric' => ['Baseboard Propane Energy', 'Baseboard FuelOil#1 Energy'],
             'OpenStudio::Model::BoilerHotWater' => ['Boiler Propane Energy', 'Boiler FuelOil#1 Energy'] }
  end

  def self.SpaceCoolingElectricity
    return { 'OpenStudio::Model::CoilCoolingDXSingleSpeed' => ['Cooling Coil Electric Energy', 'Cooling Coil Crankcase Heater Electric Energy'],
             'OpenStudio::Model::CoilCoolingDXMultiSpeed' => ['Cooling Coil Electric Energy', 'Cooling Coil Crankcase Heater Electric Energy'],
             'OpenStudio::Model::CoilCoolingWaterToAirHeatPumpEquationFit' => ['Cooling Coil Electric Energy', 'Cooling Coil Crankcase Heater Electric Energy'] }
  end

  def self.WaterHeatingElectricity
    return { 'OpenStudio::Model::WaterHeaterMixed' => ['Water Heater Electric Energy', 'Water Heater Off Cycle Parasitic Electric Energy', 'Water Heater On Cycle Parasitic Electric Energy'],
             'OpenStudio::Model::WaterHeaterStratified' => ['Water Heater Electric Energy', 'Water Heater Off Cycle Parasitic Electric Energy', 'Water Heater On Cycle Parasitic Electric Energy'],
             'OpenStudio::Model::CoilWaterHeatingAirToWaterHeatPumpWrapped' => ['Cooling Coil Water Heating Electric Energy'] }
  end

  def self.WaterHeatingElectricitySolarThermalPump
    return { 'OpenStudio::Model::PumpConstantSpeed' => ['Pump Electric Energy'] }
  end

  def self.WaterHeatingElectricityRecircPump
    return { 'OpenStudio::Model::ElectricEquipment' => ['Electric Equipment Electric Energy'] }
  end

  def self.WaterHeatingCombiBoilerHeatExchanger
    return { 'OpenStudio::Model::HeatExchangerFluidToFluid' => ['Fluid Heat Exchanger Heat Transfer Energy'] }
  end

  def self.WaterHeatingCombiBoiler
    return { 'OpenStudio::Model::BoilerHotWater' => ['Boiler Heating Energy'] }
  end

  def self.WaterHeatingNaturalGas
    return { 'OpenStudio::Model::WaterHeaterMixed' => ['Water Heater Gas Energy'],
             'OpenStudio::Model::WaterHeaterStratified' => ['Water Heater Gas Energy'] }
  end

  def self.WaterHeatingOtherFuel
    return { 'OpenStudio::Model::WaterHeaterMixed' => ['Water Heater Propane Energy', 'Water Heater FuelOil#1 Energy'],
             'OpenStudio::Model::WaterHeaterStratified' => ['Water Heater Propane Energy', 'Water Heater FuelOil#1 Energy'] }
  end

  def self.WaterHeatingLoad
    return { 'OpenStudio::Model::WaterUseConnections' => ['Water Use Connections Plant Hot Water Energy'] }
  end

  def self.WaterHeatingLoadTankLosses
    return { 'OpenStudio::Model::WaterHeaterMixed' => ['Water Heater Heat Loss Energy'],
             'OpenStudio::Model::WaterHeaterStratified' => ['Water Heater Heat Loss Energy'] }
  end

  def self.WaterHeaterLoadDesuperheater
    return { 'OpenStudio::Model::CoilWaterHeatingDesuperheater' => ['Water Heater Heating Energy'] }
  end
end

# register the measure to be used by the application
HPXMLTranslator.new.registerWithApplication<|MERGE_RESOLUTION|>--- conflicted
+++ resolved
@@ -1963,10 +1963,7 @@
         water_heating_system_values = HPXML.get_water_heating_system_values(water_heating_system: dhw)
 
         sys_id = water_heating_system_values[:id]
-<<<<<<< HEAD
-=======
         @dhw_map[sys_id] = []
->>>>>>> 6d63967a
 
         space = get_space_from_location(water_heating_system_values[:location], "WaterHeatingSystem", model, spaces)
         water_heater_spaces[sys_id] = space
@@ -2017,11 +2014,8 @@
 
         dhw_load_frac = water_heating_system_values[:fraction_dhw_load_served] * (1.0 - solar_fraction)
 
-<<<<<<< HEAD
         @dhw_map[sys_id] = []
 
-=======
->>>>>>> 6d63967a
         if wh_type == "storage water heater"
 
           tank_vol = water_heating_system_values[:tank_volume]
@@ -2036,11 +2030,7 @@
           success = Waterheater.apply_tank(model, runner, space, to_beopt_fuel(fuel),
                                            capacity_kbtuh, tank_vol, ef, re, setpoint_temp,
                                            oncycle_power, offcycle_power, ec_adj,
-<<<<<<< HEAD
-                                           @nbeds, @dhw_map, sys_id, jacket_r, solar_fraction)
-=======
-                                           @nbeds, @dhw_map, sys_id, desuperheater_clg_coil, jacket_r)
->>>>>>> 6d63967a
+                                           @nbeds, @dhw_map, sys_id, desuperheater_clg_coil, jacket_r, solar_fraction)
           return false if not success
 
         elsif wh_type == "instantaneous water heater"
@@ -2056,11 +2046,7 @@
           success = Waterheater.apply_tankless(model, runner, space, to_beopt_fuel(fuel),
                                                capacity_kbtuh, ef, cycling_derate,
                                                setpoint_temp, oncycle_power, offcycle_power, ec_adj,
-<<<<<<< HEAD
-                                               @nbeds, @dhw_map, sys_id, solar_fraction)
-=======
-                                               @nbeds, @dhw_map, sys_id, desuperheater_clg_coil)
->>>>>>> 6d63967a
+                                               @nbeds, @dhw_map, sys_id, desuperheater_clg_coil, solar_fraction)
           return false if not success
 
         elsif wh_type == "heat pump water heater"
@@ -3288,14 +3274,9 @@
 
     dhw_output_vars = [OutputVars.WaterHeatingElectricity,
                        OutputVars.WaterHeatingElectricityRecircPump,
-<<<<<<< HEAD
                        OutputVars.WaterHeatingElectricitySolarThermalPump,
                        OutputVars.WaterHeatingCombiBoilerHeatExchanger,
                        OutputVars.WaterHeatingCombiBoiler,
-=======
-                       OutputVars.WaterHeatingCombiBoilerHeatExchanger, # Needed to disaggregate hot water energy from heating energy
-                       OutputVars.WaterHeatingCombiBoiler,              # Needed to disaggregate hot water energy from heating energy
->>>>>>> 6d63967a
                        OutputVars.WaterHeatingNaturalGas,
                        OutputVars.WaterHeatingOtherFuel,
                        OutputVars.WaterHeatingLoad,
@@ -3361,16 +3342,58 @@
     return true
   end
 
-  def self.add_output_variable(model, vars, object)
-    if object.is_a? OpenStudio::Model::EnergyManagementSystemOutputVariable
-      outputVariable = OpenStudio::Model::OutputVariable.new(object.name.to_s, model)
-      outputVariable.setReportingFrequency('runperiod')
-      outputVariable.setKeyValue('*')
-    else
-      return if vars[object.class.to_s].nil?
-
-      vars[object.class.to_s].each do |object_var|
-        outputVariable = OpenStudio::Model::OutputVariable.new(object_var, model)
+  def self.add_output_variables(model, vars, objects)
+    objects.each do |object|
+      if object.is_a? OpenStudio::Model::EnergyManagementSystemOutputVariable
+        outputVariable = OpenStudio::Model::OutputVariable.new(object.name.to_s, model)
+        outputVariable.setReportingFrequency('runperiod')
+        outputVariable.setKeyValue('*')
+      else
+        next if vars[object.class.to_s].nil?
+
+        vars[object.class.to_s].each do |object_var|
+          outputVariable = OpenStudio::Model::OutputVariable.new(object_var, model)
+          outputVariable.setReportingFrequency('runperiod')
+          outputVariable.setKeyValue(object.name.to_s)
+        end
+      end
+    end
+  end
+
+  def self.add_ems_cooling_heating_load_output(model)
+    control_zones = @control_slave_zones_hash.keys
+    control_zones.each do |living_zone|
+      # sensors
+      load_rate_sensor = OpenStudio::Model::EnergyManagementSystemSensor.new(model, "Zone Predicted Sensible Load to Setpoint Heat Transfer Rate")
+      load_rate_sensor.setName("#{living_zone.name} Sensible Load Rate")
+      load_rate_sensor.setKeyName(living_zone.name.to_s)
+
+      # program
+      load_program = OpenStudio::Model::EnergyManagementSystemProgram.new(model)
+      load_program.setName("#{living_zone.name} clg htg load output program")
+      load_program.addLine("Set #{living_zone.name}_htg_load = 0")
+      load_program.addLine("Set #{living_zone.name}_clg_load = 0")
+      load_program.addLine("If #{load_rate_sensor.name} > 0")
+      load_program.addLine("Set #{living_zone.name}_htg_load = #{load_rate_sensor.name} * 3600")
+      load_program.addLine("Else")
+      load_program.addLine("Set #{living_zone.name}_clg_load = - #{load_rate_sensor.name} * 3600")
+      load_program.addLine("EndIf")
+
+      # ems output variables
+      ['clg', 'htg'].each do |load_type|
+        ems_output_load = OpenStudio::Model::EnergyManagementSystemOutputVariable.new(model, "#{living_zone.name}_#{load_type}_load")
+        if load_type == 'htg'
+          ems_output_load.setName(Constants.EMSOutputNameHeatingLoad)
+        else
+          ems_output_load.setName(Constants.EMSOutputNameCoolingLoad)
+        end
+        ems_output_load.setTypeOfDataInVariable("Summed")
+        ems_output_load.setUpdateFrequency("ZoneTimestep")
+        ems_output_load.setEMSProgramOrSubroutineName(load_program)
+        ems_output_load.setUnits("J")
+
+        # add output variable to model
+        outputVariable = OpenStudio::Model::OutputVariable.new(ems_output_load.name.to_s, model)
         outputVariable.setReportingFrequency('runperiod')
         outputVariable.setKeyValue(object.name.to_s)
       end
