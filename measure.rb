# see the URL below for information on how to write OpenStudio measures
# http://nrel.github.io/OpenStudio-user-documentation/reference/measure_writing_guide/

require 'openstudio'
require 'rexml/document'
require 'rexml/xpath'
require 'pathname'
require 'csv'
require_relative "resources/EPvalidator"
require_relative "resources/airflow"
require_relative "resources/constants"
require_relative "resources/constructions"
require_relative "resources/geometry"
require_relative "resources/hotwater_appliances"
require_relative "resources/hvac"
require_relative "resources/hvac_sizing"
require_relative "resources/lighting"
require_relative "resources/location"
require_relative "resources/misc_loads"
require_relative "resources/pv"
require_relative "resources/unit_conversions"
require_relative "resources/util"
require_relative "resources/waterheater"
require_relative "resources/xmlhelper"

# start the measure
class HPXMLTranslator < OpenStudio::Measure::ModelMeasure
  # human readable name
  def name
    return "HPXML Translator"
  end

  # human readable description
  def description
    return "Translates HPXML file to OpenStudio Model"
  end

  # human readable description of modeling approach
  def modeler_description
    return ""
  end

  # define the arguments that the user will input
  def arguments(model)
    args = OpenStudio::Measure::OSArgumentVector.new

    arg = OpenStudio::Measure::OSArgument.makeStringArgument("hpxml_path", true)
    arg.setDisplayName("HPXML File Path")
    arg.setDescription("Absolute (or relative) path of the HPXML file.")
    args << arg

    arg = OpenStudio::Measure::OSArgument.makeStringArgument("weather_dir", true)
    arg.setDisplayName("Weather Directory")
    arg.setDescription("Absolute path of the weather directory.")
    args << arg

    arg = OpenStudio::Measure::OSArgument.makeStringArgument("schemas_dir", false)
    arg.setDisplayName("HPXML Schemas Directory")
    arg.setDescription("Absolute path of the hpxml schemas directory.")
    args << arg

    arg = OpenStudio::Measure::OSArgument.makeStringArgument("epw_output_path", false)
    arg.setDisplayName("EPW Output File Path")
    arg.setDescription("Absolute (or relative) path of the output EPW file.")
    args << arg

    arg = OpenStudio::Measure::OSArgument.makeStringArgument("osm_output_path", false)
    arg.setDisplayName("OSM Output File Path")
    arg.setDescription("Absolute (or relative) path of the output OSM file.")
    args << arg

    arg = OpenStudio::Measure::OSArgument.makeBoolArgument("skip_validation", true)
    arg.setDisplayName("Skip HPXML validation")
    arg.setDescription("If true, only checks for and reports HPXML validation issues if an error occurs during processing. Used for faster runtime.")
    arg.setDefaultValue(false)
    args << arg

    return args
  end

  # define what happens when the measure is run
  def run(model, runner, user_arguments)
    super(model, runner, user_arguments)

    # use the built-in error checking
    if !runner.validateUserArguments(arguments(model), user_arguments)
      return false
    end

    # assign the user inputs to variables
    hpxml_path = runner.getStringArgumentValue("hpxml_path", user_arguments)
    weather_dir = runner.getStringArgumentValue("weather_dir", user_arguments)
    schemas_dir = runner.getOptionalStringArgumentValue("schemas_dir", user_arguments)
    epw_output_path = runner.getOptionalStringArgumentValue("epw_output_path", user_arguments)
    osm_output_path = runner.getOptionalStringArgumentValue("osm_output_path", user_arguments)
    skip_validation = runner.getBoolArgumentValue("skip_validation", user_arguments)

    unless (Pathname.new hpxml_path).absolute?
      hpxml_path = File.expand_path(File.join(File.dirname(__FILE__), hpxml_path))
    end
    unless File.exists?(hpxml_path) and hpxml_path.downcase.end_with? ".xml"
      runner.registerError("'#{hpxml_path}' does not exist or is not an .xml file.")
      return false
    end

    hpxml_doc = REXML::Document.new(File.read(hpxml_path))

    # Check for invalid HPXML file up front?
    if not skip_validation
      if not validate_hpxml(runner, hpxml_path, hpxml_doc, schemas_dir)
        return false
      end
    end

    begin
      # Weather file
      weather_wmo = XMLHelper.get_value(hpxml_doc, "/HPXML/Building/BuildingDetails/ClimateandRiskZones/WeatherStation/WMO")
      epw_path = nil
      CSV.foreach(File.join(weather_dir, "data.csv"), headers: true) do |row|
        next if row["wmo"] != weather_wmo

        epw_path = File.join(weather_dir, row["filename"])
        if not File.exists?(epw_path)
          runner.registerError("'#{epw_path}' could not be found. Perhaps you need to run: openstudio energy_rating_index.rb --download-weather")
          return false
        end
        cache_path = epw_path.gsub('.epw', '.cache')
        if not File.exists?(cache_path)
          runner.registerError("'#{cache_path}' could not be found. Perhaps you need to run: openstudio energy_rating_index.rb --download-weather")
          return false
        end
        break
      end
      if epw_path.nil?
        runner.registerError("Weather station WMO '#{weather_wmo}' could not be found in weather/data.csv.")
        return false
      end
      if epw_output_path.is_initialized
        FileUtils.cp(epw_path, epw_output_path.get)
      end

      # Apply Location to obtain weather data
      success, weather = Location.apply(model, runner, epw_path, "NA", "NA")
      return false if not success

      # Create OpenStudio model
      if not OSModel.create(hpxml_doc, runner, model, weather)
        runner.registerError("Unsuccessful creation of OpenStudio model.")
        return false
      end
    rescue Exception => e
      if skip_validation
        # Something went wrong, check for invalid HPXML file now. This was previously
        # skipped to reduce runtime (see https://github.com/NREL/OpenStudio-ERI/issues/47).
        validate_hpxml(runner, hpxml_path, hpxml_doc, schemas_dir)
      end

      # Report exception
      runner.registerError("#{e.message}\n#{e.backtrace.join("\n")}")
      return false
    end

    if osm_output_path.is_initialized
      File.write(osm_output_path.get, model.to_s)
      runner.registerInfo("Wrote file: #{osm_output_path.get}")
    end

    # Add output variables for building loads
    if not generate_building_loads(model, runner, hpxml_doc)
      return false
    end

    return true
  end

  def generate_building_loads(model, runner, hpxml_doc)
    # Note: Duct losses are included the heating/cooling energy values. For the
    # Reference Home, the effect of DSE is removed during post-processing.

    # FIXME: Are HW distribution losses included in the HW energy values?
    # FIXME: Handle fan/pump energy (requires EMS or timeseries output to split apart heating/cooling)
    # FIXME: Need to request supplemental heating coils too?

    clg_objs = []
    htg_objs = []
    model.getThermalZones.each do |zone|
      HVAC.existing_cooling_equipment(model, runner, zone).each do |clg_equip|
        if clg_equip.is_a? OpenStudio::Model::AirLoopHVACUnitarySystem
          clg_objs << HVAC.get_coil_from_hvac_component(clg_equip.coolingCoil.get)
        elsif clg_equip.to_ZoneHVACComponent.is_initialized
          if clg_equip.is_a? OpenStudio::Model::ZoneHVACTerminalUnitVariableRefrigerantFlow
            next unless clg_equip.coolingCoil.is_initialized
          end
          clg_objs << HVAC.get_coil_from_hvac_component(clg_equip.coolingCoil)
        end
      end
      HVAC.existing_heating_equipment(model, runner, zone).each do |htg_equip|
        if htg_equip.is_a? OpenStudio::Model::AirLoopHVACUnitarySystem
          htg_objs << HVAC.get_coil_from_hvac_component(htg_equip.heatingCoil.get)
        elsif htg_equip.to_ZoneHVACComponent.is_initialized
          if htg_equip.is_a? OpenStudio::Model::ZoneHVACBaseboardConvectiveElectric or htg_equip.is_a? OpenStudio::Model::ZoneHVACBaseboardConvectiveWater
            htg_objs << htg_equip
          else
            if htg_equip.is_a? OpenStudio::Model::ZoneHVACTerminalUnitVariableRefrigerantFlow
              next unless htg_equip.heatingCoil.is_initialized
            end
            htg_objs << HVAC.get_coil_from_hvac_component(htg_equip.heatingCoil)
          end
        end
      end
    end

    # TODO: Make variables specific to the equipment
    add_output_variables(model, Constants.LoadVarsSpaceHeating, htg_objs)
    add_output_variables(model, Constants.LoadVarsSpaceCooling, clg_objs)
    add_output_variables(model, Constants.LoadVarsWaterHeating, nil)

    return true
  end

  def add_output_variables(model, vars, objects)
    if objects.nil?
      vars[nil].each do |object_var|
        outputVariable = OpenStudio::Model::OutputVariable.new(object_var, model)
        outputVariable.setReportingFrequency('runperiod')
        outputVariable.setKeyValue('*')
      end
    else
      objects.each do |object|
        vars[object.class.to_s].each do |object_var|
          outputVariable = OpenStudio::Model::OutputVariable.new(object_var, model)
          outputVariable.setReportingFrequency('runperiod')
          outputVariable.setKeyValue(object.name.to_s)
        end
      end
    end
  end

  def validate_hpxml(runner, hpxml_path, hpxml_doc, schemas_dir)
    is_valid = true

    if schemas_dir.is_initialized
      schemas_dir = schemas_dir.get
      unless (Pathname.new schemas_dir).absolute?
        schemas_dir = File.expand_path(File.join(File.dirname(__FILE__), schemas_dir))
      end
      unless Dir.exists?(schemas_dir)
        runner.registerError("'#{schemas_dir}' does not exist.")
        return false
      end
    else
      schemas_dir = nil
    end

    # Validate input HPXML against schema
    if not schemas_dir.nil?
      XMLHelper.validate(hpxml_doc.to_s, File.join(schemas_dir, "HPXML.xsd"), runner).each do |error|
        runner.registerError("#{hpxml_path}: #{error.to_s}")
        is_valid = false
      end
      runner.registerInfo("#{hpxml_path}: Validated against HPXML schema.")
    else
      runner.registerWarning("#{hpxml_path}: No schema dir provided, no HPXML validation performed.")
    end

    # Validate input HPXML against EnergyPlus Use Case
    errors = EnergyPlusValidator.run_validator(hpxml_doc)
    errors.each do |error|
      runner.registerError("#{hpxml_path}: #{error}")
      is_valid = false
    end
    runner.registerInfo("#{hpxml_path}: Validated against HPXML EnergyPlus Use Case.")

    return is_valid
  end
end

class OSModel
  def self.create(hpxml_doc, runner, model, weather)
    # Simulation parameters
    success = add_simulation_params(runner, model)
    return false if not success

    @eri_version = XMLHelper.get_value(hpxml_doc, "/HPXML/SoftwareInfo/extension/ERICalculation/Version")
    fail "Could not find ERI Version" if @eri_version.nil?

    building = hpxml_doc.elements["/HPXML/Building"]
    @cfa = Float(XMLHelper.get_value(building, "BuildingDetails/BuildingSummary/BuildingConstruction/ConditionedFloorArea"))
    @ncfl = Float(XMLHelper.get_value(building, "BuildingDetails/BuildingSummary/BuildingConstruction/NumberofConditionedFloors"))
    @nbeds = Float(XMLHelper.get_value(building, "BuildingDetails/BuildingSummary/BuildingConstruction/NumberofBedrooms"))
    @garage_present = Boolean(XMLHelper.get_value(building, "BuildingDetails/BuildingSummary/BuildingConstruction/GaragePresent"))
    @has_uncond_bsmnt = (not building.elements["BuildingDetails/Enclosure/Foundations/FoundationType/Basement[Conditioned='false']"].nil?)
    @iecc_zone_2006 = XMLHelper.get_value(building, "BuildingDetails/ClimateandRiskZones/ClimateZoneIECC[Year='2006']/ClimateZone")

    # Geometry/Envelope

    success, spaces, unit = add_geometry_envelope(runner, model, building, weather)
    return false if not success

    # Bedrooms, Occupants

    success = add_num_bedrooms_occupants(model, building, runner)
    return false if not success

    # Hot Water

    success = add_hot_water_and_appliances(runner, model, building, unit, weather, spaces)
    return false if not success

    # HVAC

    hvac_loops = {} # mapping between HPXML HVAC systems and model air/plant loops
    success = add_cooling_system(runner, model, building, unit, hvac_loops)
    return false if not success

    success = add_heating_system(runner, model, building, unit, hvac_loops)
    return false if not success

    success = add_heat_pump(runner, model, building, unit, weather, hvac_loops)
    return false if not success

    success = add_setpoints(runner, model, building, weather)
    return false if not success

    success = add_dehumidifier(runner, model, building, unit)
    return false if not success

    success = add_ceiling_fans(runner, model, building, unit)
    return false if not success

    # FIXME: remove the following logic eventually
    load_distribution = XMLHelper.get_value(building, "BuildingDetails/Systems/HVAC/extension/LoadDistributionScheme")
    if not load_distribution.nil?
      if not ["UniformLoad", "SequentialLoad"].include? load_distribution
        fail "Unexpected load distribution scheme #{load_distribution}."
      end

      thermal_zones = Geometry.get_thermal_zones_from_spaces(unit.spaces)
      control_slave_zones_hash = HVAC.get_control_and_slave_zones(thermal_zones)
      control_slave_zones_hash.each do |control_zone, slave_zones|
        ([control_zone] + slave_zones).each do |zone|
          HVAC.prioritize_zone_hvac(model, runner, zone, load_distribution)
        end
      end
    end

    # Plug Loads & Lighting

    success = add_mels(runner, model, building, unit, spaces[Constants.SpaceTypeLiving])
    return false if not success

    success = add_lighting(runner, model, building, unit, weather)
    return false if not success

    # Other

    success = add_airflow(runner, model, building, unit, hvac_loops)
    return false if not success

    success = add_hvac_sizing(runner, model, unit, weather)
    return false if not success

    success = add_fuel_heating_eae(runner, model, building, hvac_loops)
    return false if not success

    success = add_photovoltaics(runner, model, building)
    return false if not success

    return true
  end

  private

  def self.add_simulation_params(runner, model)
    sim = model.getSimulationControl
    sim.setRunSimulationforSizingPeriods(false)

    tstep = model.getTimestep
    tstep.setNumberOfTimestepsPerHour(1)

    shad = model.getShadowCalculation
    shad.setCalculationFrequency(20)
    shad.setMaximumFiguresInShadowOverlapCalculations(200)

    outsurf = model.getOutsideSurfaceConvectionAlgorithm
    outsurf.setAlgorithm('DOE-2')

    insurf = model.getInsideSurfaceConvectionAlgorithm
    insurf.setAlgorithm('TARP')

    zonecap = model.getZoneCapacitanceMultiplierResearchSpecial
    zonecap.setHumidityCapacityMultiplier(15)

    convlim = model.getConvergenceLimits
    convlim.setMinimumSystemTimestep(0)

    return true
  end

  def self.add_geometry_envelope(runner, model, building, weather)
    heating_season, cooling_season = HVAC.calc_heating_and_cooling_seasons(model, weather, runner)
    return false if heating_season.nil? or cooling_season.nil?

    spaces = create_all_spaces_and_zones(model, building)
    return false if spaces.empty?

    success, unit = add_building_info(model, building)
    return false if not success

    fenestration_areas = {}

    success = add_windows(runner, model, building, spaces, fenestration_areas, weather, cooling_season)
    return false if not success

    success = add_skylights(runner, model, building, spaces, fenestration_areas, weather, cooling_season)
    return false if not success

    success = add_doors(runner, model, building, spaces, fenestration_areas)
    return false if not success

    success = add_foundations(runner, model, building, spaces, fenestration_areas, unit) # TODO: Don't need to pass unit once slab hvac sizing is updated
    return false if not success

    success = add_walls(runner, model, building, spaces, fenestration_areas)
    return false if not success

    success = add_rim_joists(runner, model, building, spaces)
    return false if not success

    success = add_attics(runner, model, building, spaces, fenestration_areas)
    return false if not success

    success = add_finished_floor_area(runner, model, building, spaces)
    return false if not success

    success = add_thermal_mass(runner, model, building)
    return false if not success

    success = set_zone_volumes(runner, model, building)
    return false if not success

    success = explode_surfaces(runner, model)
    return false if not success

    return true, spaces, unit
  end

  def self.set_zone_volumes(runner, model, building)
    total_conditioned_volume = Float(XMLHelper.get_value(building, "BuildingDetails/BuildingSummary/BuildingConstruction/ConditionedBuildingVolume"))
    thermal_zones = model.getThermalZones

    # Init
    living_volume = total_conditioned_volume
    zones_updated = 0

    # Basements, crawl, garage
    thermal_zones.each do |thermal_zone|
      if Geometry.is_finished_basement(thermal_zone) or Geometry.is_unfinished_basement(thermal_zone) or Geometry.is_crawl(thermal_zone) or Geometry.is_garage(thermal_zone)
        zones_updated += 1

        zone_volume = Geometry.get_height_of_spaces(thermal_zone.spaces) * Geometry.get_floor_area_from_spaces(thermal_zone.spaces)
        thermal_zone.setVolume(UnitConversions.convert(zone_volume, "ft^3", "m^3"))

        if Geometry.is_finished_basement(thermal_zone)
          living_volume = total_conditioned_volume - zone_volume
        end

      end
    end

    # Conditioned living
    thermal_zones.each do |thermal_zone|
      if Geometry.is_living(thermal_zone)
        zones_updated += 1

        if living_volume <= 0
          fail "Calculated volume for living zone #{living_volume} is not greater than zero."
        end

        thermal_zone.setVolume(UnitConversions.convert(living_volume, "ft^3", "m^3"))

      end
    end

    # Attic
    thermal_zones.each do |thermal_zone|
      if Geometry.is_unfinished_attic(thermal_zone)
        zones_updated += 1

        zone_surfaces = []
        thermal_zone.spaces.each do |space|
          space.surfaces.each do |surface|
            zone_surfaces << surface
          end
        end

        # Assume square hip roof for volume calculations; energy results are very insensitive to actual volume
        zone_area = Geometry.get_floor_area_from_spaces(thermal_zone.spaces)
        zone_length = zone_area**0.5
        zone_height = Math.tan(UnitConversions.convert(Geometry.get_roof_pitch(zone_surfaces), "deg", "rad")) * zone_length / 2.0
        zone_volume = zone_area * zone_height / 3.0

        if zone_volume <= 0
          fail "Calculated volume for attic zone #{zone_volume} is not greater than zero."
        end

        thermal_zone.setVolume(UnitConversions.convert(zone_volume, "ft^3", "m^3"))

      end
    end

    if zones_updated != thermal_zones.size
      fail "Unhandled volume calculations for thermal zones."
    end

    return true
  end

  def self.explode_surfaces(runner, model)
    # Re-position surfaces so as to not shade each other.
    # FUTURE: Might be able to use the new self-shading options in E+ 8.9 ShadowCalculation object?

    # Explode the walls
    wall_offset = 10.0
    surfaces_moved = []
    model.getSurfaces.sort.each do |surface|
      next unless surface.surfaceType.downcase == "wall"
      next if surface.subSurfaces.any? { |subsurface| ["fixedwindow", "skylight"].include? subsurface.subSurfaceType.downcase }

      if surface.adjacentSurface.is_initialized
        next if surfaces_moved.include? surface.adjacentSurface.get
      end

      transformation = get_surface_transformation(wall_offset, surface.outwardNormal.x, surface.outwardNormal.y, 0)

      if surface.adjacentSurface.is_initialized
        surface.adjacentSurface.get.setVertices(transformation * surface.adjacentSurface.get.vertices)
      end
      surface.setVertices(transformation * surface.vertices)

      surface.subSurfaces.each do |subsurface|
        next unless subsurface.subSurfaceType.downcase == "door"

        subsurface.setVertices(transformation * subsurface.vertices)
      end

      wall_offset += 2.5

      surfaces_moved << surface
    end

    # Explode the above-grade floors
    # FIXME: Need to fix heights for airflow measure
    floor_offset = 0.5
    surfaces_moved = []
    model.getSurfaces.sort.each do |surface|
      next unless surface.surfaceType.downcase == "floor" or surface.surfaceType.downcase == "roofceiling"
      next if surface.outsideBoundaryCondition.downcase == "foundation"

      if surface.adjacentSurface.is_initialized
        next if surfaces_moved.include? surface.adjacentSurface.get
      end

      transformation = get_surface_transformation(floor_offset, 0, 0, surface.outwardNormal.z)

      if surface.adjacentSurface.is_initialized
        surface.adjacentSurface.get.setVertices(transformation * surface.adjacentSurface.get.vertices)
      end
      surface.setVertices(transformation * surface.vertices)

      surface.subSurfaces.each do |subsurface|
        next unless subsurface.subSurfaceType.downcase == "skylight"

        subsurface.setVertices(transformation * subsurface.vertices)
      end

      floor_offset += 2.5

      surfaces_moved << surface
    end

    # Explode the windows/skylights TODO: calculate glazing_offset dynamically
    glazing_offset = 50.0
    model.getSubSurfaces.sort.each do |sub_surface|
      next unless ["fixedwindow", "skylight"].include? sub_surface.subSurfaceType.downcase

      transformation = get_surface_transformation(glazing_offset, sub_surface.outwardNormal.x, sub_surface.outwardNormal.y, 0)

      surface = sub_surface.surface.get
      sub_surface.setVertices(transformation * sub_surface.vertices)
      if surface.adjacentSurface.is_initialized
        surface.adjacentSurface.get.setVertices(transformation * surface.adjacentSurface.get.vertices)
      end
      surface.setVertices(transformation * surface.vertices)

      # Overhangs
      sub_surface.shadingSurfaceGroups.each do |overhang_group|
        overhang_group.shadingSurfaces.each do |overhang|
          overhang.setVertices(transformation * overhang.vertices)
        end
      end

      glazing_offset += 2.5
    end

    return true
  end

  def self.create_space_and_zone(model, spaces, space_type)
    if not spaces.keys.include? space_type
      thermal_zone = OpenStudio::Model::ThermalZone.new(model)
      thermal_zone.setName(space_type)

      space = OpenStudio::Model::Space.new(model)
      space.setName(space_type)

      st = OpenStudio::Model::SpaceType.new(model)
      st.setStandardsSpaceType(space_type)
      space.setSpaceType(st)

      space.setThermalZone(thermal_zone)
      spaces[space_type] = space
    end
  end

  # FIXME: Remove this method and create spaces/zones on the fly.
  def self.create_all_spaces_and_zones(model, building)
    spaces = {}

    building.elements.each("BuildingDetails/Enclosure/AtticAndRoof/Attics/Attic") do |attic|
      attic_type = XMLHelper.get_value(attic, "AtticType")
      if ["vented attic", "unvented attic"].include? attic_type
        create_space_and_zone(model, spaces, Constants.SpaceTypeUnfinishedAttic)
      elsif attic_type == "cape cod"
        create_space_and_zone(model, spaces, Constants.SpaceTypeLiving)
      elsif attic_type != "flat roof" and attic_type != "cathedral ceiling"
        fail "Unhandled value (#{attic_type})."
      end

      attic.elements.each("Floors/Floor") do |floor|
        exterior_adjacent_to = XMLHelper.get_value(floor, "extension/ExteriorAdjacentTo")
        if exterior_adjacent_to == "living space"
          create_space_and_zone(model, spaces, Constants.SpaceTypeLiving)
        elsif exterior_adjacent_to == "garage"
          create_space_and_zone(model, spaces, Constants.SpaceTypeGarage)
        elsif exterior_adjacent_to != "ambient" and exterior_adjacent_to != "ground"
          fail "Unhandled value (#{exterior_adjacent_to})."
        end
      end

      attic.elements.each("Walls/Wall") do |wall|
        exterior_adjacent_to = XMLHelper.get_value(wall, "extension/ExteriorAdjacentTo")
        if exterior_adjacent_to == "living space"
          create_space_and_zone(model, spaces, Constants.SpaceTypeLiving)
        elsif exterior_adjacent_to == "garage"
          create_space_and_zone(model, spaces, Constants.SpaceTypeGarage)
        elsif exterior_adjacent_to != "ambient" and exterior_adjacent_to != "ground"
          fail "Unhandled value (#{exterior_adjacent_to})."
        end
      end
    end

    building.elements.each("BuildingDetails/Enclosure/Foundations/Foundation") do |foundation|
      foundation_space_type = foundation.elements["FoundationType"]
      if foundation_space_type.elements["Basement/Conditioned/text()='true'"]
        create_space_and_zone(model, spaces, Constants.SpaceTypeFinishedBasement)
      elsif foundation_space_type.elements["Basement/Conditioned/text()='false'"]
        create_space_and_zone(model, spaces, Constants.SpaceTypeUnfinishedBasement)
      elsif foundation_space_type.elements["Crawlspace"]
        create_space_and_zone(model, spaces, Constants.SpaceTypeCrawl)
      elsif not foundation_space_type.elements["SlabOnGrade"] and not foundation_space_type.elements["Ambient"]
        fail "Unhandled value (#{foundation_space_type})."
      end

      foundation.elements.each("FrameFloor") do |frame_floor|
        exterior_adjacent_to = XMLHelper.get_value(frame_floor, "extension/ExteriorAdjacentTo")
        if exterior_adjacent_to == "living space"
          create_space_and_zone(model, spaces, Constants.SpaceTypeLiving)
        elsif exterior_adjacent_to != "ambient" and exterior_adjacent_to != "ground"
          fail "Unhandled value (#{exterior_adjacent_to})."
        end
      end

      foundation.elements.each("FoundationWall") do |foundation_wall|
        exterior_adjacent_to = XMLHelper.get_value(foundation_wall, "extension/ExteriorAdjacentTo")
        if exterior_adjacent_to == "unconditioned basement"
          create_space_and_zone(model, spaces, Constants.SpaceTypeUnfinishedBasement)
        elsif exterior_adjacent_to == "conditioned basement"
          create_space_and_zone(model, spaces, Constants.SpaceTypeFinishedBasement)
        elsif exterior_adjacent_to == "crawlspace"
          create_space_and_zone(model, spaces, Constants.SpaceTypeCrawl)
        elsif exterior_adjacent_to != "ambient" and exterior_adjacent_to != "ground"
          fail "Unhandled value (#{exterior_adjacent_to})."
        end
      end
    end

    building.elements.each("BuildingDetails/Enclosure/Walls/Wall") do |wall|
      interior_adjacent_to = XMLHelper.get_value(wall, "extension/InteriorAdjacentTo")
      if interior_adjacent_to == "living space"
        create_space_and_zone(model, spaces, Constants.SpaceTypeLiving)
      elsif interior_adjacent_to == "garage"
        create_space_and_zone(model, spaces, Constants.SpaceTypeGarage)
      else
        fail "Unhandled value (#{interior_adjacent_to})."
      end

      exterior_adjacent_to = XMLHelper.get_value(wall, "extension/ExteriorAdjacentTo")
      if exterior_adjacent_to == "garage"
        create_space_and_zone(model, spaces, Constants.SpaceTypeGarage)
      elsif exterior_adjacent_to == "living space"
        create_space_and_zone(model, spaces, Constants.SpaceTypeLiving)
      elsif exterior_adjacent_to != "ambient" and exterior_adjacent_to != "ground"
        fail "Unhandled value (#{exterior_adjacent_to})."
      end
    end

    return spaces
  end

  def self.add_building_info(model, building)
    # Store building unit information
    unit = OpenStudio::Model::BuildingUnit.new(model)
    unit.setBuildingUnitType(Constants.BuildingUnitTypeResidential)
    unit.setName(Constants.ObjectNameBuildingUnit)
    model.getSpaces.each do |space|
      space.setBuildingUnit(unit)
    end

    # Store number of units
    model.getBuilding.setStandardsNumberOfLivingUnits(1)

    # Store number of stories
    num_stories = Integer(XMLHelper.get_value(building, "BuildingDetails/BuildingSummary/BuildingConstruction/NumberofConditionedFloors"))
    model.getBuilding.setStandardsNumberOfStories(num_stories)
    num_stories_above_grade = Integer(XMLHelper.get_value(building, "BuildingDetails/BuildingSummary/BuildingConstruction/NumberofConditionedFloorsAboveGrade"))
    model.getBuilding.setStandardsNumberOfAboveGroundStories(num_stories_above_grade)

    # Store info for HVAC Sizing measure
    if @garage_present
      unit.additionalProperties.setFeature(Constants.SizingInfoGarageFracUnderFinishedSpace, 0.5) # FIXME: assumption
    end

    return true, unit
  end

  def self.get_surface_transformation(offset, x, y, z)
    m = OpenStudio::Matrix.new(4, 4, 0)
    m[0, 0] = 1
    m[1, 1] = 1
    m[2, 2] = 1
    m[3, 3] = 1
    m[0, 3] = x * offset
    m[1, 3] = y * offset
    m[2, 3] = z.abs * offset

    return OpenStudio::Transformation.new(m)
  end

  def self.add_floor_polygon(x, y, z)
    vertices = OpenStudio::Point3dVector.new
    vertices << OpenStudio::Point3d.new(0 - x / 2, 0 - y / 2, z)
    vertices << OpenStudio::Point3d.new(0 - x / 2, y / 2, z)
    vertices << OpenStudio::Point3d.new(x / 2, y / 2, z)
    vertices << OpenStudio::Point3d.new(x / 2, 0 - y / 2, z)

    return vertices
  end

  def self.add_wall_polygon(x, y, z, azimuth = 0, offsets = [0] * 4)
    vertices = OpenStudio::Point3dVector.new
    vertices << OpenStudio::Point3d.new(0 - (x / 2) - offsets[1], 0, z - offsets[0])
    vertices << OpenStudio::Point3d.new(0 - (x / 2) - offsets[1], 0, z + y + offsets[2])
    vertices << OpenStudio::Point3d.new(x - (x / 2) + offsets[3], 0, z + y + offsets[2])
    vertices << OpenStudio::Point3d.new(x - (x / 2) + offsets[3], 0, z - offsets[0])

    m = OpenStudio::Matrix.new(4, 4, 0)
    m[0, 0] = Math::cos(-azimuth * Math::PI / 180.0)
    m[1, 1] = Math::cos(-azimuth * Math::PI / 180.0)
    m[0, 1] = -Math::sin(-azimuth * Math::PI / 180.0)
    m[1, 0] = Math::sin(-azimuth * Math::PI / 180.0)
    m[2, 2] = 1
    m[3, 3] = 1
    transformation = OpenStudio::Transformation.new(m)

    return transformation * vertices
  end

  def self.add_roof_polygon(x, y, z, azimuth = 0, tilt = 0.5)
    vertices = OpenStudio::Point3dVector.new
    vertices << OpenStudio::Point3d.new(x / 2, -y / 2, z)
    vertices << OpenStudio::Point3d.new(x / 2, y / 2, z)
    vertices << OpenStudio::Point3d.new(-x / 2, y / 2, z)
    vertices << OpenStudio::Point3d.new(-x / 2, -y / 2, z)

    # Rotate about the x axis
    m = OpenStudio::Matrix.new(4, 4, 0)
    m[0, 0] = 1
    m[1, 1] = Math::cos(Math::atan(tilt))
    m[1, 2] = -Math::sin(Math::atan(tilt))
    m[2, 1] = Math::sin(Math::atan(tilt))
    m[2, 2] = Math::cos(Math::atan(tilt))
    m[3, 3] = 1
    transformation = OpenStudio::Transformation.new(m)
    vertices = transformation * vertices

    # Rotate about the z axis
    m = OpenStudio::Matrix.new(4, 4, 0)
    m[0, 0] = Math::cos(UnitConversions.convert(azimuth, "deg", "rad"))
    m[1, 1] = Math::cos(UnitConversions.convert(azimuth, "deg", "rad"))
    m[0, 1] = -Math::sin(UnitConversions.convert(azimuth, "deg", "rad"))
    m[1, 0] = Math::sin(UnitConversions.convert(azimuth, "deg", "rad"))
    m[2, 2] = 1
    m[3, 3] = 1
    transformation = OpenStudio::Transformation.new(m)
    vertices = transformation * vertices

    return vertices
  end

  def self.add_ceiling_polygon(x, y, z)
    return OpenStudio::reverse(add_floor_polygon(x, y, z))
  end

  def self.net_wall_area(gross_wall_area, wall_fenestration_areas, wall_id)
    if wall_fenestration_areas.keys.include? wall_id
      return gross_wall_area - wall_fenestration_areas[wall_id]
    end

    return gross_wall_area
  end

  def self.add_num_bedrooms_occupants(model, building, runner)
    # Bedrooms
    num_bedrooms = Integer(XMLHelper.get_value(building, "BuildingDetails/BuildingSummary/BuildingConstruction/NumberofBedrooms"))
    num_bathrooms = 3.0 # Arbitrary, no impact on results since water heater capacity is required
    success = Geometry.process_beds_and_baths(model, runner, [num_bedrooms], [num_bathrooms])
    return false if not success

    # Occupants
    num_occ = XMLHelper.get_value(building, "BuildingDetails/BuildingSummary/BuildingOccupancy/NumberofResidents")
    if num_occ.nil?
      num_occ = Geometry.get_occupancy_default_num(num_bedrooms)
    else
      num_occ = Float(num_occ)
    end
    occ_gain, hrs_per_day, sens_frac, lat_frac = Geometry.get_occupancy_default_values()
    weekday_sch = "1.00000, 1.00000, 1.00000, 1.00000, 1.00000, 1.00000, 1.00000, 0.88310, 0.40861, 0.24189, 0.24189, 0.24189, 0.24189, 0.24189, 0.24189, 0.24189, 0.29498, 0.55310, 0.89693, 0.89693, 0.89693, 1.00000, 1.00000, 1.00000" # TODO: Normalize schedule based on hrs_per_day
    weekend_sch = weekday_sch
    monthly_sch = "1.0, 1.0, 1.0, 1.0, 1.0, 1.0, 1.0, 1.0, 1.0, 1.0, 1.0, 1.0"
    success = Geometry.process_occupants(model, runner, num_occ.to_s, occ_gain, sens_frac, lat_frac, weekday_sch, weekend_sch, monthly_sch)
    return false if not success

    return true
  end

  def self.add_foundations(runner, model, building, spaces, fenestration_areas, unit)
    building.elements.each("BuildingDetails/Enclosure/Foundations/Foundation") do |foundation|
      foundation_type = foundation.elements["FoundationType"]
      interior_adjacent_to = get_foundation_interior_adjacent_to(foundation_type)

      # Foundation slab surfaces

      slab_surface = nil
      perim_exp = 0.0
      slab_ext_r, slab_ext_depth, slab_perim_r, slab_perim_width, slab_gap_r = nil
      slab_whole_r, slab_concrete_thick_in = nil
      foundation.elements.each("Slab") do |fnd_slab|
        slab_id = fnd_slab.elements["SystemIdentifier"].attributes["id"]

        slab_perim = Float(XMLHelper.get_value(fnd_slab, "ExposedPerimeter"))
        perim_exp += slab_perim
        slab_area = Float(XMLHelper.get_value(fnd_slab, "Area"))
        # Calculate length/width given perimeter/area
        sqrt_term = slab_perim**2 - 16.0 * slab_area
        if sqrt_term < 0
          slab_length = slab_perim / 4.0
          slab_width = slab_perim / 4.0
        else
          slab_length = slab_perim / 4.0 + Math.sqrt(sqrt_term) / 4.0
          slab_width = slab_perim / 4.0 - Math.sqrt(sqrt_term) / 4.0
        end

        z_origin = 0
        unless fnd_slab.elements["DepthBelowGrade"].nil?
          z_origin = -1 * Float(XMLHelper.get_value(fnd_slab, "DepthBelowGrade"))
        end

        surface = OpenStudio::Model::Surface.new(add_floor_polygon(UnitConversions.convert(slab_length, "ft", "m"),
                                                                   UnitConversions.convert(slab_width, "ft", "m"),
                                                                   UnitConversions.convert(z_origin, "ft", "m")), model)
        surface.setName(slab_id)
        surface.setSurfaceType("Floor")
        surface.setOutsideBoundaryCondition("Foundation")
        if foundation_type.elements["Basement/Conditioned/text()='true'"]
          surface.setSpace(spaces[Constants.SpaceTypeFinishedBasement])
        elsif foundation_type.elements["Basement/Conditioned/text()='false'"]
          surface.setSpace(spaces[Constants.SpaceTypeUnfinishedBasement])
        elsif foundation_type.elements["Crawlspace"]
          surface.setSpace(spaces[Constants.SpaceTypeCrawl])
        elsif foundation_type.elements["SlabOnGrade"]
          surface.setSpace(spaces[Constants.SpaceTypeLiving])
        else
          fail "Unhandled foundation type #{foundation_type}."
        end
        slab_surface = surface

        slab_gap_r = 0.0 # FIXME
        slab_whole_r = 0.0 # FIXME
        slab_concrete_thick_in = Float(XMLHelper.get_value(fnd_slab, "Thickness"))

        fnd_slab_perim = fnd_slab.elements["PerimeterInsulation/Layer[InstallationType='continuous']"]
        slab_ext_r = Float(XMLHelper.get_value(fnd_slab_perim, "NominalRValue"))
        slab_ext_depth = Float(XMLHelper.get_value(fnd_slab, "PerimeterInsulationDepth"))
        if not slab_ext_r.nil? and not slab_ext_depth.nil?
          slab_ext_r = Float(slab_ext_r)
          slab_ext_depth = Float(slab_ext_depth)
        else
          slab_ext_r, slab_ext_depth = FloorConstructions.get_default_slab_perimeter_rvalue_depth(@iecc_zone_2006)
        end
        if slab_ext_r == 0 or slab_ext_depth == 0
          slab_ext_r = 0
          slab_ext_depth = 0
        end

        fnd_slab_under = fnd_slab.elements["UnderSlabInsulation/Layer[InstallationType='continuous']"]
        slab_perim_r = Float(XMLHelper.get_value(fnd_slab_under, "NominalRValue"))
        slab_perim_width = Float(XMLHelper.get_value(fnd_slab, "UnderSlabInsulationWidth"))
        if not slab_perim_r.nil? and not slab_perim_width.nil?
          slab_perim_r = Float(slab_perim_r)
          slab_perim_width = Float(slab_perim_width)
        else
          slab_perim_r, slab_perim_width = FloorConstructions.get_default_slab_under_rvalue_width()
        end
        if slab_perim_r == 0 or slab_perim_width == 0
          slab_perim_r = 0
          slab_perim_width = 0
        end
      end

      # Foundation wall surfaces

      fnd_id = foundation.elements["SystemIdentifier"].attributes["id"]
      wall_surface = nil
      wall_height, wall_cav_r, wall_cav_depth, wall_grade, wall_ff, wall_cont_height, wall_cont_r = nil
      wall_cont_depth, walls_filled_cavity, walls_drywall_thick_in, walls_concrete_thick_in = nil
      wall_assembly_r, wall_film_r = nil
      foundation.elements.each("FoundationWall") do |fnd_wall|
        wall_id = fnd_wall.elements["SystemIdentifier"].attributes["id"]

        exterior_adjacent_to = XMLHelper.get_value(fnd_wall, "extension/ExteriorAdjacentTo")

        wall_height = Float(XMLHelper.get_value(fnd_wall, "Height")) # FIXME: Need to handle above-grade portion
        wall_gross_area = Float(XMLHelper.get_value(fnd_wall, "Area"))
        wall_net_area = net_wall_area(wall_gross_area, fenestration_areas, fnd_id)
        if wall_net_area <= 0
          fail "Calculated a negative net surface area for Wall '#{wall_id}'."
        end

        wall_length = wall_net_area / wall_height

        z_origin = -1 * Float(XMLHelper.get_value(fnd_wall, "DepthBelowGrade"))

        surface = OpenStudio::Model::Surface.new(add_wall_polygon(UnitConversions.convert(wall_length, "ft", "m"),
                                                                  UnitConversions.convert(wall_height, "ft", "m"),
                                                                  UnitConversions.convert(z_origin, "ft", "m")), model)
        surface.setName(wall_id)
        surface.setSurfaceType("Wall")
        if exterior_adjacent_to == "ground"
          surface.setOutsideBoundaryCondition("Foundation")
        else
          fail "Unhandled value (#{exterior_adjacent_to})."
        end
        if foundation_type.elements["Basement/Conditioned/text()='true'"]
          surface.setSpace(spaces[Constants.SpaceTypeFinishedBasement])
        elsif foundation_type.elements["Basement/Conditioned/text()='false'"]
          surface.setSpace(spaces[Constants.SpaceTypeUnfinishedBasement])
        elsif foundation_type.elements["Crawlspace"]
          surface.setSpace(spaces[Constants.SpaceTypeCrawl])
        else
          fail "Unhandled foundation type #{foundation_type}."
        end
        wall_surface = surface

        if is_external_thermal_boundary(interior_adjacent_to, exterior_adjacent_to)
          walls_drywall_thick_in = 0.5
        else
          walls_drywall_thick_in = 0.0
        end
        walls_filled_cavity = true
        walls_concrete_thick_in = Float(XMLHelper.get_value(fnd_wall, "Thickness"))
        wall_assembly_r = XMLHelper.get_value(fnd_wall, "Insulation/AssemblyEffectiveRValue")
        if not wall_assembly_r.nil?
          wall_assembly_r = Float(wall_assembly_r)
        else
          wall_assembly_r = 1.0 / FoundationConstructions.get_default_basement_wall_ufactor(@iecc_zone_2006)
        end
        wall_film_r = Material.AirFilmVertical.rvalue
        wall_cav_r = 0.0
        wall_cav_depth = 0.0
        wall_grade = 1
        wall_ff = 0.0
        wall_cont_height = Float(XMLHelper.get_value(fnd_wall, "Height"))
        wall_cont_r = wall_assembly_r - Material.Concrete(walls_concrete_thick_in).rvalue - Material.GypsumWall(walls_drywall_thick_in).rvalue - wall_film_r
        wall_cont_depth = 1.0
      end

      # Foundation ceiling surfaces

      ceiling_surfaces = []
      floor_cav_r, floor_cav_depth, floor_grade, floor_ff, floor_cont_r = nil
      plywood_thick_in, mat_floor_covering, mat_carpet = nil
      floor_assembly_r, floor_film_r = nil
      foundation.elements.each("FrameFloor") do |fnd_floor|
        floor_id = fnd_floor.elements["SystemIdentifier"].attributes["id"]

        framefloor_area = Float(XMLHelper.get_value(fnd_floor, "Area"))
        framefloor_width = Math::sqrt(framefloor_area)
        framefloor_length = framefloor_area / framefloor_width

        z_origin = 0 # FIXME

        surface = OpenStudio::Model::Surface.new(add_ceiling_polygon(UnitConversions.convert(framefloor_length, "ft", "m"),
                                                                     UnitConversions.convert(framefloor_width, "ft", "m"),
                                                                     UnitConversions.convert(z_origin, "ft", "m")), model)
        surface.setName(floor_id)
        if foundation_type.elements["Basement/Conditioned/text()='true'"]
          surface.setSurfaceType("RoofCeiling")
          surface.setSpace(spaces[Constants.SpaceTypeFinishedBasement])
          surface.createAdjacentSurface(spaces[Constants.SpaceTypeLiving])
        elsif foundation_type.elements["Basement/Conditioned/text()='false'"]
          surface.setSurfaceType("RoofCeiling")
          surface.setSpace(spaces[Constants.SpaceTypeUnfinishedBasement])
          surface.createAdjacentSurface(spaces[Constants.SpaceTypeLiving])
        elsif foundation_type.elements["Crawlspace"]
          surface.setSurfaceType("RoofCeiling")
          surface.setSpace(spaces[Constants.SpaceTypeCrawl])
          surface.createAdjacentSurface(spaces[Constants.SpaceTypeLiving])
        elsif foundation_type.elements["Ambient"]
          surface.setSurfaceType("Floor")
          surface.setSpace(spaces[Constants.SpaceTypeLiving])
          surface.setOutsideBoundaryCondition("Outdoors")
        else
          fail "Unhandled foundation type #{foundation_type}."
        end
        ceiling_surfaces << surface

        floor_film_r = 2.0 * Material.AirFilmFloorReduced.rvalue

        floor_assembly_r = XMLHelper.get_value(fnd_floor, "Insulation/AssemblyEffectiveRValue")
        if not floor_assembly_r.nil?
          floor_assembly_r = Float(floor_assembly_r)
        else
          floor_assembly_r = 1.0 / FloorConstructions.get_default_floor_ufactor(@iecc_zone_2006)
        end
        constr_sets = [
          WoodStudConstructionSet.new(Material.Stud2x6, 0.10, 0.0, 0.75, 0.0, Material.CoveringBare), # 2x6, 24" o.c.
          WoodStudConstructionSet.new(Material.Stud2x4, 0.13, 0.0, 0.5, 0.0, Material.CoveringBare), # 2x4, 16" o.c.
          WoodStudConstructionSet.new(Material.Stud2x4, 0.01, 0.0, 0.0, 0.0, nil), # Fallback
        ]
        floor_constr_set, floor_cav_r = pick_wood_stud_construction_set(floor_assembly_r, constr_sets, floor_film_r, "foundation framefloor #{floor_id}")

        mat_floor_covering = nil
        mat_carpet = floor_constr_set.exterior_material
        plywood_thick_in = floor_constr_set.osb_thick_in
        floor_cav_depth = floor_constr_set.stud.thick_in
        floor_ff = floor_constr_set.framing_factor
        floor_cont_r = floor_constr_set.rigid_r
        floor_grade = 1
      end

      # Apply constructions

      if wall_surface.nil? and slab_surface.nil?

        # nop

      elsif wall_surface.nil?

        # Foundation slab only

        success = FoundationConstructions.apply_slab(runner, model, slab_surface, "SlabConstruction",
                                                     slab_perim_r, slab_perim_width, slab_gap_r, slab_ext_r, slab_ext_depth,
                                                     slab_whole_r, slab_concrete_thick_in, mat_carpet,
                                                     false, perim_exp, nil)
        return false if not success

        # FIXME: Temporary code for sizing
        slab_surface.additionalProperties.setFeature(Constants.SizingInfoSlabRvalue, 5.0)

      else

        # Foundation slab, walls, and ceilings

        if slab_surface.nil?
          # Handle crawlspace without a slab (i.e., dirt floor)
        end

        success = FoundationConstructions.apply_walls_and_slab(runner, model, [wall_surface], "FndWallConstruction",
                                                               wall_cont_height, wall_cav_r, wall_grade,
                                                               wall_cav_depth, walls_filled_cavity, wall_ff,
                                                               wall_cont_r, walls_drywall_thick_in, walls_concrete_thick_in,
                                                               wall_height, slab_surface, "SlabConstruction",
                                                               slab_whole_r, slab_concrete_thick_in, perim_exp)
        return false if not success

        if not wall_assembly_r.nil?
          check_surface_assembly_rvalue(wall_surface, wall_film_r, wall_assembly_r)
        end

      end

      # Foundation ceiling
      success = FloorConstructions.apply_foundation_ceiling(runner, model, ceiling_surfaces, "FndCeilingConstruction",
                                                            floor_cav_r, floor_grade,
                                                            floor_ff, floor_cav_depth,
                                                            plywood_thick_in, mat_floor_covering,
                                                            mat_carpet)
      return false if not success

      if not floor_assembly_r.nil?
        check_surface_assembly_rvalue(ceiling_surfaces[0], floor_film_r, floor_assembly_r)
      end
    end

    return true
  end

  def self.add_finished_floor_area(runner, model, building, spaces)
    ffa = Float(XMLHelper.get_value(building, "BuildingDetails/BuildingSummary/BuildingConstruction/ConditionedFloorArea")).round(1)

    # First check if we need to add a finished basement ceiling

    model.getThermalZones.each do |zone|
      next if not Geometry.is_finished_basement(zone)

      floor_area = Geometry.get_finished_floor_area_from_spaces(zone.spaces).round(1)
      ceiling_area = 0.0
      zone.spaces.each do |space|
        space.surfaces.each do |surface|
          next if surface.surfaceType.downcase.to_s != "roofceiling"

          ceiling_area += UnitConversions.convert(surface.grossArea, "m^2", "ft^2")
        end
      end
      addtl_ffa = floor_area - ceiling_area
      if addtl_ffa > 0
        runner.registerWarning("Adding finished basement adiabatic ceiling with #{addtl_ffa.to_s} ft^2.")

        finishedfloor_width = Math::sqrt(addtl_ffa)
        finishedfloor_length = addtl_ffa / finishedfloor_width
        z_origin = 0

        surface = OpenStudio::Model::Surface.new(add_ceiling_polygon(-UnitConversions.convert(finishedfloor_width, "ft", "m"),
                                                                     -UnitConversions.convert(finishedfloor_length, "ft", "m"),
                                                                     UnitConversions.convert(z_origin, "ft", "m")), model)
        surface.setName("inferred finished basement ceiling")
        surface.setSurfaceType("RoofCeiling")
        surface.setSpace(zone.spaces[0])
        surface.createAdjacentSurface(spaces[Constants.SpaceTypeLiving])

        # Apply Construction
        success = apply_adiabatic_construction(runner, model, [surface], "floor")
        return false if not success
      end
    end

    # Next check if we need to add floors between finished spaces (e.g., 2-story buildings).

    # Calculate ffa already added to model
    model_ffa = Geometry.get_finished_floor_area_from_spaces(model.getSpaces).round(1)

    if model_ffa > ffa
      runner.registerError("Sum of conditioned floor surface areas #{model_ffa.to_s} is greater than ConditionedFloorArea specified #{ffa.to_s}.")
      return false
    end

    addtl_ffa = ffa - model_ffa
    return true unless addtl_ffa > 0

    runner.registerWarning("Adding adiabatic conditioned floor with #{addtl_ffa.to_s} ft^2 to preserve building total conditioned floor area.")

    finishedfloor_width = Math::sqrt(addtl_ffa)
    finishedfloor_length = addtl_ffa / finishedfloor_width
    z_origin = 0

    surface = OpenStudio::Model::Surface.new(add_floor_polygon(-UnitConversions.convert(finishedfloor_width, "ft", "m"),
                                                               -UnitConversions.convert(finishedfloor_length, "ft", "m"),
                                                               UnitConversions.convert(z_origin, "ft", "m")), model)
    surface.setName("inferred finished floor")
    surface.setSurfaceType("Floor")
    surface.setSpace(spaces[Constants.SpaceTypeLiving])
    surface.setOutsideBoundaryCondition("Adiabatic")

    # Apply Construction
    success = apply_adiabatic_construction(runner, model, [surface], "floor")
    return false if not success

    return true
  end

  def self.add_thermal_mass(runner, model, building)
    drywall_thick_in = 0.5
    partition_frac_of_ffa = 1.0
    success = ThermalMassConstructions.apply_partition_walls(runner, model, [],
                                                             "PartitionWallConstruction",
                                                             drywall_thick_in, partition_frac_of_ffa)
    return false if not success

    # FIXME ?
    furniture_frac_of_ffa = 1.0
    mass_lb_per_sqft = 8.0
    density_lb_per_cuft = 40.0
    mat = BaseMaterial.Wood
    success = ThermalMassConstructions.apply_furniture(runner, model, furniture_frac_of_ffa,
                                                       mass_lb_per_sqft, density_lb_per_cuft, mat)
    return false if not success

    return true
  end

  def self.add_walls(runner, model, building, spaces, fenestration_areas)
    building.elements.each("BuildingDetails/Enclosure/Walls/Wall") do |wall|
      interior_adjacent_to = XMLHelper.get_value(wall, "extension/InteriorAdjacentTo")
      exterior_adjacent_to = XMLHelper.get_value(wall, "extension/ExteriorAdjacentTo")

      wall_id = wall.elements["SystemIdentifier"].attributes["id"]

      wall_gross_area = Float(XMLHelper.get_value(wall, "Area"))
      wall_net_area = net_wall_area(wall_gross_area, fenestration_areas, wall_id)
      if wall_net_area <= 0
        fail "Calculated a negative net surface area for Wall '#{wall_id}'."
      end

      wall_height = 8.0
      wall_length = wall_net_area / wall_height
      z_origin = 0

      surface = OpenStudio::Model::Surface.new(add_wall_polygon(UnitConversions.convert(wall_length, "ft", "m"),
                                                                UnitConversions.convert(wall_height, "ft", "m"),
                                                                UnitConversions.convert(z_origin, "ft", "m")), model)
      surface.setName(wall_id)
      surface.setSurfaceType("Wall")
      if ["living space"].include? interior_adjacent_to
        surface.setSpace(spaces[Constants.SpaceTypeLiving])
      elsif ["garage"].include? interior_adjacent_to
        surface.setSpace(spaces[Constants.SpaceTypeGarage])
      elsif ["unvented attic", "vented attic"].include? interior_adjacent_to
        surface.setSpace(spaces[Constants.SpaceTypeUnfinishedAttic])
      elsif ["cape cod"].include? interior_adjacent_to
        surface.setSpace(spaces[Constants.SpaceTypeFinishedAttic])
      else
        fail "Unhandled value (#{interior_adjacent_to})."
      end
      if ["ambient"].include? exterior_adjacent_to
        surface.setOutsideBoundaryCondition("Outdoors")
      elsif ["garage"].include? exterior_adjacent_to
        surface.createAdjacentSurface(spaces[Constants.SpaceTypeGarage])
      elsif ["unvented attic", "vented attic"].include? exterior_adjacent_to
        surface.createAdjacentSurface(spaces[Constants.SpaceTypeUnfinishedAttic])
      elsif ["cape cod"].include? exterior_adjacent_to
        surface.createAdjacentSurface(spaces[Constants.SpaceTypeFinishedAttic])
      elsif exterior_adjacent_to != "ambient" and exterior_adjacent_to != "ground"
        fail "Unhandled value (#{exterior_adjacent_to})."
      end

      # Apply construction
      # The code below constructs a reasonable wall construction based on the
      # wall type while ensuring the correct assembly R-value.

      if is_external_thermal_boundary(interior_adjacent_to, exterior_adjacent_to)
        drywall_thick_in = 0.5
      else
        drywall_thick_in = 0.0
      end
      if exterior_adjacent_to == "ambient"
        film_r = Material.AirFilmVertical.rvalue + Material.AirFilmOutside.rvalue
        mat_ext_finish = Material.ExtFinishWoodLight
      else
        film_r = 2.0 * Material.AirFilmVertical.rvalue
        mat_ext_finish = nil
      end
      solar_abs = Float(XMLHelper.get_value(wall, "SolarAbsorptance"))
      emitt = Float(XMLHelper.get_value(wall, "Emittance"))
      assembly_r = XMLHelper.get_value(wall, "Insulation/AssemblyEffectiveRValue")
      wall_type = XMLHelper.get_child_name(wall, "WallType")

      apply_wall_construction(runner, model, surface, wall_id, wall_type, assembly_r,
                              drywall_thick_in, film_r, mat_ext_finish, solar_abs, emitt)
    end

    return true
  end

  def self.add_rim_joists(runner, model, building, spaces)
    building.elements.each("BuildingDetails/Enclosure/RimJoists/RimJoist") do |rim_joist|
      interior_adjacent_to = XMLHelper.get_value(rim_joist, "InteriorAdjacentTo")
      exterior_adjacent_to = XMLHelper.get_value(rim_joist, "ExteriorAdjacentTo")

      rim_joist_id = rim_joist.elements["SystemIdentifier"].attributes["id"]

      rim_joist_area = Float(XMLHelper.get_value(rim_joist, "Area"))
      rim_joist_height = 7.5
      rim_joist_length = rim_joist_area / rim_joist_height
      z_origin = 0
      surface = OpenStudio::Model::Surface.new(add_wall_polygon(UnitConversions.convert(rim_joist_length, "ft", "m"),
                                                                UnitConversions.convert(rim_joist_height, "ft", "m"),
                                                                UnitConversions.convert(z_origin, "ft", "m")), model)
      surface.setName(rim_joist_id)
      surface.setSurfaceType("Wall")
      if ["living space"].include? interior_adjacent_to
        surface.setSpace(spaces[Constants.SpaceTypeLiving])
      elsif ["garage"].include? interior_adjacent_to
        surface.setSpace(spaces[Constants.SpaceTypeGarage])
      elsif ["unvented attic", "vented attic"].include? interior_adjacent_to
        surface.setSpace(spaces[Constants.SpaceTypeUnfinishedAttic])
      elsif ["cape cod"].include? interior_adjacent_to
        surface.setSpace(spaces[Constants.SpaceTypeFinishedAttic])
      else
        fail "Unhandled value (#{interior_adjacent_to})."
      end
      if ["ambient"].include? exterior_adjacent_to
        surface.setOutsideBoundaryCondition("Outdoors")
      elsif ["garage"].include? exterior_adjacent_to
        surface.createAdjacentSurface(spaces[Constants.SpaceTypeGarage])
      elsif ["unvented attic", "vented attic"].include? exterior_adjacent_to
        surface.createAdjacentSurface(spaces[Constants.SpaceTypeUnfinishedAttic])
      elsif ["cape cod"].include? exterior_adjacent_to
        surface.createAdjacentSurface(spaces[Constants.SpaceTypeFinishedAttic])
      elsif exterior_adjacent_to != "ambient" and exterior_adjacent_to != "ground"
        fail "Unhandled value (#{exterior_adjacent_to})."
      end

      # Apply construction

      if is_external_thermal_boundary(interior_adjacent_to, exterior_adjacent_to)
        drywall_thick_in = 0.5
      else
        drywall_thick_in = 0.0
      end
      if exterior_adjacent_to == "ambient"
        film_r = Material.AirFilmVertical.rvalue + Material.AirFilmOutside.rvalue
        mat_ext_finish = Material.ExtFinishWoodLight
      else
        film_r = 2.0 * Material.AirFilmVertical.rvalue
        mat_ext_finish = nil
      end
      solar_abs = 0.75
      emitt = 0.9

      assembly_r = Float(XMLHelper.get_value(rim_joist, "Insulation/AssemblyEffectiveRValue"))

      constr_sets = [
        WoodStudConstructionSet.new(Material.Stud2x(2.0), 0.17, 10.0, 2.0, drywall_thick_in, mat_ext_finish), # 2x4 + R10
        WoodStudConstructionSet.new(Material.Stud2x(2.0), 0.17, 5.0, 2.0, drywall_thick_in, mat_ext_finish),   # 2x4 + R5
        WoodStudConstructionSet.new(Material.Stud2x(2.0), 0.17, 0.0, 2.0, drywall_thick_in, mat_ext_finish),   # 2x4
        WoodStudConstructionSet.new(Material.Stud2x(2.0), 0.01, 0.0, 0.0, 0.0, nil),                           # Fallback
      ]
      constr_set, cavity_r = pick_wood_stud_construction_set(assembly_r, constr_sets, film_r, "rim joist #{rim_joist_id}")
      install_grade = 1

      success = WallConstructions.apply_rim_joist(runner, model, [surface],
                                                  "RimJoistConstruction",
                                                  cavity_r, install_grade, constr_set.framing_factor,
                                                  constr_set.drywall_thick_in, constr_set.osb_thick_in,
                                                  constr_set.rigid_r, constr_set.exterior_material)
      return false if not success

      check_surface_assembly_rvalue(surface, film_r, assembly_r)

      apply_solar_abs_emittance_to_construction(surface, solar_abs, emitt)

      return true
    end

    return true
  end

  def self.add_attics(runner, model, building, spaces, fenestration_areas)
    building.elements.each("BuildingDetails/Enclosure/AtticAndRoof/Attics/Attic") do |attic|
      attic_type = XMLHelper.get_value(attic, "AtticType")
      interior_adjacent_to = attic_type

      # Attic floors
      attic.elements.each("Floors/Floor") do |floor|
        floor_id = floor.elements["SystemIdentifier"].attributes["id"]
        exterior_adjacent_to = XMLHelper.get_value(floor, "extension/ExteriorAdjacentTo")

        floor_area = Float(XMLHelper.get_value(floor, "Area"))
        floor_width = Math::sqrt(floor_area)
        floor_length = floor_area / floor_width
        z_origin = 0

        surface = OpenStudio::Model::Surface.new(add_floor_polygon(UnitConversions.convert(floor_length, "ft", "m"),
                                                                   UnitConversions.convert(floor_width, "ft", "m"),
                                                                   UnitConversions.convert(z_origin, "ft", "m")), model)
        surface.setName(floor_id)
        surface.setSurfaceType("Floor")
        if ["vented attic", "unvented attic"].include? interior_adjacent_to
          surface.setSpace(spaces[Constants.SpaceTypeUnfinishedAttic])
        elsif ["cape cod"].include? interior_adjacent_to
          surface.setSpace(spaces[Constants.SpaceTypeFinishedAttic])
        elsif interior_adjacent_to != "flat roof" and interior_adjacent_to != "cathedral ceiling"
          fail "Unhandled value (#{interior_adjacent_to})."
        end
        if ["living space"].include? exterior_adjacent_to
          surface.createAdjacentSurface(spaces[Constants.SpaceTypeLiving])
        elsif ["garage"].include? exterior_adjacent_to
          surface.createAdjacentSurface(spaces[Constants.SpaceTypeGarage])
        elsif exterior_adjacent_to != "ambient" and exterior_adjacent_to != "ground"
          fail "Unhandled value (#{exterior_adjacent_to})."
        end

        # Apply construction

        if is_external_thermal_boundary(interior_adjacent_to, exterior_adjacent_to)
          drywall_thick_in = 0.5
        else
          drywall_thick_in = 0.0
        end
        film_r = 2 * Material.AirFilmFloorAverage.rvalue

        assembly_r = XMLHelper.get_value(floor, "Insulation/AssemblyEffectiveRValue")
        if not assembly_r.nil?
          assembly_r = Float(assembly_r)
        else
          assembly_r = FloorConstructions.get_default_ceiling_ufactor(@iecc_zone_2006)
        end
        constr_sets = [
          WoodStudConstructionSet.new(Material.Stud2x6, 0.11, 0.0, 0.0, drywall_thick_in, nil), # 2x6, 24" o.c.
          WoodStudConstructionSet.new(Material.Stud2x4, 0.24, 0.0, 0.0, drywall_thick_in, nil), # 2x4, 16" o.c.
          WoodStudConstructionSet.new(Material.Stud2x4, 0.01, 0.0, 0.0, 0.0, nil), # Fallback
        ]

        constr_set, ceiling_r = pick_wood_stud_construction_set(assembly_r, constr_sets, film_r, "attic floor #{floor_id}")
        ceiling_joist_height_in = constr_set.stud.thick_in
        ceiling_ins_thick_in = ceiling_joist_height_in
        ceiling_framing_factor = constr_set.framing_factor
        ceiling_drywall_thick_in = constr_set.drywall_thick_in
        ceiling_install_grade = 1

        success = FloorConstructions.apply_unfinished_attic(runner, model, [surface],
                                                            "FloorConstruction",
                                                            ceiling_r, ceiling_install_grade,
                                                            ceiling_ins_thick_in,
                                                            ceiling_framing_factor,
                                                            ceiling_joist_height_in,
                                                            ceiling_drywall_thick_in)
        return false if not success

        check_surface_assembly_rvalue(surface, film_r, assembly_r)
      end

      # Attic roofs
      attic.elements.each("Roofs/Roof") do |roof|
        roof_id = roof.elements["SystemIdentifier"].attributes["id"]

        roof_gross_area = Float(XMLHelper.get_value(roof, "Area"))
        roof_net_area = net_wall_area(roof_gross_area, fenestration_areas, roof_id)
        roof_width = Math::sqrt(roof_net_area)
        roof_length = roof_net_area / roof_width
        z_origin = 0
        roof_tilt = Float(XMLHelper.get_value(roof, "Pitch")) / 12.0

        surface = OpenStudio::Model::Surface.new(add_roof_polygon(UnitConversions.convert(roof_length, "ft", "m"),
                                                                  UnitConversions.convert(roof_width, "ft", "m"),
                                                                  UnitConversions.convert(z_origin, "ft", "m"),
                                                                  0.0, roof_tilt), model)

        surface.setName(roof_id)
        surface.setSurfaceType("RoofCeiling")
        surface.setOutsideBoundaryCondition("Outdoors")
        if ["unvented attic", "vented attic"].include? interior_adjacent_to
          surface.setSpace(spaces[Constants.SpaceTypeUnfinishedAttic])
        elsif ["flat roof", "cathedral ceiling"].include? interior_adjacent_to
          surface.setSpace(spaces[Constants.SpaceTypeLiving])
        elsif ["cape cod"].include? interior_adjacent_to
          surface.setSpace(spaces[Constants.SpaceTypeFinishedAttic])
        end

        # Apply construction
        if is_external_thermal_boundary(interior_adjacent_to, "ambient")
          drywall_thick_in = 0.5
        else
          drywall_thick_in = 0.0
        end
        film_r = Material.AirFilmOutside.rvalue + Material.AirFilmRoof(Geometry.get_roof_pitch([surface])).rvalue
        mat_roofing = Material.RoofingAsphaltShinglesDark
        solar_abs = Float(XMLHelper.get_value(roof, "SolarAbsorptance"))
        emitt = Float(XMLHelper.get_value(roof, "Emittance"))

        assembly_r = Float(XMLHelper.get_value(roof, "Insulation/AssemblyEffectiveRValue"))
        constr_sets = [
          WoodStudConstructionSet.new(Material.Stud2x(8.0), 0.07, 10.0, 0.75, drywall_thick_in, mat_roofing), # 2x8, 24" o.c. + R10
          WoodStudConstructionSet.new(Material.Stud2x(8.0), 0.07, 5.0, 0.75, drywall_thick_in, mat_roofing),  # 2x8, 24" o.c. + R5
          WoodStudConstructionSet.new(Material.Stud2x(8.0), 0.07, 0.0, 0.75, drywall_thick_in, mat_roofing),  # 2x8, 24" o.c.
          WoodStudConstructionSet.new(Material.Stud2x6, 0.07, 0.0, 0.75, drywall_thick_in, mat_roofing),  # 2x6, 24" o.c.
          WoodStudConstructionSet.new(Material.Stud2x4, 0.07, 0.0, 0.5, drywall_thick_in, mat_roofing),   # 2x4, 16" o.c.
          WoodStudConstructionSet.new(Material.Stud2x4, 0.01, 0.0, 0.0, 0.0, nil),                        # Fallback
        ]
        constr_set, roof_cavity_r = pick_wood_stud_construction_set(assembly_r, constr_sets, film_r, "attic roof #{roof_id}")

        roof_install_grade = 1

        if drywall_thick_in > 0
          success = RoofConstructions.apply_finished_roof(runner, model, [surface],
                                                          "RoofConstruction",
                                                          roof_cavity_r, roof_install_grade,
                                                          constr_set.stud.thick_in,
                                                          true, constr_set.framing_factor,
                                                          constr_set.drywall_thick_in,
                                                          constr_set.osb_thick_in, constr_set.rigid_r,
                                                          mat_roofing)
        else
          has_radiant_barrier = false
          success = RoofConstructions.apply_unfinished_attic(runner, model, [surface],
                                                             "RoofConstruction",
                                                             roof_cavity_r, roof_install_grade,
                                                             constr_set.stud.thick_in,
                                                             constr_set.framing_factor,
                                                             constr_set.stud.thick_in,
                                                             constr_set.osb_thick_in, constr_set.rigid_r,
                                                             mat_roofing, has_radiant_barrier)
          return false if not success
        end

        check_surface_assembly_rvalue(surface, film_r, assembly_r)

        apply_solar_abs_emittance_to_construction(surface, solar_abs, emitt)
      end

      # Attic walls
      attic.elements.each("Walls/Wall") do |wall|
        exterior_adjacent_to = XMLHelper.get_value(wall, "extension/ExteriorAdjacentTo")

        wall_id = wall.elements["SystemIdentifier"].attributes["id"]

        wall_gross_area = Float(XMLHelper.get_value(wall, "Area"))
        wall_net_area = net_wall_area(wall_gross_area, fenestration_areas, wall_id)
        if wall_net_area <= 0
          fail "Calculated a negative net surface area for Wall '#{wall_id}'."
        end

        wall_height = 8.0
        wall_length = wall_net_area / wall_height
        z_origin = 0

        surface = OpenStudio::Model::Surface.new(add_wall_polygon(UnitConversions.convert(wall_length, "ft", "m"),
                                                                  UnitConversions.convert(wall_height, "ft", "m"),
                                                                  UnitConversions.convert(z_origin, "ft", "m")), model)
        surface.setName(wall_id)
        surface.setSurfaceType("Wall")
        if ["unvented attic", "vented attic"].include? interior_adjacent_to
          surface.setSpace(spaces[Constants.SpaceTypeUnfinishedAttic])
        elsif ["flat roof", "cathedral ceiling"].include? interior_adjacent_to
          surface.setSpace(spaces[Constants.SpaceTypeLiving])
        elsif ["cape cod"].include? interior_adjacent_to
          surface.setSpace(spaces[Constants.SpaceTypeFinishedAttic])
        end
        if ["ambient"].include? exterior_adjacent_to
          surface.setOutsideBoundaryCondition("Outdoors")
        elsif ["garage"].include? exterior_adjacent_to
          surface.createAdjacentSurface(spaces[Constants.SpaceTypeGarage])
        elsif ["unvented attic", "vented attic"].include? exterior_adjacent_to
          surface.createAdjacentSurface(spaces[Constants.SpaceTypeUnfinishedAttic])
        elsif ["cape cod"].include? exterior_adjacent_to
          surface.createAdjacentSurface(spaces[Constants.SpaceTypeFinishedAttic])
        elsif ["living space"].include? exterior_adjacent_to
          surface.createAdjacentSurface(spaces[Constants.SpaceTypeLiving])
        elsif exterior_adjacent_to != "ambient" and exterior_adjacent_to != "ground"
          fail "Unhandled value (#{exterior_adjacent_to})."
        end

        # Apply construction

        if is_external_thermal_boundary(interior_adjacent_to, exterior_adjacent_to)
          drywall_thick_in = 0.5
        else
          drywall_thick_in = 0.0
        end
        if exterior_adjacent_to == "ambient"
          film_r = Material.AirFilmVertical.rvalue + Material.AirFilmOutside.rvalue
          mat_ext_finish = Material.ExtFinishWoodLight
        else
          film_r = 2.0 * Material.AirFilmVertical.rvalue
          mat_ext_finish = nil
        end
        solar_abs = Float(XMLHelper.get_value(wall, "SolarAbsorptance"))
        emitt = Float(XMLHelper.get_value(wall, "Emittance"))
        wall_type = XMLHelper.get_child_name(wall, "WallType")
        assembly_r = Float(XMLHelper.get_value(wall, "Insulation/AssemblyEffectiveRValue"))

        apply_wall_construction(runner, model, surface, wall_id, wall_type, assembly_r,
                                drywall_thick_in, film_r, mat_ext_finish, solar_abs, emitt)
      end
    end

    return true
  end

  def self.add_windows(runner, model, building, spaces, fenestration_areas, weather, cooling_season)
    surfaces = []
    building.elements.each("BuildingDetails/Enclosure/Windows/Window") do |window|
      window_id = window.elements["SystemIdentifier"].attributes["id"]

      window_height = 4.0 # ft, default
      overhang_depth = nil
      if not window.elements["Overhangs"].nil?
        overhang_depth = Float(XMLHelper.get_value(window, "Overhangs/Depth"))
        overhang_distance_to_top = Float(XMLHelper.get_value(window, "Overhangs/DistanceToTopOfWindow"))
        overhang_distance_to_bottom = Float(XMLHelper.get_value(window, "Overhangs/DistanceToBottomOfWindow"))
        window_height = overhang_distance_to_bottom - overhang_distance_to_top
      end

      window_area = Float(XMLHelper.get_value(window, "Area"))
      window_width = window_area / window_height
      window_azimuth = Float(XMLHelper.get_value(window, "Azimuth"))
      z_origin = 0

      if not fenestration_areas.keys.include? window.elements["AttachedToWall"].attributes["idref"]
        fenestration_areas[window.elements["AttachedToWall"].attributes["idref"]] = window_area
      else
        fenestration_areas[window.elements["AttachedToWall"].attributes["idref"]] += window_area
      end

      surface = OpenStudio::Model::Surface.new(add_wall_polygon(UnitConversions.convert(window_width, "ft", "m"),
                                                                UnitConversions.convert(window_height, "ft", "m"),
                                                                UnitConversions.convert(z_origin, "ft", "m"),
                                                                window_azimuth,
                                                                [0, 0.001, 0.001 * 2, 0.001]), model) # offsets B, L, T, R
      surface.setName("surface #{window_id}")
      surface.setSurfaceType("Wall")
      building.elements.each("BuildingDetails/Enclosure/Walls/Wall") do |wall|
        next unless wall.elements["SystemIdentifier"].attributes["id"] == window.elements["AttachedToWall"].attributes["idref"]

        interior_adjacent_to = XMLHelper.get_value(wall, "extension/InteriorAdjacentTo")
        if interior_adjacent_to == "living space"
          surface.setSpace(spaces[Constants.SpaceTypeLiving])
        elsif interior_adjacent_to == "garage"
          surface.setSpace(spaces[Constants.SpaceTypeGarage])
        elsif interior_adjacent_to == "vented attic" or interior_adjacent_to == "unvented attic"
          surface.setSpace(spaces[Constants.SpaceTypeUnfinishedAttic])
        elsif interior_adjacent_to == "cape cod"
          surface.setSpace(spaces[Constants.SpaceTypeFinishedAttic])
        else
          fail "Unhandled value (#{interior_adjacent_to})."
        end
      end
      surface.setOutsideBoundaryCondition("Outdoors") # cannot be adiabatic or OS won't create subsurface
      surfaces << surface

      sub_surface = OpenStudio::Model::SubSurface.new(add_wall_polygon(UnitConversions.convert(window_width, "ft", "m"),
                                                                       UnitConversions.convert(window_height, "ft", "m"),
                                                                       UnitConversions.convert(z_origin, "ft", "m"),
                                                                       window_azimuth,
                                                                       [-0.001, 0, 0.001, 0]), model) # offsets B, L, T, R
      sub_surface.setName(window_id)
      sub_surface.setSurface(surface)
      sub_surface.setSubSurfaceType("FixedWindow")

      if not overhang_depth.nil?
        overhang = sub_surface.addOverhang(UnitConversions.convert(overhang_depth, "ft", "m"), UnitConversions.convert(overhang_distance_to_top, "ft", "m"))
        overhang.get.setName("#{sub_surface.name} - #{Constants.ObjectNameOverhangs}")
      end

      # Apply construction
      ufactor = Float(XMLHelper.get_value(window, "UFactor"))
      shgc = Float(XMLHelper.get_value(window, "SHGC"))
      default_shade_summer, default_shade_winter = SubsurfaceConstructions.get_default_interior_shading_factors()
      cool_shade_mult = XMLHelper.get_value(window, "extension/InteriorShadingFactorSummer")
      if cool_shade_mult.nil?
        cool_shade_mult = default_shade_summer
      else
        cool_shade_mult = Float(cool_shade_mult)
      end
      heat_shade_mult = XMLHelper.get_value(window, "extension/InteriorShadingFactorWinter")
      if heat_shade_mult.nil?
        heat_shade_mult = default_shade_winter
      else
        heat_shade_mult = Float(heat_shade_mult)
      end
      success = SubsurfaceConstructions.apply_window(runner, model, [sub_surface],
                                                     "WindowConstruction",
                                                     weather, cooling_season, ufactor, shgc,
                                                     heat_shade_mult, cool_shade_mult)
      return false if not success
    end

    success = apply_adiabatic_construction(runner, model, surfaces, "wall")
    return false if not success

    return true
  end

  def self.add_skylights(runner, model, building, spaces, fenestration_areas, weather, cooling_season)
    surfaces = []
    building.elements.each("BuildingDetails/Enclosure/Skylights/Skylight") do |skylight|
      skylight_id = skylight.elements["SystemIdentifier"].attributes["id"]
      skylight_area = Float(XMLHelper.get_value(skylight, "Area"))
      skylight_height = 5.0 # FIXME
      skylight_width = skylight_area / skylight_height
      skylight_azimuth = Float(XMLHelper.get_value(skylight, "Azimuth"))
      z_origin = 0
      if not fenestration_areas.keys.include? skylight.elements["AttachedToRoof"].attributes["idref"]
        fenestration_areas[skylight.elements["AttachedToRoof"].attributes["idref"]] = skylight_area
      else
        fenestration_areas[skylight.elements["AttachedToRoof"].attributes["idref"]] += skylight_area
      end
      skylight_tilt = nil
      building.elements.each("BuildingDetails/Enclosure/AtticAndRoof/Attics/Attic") do |attic|
        attic_type = XMLHelper.get_value(attic, "AtticType")
        attic.elements.each("Roofs/Roof") do |roof|
          next unless roof.elements["SystemIdentifier"].attributes["id"] == skylight.elements["AttachedToRoof"].attributes["idref"]

          skylight_tilt = Float(XMLHelper.get_value(roof, "Pitch")) / 12.0
        end
      end
      surface = OpenStudio::Model::Surface.new(add_roof_polygon(UnitConversions.convert(skylight_width, "ft", "m") + 0.0001, # base surface must be at least slightly larger than subsurface
                                                                UnitConversions.convert(skylight_height, "ft", "m") + 0.0001, # base surface must be at least slightly larger than subsurface
                                                                UnitConversions.convert(z_origin, "ft", "m"),
                                                                skylight_azimuth, skylight_tilt), model)
      surface.setName("surface #{skylight_id}")
      surface.setSurfaceType("RoofCeiling")
      surface.setSpace(spaces[Constants.SpaceTypeLiving]) # Ensures it is included in Manual J sizing
      surface.setOutsideBoundaryCondition("Outdoors") # cannot be adiabatic or OS won't create subsurface
      surfaces << surface
      sub_surface = OpenStudio::Model::SubSurface.new(add_roof_polygon(UnitConversions.convert(skylight_width, "ft", "m"),
                                                                       UnitConversions.convert(skylight_height, "ft", "m"),
                                                                       UnitConversions.convert(z_origin, "ft", "m"),
                                                                       skylight_azimuth, skylight_tilt), model)
      sub_surface.setName(skylight_id)
      sub_surface.setSurface(surface)
      sub_surface.setSubSurfaceType("Skylight")

      # Apply construction
      ufactor = Float(XMLHelper.get_value(skylight, "UFactor"))
      shgc = Float(XMLHelper.get_value(skylight, "SHGC"))
      cool_shade_mult = 1.0
      heat_shade_mult = 1.0
      success = SubsurfaceConstructions.apply_skylight(runner, model, [sub_surface],
                                                       "SkylightConstruction",
                                                       weather, cooling_season, ufactor, shgc,
                                                       heat_shade_mult, cool_shade_mult)
      return false if not success
    end

    success = apply_adiabatic_construction(runner, model, surfaces, "roof")
    return false if not success

    return true
  end

  def self.add_doors(runner, model, building, spaces, fenestration_areas)
    surfaces = []
    building.elements.each("BuildingDetails/Enclosure/Doors/Door") do |door|
      door_id = door.elements["SystemIdentifier"].attributes["id"]

      door_area = XMLHelper.get_value(door, "Area")
      if not door_area.nil?
        door_area = Float(door_area)
      else
        door_area = SubsurfaceConstructions.get_default_door_area()
      end

      door_height = 6.67 # ft
      door_width = door_area / door_height
      z_origin = 0

      door_azimuth = XMLHelper.get_value(door, "Azimuth")
      if not door_azimuth.nil?
        door_azimuth = Float(door_azimuth)
      else
        door_azimuth = SubsurfaceConstructions.get_default_door_azimuth()
      end

      if not fenestration_areas.keys.include? door.elements["AttachedToWall"].attributes["idref"]
        fenestration_areas[door.elements["AttachedToWall"].attributes["idref"]] = door_area
      else
        fenestration_areas[door.elements["AttachedToWall"].attributes["idref"]] += door_area
      end

      surface = OpenStudio::Model::Surface.new(add_wall_polygon(UnitConversions.convert(door_width, "ft", "m"),
                                                                UnitConversions.convert(door_height, "ft", "m"),
                                                                UnitConversions.convert(z_origin, "ft", "m"),
                                                                door_azimuth,
                                                                [0, 0.001, 0.001, 0.001]), model) # offsets B, L, T, R
      surface.setName("surface #{door_id}")
      surface.setSurfaceType("Wall")
      building.elements.each("BuildingDetails/Enclosure/Walls/Wall") do |wall|
        next unless wall.elements["SystemIdentifier"].attributes["id"] == door.elements["AttachedToWall"].attributes["idref"]

        interior_adjacent_to = XMLHelper.get_value(wall, "extension/InteriorAdjacentTo")
        if interior_adjacent_to == "living space"
          surface.setSpace(spaces[Constants.SpaceTypeLiving])
        elsif interior_adjacent_to == "garage"
          surface.setSpace(spaces[Constants.SpaceTypeGarage])
        elsif interior_adjacent_to == "vented attic" or interior_adjacent_to == "unvented attic"
          surface.setSpace(spaces[Constants.SpaceTypeUnfinishedAttic])
        elsif interior_adjacent_to == "cape cod"
          surface.setSpace(spaces[Constants.SpaceTypeFinishedAttic])
        else
          fail "Unhandled value (#{interior_adjacent_to})."
        end
      end
      surface.setOutsideBoundaryCondition("Outdoors") # cannot be adiabatic or OS won't create subsurface
      surfaces << surface

      sub_surface = OpenStudio::Model::SubSurface.new(add_wall_polygon(UnitConversions.convert(door_width, "ft", "m"),
                                                                       UnitConversions.convert(door_height, "ft", "m"),
                                                                       UnitConversions.convert(z_origin, "ft", "m"),
                                                                       door_azimuth,
                                                                       [0, 0, 0, 0]), model) # offsets B, L, T, R
      sub_surface.setName(door_id)
      sub_surface.setSurface(surface)
      sub_surface.setSubSurfaceType("Door")

      # Apply construction
      name = door.elements["SystemIdentifier"].attributes["id"]
      rvalue = XMLHelper.get_value(door, "RValue")
      if not rvalue.nil?
        ufactor = 1.0 / Float(rvalue)
      else
        ufactor, shgc = SubsurfaceConstructions.get_default_ufactor_shgc(@iecc_zone_2006)
      end

      success = SubsurfaceConstructions.apply_door(runner, model, [sub_surface], "Door", ufactor)
      return false if not success
    end

    success = apply_adiabatic_construction(runner, model, surfaces, "wall")
    return false if not success

    return true
  end

  def self.apply_adiabatic_construction(runner, model, surfaces, type)
    # Arbitrary constructions, only heat capacitance matters
    # Used for surfaces that solely contain subsurfaces (windows, doors, skylights)

    if type == "wall"

      framing_factor = Constants.DefaultFramingFactorInterior
      cavity_r = 0.0
      install_grade = 1
      cavity_depth_in = 3.5
      cavity_filled = false
      rigid_r = 0.0
      drywall_thick_in = 0.5
      mat_ext_finish = Material.ExtFinishStuccoMedDark
      success = WallConstructions.apply_wood_stud(runner, model, surfaces,
                                                  "AdiabaticWallConstruction",
                                                  cavity_r, install_grade, cavity_depth_in,
                                                  cavity_filled, framing_factor,
                                                  drywall_thick_in, 0, rigid_r, mat_ext_finish)
      return false if not success

    elsif type == "floor"

      plywood_thick_in = 0.75
      drywall_thick_in = 0.0
      mat_floor_covering = Material.FloorWood
      mat_carpet = Material.CoveringBare
      success = FloorConstructions.apply_uninsulated(runner, model, surfaces,
                                                     "AdiabaticFloorConstruction",
                                                     plywood_thick_in, drywall_thick_in,
                                                     mat_floor_covering, mat_carpet)
      return false if not success

    elsif type == "roof"

      framing_thick_in = 7.25
      framing_factor = 0.07
      osb_thick_in = 0.75
      mat_roofing = Material.RoofingAsphaltShinglesMed
      success = RoofConstructions.apply_uninsulated_roofs(runner, model, surfaces,
                                                          "AdiabaticRoofConstruction",
                                                          framing_thick_in, framing_factor,
                                                          osb_thick_in, mat_roofing)
      return false if not success

    end

    return true
  end

  def self.add_hot_water_and_appliances(runner, model, building, unit, weather, spaces)
    wh = building.elements["BuildingDetails/Systems/WaterHeating"]
    appl = building.elements["BuildingDetails/Appliances"]

    # Clothes Washer
    cw = appl.elements["ClothesWasher"]
    cw_mef = XMLHelper.get_value(cw, "ModifiedEnergyFactor")
    cw_imef = XMLHelper.get_value(cw, "IntegratedModifiedEnergyFactor")
    if cw_mef.nil? and cw_imef.nil?
      cw_mef = HotWaterAndAppliances.get_clothes_washer_reference_mef()
      cw_ler = HotWaterAndAppliances.get_clothes_washer_reference_ler()
      cw_elec_rate = HotWaterAndAppliances.get_clothes_washer_reference_elec_rate()
      cw_gas_rate = HotWaterAndAppliances.get_clothes_washer_reference_gas_rate()
      cw_agc = HotWaterAndAppliances.get_clothes_washer_reference_agc()
      cw_cap = HotWaterAndAppliances.get_clothes_washer_reference_cap()

    else
      if not cw_mef.nil?
        cw_mef = Float(cw_mef)
      elsif not cw_imef.nil?
        cw_mef = HotWaterAndAppliances.calc_clothes_washer_mef_from_imef(Float(cw_imef))
      end
      cw_ler = Float(XMLHelper.get_value(cw, "RatedAnnualkWh"))
      cw_elec_rate = Float(XMLHelper.get_value(cw, "LabelElectricRate"))
      cw_gas_rate = Float(XMLHelper.get_value(cw, "LabelGasRate"))
      cw_agc = Float(XMLHelper.get_value(cw, "LabelAnnualGasCost"))
      cw_cap = Float(XMLHelper.get_value(cw, "Capacity"))
    end

    # Clothes Dryer
    cd = appl.elements["ClothesDryer"]
    cd_fuel = to_beopt_fuel(XMLHelper.get_value(cd, "FuelType"))
    cd_ef = XMLHelper.get_value(cd, "EnergyFactor")
    cd_cef = XMLHelper.get_value(cd, "CombinedEnergyFactor")
    if cd_ef.nil? and cd_cef.nil?
      cd_ef = HotWaterAndAppliances.get_clothes_dryer_reference_ef(cd_fuel)
      cd_control = HotWaterAndAppliances.get_clothes_dryer_reference_control()
    else
      if not cd_ef.nil?
        cd_ef = Float(cd_ef)
      elsif not cd_cef.nil?
        cd_ef = HotWaterAndAppliances.calc_clothes_dryer_ef_from_cef(Float(cd_cef))
      end
      cd_control = XMLHelper.get_value(cd, "ControlType")
    end

    # Dishwasher
    dw = appl.elements["Dishwasher"]
    dw_ef = XMLHelper.get_value(dw, "EnergyFactor")
    dw_annual_kwh = XMLHelper.get_value(dw, "RatedAnnualkWh")
    if dw_ef.nil? and dw_annual_kwh.nil?
      dw_ef = HotWaterAndAppliances.get_dishwasher_reference_ef()
      dw_cap = HotWaterAndAppliances.get_dishwasher_reference_cap()
    else
      if not dw_ef.nil?
        dw_ef = Float(dw_ef)
      elsif not dw_annual_kwh.nil?
        dw_ef = HotWaterAndAppliances.calc_dishwasher_ef_from_annual_kwh(Float(dw_annual_kwh))
      end
      dw_cap = Float(XMLHelper.get_value(dw, "PlaceSettingCapacity"))
    end

    # Refrigerator
    fridge = appl.elements["Refrigerator"]
    fridge_annual_kwh = XMLHelper.get_value(fridge, "RatedAnnualkWh")
    if fridge_annual_kwh.nil?
      fridge_annual_kwh = HotWaterAndAppliances.get_refrigerator_reference_annual_kwh(@nbeds)
    else
      fridge_annual_kwh = Float(fridge_annual_kwh)
    end

    # Cooking Range/Oven
    cook = appl.elements["CookingRange"]
    oven = appl.elements["Oven"]
    cook_fuel_type = to_beopt_fuel(XMLHelper.get_value(cook, "FuelType"))
    cook_is_induction = XMLHelper.get_value(cook, "IsInduction")
    if cook_is_induction.nil?
      cook_is_induction = HotWaterAndAppliances.get_range_oven_reference_is_induction()
      oven_is_convection = HotWaterAndAppliances.get_range_oven_reference_is_convection()
    else
      cook_is_induction = Boolean(cook_is_induction)
      oven_is_convection = Boolean(XMLHelper.get_value(oven, "IsConvection"))
    end

    # Fixtures
    has_low_flow_fixtures = false
    if not wh.nil?
      low_flow_fixtures_list = []
      wh.elements.each("WaterFixture[WaterFixtureType='shower head' or WaterFixtureType='faucet']") do |wf|
        low_flow_fixtures_list << Boolean(XMLHelper.get_value(wf, "LowFlow"))
      end
      low_flow_fixtures_list.uniq!
      if low_flow_fixtures_list.size == 1 and low_flow_fixtures_list[0]
        has_low_flow_fixtures = true
      end
    end

    # Distribution
    if not wh.nil?
      dist = wh.elements["HotWaterDistribution"]
      dist_type = XMLHelper.get_child_name(dist, "SystemType").downcase
      if dist_type == "standard"
        std_pipe_length = XMLHelper.get_value(dist, "SystemType/Standard/PipingLength")
        if std_pipe_length.nil?
          std_pipe_length = HotWaterAndAppliances.get_default_std_pipe_length(@has_uncond_bsmnt, @cfa, @ncfl)
        else
          std_pipe_length = Float(std_pipe_length)
        end
        recirc_loop_length = nil
        recirc_branch_length = nil
        recirc_control_type = nil
        recirc_pump_power = nil
      elsif dist_type == "recirculation"
        recirc_loop_length = XMLHelper.get_value(dist, "SystemType/Recirculation/RecirculationPipingLoopLength")
        if recirc_loop_length.nil?
          std_pipe_length = HotWaterAndAppliances.get_default_std_pipe_length(@has_uncond_bsmnt, @cfa, @ncfl)
          recirc_loop_length = HotWaterAndAppliances.get_default_recirc_loop_length(std_pipe_length)
        else
          recirc_loop_length = Float(recirc_loop_length)
        end
        recirc_branch_length = Float(XMLHelper.get_value(dist, "SystemType/Recirculation/BranchPipingLoopLength"))
        recirc_control_type = XMLHelper.get_value(dist, "SystemType/Recirculation/ControlType")
        recirc_pump_power = Float(XMLHelper.get_value(dist, "SystemType/Recirculation/PumpPower"))
        std_pipe_length = nil
      end
      pipe_r = Float(XMLHelper.get_value(dist, "PipeInsulation/PipeRValue"))
    end

    # Drain Water Heat Recovery
    dwhr_present = false
    dwhr_facilities_connected = nil
    dwhr_is_equal_flow = nil
    dwhr_efficiency = nil
    if not wh.nil?
      if XMLHelper.has_element(dist, "DrainWaterHeatRecovery")
        dwhr_present = true
        dwhr_facilities_connected = XMLHelper.get_value(dist, "DrainWaterHeatRecovery/FacilitiesConnected")
        dwhr_is_equal_flow = Boolean(XMLHelper.get_value(dist, "DrainWaterHeatRecovery/EqualFlow"))
        dwhr_efficiency = Float(XMLHelper.get_value(dist, "DrainWaterHeatRecovery/Efficiency"))
      end
    end

    # Water Heater
    if not wh.nil?
      dhw = wh.elements["WaterHeatingSystem"]
      location = XMLHelper.get_value(dhw, "Location")
      setpoint_temp = XMLHelper.get_value(dhw, "HotWaterTemperature")
      if setpoint_temp.nil?
        setpoint_temp = Waterheater.get_default_hot_water_temperature(@eri_version)
      else
        setpoint_temp = Float(setpoint_temp)
      end
      wh_type = XMLHelper.get_value(dhw, "WaterHeaterType")
      fuel = XMLHelper.get_value(dhw, "FuelType")

      if location == 'conditioned space'
        space = spaces[Constants.SpaceTypeLiving]
      elsif location == 'basement - unconditioned'
        space = spaces[Constants.SpaceTypeUnfinishedBasement]
      elsif location == 'attic - unconditioned'
        space = spaces[Constants.SpaceTypeUnfinishedAttic]
      elsif location == 'garage - unconditioned'
        space = spaces[Constants.SpaceTypeGarage]
      elsif location == 'crawlspace - unvented' or location == 'crawlspace - vented'
        space = spaces[Constants.SpaceTypeCrawl]
      else
        fail "Unhandled water heater space: #{location}."
      end
      if space.nil?
        fail "Water heater location was #{location} but building does not have this space type."
      end

      ef = XMLHelper.get_value(dhw, "EnergyFactor")
      if ef.nil?
        uef = Float(XMLHelper.get_value(dhw, "UniformEnergyFactor"))
        ef = Waterheater.calc_ef_from_uef(uef, to_beopt_wh_type(wh_type), to_beopt_fuel(fuel))
      else
        ef = Float(ef)
      end
      ef_adj = XMLHelper.get_value(dhw, "extension/EnergyFactorMultiplier")
      if ef_adj.nil?
        ef_adj = Waterheater.get_ef_multiplier(to_beopt_wh_type(wh_type))
      else
        ef_adj = Float(ef_adj)
      end
      ec_adj = HotWaterAndAppliances.get_dist_energy_consumption_adjustment(@has_uncond_bsmnt, @cfa, @ncfl,
                                                                            dist_type, recirc_control_type,
                                                                            pipe_r, std_pipe_length, recirc_loop_length)

      if wh_type == "storage water heater"

        tank_vol = Float(XMLHelper.get_value(dhw, "TankVolume"))
        if fuel != "electricity"
          re = Float(XMLHelper.get_value(dhw, "RecoveryEfficiency"))
        else
          re = 0.98
        end
        capacity_kbtuh = Float(XMLHelper.get_value(dhw, "HeatingCapacity")) / 1000.0
        oncycle_power = 0.0
        offcycle_power = 0.0
        success = Waterheater.apply_tank(model, unit, runner, space, to_beopt_fuel(fuel),
                                         capacity_kbtuh, tank_vol, ef * ef_adj, re, setpoint_temp,
                                         oncycle_power, offcycle_power, ec_adj)
        return false if not success

      elsif wh_type == "instantaneous water heater"

        capacity_kbtuh = 100000000.0
        oncycle_power = 0.0
        offcycle_power = 0.0
        success = Waterheater.apply_tankless(model, unit, runner, space, to_beopt_fuel(fuel),
                                             capacity_kbtuh, ef, ef_adj,
                                             setpoint_temp, oncycle_power, offcycle_power, ec_adj)
        return false if not success

      elsif wh_type == "heat pump water heater"

        tank_vol = Float(XMLHelper.get_value(dhw, "TankVolume"))
        e_cap = 4.5 # FIXME
        min_temp = 45.0 # FIXME
        max_temp = 120.0 # FIXME
        cap = 0.5 # FIXME
        cop = 2.8 # FIXME
        shr = 0.88 # FIXME
        airflow_rate = 181.0 # FIXME
        fan_power = 0.0462 # FIXME
        parasitics = 3.0 # FIXME
        tank_ua = 3.9 # FIXME
        int_factor = 1.0 # FIXME
        temp_depress = 0.0 # FIXME
        ducting = "none"
        # FIXME: Use ef, ef_adj, ec_adj
        success = Waterheater.apply_heatpump(model, unit, runner, space, weather,
                                             e_cap, tank_vol, setpoint_temp, min_temp, max_temp,
                                             cap, cop, shr, airflow_rate, fan_power,
                                             parasitics, tank_ua, int_factor, temp_depress,
                                             ducting, 0)
        return false if not success

      else

        fail "Unhandled water heater (#{wh_type})."

      end
    end

    success = HotWaterAndAppliances.apply(model, unit, runner, weather,
                                          @cfa, @nbeds, @ncfl, @has_uncond_bsmnt,
                                          cw_mef, cw_ler, cw_elec_rate, cw_gas_rate,
                                          cw_agc, cw_cap, cd_fuel, cd_ef, cd_control,
                                          dw_ef, dw_cap, fridge_annual_kwh, cook_fuel_type,
                                          cook_is_induction, oven_is_convection,
                                          has_low_flow_fixtures, dist_type, pipe_r,
                                          std_pipe_length, recirc_loop_length,
                                          recirc_branch_length, recirc_control_type,
                                          recirc_pump_power, dwhr_present,
                                          dwhr_facilities_connected, dwhr_is_equal_flow,
                                          dwhr_efficiency, setpoint_temp, @eri_version)
    return false if not success

    return true
  end

  def self.add_cooling_system(runner, model, building, unit, hvac_loops)
    building.elements.each("BuildingDetails/Systems/HVAC/HVACPlant/CoolingSystem") do |clgsys|
      clg_type = XMLHelper.get_value(clgsys, "CoolingSystemType")

      cool_capacity_btuh = Float(XMLHelper.get_value(clgsys, "CoolingCapacity"))
      if cool_capacity_btuh <= 0.0
        cool_capacity_btuh = Constants.SizingAuto
      end

      load_frac = Float(XMLHelper.get_value(clgsys, "FractionCoolLoadServed"))

      dse_heat, dse_cool = get_dse(building, clgsys)

      orig_air_loops = model.getAirLoopHVACs
      orig_plant_loops = model.getPlantLoops

      if clg_type == "central air conditioning"

        # FIXME: Generalize
        seer = Float(XMLHelper.get_value(clgsys, "AnnualCoolingEfficiency[Units='SEER']/Value"))
        if seer <= 15
          num_speeds = "1-Speed"
        elsif seer <= 21
          num_speeds = "2-Speed"
        else
          num_speeds = "Variable-Speed"
        end
        crankcase_kw = 0.0
        crankcase_temp = 55.0

        if num_speeds == "1-Speed"

          eers = [0.82 * seer + 0.64]
          shrs = [0.73]
          fan_power_rated = 0.365
          fan_power_installed = 0.5
          eer_capacity_derates = [1.0, 1.0, 1.0, 1.0, 1.0]
          success = HVAC.apply_central_ac_1speed(model, unit, runner, seer, eers, shrs,
                                                 fan_power_rated, fan_power_installed,
                                                 crankcase_kw, crankcase_temp,
                                                 eer_capacity_derates, cool_capacity_btuh,
                                                 dse_cool, load_frac)
          return false if not success

        elsif num_speeds == "2-Speed"

          eers = [0.83 * seer + 0.15, 0.56 * seer + 3.57]
          shrs = [0.71, 0.73]
          capacity_ratios = [0.72, 1.0]
          fan_speed_ratios = [0.86, 1.0]
          fan_power_rated = 0.14
          fan_power_installed = 0.3
          eer_capacity_derates = [1.0, 1.0, 1.0, 1.0, 1.0]
          success = HVAC.apply_central_ac_2speed(model, unit, runner, seer, eers, shrs,
                                                 capacity_ratios, fan_speed_ratios,
                                                 fan_power_rated, fan_power_installed,
                                                 crankcase_kw, crankcase_temp,
                                                 eer_capacity_derates, cool_capacity_btuh,
                                                 dse_cool, load_frac)
          return false if not success

        elsif num_speeds == "Variable-Speed"

          eers = [0.80 * seer, 0.75 * seer, 0.65 * seer, 0.60 * seer]
          shrs = [0.98, 0.82, 0.745, 0.77]
          capacity_ratios = [0.36, 0.64, 1.0, 1.16]
          fan_speed_ratios = [0.51, 0.84, 1.0, 1.19]
          fan_power_rated = 0.14
          fan_power_installed = 0.3
          eer_capacity_derates = [1.0, 1.0, 1.0, 1.0, 1.0]
          success = HVAC.apply_central_ac_4speed(model, unit, runner, seer, eers, shrs,
                                                 capacity_ratios, fan_speed_ratios,
                                                 fan_power_rated, fan_power_installed,
                                                 crankcase_kw, crankcase_temp,
                                                 eer_capacity_derates, cool_capacity_btuh,
                                                 dse_cool, load_frac)
          return false if not success

        else

          fail "Unexpected number of speeds (#{num_speeds}) for cooling system."

        end

      elsif clg_type == "room air conditioner"

        eer = Float(XMLHelper.get_value(clgsys, "AnnualCoolingEfficiency[Units='EER']/Value"))
        shr = 0.65
        airflow_rate = 350.0

        success = HVAC.apply_room_ac(model, unit, runner, eer, shr,
                                     airflow_rate, cool_capacity_btuh)
        return false if not success

      end

      hvac_loops = update_hvac_loops(hvac_loops, model, clgsys, orig_air_loops, orig_plant_loops)
    end

    return true
  end

  def self.add_heating_system(runner, model, building, unit, hvac_loops)
    building.elements.each("BuildingDetails/Systems/HVAC/HVACPlant/HeatingSystem") do |htgsys|
      fuel = to_beopt_fuel(XMLHelper.get_value(htgsys, "HeatingSystemFuel"))

      heat_capacity_btuh = Float(XMLHelper.get_value(htgsys, "HeatingCapacity"))
      if heat_capacity_btuh <= 0.0
        heat_capacity_btuh = Constants.SizingAuto
      end

      load_frac = Float(XMLHelper.get_value(htgsys, "FractionHeatLoadServed"))

      dse_heat, dse_cool = get_dse(building, htgsys)

<<<<<<< HEAD
      orig_air_loops = model.getAirLoopHVACs
      orig_plant_loops = model.getPlantLoops

      if XMLHelper.has_element(htgsys, "HeatingSystemType/Furnace")
=======
    heat_capacity_btuh = Float(XMLHelper.get_value(htgsys, "HeatingCapacity"))
    if heat_capacity_btuh <= 0.0
      heat_capacity_btuh = Constants.SizingAuto
    end
    htg_type = XMLHelper.get_child_name(htgsys, "HeatingSystemType")

    if htg_type == "Furnace"

      # FIXME: THIS SHOULD NOT BE NEEDED
      # ==================================
      objname = Constants.ObjectNameFurnace
      existing_objects = {}
      thermal_zones = Geometry.get_thermal_zones_from_spaces(unit.spaces)
      HVAC.get_control_and_slave_zones(thermal_zones).each do |control_zone, slave_zones|
        ([control_zone] + slave_zones).each do |zone|
          existing_objects[zone] = HVAC.remove_hvac_equipment(model, runner, zone, unit, objname)
        end
      end
      # ==================================
>>>>>>> 95939a2b

        afue = Float(XMLHelper.get_value(htgsys, "AnnualHeatingEfficiency[Units='AFUE']/Value"))

        fan_power = 0.5 # For fuel furnaces, will be overridden by EAE later
        success = HVAC.apply_furnace(model, unit, runner, fuel, afue,
                                     heat_capacity_btuh, fan_power, dse_heat,
                                     load_frac)
        return false if not success

<<<<<<< HEAD
      elsif XMLHelper.has_element(htgsys, "HeatingSystemType/WallFurnace")

        efficiency = Float(XMLHelper.get_value(htgsys, "AnnualHeatingEfficiency[Units='AFUE']/Value"))
        fan_power = 0.0
        airflow_rate = 0.0
        # TODO: Allow DSE
        success = HVAC.apply_unit_heater(model, unit, runner, fuel,
                                         efficiency, heat_capacity_btuh, fan_power,
                                         airflow_rate, load_frac)
        return false if not success
=======
    elsif htg_type == "Boiler"

      system_type = Constants.BoilerTypeForcedDraft
      afue = Float(XMLHelper.get_value(htgsys, "AnnualHeatingEfficiency[Units='AFUE']/Value"))
      oat_reset_enabled = false
      oat_high = nil
      oat_low = nil
      oat_hwst_high = nil
      oat_hwst_low = nil
      design_temp = 180.0
      is_modulating = false
      success = HVAC.apply_boiler(model, unit, runner, fuel, system_type, afue,
                                  oat_reset_enabled, oat_high, oat_low, oat_hwst_high, oat_hwst_low,
                                  heat_capacity_btuh, design_temp, is_modulating, dse)
      return false if not success

    elsif htg_type == "ElectricResistance"
>>>>>>> 95939a2b

      elsif XMLHelper.has_element(htgsys, "HeatingSystemType/Boiler")

        system_type = Constants.BoilerTypeForcedDraft
        afue = Float(XMLHelper.get_value(htgsys, "AnnualHeatingEfficiency[Units='AFUE']/Value"))
        oat_reset_enabled = false
        oat_high = nil
        oat_low = nil
        oat_hwst_high = nil
        oat_hwst_low = nil
        design_temp = 180.0
        is_modulating = false
        success = HVAC.apply_boiler(model, unit, runner, fuel, system_type, afue,
                                    oat_reset_enabled, oat_high, oat_low, oat_hwst_high, oat_hwst_low,
                                    heat_capacity_btuh, design_temp, is_modulating, dse_heat,
                                    load_frac)
        return false if not success

<<<<<<< HEAD
      elsif XMLHelper.has_element(htgsys, "HeatingSystemType/ElectricResistance")

        efficiency = Float(XMLHelper.get_value(htgsys, "AnnualHeatingEfficiency[Units='Percent']/Value"))
        # TODO: Allow DSE
        success = HVAC.apply_electric_baseboard(model, unit, runner, efficiency,
                                                heat_capacity_btuh)
        return false if not success

      elsif XMLHelper.has_element(htgsys, "HeatingSystemType/Stove")

=======
    elsif ["WallFurnace", "Stove"].include? htg_type

      if htg_type == "WallFurnace"
        efficiency = Float(XMLHelper.get_value(htgsys, "AnnualHeatingEfficiency[Units='AFUE']/Value"))
      elsif htg_type == "Stove"
>>>>>>> 95939a2b
        efficiency = Float(XMLHelper.get_value(htgsys, "AnnualHeatingEfficiency[Units='Percent']/Value"))
        airflow_rate = 125.0 # cfm/ton; doesn't affect energy consumption
        fan_power = 0.5 # For fuel equipment, will be overridden by EAE later
        # TODO: Allow DSE
        success = HVAC.apply_unit_heater(model, unit, runner, fuel,
                                         efficiency, heat_capacity_btuh, fan_power,
                                         airflow_rate, load_frac)
        return false if not success

      end

      hvac_loops = update_hvac_loops(hvac_loops, model, htgsys, orig_air_loops, orig_plant_loops)
    end

    return true
  end

  def self.add_heat_pump(runner, model, building, unit, weather, hvac_loops)
    building.elements.each("BuildingDetails/Systems/HVAC/HVACPlant/HeatPump") do |hpsys|
      hp_type = XMLHelper.get_value(hpsys, "HeatPumpType")

      cool_capacity_btuh = XMLHelper.get_value(hpsys, "CoolingCapacity")
      if cool_capacity_btuh.nil?
        cool_capacity_btuh = Constants.SizingAuto
      else
        cool_capacity_btuh = Float(cool_capacity_btuh)
      end

      load_frac_heat = Float(XMLHelper.get_value(hpsys, "FractionHeatLoadServed"))
      load_frac_cool = Float(XMLHelper.get_value(hpsys, "FractionCoolLoadServed"))

      backup_heat_capacity_btuh = XMLHelper.get_value(hpsys, "BackupHeatingCapacity") # TODO: Require in ERI Use Case?
      if backup_heat_capacity_btuh.nil?
        backup_heat_capacity_btuh = Constants.SizingAuto
      else
        backup_heat_capacity_btuh = Float(backup_heat_capacity_btuh)
      end

      dse_heat, dse_cool = get_dse(building, hpsys)
      if dse_heat != dse_cool
        fail "Cannot handle different distribution system efficiency (DSE) values for heating and cooling."
      end

      orig_air_loops = model.getAirLoopHVACs
      orig_plant_loops = model.getPlantLoops

      if hp_type == "air-to-air"

        seer = Float(XMLHelper.get_value(hpsys, "AnnualCoolingEfficiency[Units='SEER']/Value"))
        hspf = Float(XMLHelper.get_value(hpsys, "AnnualHeatingEfficiency[Units='HSPF']/Value"))

        if seer <= 15
          num_speeds = "1-Speed"
        elsif seer <= 21
          num_speeds = "2-Speed"
        else
          num_speeds = "Variable-Speed"
        end

        crankcase_kw = 0.02
        crankcase_temp = 55.0

        if num_speeds == "1-Speed"

          eers = [0.80 * seer + 1.0]
          cops = [0.45 * seer - 0.34]
          shrs = [0.73]
          fan_power_rated = 0.365
          fan_power_installed = 0.5
          min_temp = 0.0
          eer_capacity_derates = [1.0, 1.0, 1.0, 1.0, 1.0]
          cop_capacity_derates = [1.0, 1.0, 1.0, 1.0, 1.0]
          supplemental_efficiency = 1.0
          success = HVAC.apply_central_ashp_1speed(model, unit, runner, seer, hspf, eers, cops, shrs,
                                                   fan_power_rated, fan_power_installed, min_temp,
                                                   crankcase_kw, crankcase_temp,
                                                   eer_capacity_derates, cop_capacity_derates,
                                                   cool_capacity_btuh, supplemental_efficiency,
                                                   backup_heat_capacity_btuh, dse_heat,
                                                   load_frac_heat, load_frac_cool)
          return false if not success

        elsif num_speeds == "2-Speed"

          eers = [0.78 * seer + 0.6, 0.68 * seer + 1.0]
          cops = [0.60 * seer - 1.40, 0.50 * seer - 0.94]
          shrs = [0.71, 0.724]
          capacity_ratios = [0.72, 1.0]
          fan_speed_ratios_cooling = [0.86, 1.0]
          fan_speed_ratios_heating = [0.8, 1.0]
          fan_power_rated = 0.14
          fan_power_installed = 0.3
          min_temp = 0.0
          eer_capacity_derates = [1.0, 1.0, 1.0, 1.0, 1.0]
          cop_capacity_derates = [1.0, 1.0, 1.0, 1.0, 1.0]
          supplemental_efficiency = 1.0
          success = HVAC.apply_central_ashp_2speed(model, unit, runner, seer, hspf, eers, cops, shrs,
                                                   capacity_ratios, fan_speed_ratios_cooling,
                                                   fan_speed_ratios_heating,
                                                   fan_power_rated, fan_power_installed, min_temp,
                                                   crankcase_kw, crankcase_temp,
                                                   eer_capacity_derates, cop_capacity_derates,
                                                   cool_capacity_btuh, supplemental_efficiency,
                                                   backup_heat_capacity_btuh, dse_heat,
                                                   load_frac_heat, load_frac_cool)
          return false if not success

        elsif num_speeds == "Variable-Speed"

          eers = [0.80 * seer, 0.75 * seer, 0.65 * seer, 0.60 * seer]
          cops = [0.48 * seer, 0.45 * seer, 0.39 * seer, 0.39 * seer]
          shrs = [0.84, 0.79, 0.76, 0.77]
          capacity_ratios = [0.49, 0.67, 1.0, 1.2]
          fan_speed_ratios_cooling = [0.7, 0.9, 1.0, 1.26]
          fan_speed_ratios_heating = [0.74, 0.92, 1.0, 1.22]
          fan_power_rated = 0.14
          fan_power_installed = 0.3
          min_temp = 0.0
          eer_capacity_derates = [1.0, 1.0, 1.0, 1.0, 1.0]
          cop_capacity_derates = [1.0, 1.0, 1.0, 1.0, 1.0]
          supplemental_efficiency = 1.0
          success = HVAC.apply_central_ashp_4speed(model, unit, runner, seer, hspf, eers, cops, shrs,
                                                   capacity_ratios, fan_speed_ratios_cooling,
                                                   fan_speed_ratios_heating,
                                                   fan_power_rated, fan_power_installed, min_temp,
                                                   crankcase_kw, crankcase_temp,
                                                   eer_capacity_derates, cop_capacity_derates,
                                                   cool_capacity_btuh, supplemental_efficiency,
                                                   backup_heat_capacity_btuh, dse_heat,
                                                   load_frac_heat, load_frac_cool)
          return false if not success

        else

          fail "Unexpected number of speeds (#{num_speeds}) for heat pump system."

        end

      elsif hp_type == "mini-split"

        # FIXME: Generalize
        seer = Float(XMLHelper.get_value(hpsys, "AnnualCoolingEfficiency[Units='SEER']/Value"))
        hspf = Float(XMLHelper.get_value(hpsys, "AnnualHeatingEfficiency[Units='HSPF']/Value"))
        shr = 0.73
        min_cooling_capacity = 0.4
        max_cooling_capacity = 1.2
        min_cooling_airflow_rate = 200.0
        max_cooling_airflow_rate = 425.0
        min_heating_capacity = 0.3
        max_heating_capacity = 1.2
        min_heating_airflow_rate = 200.0
        max_heating_airflow_rate = 400.0
        heating_capacity_offset = 2300.0
        cap_retention_frac = 0.25
        cap_retention_temp = -5.0
        pan_heater_power = 0.0
        fan_power = 0.07
        is_ducted = false
        supplemental_efficiency = 1.0
        success = HVAC.apply_mshp(model, unit, runner, seer, hspf, shr,
                                  min_cooling_capacity, max_cooling_capacity,
                                  min_cooling_airflow_rate, max_cooling_airflow_rate,
                                  min_heating_capacity, max_heating_capacity,
                                  min_heating_airflow_rate, max_heating_airflow_rate,
                                  heating_capacity_offset, cap_retention_frac,
                                  cap_retention_temp, pan_heater_power, fan_power,
                                  is_ducted, cool_capacity_btuh,
                                  supplemental_efficiency, backup_heat_capacity_btuh,
                                  dse_heat, load_frac_heat, load_frac_cool)
        return false if not success

      elsif hp_type == "ground-to-air"

        # FIXME: Generalize
        cop = Float(XMLHelper.get_value(hpsys, "AnnualHeatingEfficiency[Units='COP']/Value"))
        eer = Float(XMLHelper.get_value(hpsys, "AnnualCoolingEfficiency[Units='EER']/Value"))
        shr = 0.732
        ground_conductivity = 0.6
        grout_conductivity = 0.4
        bore_config = Constants.SizingAuto
        bore_holes = Constants.SizingAuto
        bore_depth = Constants.SizingAuto
        bore_spacing = 20.0
        bore_diameter = 5.0
        pipe_size = 0.75
        ground_diffusivity = 0.0208
        fluid_type = Constants.FluidPropyleneGlycol
        frac_glycol = 0.3
        design_delta_t = 10.0
        pump_head = 50.0
        u_tube_leg_spacing = 0.9661
        u_tube_spacing_type = "b"
        fan_power = 0.5
        heat_pump_capacity = cool_capacity_btuh
        supplemental_efficiency = 1
        supplemental_capacity = backup_heat_capacity_btuh
        success = HVAC.apply_gshp(model, unit, runner, weather, cop, eer, shr,
                                  ground_conductivity, grout_conductivity,
                                  bore_config, bore_holes, bore_depth,
                                  bore_spacing, bore_diameter, pipe_size,
                                  ground_diffusivity, fluid_type, frac_glycol,
                                  design_delta_t, pump_head,
                                  u_tube_leg_spacing, u_tube_spacing_type,
                                  fan_power, heat_pump_capacity, supplemental_efficiency,
                                  supplemental_capacity, dse_heat,
                                  load_frac_heat, load_frac_cool)
        return false if not success

      end

      hvac_loops = update_hvac_loops(hvac_loops, model, hpsys, orig_air_loops, orig_plant_loops)
    end

    return true
  end

  def self.add_setpoints(runner, model, building, weather)
    control = building.elements["BuildingDetails/Systems/HVAC/HVACControl"]
    return true if control.nil?

    control_type = XMLHelper.get_value(control, "ControlType")

    htg_sp, htg_setback_sp, htg_setback_hrs_per_week, htg_setback_start_hr = HVAC.get_default_heating_setpoint(control_type)
    if htg_setback_sp.nil?
      htg_weekday_setpoints = [[htg_sp] * 24] * 12
    else
      htg_weekday_setpoints = [[htg_sp] * 24] * 12
      (0..11).to_a.each do |m|
        for hr in htg_setback_start_hr..htg_setback_start_hr + Integer(htg_setback_hrs_per_week / 7.0) - 1
          htg_weekday_setpoints[m][hr % 24] = htg_setback_sp
        end
      end
    end
    htg_weekend_setpoints = htg_weekday_setpoints
    htg_use_auto_season = false
    htg_season_start_month = 1
    htg_season_end_month = 12
    success = HVAC.apply_heating_setpoints(model, runner, weather, htg_weekday_setpoints, htg_weekend_setpoints,
                                           htg_use_auto_season, htg_season_start_month, htg_season_end_month)
    return false if not success

    clg_sp, clg_setup_sp, clg_setup_hrs_per_week, clg_setup_start_hr = HVAC.get_default_cooling_setpoint(control_type)
    if clg_setup_sp.nil?
      clg_weekday_setpoints = [[clg_sp] * 24] * 12
    else
      clg_weekday_setpoints = [[clg_sp] * 24] * 12
      (0..11).to_a.each do |m|
        for hr in clg_setup_start_hr..clg_setup_start_hr + Integer(clg_setup_hrs_per_week / 7.0) - 1
          clg_weekday_setpoints[m][hr % 24] = clg_setup_sp
        end
      end
    end
    # Apply ceiling fan offset?
    if not building.elements["BuildingDetails/Lighting/CeilingFan"].nil?
      cooling_setpoint_offset = 0.5 # deg-F
      monthly_avg_temp_control = 63.0 # deg-F
      weather.data.MonthlyAvgDrybulbs.each_with_index do |val, m|
        next unless val > monthly_avg_temp_control

        clg_weekday_setpoints[m] = [clg_weekday_setpoints[m], Array.new(24, cooling_setpoint_offset)].transpose.map { |i| i.reduce(:+) }
      end
    end
    clg_weekend_setpoints = clg_weekday_setpoints
    clg_use_auto_season = false
    clg_season_start_month = 1
    clg_season_end_month = 12
    success = HVAC.apply_cooling_setpoints(model, runner, weather, clg_weekday_setpoints, clg_weekend_setpoints,
                                           clg_use_auto_season, clg_season_start_month, clg_season_end_month)
    return false if not success

    return true
  end

  def self.add_dehumidifier(runner, model, building, unit)
    dehumidifier = building.elements["BuildingDetails/Systems/HVAC/extension/Dehumidifier"]
    return true if dehumidifier.nil?

    energy_factor = XMLHelper.get_value(dehumidifier, "EnergyFactor")
    water_removal_rate = XMLHelper.get_value(dehumidifier, "WaterRemovalRrate")
    air_flow_rate = XMLHelper.get_value(dehumidifier, "AirFlowRate")
    humidity_setpoint = XMLHelper.get_value(dehumidifier, "HumiditySetpoint")
    success = HVAC.apply_dehumidifier(model, unit, runner, energy_factor,
                                      water_removal_rate, air_flow_rate, humidity_setpoint)
    return false if not success

    return true
  end

  def self.add_ceiling_fans(runner, model, building, unit)
    cf = building.elements["BuildingDetails/Lighting/CeilingFan"]
    return true if cf.nil?

    medium_cfm = 3000.0
    weekday_sch = [0.0, 0.0, 0.0, 0.0, 0.0, 0.0, 0.0, 0.0, 0.0, 0.5, 1.0, 1.0, 1.0, 1.0, 1.0, 1.0, 1.0, 1.0, 1.0, 1.0, 0.0, 0.0, 0.0, 0.0]
    weekend_sch = weekday_sch
    hrs_per_day = weekday_sch.inject { |sum, n| sum + n }

    cfm_per_w = XMLHelper.get_value(cf, "Airflow[FanSpeed='medium']/Efficiency")
    if cfm_per_w.nil?
      fan_power_w = HVAC.get_default_ceiling_fan_power()
      cfm_per_w = medium_cfm / fan_power_w
    else
      cfm_per_w = Float(cfm_per_w)
    end
    quantity = XMLHelper.get_value(cf, "Quantity")
    if quantity.nil?
      quantity = HVAC.get_default_ceiling_fan_quantity(@nbeds)
    else
      quantity = Float(quantity)
    end
    annual_kwh = UnitConversions.convert(quantity * medium_cfm / cfm_per_w * hrs_per_day * 365.0, "Wh", "kWh")

    success = HVAC.apply_eri_ceiling_fans(model, unit, runner, annual_kwh, weekday_sch, weekend_sch)
    return false if not success

    return true
  end

  def self.get_dse(building, system)
    if system.elements["DistributionSystem"].nil? # No distribution system
      return 1.0, 1.0
    end

    # Get attached distribution system
    ducts = nil
    duct_id = system.elements["DistributionSystem"].attributes["idref"]
    building.elements.each("BuildingDetails/Systems/HVAC/HVACDistribution") do |dist|
      next if duct_id != dist.elements["SystemIdentifier"].attributes["id"]
      next if dist.elements["DistributionSystemType[Other='DSE']"].nil?

      ducts = dist
    end
    if ducts.nil? # No attached DSEs for system
      return 1.0, 1.0
    end

    dse_cool = Float(XMLHelper.get_value(ducts, "AnnualCoolingDistributionSystemEfficiency"))
    dse_heat = Float(XMLHelper.get_value(ducts, "AnnualHeatingDistributionSystemEfficiency"))
    return dse_heat, dse_cool
  end

  def self.update_hvac_loops(hvac_loops, model, sys, orig_air_loops, orig_plant_loops)
    sys_id = sys.elements["SystemIdentifier"].attributes["id"]
    hvac_loops[sys_id] = []

    model.getAirLoopHVACs.each do |air_loop|
      next if orig_air_loops.include? air_loop # Only include newly added air loops

      hvac_loops[sys_id] << air_loop
    end

    model.getPlantLoops.each do |plant_loop|
      next if orig_plant_loops.include? plant_loop # Only include newly added plant loops

      hvac_loops[sys_id] << plant_loop
    end

    hvac_loops.each do |sys_id, loops|
      if loops.empty?
        hvac_loops.delete(sys_id)
      end
    end

    return hvac_loops
  end

  def self.add_mels(runner, model, building, unit, living_space)
    # Misc
    annual_kwh, sens_frac, lat_frac = MiscLoads.get_residual_mels_values(@cfa)
    weekday_sch = "0.04, 0.037, 0.037, 0.036, 0.033, 0.036, 0.043, 0.047, 0.034, 0.023, 0.024, 0.025, 0.024, 0.028, 0.031, 0.032, 0.039, 0.053, 0.063, 0.067, 0.071, 0.069, 0.059, 0.05"
    weekend_sch = "0.04, 0.037, 0.037, 0.036, 0.033, 0.036, 0.043, 0.047, 0.034, 0.023, 0.024, 0.025, 0.024, 0.028, 0.031, 0.032, 0.039, 0.053, 0.063, 0.067, 0.071, 0.069, 0.059, 0.05"
    monthly_sch = "1.248, 1.257, 0.993, 0.989, 0.993, 0.827, 0.821, 0.821, 0.827, 0.99, 0.987, 1.248"
    success, sch = MiscLoads.apply_plug(model, unit, runner, annual_kwh,
                                        sens_frac, lat_frac, weekday_sch,
                                        weekend_sch, monthly_sch, nil)
    return false if not success

    # Television
    annual_kwh, sens_frac, lat_frac = MiscLoads.get_televisions_values(@cfa, @nbeds)
    success = MiscLoads.apply_tv(model, unit, runner, annual_kwh, sch, living_space)
    return false if not success

    return true
  end

  def self.add_lighting(runner, model, building, unit, weather)
    lighting_fractions = building.elements["BuildingDetails/Lighting/LightingFractions"]
    if lighting_fractions.nil?
      fFI_int, fFI_ext, fFI_grg, fFII_int, fFII_ext, fFII_grg = Lighting.get_reference_fractions()
    else
      fFI_int = Float(XMLHelper.get_value(lighting_fractions, "extension/FractionQualifyingTierIFixturesInterior"))
      fFI_ext = Float(XMLHelper.get_value(lighting_fractions, "extension/FractionQualifyingTierIFixturesExterior"))
      fFI_grg = Float(XMLHelper.get_value(lighting_fractions, "extension/FractionQualifyingTierIFixturesGarage"))
      fFII_int = Float(XMLHelper.get_value(lighting_fractions, "extension/FractionQualifyingTierIIFixturesInterior"))
      fFII_ext = Float(XMLHelper.get_value(lighting_fractions, "extension/FractionQualifyingTierIIFixturesExterior"))
      fFII_grg = Float(XMLHelper.get_value(lighting_fractions, "extension/FractionQualifyingTierIIFixturesGarage"))
    end
    int_kwh, ext_kwh, grg_kwh = Lighting.calc_lighting_energy(@eri_version, @cfa, @garage_present, fFI_int, fFI_ext, fFI_grg, fFII_int, fFII_ext, fFII_grg)

    success, sch = Lighting.apply_interior(model, unit, runner, weather, nil, int_kwh)
    return false if not success

    success = Lighting.apply_garage(model, runner, sch, grg_kwh)
    return false if not success

    success = Lighting.apply_exterior(model, runner, sch, ext_kwh)
    return false if not success

    return true
  end

  def self.add_airflow(runner, model, building, unit, hvac_loops)
    # Infiltration
    infiltration = building.elements["BuildingDetails/Enclosure/AirInfiltration"]
    infil_ach50 = Float(XMLHelper.get_value(infiltration, "AirInfiltrationMeasurement[HousePressure='50']/BuildingAirLeakage[UnitofMeasure='ACH']/AirLeakage"))

    # Vented crawl SLA
    vented_crawl_area = 0.0
    vented_crawl_sla_area = 0.0
    building.elements.each("BuildingDetails/Enclosure/Foundations/Foundation[FoundationType/Crawlspace[Vented='true']]") do |vented_crawl|
      area = REXML::XPath.first(vented_crawl, "sum(FrameFloor/Area/text())")
      vented_crawl_sla = XMLHelper.get_value(vented_crawl, "extension/CrawlspaceSpecificLeakageArea")
      if not vented_crawl_sla.nil?
        vented_crawl_sla = Float(vented_crawl_sla)
      else
        vented_crawl_sla = Airflow.get_default_vented_crawl_sla()
      end
      vented_crawl_sla_area += (vented_crawl_sla * area)
      vented_crawl_area += area
    end
    if vented_crawl_area > 0
      crawl_sla = vented_crawl_sla_area / vented_crawl_area
    else
      crawl_sla = 0.0
    end

    # Vented attic SLA
    vented_attic_area = 0.0
    vented_attic_sla_area = 0.0
    building.elements.each("BuildingDetails/Enclosure/AtticAndRoof/Attics/Attic[AtticType='vented attic']") do |vented_attic|
      area = REXML::XPath.first(vented_attic, "sum(Floors/Floor/Area/text())")
      vented_attic_sla = XMLHelper.get_value(vented_attic, "extension/AtticSpecificLeakageArea")
      if not vented_attic_sla.nil?
        vented_attic_sla = Float(vented_attic_sla)
      else
        vented_attic_sla = Airflow.get_default_vented_attic_sla()
      end
      vented_attic_sla_area += (vented_attic_sla * area)
      vented_attic_area += area
    end
    if vented_attic_area > 0
      attic_sla = vented_attic_sla_area / vented_attic_area
    else
      attic_sla = 0.0
    end

    living_ach50 = infil_ach50
    garage_ach50 = infil_ach50
    finished_basement_ach = 0 # TODO: Need to handle above-grade basement
    unfinished_basement_ach = 0.1 # TODO: Need to handle above-grade basement
    crawl_ach = crawl_sla # FIXME: sla vs ach
    pier_beam_ach = 100
    shelter_coef = XMLHelper.get_value(building, "BuildingDetails/BuildingSummary/Site/extension/ShelterCoefficient")
    if shelter_coef.nil?
      shelter_coef = Airflow.get_default_shelter_coefficient()
    else
      shelter_coef = Float(shelter_coef)
    end
    has_flue_chimney = false
    is_existing_home = false
    terrain = Constants.TerrainSuburban
    infil = Infiltration.new(living_ach50, nil, shelter_coef, garage_ach50, crawl_ach, attic_sla, nil, unfinished_basement_ach,
                             finished_basement_ach, pier_beam_ach, has_flue_chimney, is_existing_home, terrain)

    # Mechanical Ventilation
    whole_house_fan = building.elements["BuildingDetails/Systems/MechanicalVentilation/VentilationFans/VentilationFan[UsedForWholeBuildingVentilation='true']"]
    if whole_house_fan.nil?
      mech_vent_type = Constants.VentTypeNone
      mech_vent_total_efficiency = 0.0
      mech_vent_sensible_efficiency = 0.0
      mech_vent_fan_power = 0.0
      mech_vent_cfm = 0.0
    else
      # FIXME: HoursInOperation isn't being used
      fan_type = XMLHelper.get_value(whole_house_fan, "FanType")
      if fan_type == "supply only"
        mech_vent_type = Constants.VentTypeSupply
      elsif fan_type == "exhaust only"
        mech_vent_type = Constants.VentTypeExhaust
      else
        mech_vent_type = Constants.VentTypeBalanced
      end
      mech_vent_total_efficiency = 0.0
      mech_vent_sensible_efficiency = 0.0
      if fan_type == "energy recovery ventilator" or fan_type == "heat recovery ventilator"
        mech_vent_sensible_efficiency = Float(XMLHelper.get_value(whole_house_fan, "SensibleRecoveryEfficiency"))
      end
      if fan_type == "energy recovery ventilator"
        mech_vent_total_efficiency = Float(XMLHelper.get_value(whole_house_fan, "TotalRecoveryEfficiency"))
      end
      mech_vent_cfm = Float(XMLHelper.get_value(whole_house_fan, "RatedFlowRate"))
      mech_vent_w = Float(XMLHelper.get_value(whole_house_fan, "FanPower"))
      mech_vent_fan_power = mech_vent_w / mech_vent_cfm
    end
    mech_vent_ashrae_std = '2013'
    mech_vent_infil_credit = true
    mech_vent_cfis_open_time = 20.0
    mech_vent_cfis_airflow_frac = 1.0
    clothes_dryer_exhaust = 0.0
    range_exhaust = 0.0
    range_exhaust_hour = 16
    bathroom_exhaust = 0.0
    bathroom_exhaust_hour = 5
    mech_vent = MechanicalVentilation.new(mech_vent_type, mech_vent_infil_credit, mech_vent_total_efficiency,
                                          nil, mech_vent_cfm, mech_vent_fan_power, mech_vent_sensible_efficiency,
                                          mech_vent_ashrae_std, mech_vent_cfis_open_time, mech_vent_cfis_airflow_frac,
                                          clothes_dryer_exhaust, range_exhaust, range_exhaust_hour, bathroom_exhaust,
                                          bathroom_exhaust_hour)

    # Natural Ventilation
    nat_vent_htg_offset = 1.0
    nat_vent_clg_offset = 1.0
    nat_vent_ovlp_offset = 1.0
    nat_vent_htg_season = true
    nat_vent_clg_season = true
    nat_vent_ovlp_season = true
    nat_vent_num_weekdays = 5
    nat_vent_num_weekends = 2
    nat_vent_frac_windows_open = 0.33
    nat_vent_frac_window_area_openable = 0.2
    nat_vent_max_oa_hr = 0.0115
    nat_vent_max_oa_rh = 0.7
    nat_vent = NaturalVentilation.new(nat_vent_htg_offset, nat_vent_clg_offset, nat_vent_ovlp_offset, nat_vent_htg_season,
                                      nat_vent_clg_season, nat_vent_ovlp_season, nat_vent_num_weekdays,
                                      nat_vent_num_weekends, nat_vent_frac_windows_open, nat_vent_frac_window_area_openable,
                                      nat_vent_max_oa_hr, nat_vent_max_oa_rh)

    # Ducts
    duct_systems = {}
    building.elements.each("BuildingDetails/Systems/HVAC/HVACDistribution") do |hvac_distribution|
      air_distribution = hvac_distribution.elements["DistributionSystemType/AirDistribution"]
      next if air_distribution.nil?

      # Ducts
      supply_cfm25 = Float(XMLHelper.get_value(air_distribution, "DuctLeakageMeasurement[DuctType='supply']/DuctLeakage[Units='CFM25' and TotalOrToOutside='to outside']/Value"))
      return_cfm25 = Float(XMLHelper.get_value(air_distribution, "DuctLeakageMeasurement[DuctType='return']/DuctLeakage[Units='CFM25' and TotalOrToOutside='to outside']/Value"))
      supply_r = Float(XMLHelper.get_value(air_distribution, "Ducts[DuctType='supply']/DuctInsulationRValue"))
      return_r = Float(XMLHelper.get_value(air_distribution, "Ducts[DuctType='return']/DuctInsulationRValue"))
      supply_area = Float(XMLHelper.get_value(air_distribution, "Ducts[DuctType='supply']/DuctSurfaceArea"))
      return_area = Float(XMLHelper.get_value(air_distribution, "Ducts[DuctType='return']/DuctSurfaceArea"))
      # FIXME: Values below
      duct_location = Constants.Auto
      duct_total_leakage = 0.3
      duct_supply_frac = 0.6
      duct_return_frac = 0.067
      duct_ah_supply_frac = 0.067
      duct_ah_return_frac = 0.267
      duct_location_frac = Constants.Auto
      duct_num_returns = 1
      duct_supply_area_mult = supply_area / 100.0
      duct_return_area_mult = return_area / 100.0
      duct_r = 4.0
      duct_norm_leakage_25pa = nil

      ducts = Ducts.new(duct_total_leakage, duct_norm_leakage_25pa, duct_supply_area_mult, duct_return_area_mult, duct_r,
                        duct_supply_frac, duct_return_frac, duct_ah_supply_frac, duct_ah_return_frac, duct_location_frac,
                        duct_num_returns, duct_location)

      # Connect AirLoopHVACs to ducts
      systems_for_this_duct = []
      duct_id = hvac_distribution.elements["SystemIdentifier"].attributes["id"]
      building.elements.each("BuildingDetails/Systems/HVAC/HVACPlant/HeatingSystem |
                              BuildingDetails/Systems/HVAC/HVACPlant/CoolingSystem |
                              BuildingDetails/Systems/HVAC/HVACPlant/HeatPump") do |sys|
        next if sys.elements["DistributionSystem"].nil? or duct_id != sys.elements["DistributionSystem"].attributes["idref"]

        sys_id = sys.elements["SystemIdentifier"].attributes["id"]
        hvac_loops[sys_id].each do |loop|
          next if not loop.is_a? OpenStudio::Model::AirLoopHVAC

          systems_for_this_duct << loop
        end
      end

      duct_systems[ducts] = systems_for_this_duct
    end

    # Set no ducts for HVAC without duct systems
    systems_for_no_duct = []
    no_ducts = Ducts.new(0.0, nil, 1.0, 1.0, 0.0, 0.0, 0.0, 0.0, 0.0, Constants.Auto, Constants.Auto, "none")
    hvac_loops.each do |sys_id, loops|
      loops.each do |loop|
        next if not loop.is_a? OpenStudio::Model::AirLoopHVAC

        # Look for loop already associated with a duct system
        loop_found = false
        duct_systems.keys.each do |duct_system|
          if duct_systems[duct_system].include? loop
            loop_found = true
          end
        end
        next if loop_found

        # Loop has no associated ducts; associate with no duct system
        systems_for_no_duct << loop
      end
    end
    duct_systems[no_ducts] = systems_for_no_duct

    # FIXME: Throw error if, e.g., multiple heating systems connected to same distribution system?

    success = Airflow.apply(model, runner, infil, mech_vent, nat_vent, duct_systems)
    return false if not success

    return true
  end

  def self.add_hvac_sizing(runner, model, unit, weather)
    success = HVACSizing.apply(model, unit, runner, weather, false)
    return false if not success

    return true
  end

  def self.add_fuel_heating_eae(runner, model, building, hvac_loops)
    # Needs to come after HVAC sizing (needs heating capacity and airflow rate)

    building.elements.each("BuildingDetails/Systems/HVAC/HVACPlant/HeatingSystem") do |htgsys|
      has_furnace = XMLHelper.has_element(htgsys, "HeatingSystemType/Furnace")
      has_wall_furnace = XMLHelper.has_element(htgsys, "HeatingSystemType/WallFurnace")
      has_stove = XMLHelper.has_element(htgsys, "HeatingSystemType/Stove")
      has_boiler = XMLHelper.has_element(htgsys, "HeatingSystemType/Boiler")
      next if not (has_furnace or has_wall_furnace or has_stove or has_boiler)

<<<<<<< HEAD
      fuel = to_beopt_fuel(XMLHelper.get_value(htgsys, "HeatingSystemFuel"))
      next if fuel == Constants.FuelTypeElectric
=======
    htg_type = XMLHelper.get_child_name(htgsys, "HeatingSystemType")
    return true if not ["Furnace", "WallFurnace", "Stove", "Boiler"].include? htg_type
>>>>>>> 95939a2b

      fuel_eae = XMLHelper.get_value(htgsys, "ElectricAuxiliaryEnergy")
      if not fuel_eae.nil?
        fuel_eae = Float(fuel_eae)
      end

      dse_heat, dse_cool = get_dse(building, htgsys)

<<<<<<< HEAD
      sys_id = htgsys.elements["SystemIdentifier"].attributes["id"]

      if hvac_loops.keys.include? sys_id
        success = HVAC.apply_eae_to_heating_fan(runner, hvac_loops[sys_id][0], fuel_eae, fuel, dse_heat,
                                                has_furnace, has_boiler)
        return false if not success
      end
    end
=======
    has_boiler = (htg_type == "Furnace")
    has_furnace = (htg_type == "Boiler")
    success = HVAC.apply_eae_to_heating_fan(runner, model, fuel_eae, fuel, dse,
                                            has_boiler, has_boiler)
    return false if not success
>>>>>>> 95939a2b

    return true
  end

  def self.add_photovoltaics(runner, model, building)
    return true if building.elements["BuildingDetails/Systems/Photovoltaics/PVSystem"].nil?

    modules_map = { "standard" => Constants.PVModuleTypeStandard,
                    "premium" => Constants.PVModuleTypePremium,
                    "thin film" => Constants.PVModuleTypeThinFilm }

    arrays_map = { "fixed open rack" => Constants.PVArrayTypeFixedOpenRack,
                   "fixed roof mount" => Constants.PVArrayTypeFixedRoofMount,
                   "1-axis" => Constants.PVArrayTypeFixed1Axis,
                   "1-axis backtracked" => Constants.PVArrayTypeFixed1AxisBacktracked,
                   "2-axis" => Constants.PVArrayTypeFixed2Axis }

    building.elements.each("BuildingDetails/Systems/Photovoltaics/PVSystem") do |pvsys|
      pv_id = pvsys.elements["SystemIdentifier"].attributes["id"]
      module_type = modules_map[XMLHelper.get_value(pvsys, "ModuleType")]
      array_type = arrays_map[XMLHelper.get_value(pvsys, "ArrayType")]
      az = Float(XMLHelper.get_value(pvsys, "ArrayAzimuth"))
      tilt = Float(XMLHelper.get_value(pvsys, "ArrayTilt"))
      power_w = Float(XMLHelper.get_value(pvsys, "MaxPowerOutput"))
      inv_eff = Float(XMLHelper.get_value(pvsys, "InverterEfficiency"))
      system_losses = Float(XMLHelper.get_value(pvsys, "SystemLossesFraction"))

      success = PV.apply(model, runner, pv_id, power_w, module_type,
                         system_losses, inv_eff, tilt, az, array_type)
      return false if not success
    end

    return true
  end

  def self.calc_non_cavity_r(film_r, constr_set)
    # Calculate R-value for all non-cavity layers
    non_cavity_r = film_r
    if not constr_set.exterior_material.nil?
      non_cavity_r += constr_set.exterior_material.rvalue
    end
    if not constr_set.rigid_r.nil?
      non_cavity_r += constr_set.rigid_r
    end
    if not constr_set.osb_thick_in.nil?
      non_cavity_r += Material.Plywood(constr_set.osb_thick_in).rvalue
    end
    if not constr_set.drywall_thick_in.nil?
      non_cavity_r += Material.GypsumWall(constr_set.drywall_thick_in).rvalue
    end
    return non_cavity_r
  end

  def self.apply_wall_construction(runner, model, surface, wall_id, wall_type, assembly_r,
                                   drywall_thick_in, film_r, mat_ext_finish, solar_abs, emitt)
    if wall_type == "WoodStud"
      if not assembly_r.nil?
        assembly_r = Float(assembly_r)
      else
        assembly_r = 1.0 / WallConstructions.get_default_frame_wall_ufactor(@iecc_zone_2006)
      end
      install_grade = 1
      cavity_filled = true

      constr_sets = [
        WoodStudConstructionSet.new(Material.Stud2x6, 0.20, 10.0, 0.5, drywall_thick_in, mat_ext_finish), # 2x6, 24" o.c. + R10
        WoodStudConstructionSet.new(Material.Stud2x6, 0.20, 5.0, 0.5, drywall_thick_in, mat_ext_finish),  # 2x6, 24" o.c. + R5
        WoodStudConstructionSet.new(Material.Stud2x6, 0.20, 0.0, 0.5, drywall_thick_in, mat_ext_finish),  # 2x6, 24" o.c.
        WoodStudConstructionSet.new(Material.Stud2x4, 0.23, 0.0, 0.5, drywall_thick_in, mat_ext_finish),  # 2x4, 16" o.c.
        WoodStudConstructionSet.new(Material.Stud2x4, 0.01, 0.0, 0.0, 0.0, nil),                          # Fallback
      ]
      constr_set, cavity_r = pick_wood_stud_construction_set(assembly_r, constr_sets, film_r, "wall #{wall_id}")

      success = WallConstructions.apply_wood_stud(runner, model, [surface], "WallConstruction",
                                                  cavity_r, install_grade, constr_set.stud.thick_in,
                                                  cavity_filled, constr_set.framing_factor,
                                                  constr_set.drywall_thick_in, constr_set.osb_thick_in,
                                                  constr_set.rigid_r, constr_set.exterior_material)
      return false if not success

    elsif wall_type == "SteelFrame"
      assembly_r = Float(assembly_r)
      install_grade = 1
      cavity_filled = true
      corr_factor = 0.45

      constr_sets = [
        SteelStudConstructionSet.new(5.5, corr_factor, 0.20, 10.0, 0.5, drywall_thick_in, mat_ext_finish), # 2x6, 24" o.c. + R10
        SteelStudConstructionSet.new(5.5, corr_factor, 0.20, 5.0, 0.5, drywall_thick_in, mat_ext_finish),  # 2x6, 24" o.c. + R5
        SteelStudConstructionSet.new(5.5, corr_factor, 0.20, 0.0, 0.5, drywall_thick_in, mat_ext_finish),  # 2x6, 24" o.c.
        SteelStudConstructionSet.new(3.5, corr_factor, 0.23, 0.0, 0.5, drywall_thick_in, mat_ext_finish),  # 2x4, 16" o.c.
        SteelStudConstructionSet.new(3.5, 1.0, 0.01, 0.0, 0.0, 0.0, nil),                                  # Fallback
      ]
      constr_set, cavity_r = pick_steel_stud_construction_set(assembly_r, constr_sets, film_r, "wall #{wall_id}")

      success = WallConstructions.apply_steel_stud(runner, model, [surface], "WallConstruction",
                                                   cavity_r, install_grade, constr_set.cavity_thick_in,
                                                   cavity_filled, constr_set.framing_factor,
                                                   constr_set.corr_factor, constr_set.drywall_thick_in,
                                                   constr_set.osb_thick_in, constr_set.rigid_r,
                                                   constr_set.exterior_material)
      return false if not success

    elsif wall_type == "DoubleWoodStud"
      assembly_r = Float(assembly_r)
      install_grade = 1
      is_staggered = false

      constr_sets = [
        DoubleStudConstructionSet.new(Material.Stud2x4, 0.23, 24.0, 0.0, 0.5, drywall_thick_in, mat_ext_finish),  # 2x4, 24" o.c.
        DoubleStudConstructionSet.new(Material.Stud2x4, 0.01, 16.0, 0.0, 0.0, 0.0, nil),                          # Fallback
      ]
      constr_set, cavity_r = pick_double_stud_construction_set(assembly_r, constr_sets, film_r, "wall #{wall_id}")

      success = WallConstructions.apply_double_stud(runner, model, [surface], "WallConstruction",
                                                    cavity_r, install_grade, constr_set.stud.thick_in,
                                                    constr_set.stud.thick_in, constr_set.framing_factor,
                                                    constr_set.framing_spacing, is_staggered,
                                                    constr_set.drywall_thick_in, constr_set.osb_thick_in,
                                                    constr_set.rigid_r, constr_set.exterior_material)
      return false if not success

    elsif wall_type == "ConcreteMasonryUnit"
      assembly_r = Float(assembly_r)
      density = 119.0 # lb/ft^3
      furring_r = 0
      furring_cavity_depth_in = 0 # in
      furring_spacing = 0

      constr_sets = [
        CMUConstructionSet.new(8.0, 1.4, 0.08, 0.5, drywall_thick_in, mat_ext_finish),  # 8" perlite-filled CMU
        CMUConstructionSet.new(6.0, 5.29, 0.01, 0.0, 0.0, nil),                         # Fallback (6" hollow CMU)
      ]
      constr_set, rigid_r = pick_cmu_construction_set(assembly_r, constr_sets, film_r, "wall #{wall_id}")

      success = WallConstructions.apply_cmu(runner, model, [surface], "WallConstruction",
                                            constr_set.thick_in, constr_set.cond_in, density,
                                            constr_set.framing_factor, furring_r,
                                            furring_cavity_depth_in, furring_spacing,
                                            constr_set.drywall_thick_in, constr_set.osb_thick_in,
                                            rigid_r, constr_set.exterior_material)
      return false if not success

    elsif wall_type == "StructurallyInsulatedPanel"
      assembly_r = Float(assembly_r)
      sheathing_thick_in = 0.44
      sheathing_type = Constants.MaterialOSB

      constr_sets = [
        SIPConstructionSet.new(10.0, 0.16, 0.0, sheathing_thick_in, 0.5, drywall_thick_in, mat_ext_finish), # 10" SIP core
        SIPConstructionSet.new(5.0, 0.16, 0.0, sheathing_thick_in, 0.5, drywall_thick_in, mat_ext_finish),  # 5" SIP core
        SIPConstructionSet.new(1.0, 0.01, 0.0, sheathing_thick_in, 0.0, 0.0, nil),                          # Fallback
      ]
      constr_set, cavity_r = pick_sip_construction_set(assembly_r, constr_sets, film_r, "wall #{wall_id}")

      success = WallConstructions.apply_sip(runner, model, [surface], "WallConstruction",
                                            cavity_r, constr_set.thick_in, constr_set.framing_factor,
                                            sheathing_type, constr_set.sheath_thick_in,
                                            constr_set.drywall_thick_in, constr_set.osb_thick_in,
                                            constr_set.rigid_r, constr_set.exterior_material)
      return false if not success

    elsif wall_type == "InsulatedConcreteForms"
      assembly_r = Float(assembly_r)

      constr_sets = [
        ICFConstructionSet.new(2.0, 4.0, 0.08, 0.0, 0.5, drywall_thick_in, mat_ext_finish), # ICF w/4" concrete and 2" rigid ins layers
        ICFConstructionSet.new(1.0, 1.0, 0.01, 0.0, 0.0, 0.0, nil),                         # Fallback
      ]
      constr_set, icf_r = pick_icf_construction_set(assembly_r, constr_sets, film_r, "wall #{wall_id}")

      success = WallConstructions.apply_icf(runner, model, [surface], "WallConstruction",
                                            icf_r, constr_set.ins_thick_in,
                                            constr_set.concrete_thick_in, constr_set.framing_factor,
                                            constr_set.drywall_thick_in, constr_set.osb_thick_in,
                                            constr_set.rigid_r, constr_set.exterior_material)
      return false if not success

    elsif ["SolidConcrete", "StructuralBrick", "StrawBale", "Stone", "LogWall"].include? wall_type
      assembly_r = Float(assembly_r)

      constr_sets = [
        GenericConstructionSet.new(10.0, 0.5, drywall_thick_in, mat_ext_finish), # w/R-10 rigid
        GenericConstructionSet.new(0.0, 0.5, drywall_thick_in, mat_ext_finish),  # Standard
        GenericConstructionSet.new(0.0, 0.0, 0.0, nil),                          # Fallback
      ]
      constr_set, layer_r = pick_generic_construction_set(assembly_r, constr_sets, film_r, "wall #{wall_id}")

      if wall_type == "SolidConcrete"
        thick_in = 6.0
        base_mat = BaseMaterial.Concrete
      elsif wall_type == "StructuralBrick"
        thick_in = 8.0
        base_mat = BaseMaterial.Brick
      elsif wall_type == "StrawBale"
        thick_in = 23.0
        base_mat = BaseMaterial.StrawBale
      elsif wall_type == "Stone"
        thick_in = 6.0
        base_mat = BaseMaterial.Stone
      elsif wall_type == "LogWall"
        thick_in = 6.0
        base_mat = BaseMaterial.Wood
      end
      thick_ins = [thick_in]
      conds = [thick_in / layer_r]
      denss = [base_mat.rho]
      specheats = [base_mat.cp]

      success = WallConstructions.apply_generic(runner, model, [surface], "WallConstruction",
                                                thick_ins, conds, denss, specheats,
                                                constr_set.drywall_thick_in, constr_set.osb_thick_in,
                                                constr_set.rigid_r, constr_set.exterior_material)
      return false if not success

    else

      fail "Unexpected wall type '#{wall_type}'."

    end

    check_surface_assembly_rvalue(surface, film_r, assembly_r)

    apply_solar_abs_emittance_to_construction(surface, solar_abs, emitt)
  end

  def self.pick_wood_stud_construction_set(assembly_r, constr_sets, film_r, surface_name)
    # Picks a construction set from supplied constr_sets for which a positive R-value
    # can be calculated for the unknown insulation to achieve the assembly R-value.

    constr_sets.each do |constr_set|
      fail "Unexpected object." if not constr_set.is_a? WoodStudConstructionSet

      non_cavity_r = calc_non_cavity_r(film_r, constr_set)

      # Calculate effective cavity R-value
      # Assumes installation quality 1
      cavity_frac = 1.0 - constr_set.framing_factor
      cavity_r = cavity_frac / (1.0 / assembly_r - constr_set.framing_factor / (constr_set.stud.rvalue + non_cavity_r)) - non_cavity_r
      if cavity_r > 0 # Choose this construction set
        return constr_set, cavity_r
      end
    end

    fail "Unable to calculate a construction for '#{surface_name}' using the provided assembly R-value (#{assembly_r})."
  end

  def self.pick_steel_stud_construction_set(assembly_r, constr_sets, film_r, surface_name)
    # Picks a construction set from supplied constr_sets for which a positive R-value
    # can be calculated for the unknown insulation to achieve the assembly R-value.

    constr_sets.each do |constr_set|
      fail "Unexpected object." if not constr_set.is_a? SteelStudConstructionSet

      non_cavity_r = calc_non_cavity_r(film_r, constr_set)

      # Calculate effective cavity R-value
      # Assumes installation quality 1
      cavity_r = (assembly_r - non_cavity_r) / constr_set.corr_factor
      if cavity_r > 0 # Choose this construction set
        return constr_set, cavity_r
      end
    end

    fail "Unable to calculate a construction for '#{surface_name}' using the provided assembly R-value (#{assembly_r})."
  end

  def self.pick_double_stud_construction_set(assembly_r, constr_sets, film_r, surface_name)
    # Picks a construction set from supplied constr_sets for which a positive R-value
    # can be calculated for the unknown insulation to achieve the assembly R-value.

    constr_sets.each do |constr_set|
      fail "Unexpected object." if not constr_set.is_a? DoubleStudConstructionSet

      non_cavity_r = calc_non_cavity_r(film_r, constr_set)

      # Calculate effective cavity R-value
      # Assumes installation quality 1, not staggered, gap depth == stud depth
      # Solved in Wolfram Alpha: https://www.wolframalpha.com/input/?i=1%2FA+%3D+B%2F(2*C%2Bx%2BD)+%2B+E%2F(3*C%2BD)+%2B+(1-B-E)%2F(3*x%2BD)
      stud_frac = 1.5 / constr_set.framing_spacing
      misc_framing_factor = constr_set.framing_factor - stud_frac
      cavity_frac = 1.0 - (2 * stud_frac + misc_framing_factor)
      a = assembly_r
      b = stud_frac
      c = constr_set.stud.rvalue
      d = non_cavity_r
      e = misc_framing_factor
      cavity_r = ((3 * c + d) * Math.sqrt(4 * a**2 * b**2 + 12 * a**2 * b * e + 4 * a**2 * b + 9 * a**2 * e**2 - 6 * a**2 * e + a**2 - 48 * a * b * c - 16 * a * b * d - 36 * a * c * e + 12 * a * c - 12 * a * d * e + 4 * a * d + 36 * c**2 + 24 * c * d + 4 * d**2) + 6 * a * b * c + 2 * a * b * d + 3 * a * c * e + 3 * a * c + 3 * a * d * e + a * d - 18 * c**2 - 18 * c * d - 4 * d**2) / (2 * (-3 * a * e + 9 * c + 3 * d))
      cavity_r = 3 * cavity_r
      if cavity_r > 0 # Choose this construction set
        return constr_set, cavity_r
      end
    end

    fail "Unable to calculate a construction for '#{surface_name}' using the provided assembly R-value (#{assembly_r})."
  end

  def self.pick_sip_construction_set(assembly_r, constr_sets, film_r, surface_name)
    # Picks a construction set from supplied constr_sets for which a positive R-value
    # can be calculated for the unknown insulation to achieve the assembly R-value.

    constr_sets.each do |constr_set|
      fail "Unexpected object." if not constr_set.is_a? SIPConstructionSet

      non_cavity_r = calc_non_cavity_r(film_r, constr_set)
      non_cavity_r += Material.new(nil, constr_set.sheath_thick_in, BaseMaterial.Wood).rvalue

      # Calculate effective SIP core R-value
      # Solved in Wolfram Alpha: https://www.wolframalpha.com/input/?i=1%2FA+%3D+B%2F(C%2BD)+%2B+E%2F(2*F%2BG%2FH*x%2BD)+%2B+(1-B-E)%2F(x%2BD)
      spline_thick_in = 0.5 # in
      ins_thick_in = constr_set.thick_in - (2.0 * spline_thick_in) # in
      framing_r = Material.new(nil, constr_set.thick_in, BaseMaterial.Wood).rvalue
      spline_r = Material.new(nil, spline_thick_in, BaseMaterial.Wood).rvalue
      spline_frac = 4.0 / 48.0 # One 4" spline for every 48" wide panel
      cavity_frac = 1.0 - (spline_frac + constr_set.framing_factor)
      a = assembly_r
      b = constr_set.framing_factor
      c = framing_r
      d = non_cavity_r
      e = spline_frac
      f = spline_r
      g = ins_thick_in
      h = constr_set.thick_in
      cavity_r = (Math.sqrt((a * b * c * g - a * b * d * h - 2 * a * b * f * h + a * c * e * g - a * c * e * h - a * c * g + a * d * e * g - a * d * e * h - a * d * g + c * d * g + c * d * h + 2 * c * f * h + d**2 * g + d**2 * h + 2 * d * f * h)**2 - 4 * (-a * b * g + c * g + d * g) * (a * b * c * d * h + 2 * a * b * c * f * h - a * c * d * h + 2 * a * c * e * f * h - 2 * a * c * f * h - a * d**2 * h + 2 * a * d * e * f * h - 2 * a * d * f * h + c * d**2 * h + 2 * c * d * f * h + d**3 * h + 2 * d**2 * f * h)) - a * b * c * g + a * b * d * h + 2 * a * b * f * h - a * c * e * g + a * c * e * h + a * c * g - a * d * e * g + a * d * e * h + a * d * g - c * d * g - c * d * h - 2 * c * f * h - g * d**2 - d**2 * h - 2 * d * f * h) / (2 * (-a * b * g + c * g + d * g))
      if cavity_r > 0 # Choose this construction set
        return constr_set, cavity_r
      end
    end

    fail "Unable to calculate a construction for '#{surface_name}' using the provided assembly R-value (#{assembly_r})."
  end

  def self.pick_cmu_construction_set(assembly_r, constr_sets, film_r, surface_name)
    # Picks a construction set from supplied constr_sets for which a positive R-value
    # can be calculated for the unknown insulation to achieve the assembly R-value.

    constr_sets.each do |constr_set|
      fail "Unexpected object." if not constr_set.is_a? CMUConstructionSet

      non_cavity_r = calc_non_cavity_r(film_r, constr_set)

      # Calculate effective other CMU R-value
      # Assumes no furring strips
      # Solved in Wolfram Alpha: https://www.wolframalpha.com/input/?i=1%2FA+%3D+B%2F(C%2BE%2Bx)+%2B+(1-B)%2F(D%2BE%2Bx)
      a = assembly_r
      b = constr_set.framing_factor
      c = Material.new(nil, constr_set.thick_in, BaseMaterial.Wood).rvalue # Framing
      d = Material.new(nil, constr_set.thick_in, BaseMaterial.Concrete, constr_set.cond_in).rvalue # Concrete
      e = non_cavity_r
      rigid_r = 0.5 * (Math.sqrt(a**2 - 4 * a * b * c + 4 * a * b * d + 2 * a * c - 2 * a * d + c**2 - 2 * c * d + d**2) + a - c - d - 2 * e)
      if rigid_r > 0 # Choose this construction set
        return constr_set, rigid_r
      end
    end

    fail "Unable to calculate a construction for '#{surface_name}' using the provided assembly R-value (#{assembly_r})."
  end

  def self.pick_icf_construction_set(assembly_r, constr_sets, film_r, surface_name)
    # Picks a construction set from supplied constr_sets for which a positive R-value
    # can be calculated for the unknown insulation to achieve the assembly R-value.

    constr_sets.each do |constr_set|
      fail "Unexpected object." if not constr_set.is_a? ICFConstructionSet

      non_cavity_r = calc_non_cavity_r(film_r, constr_set)

      # Calculate effective ICF rigid ins R-value
      # Solved in Wolfram Alpha: https://www.wolframalpha.com/input/?i=1%2FA+%3D+B%2F(C%2BE)+%2B+(1-B)%2F(D%2BE%2B2*x)
      a = assembly_r
      b = constr_set.framing_factor
      c = Material.new(nil, 2 * constr_set.ins_thick_in + constr_set.concrete_thick_in, BaseMaterial.Wood).rvalue # Framing
      d = Material.new(nil, constr_set.concrete_thick_in, BaseMaterial.Concrete).rvalue # Concrete
      e = non_cavity_r
      icf_r = (a * b * c - a * b * d - a * c - a * e + c * d + c * e + d * e + e**2) / (2 * (a * b - c - e))
      if icf_r > 0 # Choose this construction set
        return constr_set, icf_r
      end
    end

    fail "Unable to calculate a construction for '#{surface_name}' using the provided assembly R-value (#{assembly_r})."
  end

  def self.pick_generic_construction_set(assembly_r, constr_sets, film_r, surface_name)
    # Picks a construction set from supplied constr_sets for which a positive R-value
    # can be calculated for the unknown insulation to achieve the assembly R-value.

    constr_sets.each do |constr_set|
      fail "Unexpected object." if not constr_set.is_a? GenericConstructionSet

      non_cavity_r = calc_non_cavity_r(film_r, constr_set)

      # Calculate effective ins layer R-value
      layer_r = assembly_r - non_cavity_r
      if layer_r > 0 # Choose this construction set
        return constr_set, layer_r
      end
    end

    fail "Unable to calculate a construction for '#{surface_name}' using the provided assembly R-value (#{assembly_r})."
  end

  def self.apply_solar_abs_emittance_to_construction(surface, solar_abs, emitt)
    # Applies the solar absorptance and emittance to the construction's exterior layer
    exterior_material = surface.construction.get.to_LayeredConstruction.get.layers[0].to_StandardOpaqueMaterial.get
    exterior_material.setThermalAbsorptance(emitt)
    exterior_material.setSolarAbsorptance(solar_abs)
    exterior_material.setVisibleAbsorptance(solar_abs)
  end

  def self.check_surface_assembly_rvalue(surface, film_r, assembly_r)
    # Verify that the actual OpenStudio construction R-value matches our target assembly R-value

    constr_r = UnitConversions.convert(1.0 / surface.construction.get.uFactor(0.0).get, 'm^2*k/w', 'hr*ft^2*f/btu') + film_r

    if surface.adjacentFoundation.is_initialized
      foundation = surface.adjacentFoundation.get
      if foundation.interiorVerticalInsulationMaterial.is_initialized
        int_mat = foundation.interiorVerticalInsulationMaterial.get.to_StandardOpaqueMaterial.get
        constr_r += UnitConversions.convert(int_mat.thickness, "m", "ft") / UnitConversions.convert(int_mat.thermalConductivity, "W/(m*K)", "Btu/(hr*ft*R)")
      end
      if foundation.exteriorVerticalInsulationMaterial.is_initialized
        ext_mat = foundation.exteriorVerticalInsulationMaterial.get.to_StandardOpaqueMaterial.get
        constr_r += UnitConversions.convert(ext_mat.thickness, "m", "ft") / UnitConversions.convert(ext_mat.thermalConductivity, "W/(m*K)", "Btu/(hr*ft*R)")
      end
    end

    if (assembly_r - constr_r).abs > 0.01
      fail "Construction R-value (#{constr_r}) does not match Assembly R-value (#{assembly_r}) for '#{surface.name.to_s}'."
    end
  end

  def self.is_external_thermal_boundary(interior_adjacent_to, exterior_adjacent_to)
    interior_conditioned = is_adjacent_to_conditioned(interior_adjacent_to)
    exterior_conditioned = is_adjacent_to_conditioned(exterior_adjacent_to)
    return (interior_conditioned != exterior_conditioned)
  end

  def self.is_adjacent_to_conditioned(adjacent_to)
    if adjacent_to == "living space"
      return true
    elsif adjacent_to == "garage"
      return false
    elsif adjacent_to == "vented attic"
      return false
    elsif adjacent_to == "unvented attic"
      return false
    elsif adjacent_to == "cape cod"
      return true
    elsif adjacent_to == "cathedral ceiling"
      return true
    elsif adjacent_to == "unconditioned basement"
      return false
    elsif adjacent_to == "conditioned basement"
      return true
    elsif adjacent_to == "crawlspace"
      return false
    elsif adjacent_to == "ambient"
      return false
    elsif adjacent_to == "ground"
      return false
    end

    fail "Unexpected adjacent_to (#{adjacent_to})."
  end

  def self.get_foundation_interior_adjacent_to(fnd_type)
    if fnd_type.elements["Basement[Conditioned='true']"]
      interior_adjacent_to = "conditioned basement"
    elsif fnd_type.elements["Basement[Conditioned='false']"]
      interior_adjacent_to = "unconditioned basement"
    elsif fnd_type.elements["Crawlspace"]
      interior_adjacent_to = "crawlspace"
    elsif fnd_type.elements["SlabOnGrade"]
      interior_adjacent_to = "living space"
    elsif fnd_type.elements["Ambient"]
      interior_adjacent_to = "ambient"
    end
    return interior_adjacent_to
  end
end

class WoodStudConstructionSet
  def initialize(stud, framing_factor, rigid_r, osb_thick_in, drywall_thick_in, exterior_material)
    @stud = stud
    @framing_factor = framing_factor
    @rigid_r = rigid_r
    @osb_thick_in = osb_thick_in
    @drywall_thick_in = drywall_thick_in
    @exterior_material = exterior_material
  end
  attr_accessor(:stud, :framing_factor, :rigid_r, :osb_thick_in, :drywall_thick_in, :exterior_material)
end

class SteelStudConstructionSet
  def initialize(cavity_thick_in, corr_factor, framing_factor, rigid_r, osb_thick_in, drywall_thick_in, exterior_material)
    @cavity_thick_in = cavity_thick_in
    @corr_factor = corr_factor
    @framing_factor = framing_factor
    @rigid_r = rigid_r
    @osb_thick_in = osb_thick_in
    @drywall_thick_in = drywall_thick_in
    @exterior_material = exterior_material
  end
  attr_accessor(:cavity_thick_in, :corr_factor, :framing_factor, :rigid_r, :osb_thick_in, :drywall_thick_in, :exterior_material)
end

class DoubleStudConstructionSet
  def initialize(stud, framing_factor, framing_spacing, rigid_r, osb_thick_in, drywall_thick_in, exterior_material)
    @stud = stud
    @framing_factor = framing_factor
    @framing_spacing = framing_spacing
    @rigid_r = rigid_r
    @osb_thick_in = osb_thick_in
    @drywall_thick_in = drywall_thick_in
    @exterior_material = exterior_material
  end
  attr_accessor(:stud, :framing_factor, :framing_spacing, :rigid_r, :osb_thick_in, :drywall_thick_in, :exterior_material)
end

class SIPConstructionSet
  def initialize(thick_in, framing_factor, rigid_r, sheath_thick_in, osb_thick_in, drywall_thick_in, exterior_material)
    @thick_in = thick_in
    @framing_factor = framing_factor
    @rigid_r = rigid_r
    @sheath_thick_in = sheath_thick_in
    @osb_thick_in = osb_thick_in
    @drywall_thick_in = drywall_thick_in
    @exterior_material = exterior_material
  end
  attr_accessor(:thick_in, :framing_factor, :rigid_r, :sheath_thick_in, :osb_thick_in, :drywall_thick_in, :exterior_material)
end

class CMUConstructionSet
  def initialize(thick_in, cond_in, framing_factor, osb_thick_in, drywall_thick_in, exterior_material)
    @thick_in = thick_in
    @cond_in = cond_in
    @framing_factor = framing_factor
    @osb_thick_in = osb_thick_in
    @drywall_thick_in = drywall_thick_in
    @exterior_material = exterior_material
    @rigid_r = nil # solved for
  end
  attr_accessor(:thick_in, :cond_in, :framing_factor, :rigid_r, :osb_thick_in, :drywall_thick_in, :exterior_material)
end

class ICFConstructionSet
  def initialize(ins_thick_in, concrete_thick_in, framing_factor, rigid_r, osb_thick_in, drywall_thick_in, exterior_material)
    @ins_thick_in = ins_thick_in
    @concrete_thick_in = concrete_thick_in
    @framing_factor = framing_factor
    @rigid_r = rigid_r
    @osb_thick_in = osb_thick_in
    @drywall_thick_in = drywall_thick_in
    @exterior_material = exterior_material
  end
  attr_accessor(:ins_thick_in, :concrete_thick_in, :framing_factor, :rigid_r, :osb_thick_in, :drywall_thick_in, :exterior_material)
end

class GenericConstructionSet
  def initialize(rigid_r, osb_thick_in, drywall_thick_in, exterior_material)
    @rigid_r = rigid_r
    @osb_thick_in = osb_thick_in
    @drywall_thick_in = drywall_thick_in
    @exterior_material = exterior_material
  end
  attr_accessor(:rigid_r, :osb_thick_in, :drywall_thick_in, :exterior_material)
end

def to_beopt_fuel(fuel)
  return { "natural gas" => Constants.FuelTypeGas,
           "fuel oil" => Constants.FuelTypeOil,
           "propane" => Constants.FuelTypePropane,
           "electricity" => Constants.FuelTypeElectric }[fuel]
end

def to_beopt_wh_type(type)
  return { 'storage water heater' => Constants.WaterHeaterTypeTank,
           'instantaneous water heater' => Constants.WaterHeaterTypeTankless,
           'heat pump water heater' => Constants.WaterHeaterTypeHeatPump }[type]
end

def get_foundation_interior_adjacent_to(fnd_type)
  if fnd_type.elements["Basement[Conditioned='true']"]
    interior_adjacent_to = "conditioned basement"
  elsif fnd_type.elements["Basement[Conditioned='false']"]
    interior_adjacent_to = "unconditioned basement"
  elsif fnd_type.elements["Crawlspace"]
    interior_adjacent_to = "crawlspace"
  elsif fnd_type.elements["SlabOnGrade"]
    interior_adjacent_to = "living space"
  elsif fnd_type.elements["Ambient"]
    interior_adjacent_to = "ambient"
  end
  return interior_adjacent_to
end

def is_external_thermal_boundary(interior_adjacent_to, exterior_adjacent_to)
  interior_conditioned = is_adjacent_to_conditioned(interior_adjacent_to)
  exterior_conditioned = is_adjacent_to_conditioned(exterior_adjacent_to)
  return (interior_conditioned != exterior_conditioned)
end

def is_adjacent_to_conditioned(adjacent_to)
  if adjacent_to == "living space"
    return true
  elsif adjacent_to == "garage"
    return false
  elsif adjacent_to == "vented attic"
    return false
  elsif adjacent_to == "unvented attic"
    return false
  elsif adjacent_to == "cape cod"
    return true
  elsif adjacent_to == "cathedral ceiling"
    return true
  elsif adjacent_to == "unconditioned basement"
    return false
  elsif adjacent_to == "conditioned basement"
    return true
  elsif adjacent_to == "crawlspace"
    return false
  elsif adjacent_to == "ambient"
    return false
  elsif adjacent_to == "ground"
    return false
  end

  fail "Unexpected adjacent_to (#{adjacent_to})."
end

# register the measure to be used by the application
HPXMLTranslator.new.registerWithApplication<|MERGE_RESOLUTION|>--- conflicted
+++ resolved
@@ -2256,37 +2256,16 @@
       if heat_capacity_btuh <= 0.0
         heat_capacity_btuh = Constants.SizingAuto
       end
+      htg_type = XMLHelper.get_child_name(htgsys, "HeatingSystemType")
 
       load_frac = Float(XMLHelper.get_value(htgsys, "FractionHeatLoadServed"))
 
       dse_heat, dse_cool = get_dse(building, htgsys)
 
-<<<<<<< HEAD
       orig_air_loops = model.getAirLoopHVACs
       orig_plant_loops = model.getPlantLoops
 
-      if XMLHelper.has_element(htgsys, "HeatingSystemType/Furnace")
-=======
-    heat_capacity_btuh = Float(XMLHelper.get_value(htgsys, "HeatingCapacity"))
-    if heat_capacity_btuh <= 0.0
-      heat_capacity_btuh = Constants.SizingAuto
-    end
-    htg_type = XMLHelper.get_child_name(htgsys, "HeatingSystemType")
-
-    if htg_type == "Furnace"
-
-      # FIXME: THIS SHOULD NOT BE NEEDED
-      # ==================================
-      objname = Constants.ObjectNameFurnace
-      existing_objects = {}
-      thermal_zones = Geometry.get_thermal_zones_from_spaces(unit.spaces)
-      HVAC.get_control_and_slave_zones(thermal_zones).each do |control_zone, slave_zones|
-        ([control_zone] + slave_zones).each do |zone|
-          existing_objects[zone] = HVAC.remove_hvac_equipment(model, runner, zone, unit, objname)
-        end
-      end
-      # ==================================
->>>>>>> 95939a2b
+      if htg_type == "Furnace"
 
         afue = Float(XMLHelper.get_value(htgsys, "AnnualHeatingEfficiency[Units='AFUE']/Value"))
 
@@ -2296,8 +2275,7 @@
                                      load_frac)
         return false if not success
 
-<<<<<<< HEAD
-      elsif XMLHelper.has_element(htgsys, "HeatingSystemType/WallFurnace")
+      elsif htg_type == "WallFurnace"
 
         efficiency = Float(XMLHelper.get_value(htgsys, "AnnualHeatingEfficiency[Units='AFUE']/Value"))
         fan_power = 0.0
@@ -2307,27 +2285,8 @@
                                          efficiency, heat_capacity_btuh, fan_power,
                                          airflow_rate, load_frac)
         return false if not success
-=======
-    elsif htg_type == "Boiler"
-
-      system_type = Constants.BoilerTypeForcedDraft
-      afue = Float(XMLHelper.get_value(htgsys, "AnnualHeatingEfficiency[Units='AFUE']/Value"))
-      oat_reset_enabled = false
-      oat_high = nil
-      oat_low = nil
-      oat_hwst_high = nil
-      oat_hwst_low = nil
-      design_temp = 180.0
-      is_modulating = false
-      success = HVAC.apply_boiler(model, unit, runner, fuel, system_type, afue,
-                                  oat_reset_enabled, oat_high, oat_low, oat_hwst_high, oat_hwst_low,
-                                  heat_capacity_btuh, design_temp, is_modulating, dse)
-      return false if not success
-
-    elsif htg_type == "ElectricResistance"
->>>>>>> 95939a2b
-
-      elsif XMLHelper.has_element(htgsys, "HeatingSystemType/Boiler")
+
+      elsif htg_type == "Boiler"
 
         system_type = Constants.BoilerTypeForcedDraft
         afue = Float(XMLHelper.get_value(htgsys, "AnnualHeatingEfficiency[Units='AFUE']/Value"))
@@ -2344,24 +2303,16 @@
                                     load_frac)
         return false if not success
 
-<<<<<<< HEAD
-      elsif XMLHelper.has_element(htgsys, "HeatingSystemType/ElectricResistance")
+      elsif htg_type == "ElectricResistance"
 
         efficiency = Float(XMLHelper.get_value(htgsys, "AnnualHeatingEfficiency[Units='Percent']/Value"))
         # TODO: Allow DSE
         success = HVAC.apply_electric_baseboard(model, unit, runner, efficiency,
-                                                heat_capacity_btuh)
+                                                heat_capacity_btuh, load_frac)
         return false if not success
 
-      elsif XMLHelper.has_element(htgsys, "HeatingSystemType/Stove")
-
-=======
-    elsif ["WallFurnace", "Stove"].include? htg_type
-
-      if htg_type == "WallFurnace"
-        efficiency = Float(XMLHelper.get_value(htgsys, "AnnualHeatingEfficiency[Units='AFUE']/Value"))
       elsif htg_type == "Stove"
->>>>>>> 95939a2b
+
         efficiency = Float(XMLHelper.get_value(htgsys, "AnnualHeatingEfficiency[Units='Percent']/Value"))
         airflow_rate = 125.0 # cfm/ton; doesn't affect energy consumption
         fan_power = 0.5 # For fuel equipment, will be overridden by EAE later
@@ -2380,28 +2331,30 @@
   end
 
   def self.add_heat_pump(runner, model, building, unit, weather, hvac_loops)
-    building.elements.each("BuildingDetails/Systems/HVAC/HVACPlant/HeatPump") do |hpsys|
-      hp_type = XMLHelper.get_value(hpsys, "HeatPumpType")
-
-      cool_capacity_btuh = XMLHelper.get_value(hpsys, "CoolingCapacity")
+    building.elements.each("BuildingDetails/Systems/HVAC/HVACPlant/HeatPump") do |hp|
+      hp_type = XMLHelper.get_value(hp, "HeatPumpType")
+
+      cool_capacity_btuh = XMLHelper.get_value(hp, "CoolingCapacity")
       if cool_capacity_btuh.nil?
         cool_capacity_btuh = Constants.SizingAuto
       else
         cool_capacity_btuh = Float(cool_capacity_btuh)
       end
 
-      load_frac_heat = Float(XMLHelper.get_value(hpsys, "FractionHeatLoadServed"))
-      load_frac_cool = Float(XMLHelper.get_value(hpsys, "FractionCoolLoadServed"))
-
-      backup_heat_capacity_btuh = XMLHelper.get_value(hpsys, "BackupHeatingCapacity") # TODO: Require in ERI Use Case?
+      load_frac_heat = Float(XMLHelper.get_value(hp, "FractionHeatLoadServed"))
+      load_frac_cool = Float(XMLHelper.get_value(hp, "FractionCoolLoadServed"))
+
+      backup_heat_capacity_btuh = XMLHelper.get_value(hp, "BackupHeatingCapacity") # TODO: Require in ERI Use Case?
       if backup_heat_capacity_btuh.nil?
         backup_heat_capacity_btuh = Constants.SizingAuto
       else
         backup_heat_capacity_btuh = Float(backup_heat_capacity_btuh)
       end
 
-      dse_heat, dse_cool = get_dse(building, hpsys)
+      dse_heat, dse_cool = get_dse(building, hp)
       if dse_heat != dse_cool
+        # TODO: Can we remove this since we use separate airloops for
+        # heating and cooling?
         fail "Cannot handle different distribution system efficiency (DSE) values for heating and cooling."
       end
 
@@ -2410,8 +2363,8 @@
 
       if hp_type == "air-to-air"
 
-        seer = Float(XMLHelper.get_value(hpsys, "AnnualCoolingEfficiency[Units='SEER']/Value"))
-        hspf = Float(XMLHelper.get_value(hpsys, "AnnualHeatingEfficiency[Units='HSPF']/Value"))
+        seer = Float(XMLHelper.get_value(hp, "AnnualCoolingEfficiency[Units='SEER']/Value"))
+        hspf = Float(XMLHelper.get_value(hp, "AnnualHeatingEfficiency[Units='HSPF']/Value"))
 
         if seer <= 15
           num_speeds = "1-Speed"
@@ -2503,8 +2456,8 @@
       elsif hp_type == "mini-split"
 
         # FIXME: Generalize
-        seer = Float(XMLHelper.get_value(hpsys, "AnnualCoolingEfficiency[Units='SEER']/Value"))
-        hspf = Float(XMLHelper.get_value(hpsys, "AnnualHeatingEfficiency[Units='HSPF']/Value"))
+        seer = Float(XMLHelper.get_value(hp, "AnnualCoolingEfficiency[Units='SEER']/Value"))
+        hspf = Float(XMLHelper.get_value(hp, "AnnualHeatingEfficiency[Units='HSPF']/Value"))
         shr = 0.73
         min_cooling_capacity = 0.4
         max_cooling_capacity = 1.2
@@ -2536,8 +2489,8 @@
       elsif hp_type == "ground-to-air"
 
         # FIXME: Generalize
-        cop = Float(XMLHelper.get_value(hpsys, "AnnualHeatingEfficiency[Units='COP']/Value"))
-        eer = Float(XMLHelper.get_value(hpsys, "AnnualCoolingEfficiency[Units='EER']/Value"))
+        cop = Float(XMLHelper.get_value(hp, "AnnualHeatingEfficiency[Units='COP']/Value"))
+        eer = Float(XMLHelper.get_value(hp, "AnnualCoolingEfficiency[Units='EER']/Value"))
         shr = 0.732
         ground_conductivity = 0.6
         grout_conductivity = 0.4
@@ -2572,7 +2525,7 @@
 
       end
 
-      hvac_loops = update_hvac_loops(hvac_loops, model, hpsys, orig_air_loops, orig_plant_loops)
+      hvac_loops = update_hvac_loops(hvac_loops, model, hp, orig_air_loops, orig_plant_loops)
     end
 
     return true
@@ -2990,19 +2943,11 @@
     # Needs to come after HVAC sizing (needs heating capacity and airflow rate)
 
     building.elements.each("BuildingDetails/Systems/HVAC/HVACPlant/HeatingSystem") do |htgsys|
-      has_furnace = XMLHelper.has_element(htgsys, "HeatingSystemType/Furnace")
-      has_wall_furnace = XMLHelper.has_element(htgsys, "HeatingSystemType/WallFurnace")
-      has_stove = XMLHelper.has_element(htgsys, "HeatingSystemType/Stove")
-      has_boiler = XMLHelper.has_element(htgsys, "HeatingSystemType/Boiler")
-      next if not (has_furnace or has_wall_furnace or has_stove or has_boiler)
-
-<<<<<<< HEAD
+      htg_type = XMLHelper.get_child_name(htgsys, "HeatingSystemType")
+      next if not ["Furnace", "WallFurnace", "Stove", "Boiler"].include? htg_type
+
       fuel = to_beopt_fuel(XMLHelper.get_value(htgsys, "HeatingSystemFuel"))
       next if fuel == Constants.FuelTypeElectric
-=======
-    htg_type = XMLHelper.get_child_name(htgsys, "HeatingSystemType")
-    return true if not ["Furnace", "WallFurnace", "Stove", "Boiler"].include? htg_type
->>>>>>> 95939a2b
 
       fuel_eae = XMLHelper.get_value(htgsys, "ElectricAuxiliaryEnergy")
       if not fuel_eae.nil?
@@ -3011,22 +2956,16 @@
 
       dse_heat, dse_cool = get_dse(building, htgsys)
 
-<<<<<<< HEAD
       sys_id = htgsys.elements["SystemIdentifier"].attributes["id"]
 
       if hvac_loops.keys.include? sys_id
+        has_furnace = (htg_type == "Furnace")
+        has_boiler = (htg_type == "Boiler")
         success = HVAC.apply_eae_to_heating_fan(runner, hvac_loops[sys_id][0], fuel_eae, fuel, dse_heat,
                                                 has_furnace, has_boiler)
         return false if not success
       end
     end
-=======
-    has_boiler = (htg_type == "Furnace")
-    has_furnace = (htg_type == "Boiler")
-    success = HVAC.apply_eae_to_heating_fan(runner, model, fuel_eae, fuel, dse,
-                                            has_boiler, has_boiler)
-    return false if not success
->>>>>>> 95939a2b
 
     return true
   end
