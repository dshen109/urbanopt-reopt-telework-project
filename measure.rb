--- conflicted
+++ resolved
@@ -2130,89 +2130,57 @@
         if wh_type == "storage water heater"
 
           tank_vol = water_heating_system_values[:tank_volume]
-          if fuel != "electricity"
-            re = water_heating_system_values[:recovery_efficiency]
-          else
-            re = 0.98
-          end
+          re = water_heating_system_values[:recovery_efficiency]
           capacity_kbtuh = water_heating_system_values[:heating_capacity] / 1000.0
-          oncycle_power = 0.0
-          offcycle_power = 0.0
-<<<<<<< HEAD
-          Waterheater.apply_tank(model, space, to_beopt_fuel(fuel),
-                                 capacity_kbtuh, tank_vol, ef, re, setpoint_temp,
-                                 oncycle_power, offcycle_power, ec_adj,
-                                 @nbeds, @dhw_map, sys_id, desuperheater_clg_coil, jacket_r)
-=======
-          success = Waterheater.apply_tank(model, runner, space, to_beopt_fuel(fuel),
-                                           capacity_kbtuh, tank_vol, ef, re, setpoint_temp,
-                                           oncycle_power, offcycle_power, ec_adj,
-                                           @nbeds, @dhw_map, sys_id, desuperheater_clg_coil, jacket_r, solar_fraction)
-          return false if not success
-
->>>>>>> f284350f
+
+          Waterheater.apply_tank(model, space, to_beopt_fuel(fuel), capacity_kbtuh, tank_vol,
+                                 ef, re, setpoint_temp, ec_adj, @nbeds, @dhw_map,
+                                 sys_id, desuperheater_clg_coil, jacket_r, solar_fraction)
+
         elsif wh_type == "instantaneous water heater"
 
           cycling_derate = water_heating_system_values[:performance_adjustment]
-          if cycling_derate.nil?
-            cycling_derate = Waterheater.get_tankless_cycling_derate()
-          end
-
-          capacity_kbtuh = 100000000.0
-          oncycle_power = 0.0
-          offcycle_power = 0.0
-<<<<<<< HEAD
-          Waterheater.apply_tankless(model, space, to_beopt_fuel(fuel),
-                                     capacity_kbtuh, ef, cycling_derate,
-                                     setpoint_temp, oncycle_power, offcycle_power, ec_adj,
-                                     @nbeds, @dhw_map, sys_id, desuperheater_clg_coil)
+
+          Waterheater.apply_tankless(model, space, to_beopt_fuel(fuel), ef, cycling_derate,
+                                     setpoint_temp, ec_adj, @nbeds, @dhw_map,
+                                     sys_id, desuperheater_clg_coil, solar_fraction)
+
         elsif wh_type == "heat pump water heater"
 
           tank_vol = water_heating_system_values[:tank_volume]
+
           Waterheater.apply_heatpump(model, runner, space, weather, setpoint_temp, tank_vol, ef, ec_adj,
-                                     @nbeds, @dhw_map, sys_id, jacket_r)
-=======
-          success = Waterheater.apply_tankless(model, runner, space, to_beopt_fuel(fuel),
-                                               capacity_kbtuh, ef, cycling_derate,
-                                               setpoint_temp, oncycle_power, offcycle_power, ec_adj,
-                                               @nbeds, @dhw_map, sys_id, desuperheater_clg_coil, solar_fraction)
-          return false if not success
-
-        elsif wh_type == "heat pump water heater"
-
-          tank_vol = water_heating_system_values[:tank_volume]
-          success = Waterheater.apply_heatpump(model, runner, space, weather, setpoint_temp, tank_vol, ef, ec_adj,
-                                               @nbeds, @dhw_map, sys_id, jacket_r, solar_fraction)
-          return false if not success
-
->>>>>>> f284350f
+                                     @nbeds, @dhw_map, sys_id, jacket_r, solar_fraction)
+
         elsif wh_type == "space-heating boiler with storage tank" or wh_type == "space-heating boiler with tankless coil"
-          # Check tank type to default tank volume for tankless coil
+
           combi_sys_id_list << sys_id
           heating_source_id = water_heating_system_values[:related_hvac]
           standby_loss = water_heating_system_values[:standby_loss]
+          vol = water_heating_system_values[:tank_volume]
           if not related_hvac_list.include? heating_source_id
             related_hvac_list << heating_source_id
-            boiler_sys = get_boiler_and_boiler_loop(@hvac_map, heating_source_id, sys_id)
+            boiler_sys = get_boiler_and_plant_loop(@hvac_map, heating_source_id, sys_id)
             boiler_fuel_type = to_beopt_fuel(Waterheater.get_combi_system_fuel(heating_source_id, building.elements["BuildingDetails"]))
           else
             fail "RelatedHVACSystem '#{heating_source_id}' for water heating system '#{sys_id}' is already attached to another water heating system."
           end
           @dhw_map[sys_id] << boiler_sys['boiler']
-          capacity_kbtuh = 0.0
-          oncycle_power = 0.0
-          offcycle_power = 0.0
-          Waterheater.apply_indirect(model, runner, space, capacity_kbtuh,
-                                     water_heating_system_values[:tank_volume], setpoint_temp, oncycle_power,
-                                     offcycle_power, ec_adj, @nbeds, boiler_sys['boiler'],
-                                     boiler_sys['plant_loop'], boiler_fuel_type,
+
+          Waterheater.apply_indirect(model, runner, space, vol, setpoint_temp, ec_adj, @nbeds,
+                                     boiler_sys['boiler'], boiler_sys['plant_loop'], boiler_fuel_type,
                                      @dhw_map, sys_id, wh_type, jacket_r, standby_loss)
+
         else
+
           fail "Unhandled water heater (#{wh_type})."
-        end
+
+        end
+
         dhw_loop_fracs[sys_id] = dhw_load_frac
       end
     end
+
     wh_setpoint = Waterheater.get_default_hot_water_temperature(@eri_version)
     HotWaterAndAppliances.apply(model, weather, @living_space,
                                 @cfa, @nbeds, @ncfl, @has_uncond_bsmnt, wh_setpoint,
@@ -2250,35 +2218,11 @@
       if not collector_area.nil? # Detailed solar water heater
         frta = solar_thermal_values[:collector_frta]
         frul = solar_thermal_values[:collector_frul]
-        if [Constants.SolarThermalCollectorTypeEvacuatedTube].include? solar_thermal_values[:collector_type]
-          iam_coeff2 = 0.3023 # IAM coeff1=1 by definition, values based on a system listed by SRCC with values close to the average
-          iam_coeff3 = -0.3057
-        elsif [Constants.SolarThermalCollectorTypeGlazedFlatPlateSingle, Constants.SolarThermalCollectorTypeGlazedFlatPlateDouble].include? solar_thermal_values[:collector_type]
-          iam_coeff2 = 0.1
-          iam_coeff3 = 0
-        elsif [Constants.SolarThermalCollectorTypeICS].include? solar_thermal_values[:collector_type]
-          iam_coeff2 = 0.1
-          iam_coeff3 = 0
-        end
         storage_vol = solar_thermal_values[:storage_volume]
-        tank_r = 10.0
-        fluid_type = Constants.FluidPropyleneGlycol
-        heat_ex_eff = 0.7
-        if solar_thermal_values[:collector_loop_type] == Constants.SolarThermalLoopTypeIndirect
-          fluid_type = Constants.FluidPropyleneGlycol
-          heat_ex_eff = 0.7
-        else # Only allowed other options are 'liquid direct' and 'passive thermosyphon'
-          fluid_type = Constants.FluidWater
-          heat_ex_eff = 1.0
-        end
-        if solar_thermal_values[:collector_loop_type] == Constants.SolarThermalLoopTypeThermosyphon
-          pump_power = 0.0
-        else
-          pump_power = 0.8 * collector_area
-        end
+        loop_type = solar_thermal_values[:collector_loop_type]
         azimuth = Float(solar_thermal_values[:collector_azimuth])
         tilt = solar_thermal_values[:collector_tilt]
-        coll_type = solar_thermal_values[:collector_type]
+        collector_type = solar_thermal_values[:collector_type]
         space = water_heater_spaces[dhw_system_idref]
 
         dhw_loop = nil
@@ -2292,12 +2236,9 @@
           fail "Attached water heating system '#{dhw_system_idref}' not found for solar thermal system '#{solar_thermal_values[:id]}'."
         end
 
-        success = Waterheater.apply_solar_thermal(model, runner, space, collector_area, frta,
-                                                  frul, iam_coeff2, iam_coeff3, storage_vol,
-                                                  tank_r, fluid_type, heat_ex_eff, pump_power,
-                                                  azimuth, tilt, coll_type, dhw_loop, @dhw_map,
-                                                  dhw_system_idref)
-        return false if not success
+        Waterheater.apply_solar_thermal(model, space, collector_area, frta, frul, storage_vol,
+                                        azimuth, tilt, collector_type, loop_type, dhw_loop, @dhw_map,
+                                        dhw_system_idref)
       end
     end
 
@@ -2916,7 +2857,7 @@
     end
   end
 
-  def self.get_boiler_and_boiler_loop(loop_hvacs, heating_source_id, sys_id)
+  def self.get_boiler_and_plant_loop(loop_hvacs, heating_source_id, sys_id)
     # Search for the right boiler OS object
     related_boiler_sys = {}
     if loop_hvacs.keys.include? heating_source_id
