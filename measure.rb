# see the URL below for information on how to write OpenStudio measures
# http://nrel.github.io/OpenStudio-user-documentation/reference/measure_writing_guide/

require 'openstudio'
require 'rexml/document'
require 'rexml/xpath'
require 'pathname'
require 'csv'
require_relative "resources/EPvalidator"
require_relative "resources/airflow"
require_relative "resources/constants"
require_relative "resources/constructions"
require_relative "resources/geometry"
require_relative "resources/hotwater_appliances"
require_relative "resources/hvac"
require_relative "resources/hvac_sizing"
require_relative "resources/lighting"
require_relative "resources/location"
require_relative "resources/misc_loads"
require_relative "resources/pv"
require_relative "resources/unit_conversions"
require_relative "resources/util"
require_relative "resources/waterheater"
require_relative "resources/xmlhelper"
require_relative "resources/hpxml"

# start the measure
class HPXMLTranslator < OpenStudio::Measure::ModelMeasure
  # human readable name
  def name
    return "HPXML Translator"
  end

  # human readable description
  def description
    return "Translates HPXML file to OpenStudio Model"
  end

  # human readable description of modeling approach
  def modeler_description
    return ""
  end

  # define the arguments that the user will input
  def arguments(model)
    args = OpenStudio::Measure::OSArgumentVector.new

    arg = OpenStudio::Measure::OSArgument.makeStringArgument("hpxml_path", true)
    arg.setDisplayName("HPXML File Path")
    arg.setDescription("Absolute/relative path of the HPXML file.")
    args << arg

    arg = OpenStudio::Measure::OSArgument.makeStringArgument("weather_dir", true)
    arg.setDisplayName("Weather Directory")
    arg.setDescription("Absolute/relative path of the weather directory.")
    arg.setDefaultValue("weather")
    args << arg

    arg = OpenStudio::Measure::OSArgument.makeStringArgument("schemas_dir", false)
    arg.setDisplayName("HPXML Schemas Directory")
    arg.setDescription("Absolute/relative path of the hpxml schemas directory.")
    arg.setDefaultValue("hpxml_schemas")
    args << arg

    arg = OpenStudio::Measure::OSArgument.makeStringArgument("epw_output_path", false)
    arg.setDisplayName("EPW Output File Path")
    arg.setDescription("Absolute/relative path of the output EPW file.")
    args << arg

    arg = OpenStudio::Measure::OSArgument.makeStringArgument("osm_output_path", false)
    arg.setDisplayName("OSM Output File Path")
    arg.setDescription("Absolute/relative path of the output OSM file.")
    args << arg

    arg = OpenStudio::Measure::OSArgument.makeBoolArgument("skip_validation", true)
    arg.setDisplayName("Skip HPXML validation")
    arg.setDescription("If true, only checks for and reports HPXML validation issues if an error occurs during processing. Used for faster runtime.")
    arg.setDefaultValue(false)
    args << arg

    arg = OpenStudio::Measure::OSArgument.makeStringArgument("map_tsv_dir", false)
    arg.setDisplayName("Map TSV Directory")
    arg.setDescription("Creates TSV files in the specified directory that map some HPXML object names to EnergyPlus object names. Required for ERI calculation.")
    args << arg

    return args
  end

  # define what happens when the measure is run
  def run(model, runner, user_arguments)
    super(model, runner, user_arguments)

    # use the built-in error checking
    if !runner.validateUserArguments(arguments(model), user_arguments)
      return false
    end

    # Check for correct versions of OS
    os_version = "2.9.1"
    if OpenStudio.openStudioVersion != os_version
      fail "OpenStudio version #{os_version} is required."
    end

    # assign the user inputs to variables
    hpxml_path = runner.getStringArgumentValue("hpxml_path", user_arguments)
    weather_dir = runner.getStringArgumentValue("weather_dir", user_arguments)
    schemas_dir = runner.getOptionalStringArgumentValue("schemas_dir", user_arguments)
    epw_output_path = runner.getOptionalStringArgumentValue("epw_output_path", user_arguments)
    osm_output_path = runner.getOptionalStringArgumentValue("osm_output_path", user_arguments)
    skip_validation = runner.getBoolArgumentValue("skip_validation", user_arguments)
    map_tsv_dir = runner.getOptionalStringArgumentValue("map_tsv_dir", user_arguments)

    unless (Pathname.new hpxml_path).absolute?
      hpxml_path = File.expand_path(File.join(File.dirname(__FILE__), hpxml_path))
    end
    unless File.exists?(hpxml_path) and hpxml_path.downcase.end_with? ".xml"
      runner.registerError("'#{hpxml_path}' does not exist or is not an .xml file.")
      return false
    end

    hpxml_doc = XMLHelper.parse_file(hpxml_path)

    # Check for invalid HPXML file up front?
    if not skip_validation
      if not validate_hpxml(runner, hpxml_path, hpxml_doc, schemas_dir)
        return false
      end
    end

    begin
      # Weather file
      unless (Pathname.new weather_dir).absolute?
        weather_dir = File.expand_path(File.join(File.dirname(__FILE__), weather_dir))
      end
      climate_and_risk_zones_values = HPXML.get_climate_and_risk_zones_values(climate_and_risk_zones: hpxml_doc.elements["/HPXML/Building/BuildingDetails/ClimateandRiskZones"],
                                                                              select: [:weather_station_wmo, :weather_station_epw_filename])
      epw_path = climate_and_risk_zones_values[:weather_station_epw_filename]
      if not epw_path.nil?
        epw_path = File.join(weather_dir, epw_path)
        if not File.exists?(epw_path)
          runner.registerError("'#{epw_path}' could not be found.")
          return false
        end
      else
        weather_wmo = climate_and_risk_zones_values[:weather_station_wmo]
        CSV.foreach(File.join(weather_dir, "data.csv"), headers: true) do |row|
          next if row["wmo"] != weather_wmo

          epw_path = File.join(weather_dir, row["filename"])
          if not File.exists?(epw_path)
            runner.registerError("'#{epw_path}' could not be found.")
            return false
          end
          break
        end
        if epw_path.nil?
          runner.registerError("Weather station WMO '#{weather_wmo}' could not be found in weather/data.csv.")
          return false
        end
      end
      cache_path = epw_path.gsub('.epw', '.cache')
      if not File.exists?(cache_path)
        # Process weather file to create .cache
        runner.registerWarning("'#{cache_path}' could not be found; regenerating it.")
        epw_file = OpenStudio::EpwFile.new(epw_path)
        OpenStudio::Model::WeatherFile.setWeatherFile(model, epw_file)
        weather = WeatherProcess.new(model, runner)
        if weather.error? or weather.data.WSF.nil?
          runner.registerError("Could not successfully process weather file.")
          return false
        end

        File.open(cache_path, "wb") do |file|
          Marshal.dump(weather, file)
        end
      end
      if epw_output_path.is_initialized
        FileUtils.cp(epw_path, epw_output_path.get)
      end

      # Apply Location to obtain weather data
      success, weather = Location.apply(model, runner, epw_path, "NA", "NA")
      return false if not success

      # Create OpenStudio model
      if not OSModel.create(hpxml_doc, runner, model, weather, map_tsv_dir, hpxml_path)
        runner.registerError("Unsuccessful creation of OpenStudio model.")
        return false
      end
    rescue Exception => e
      if skip_validation
        # Something went wrong, check for invalid HPXML file now. This was previously
        # skipped to reduce runtime (see https://github.com/NREL/OpenStudio-ERI/issues/47).
        validate_hpxml(runner, hpxml_path, hpxml_doc, schemas_dir)
      end

      # Report exception
      runner.registerError("#{e.message}\n#{e.backtrace.join("\n")}")
      return false
    end

    if osm_output_path.is_initialized
      File.write(osm_output_path.get, model.to_s)
      runner.registerInfo("Wrote file: #{osm_output_path.get}")
    end

    return true
  end

  def validate_hpxml(runner, hpxml_path, hpxml_doc, schemas_dir)
    is_valid = true

    if schemas_dir.is_initialized
      schemas_dir = schemas_dir.get
      unless (Pathname.new schemas_dir).absolute?
        schemas_dir = File.expand_path(File.join(File.dirname(__FILE__), schemas_dir))
      end
      unless Dir.exists?(schemas_dir)
        runner.registerError("'#{schemas_dir}' does not exist.")
        return false
      end
    else
      schemas_dir = nil
    end

    # Validate input HPXML against schema
    if not schemas_dir.nil?
      XMLHelper.validate(hpxml_doc.to_s, File.join(schemas_dir, "HPXML.xsd"), runner).each do |error|
        runner.registerError("#{hpxml_path}: #{error.to_s}")
        is_valid = false
      end
      runner.registerInfo("#{hpxml_path}: Validated against HPXML schema.")
    else
      runner.registerWarning("#{hpxml_path}: No schema dir provided, no HPXML validation performed.")
    end

    # Validate input HPXML against EnergyPlus Use Case
    errors = EnergyPlusValidator.run_validator(hpxml_doc)
    errors.each do |error|
      runner.registerError("#{hpxml_path}: #{error}")
      is_valid = false
    end
    runner.registerInfo("#{hpxml_path}: Validated against HPXML EnergyPlus Use Case.")

    return is_valid
  end
end

class OSModel
  def self.create(hpxml_doc, runner, model, weather, map_tsv_dir, hpxml_path)
    @hpxml_path = hpxml_path
    hpxml = hpxml_doc.elements["HPXML"]
    hpxml_values = HPXML.get_hpxml_values(hpxml: hpxml,
                                          select: [:eri_calculation_version])
    @eri_version = hpxml_values[:eri_calculation_version] # Hidden feature
    @eri_version = '2014AEG' if @eri_version.nil? # Use latest version/addenda implemented

    building = hpxml_doc.elements["/HPXML/Building"]
    enclosure = building.elements["BuildingDetails/Enclosure"]
    HPXML.collapse_enclosure(enclosure)

    # Global variables
    construction_values = HPXML.get_building_construction_values(building_construction: building.elements["BuildingDetails/BuildingSummary/BuildingConstruction"])
    @cfa = construction_values[:conditioned_floor_area]
    @cfa_ag = @cfa
    enclosure.elements.each("Slabs/Slab[InteriorAdjacentTo='basement - conditioned']") do |slab|
      slab_values = HPXML.get_slab_values(slab: slab,
                                          select: [:area])
      @cfa_ag -= slab_values[:area]
    end
    @gfa = 0 # garage floor area
    enclosure.elements.each("Slabs/Slab[InteriorAdjacentTo='garage']") do |garage_slab|
      slab_values = HPXML.get_slab_values(slab: garage_slab,
                                          select: [:area])
      @gfa += slab_values[:area]
    end
    @cvolume = construction_values[:conditioned_building_volume]
    @infilvolume = get_infiltration_volume(building)
    @ncfl = construction_values[:number_of_conditioned_floors]
    @ncfl_ag = construction_values[:number_of_conditioned_floors_above_grade]
    @nbeds = construction_values[:number_of_bedrooms]
    @nbaths = construction_values[:number_of_bathrooms]
    if @nbaths.nil?
      @nbaths = Waterheater.get_default_num_bathrooms(@nbeds)
    end
    @has_uncond_bsmnt = !enclosure.elements["*/*[InteriorAdjacentTo='basement - unconditioned' or ExteriorAdjacentTo='basement - unconditioned']"].nil?
    @has_vented_attic = !enclosure.elements["*/*[InteriorAdjacentTo='attic - vented' or ExteriorAdjacentTo='attic - vented']"].nil?
    @has_vented_crawl = !enclosure.elements["*/*[InteriorAdjacentTo='crawlspace - vented' or ExteriorAdjacentTo='crawlspace - vented']"].nil?
    @subsurface_areas_by_surface = calc_subsurface_areas_by_surface(building)
    @min_neighbor_distance = get_min_neighbor_distance(building)
    @default_azimuths = get_default_azimuths(building)
    @cond_bsmnt_surfaces = [] # list of surfaces in conditioned basement, used for modification of some surface properties, eg. solar absorptance, view factor, etc.

    @hvac_map = {} # mapping between HPXML HVAC systems and model objects
    @dhw_map = {}  # mapping between HPXML Water Heating systems and model objects

    @use_only_ideal_air = false
    if not construction_values[:use_only_ideal_air_system].nil?
      @use_only_ideal_air = construction_values[:use_only_ideal_air_system]
    end

    # Simulation parameters

    success = add_simulation_params(runner, model)
    return false if not success

    # Geometry/Envelope

    spaces = {}
    success = add_geometry_envelope(runner, model, building, weather, spaces)
    return false if not success

    # Bedrooms, Occupants

    success = add_num_occupants(model, building, runner)
    return false if not success

    # HVAC

    @total_frac_remaining_heat_load_served = 1.0
    @total_frac_remaining_cool_load_served = 1.0

    success = add_cooling_system(runner, model, building)
    return false if not success

    success = add_heating_system(runner, model, building)
    return false if not success

    success = add_heat_pump(runner, model, building, weather)
    return false if not success

    success = add_residual_hvac(runner, model, building)
    return false if not success

    success = add_setpoints(runner, model, building, weather)
    return false if not success

    success = add_ceiling_fans(runner, model, building, weather)
    return false if not success

    # Hot Water

    success = add_hot_water_and_appliances(runner, model, building, weather, spaces)
    return false if not success

    # Plug Loads & Lighting

    success = add_mels(runner, model, building, spaces)
    return false if not success

    success = add_lighting(runner, model, building, weather, spaces)
    return false if not success

    # Other

    success = add_airflow(runner, model, building, weather, spaces)
    return false if not success

    success = add_hvac_sizing(runner, model, weather)
    return false if not success

    success = add_fuel_heating_eae(runner, model, building)
    return false if not success

    success = add_photovoltaics(runner, model, building)
    return false if not success

    success = add_outputs(runner, model, map_tsv_dir)
    return false if not success

    return true
  end

  private

  def self.add_simulation_params(runner, model)
    sim = model.getSimulationControl
    sim.setRunSimulationforSizingPeriods(false)

    tstep = model.getTimestep
    tstep.setNumberOfTimestepsPerHour(1)

    shad = model.getShadowCalculation
    shad.setCalculationFrequency(20)
    shad.setMaximumFiguresInShadowOverlapCalculations(200)

    outsurf = model.getOutsideSurfaceConvectionAlgorithm
    outsurf.setAlgorithm('DOE-2')

    insurf = model.getInsideSurfaceConvectionAlgorithm
    insurf.setAlgorithm('TARP')

    zonecap = model.getZoneCapacitanceMultiplierResearchSpecial
    zonecap.setHumidityCapacityMultiplier(15)

    convlim = model.getConvergenceLimits
    convlim.setMinimumSystemTimestep(0)

    return true
  end

  def self.add_geometry_envelope(runner, model, building, weather, spaces)
    @foundation_top, @walls_top = get_foundation_and_walls_top(building)

    heating_season, cooling_season = HVAC.calc_heating_and_cooling_seasons(model, weather, runner)
    return false if heating_season.nil? or cooling_season.nil?

    success = add_roofs(runner, model, building, spaces)
    return false if not success

    success = add_walls(runner, model, building, spaces)
    return false if not success

    success = add_rim_joists(runner, model, building, spaces)
    return false if not success

    success = add_framefloors(runner, model, building, spaces)
    return false if not success

    success = add_foundation_walls_slabs(runner, model, building, spaces)
    return false if not success

    success = add_windows(runner, model, building, spaces, weather, cooling_season)
    return false if not success

    success = add_doors(runner, model, building, spaces)
    return false if not success

    success = add_skylights(runner, model, building, spaces, weather, cooling_season)
    return false if not success

    success = add_conditioned_floor_area(runner, model, building, spaces)
    return false if not success

    # update living space/zone global variable
    @living_space = get_space_of_type(spaces, Constants.SpaceTypeLiving)
    @living_zone = @living_space.thermalZone.get

    success = add_thermal_mass(runner, model, building)
    return false if not success

    success = modify_cond_basement_surface_properties(runner, model)
    return false if not success

    success = assign_view_factor(runner, model)
    return false if not success

    success = check_for_errors(runner, model)
    return false if not success

    success = set_zone_volumes(runner, model, building)
    return false if not success

    success = explode_surfaces(runner, model, building)
    return false if not success

    return true
  end

  def self.set_zone_volumes(runner, model, building)
    # TODO: Use HPXML values not Model values
    thermal_zones = model.getThermalZones

    # Init
    zones_updated = 0

    # Basements, crawl, garage
    thermal_zones.each do |thermal_zone|
      if Geometry.is_unconditioned_basement(thermal_zone) or Geometry.is_unvented_crawl(thermal_zone) or
         Geometry.is_vented_crawl(thermal_zone) or Geometry.is_garage(thermal_zone)
        zones_updated += 1

        zone_floor_area = 0.0
        thermal_zone.spaces.each do |space|
          space.surfaces.each do |surface|
            if surface.surfaceType.downcase == "floor"
              zone_floor_area += UnitConversions.convert(surface.grossArea, "m^2", "ft^2")
            end
          end
        end

        zone_volume = Geometry.get_height_of_spaces(thermal_zone.spaces) * zone_floor_area
        if zone_volume <= 0
          fail "Calculated volume for #{thermal_zone.name} zone (#{zone_volume}) is not greater than zero."
        end

        thermal_zone.setVolume(UnitConversions.convert(zone_volume, "ft^3", "m^3"))
      end
    end

    # Conditioned living
    thermal_zones.each do |thermal_zone|
      if Geometry.is_living(thermal_zone)
        zones_updated += 1
        thermal_zone.setVolume(UnitConversions.convert(@cvolume, "ft^3", "m^3"))
      end
    end

    # Attic
    thermal_zones.each do |thermal_zone|
      if Geometry.is_vented_attic(thermal_zone) or Geometry.is_unvented_attic(thermal_zone)
        zones_updated += 1

        zone_surfaces = []
        zone_floor_area = 0.0
        thermal_zone.spaces.each do |space|
          space.surfaces.each do |surface|
            zone_surfaces << surface
            if surface.surfaceType.downcase == "floor"
              zone_floor_area += UnitConversions.convert(surface.grossArea, "m^2", "ft^2")
            end
          end
        end

        # Assume square hip roof for volume calculations; energy results are very insensitive to actual volume
        zone_length = zone_floor_area**0.5
        zone_height = Math.tan(UnitConversions.convert(Geometry.get_roof_pitch(zone_surfaces), "deg", "rad")) * zone_length / 2.0
        zone_volume = [zone_floor_area * zone_height / 3.0, 0.01].max
        thermal_zone.setVolume(UnitConversions.convert(zone_volume, "ft^3", "m^3"))
      end
    end

    if zones_updated != thermal_zones.size
      fail "Unhandled volume calculations for thermal zones."
    end

    return true
  end

  def self.explode_surfaces(runner, model, building)
    # Re-position surfaces so as to not shade each other and to make it easier to visualize the building.
    # FUTURE: Might be able to use the new self-shading options in E+ 8.9 ShadowCalculation object?

    gap_distance = UnitConversions.convert(10.0, "ft", "m") # distance between surfaces of the same azimuth
    rad90 = UnitConversions.convert(90, "deg", "rad")

    # Determine surfaces to shift and distance with which to explode surfaces horizontally outward
    surfaces = []
    azimuth_lengths = {}
    model.getSurfaces.sort.each do |surface|
      next unless ["wall", "roofceiling"].include? surface.surfaceType.downcase
      next unless ["outdoors", "foundation"].include? surface.outsideBoundaryCondition.downcase
      next if surface.additionalProperties.getFeatureAsDouble("Tilt").get <= 0 # skip flat roofs

      surfaces << surface
      azimuth = surface.additionalProperties.getFeatureAsInteger("Azimuth").get
      if azimuth_lengths[azimuth].nil?
        azimuth_lengths[azimuth] = 0.0
      end
      azimuth_lengths[azimuth] += surface.additionalProperties.getFeatureAsDouble("Length").get + gap_distance
    end
    max_azimuth_length = azimuth_lengths.values.max

    # Using the max length for a given azimuth, calculate the apothem (radius of the incircle) of a regular
    # n-sided polygon to create the smallest polygon possible without self-shading. The number of polygon
    # sides is defined by the minimum difference between two azimuths.
    min_azimuth_diff = 360
    azimuths_sorted = azimuth_lengths.keys.sort
    azimuths_sorted.each_with_index do |az, idx|
      diff1 = (az - azimuths_sorted[(idx + 1) % azimuths_sorted.size]).abs
      diff2 = 360.0 - diff1 # opposite direction
      if diff1 < min_azimuth_diff
        min_azimuth_diff = diff1
      end
      if diff2 < min_azimuth_diff
        min_azimuth_diff = diff2
      end
    end
    if min_azimuth_diff > 0
      nsides = [(360.0 / min_azimuth_diff).ceil, 4].max # assume rectangle at the minimum
    else
      nsides = 4
    end
    explode_distance = max_azimuth_length / (2.0 * Math.tan(UnitConversions.convert(180.0 / nsides, "deg", "rad")))

    success = add_neighbors(runner, model, building, max_azimuth_length)
    return false if not success

    # Initial distance of shifts at 90-degrees to horizontal outward
    azimuth_side_shifts = {}
    azimuth_lengths.keys.each do |azimuth|
      azimuth_side_shifts[azimuth] = max_azimuth_length / 2.0
    end

    # Explode neighbors
    model.getShadingSurfaceGroups.each do |shading_surface_group|
      next if shading_surface_group.name.to_s != Constants.ObjectNameNeighbors

      shading_surface_group.shadingSurfaces.each do |shading_surface|
        azimuth = shading_surface.additionalProperties.getFeatureAsInteger("Azimuth").get
        azimuth_rad = UnitConversions.convert(azimuth, "deg", "rad")
        distance = shading_surface.additionalProperties.getFeatureAsDouble("Distance").get

        unless azimuth_lengths.keys.include? azimuth
          runner.registerError("A neighbor building has an azimuth (#{azimuth}) not equal to the azimuth of any wall.")
          return false
        end

        # Push out horizontally
        distance += explode_distance
        transformation = get_surface_transformation(distance, Math::sin(azimuth_rad), Math::cos(azimuth_rad), 0)

        shading_surface.setVertices(transformation * shading_surface.vertices)
      end
    end

    # Explode walls, windows, doors, roofs, and skylights
    surfaces_moved = []

    surfaces.sort.each do |surface|
      next if surface.additionalProperties.getFeatureAsDouble("Tilt").get <= 0 # skip flat roofs

      if surface.adjacentSurface.is_initialized
        next if surfaces_moved.include? surface.adjacentSurface.get
      end

      azimuth = surface.additionalProperties.getFeatureAsInteger("Azimuth").get
      azimuth_rad = UnitConversions.convert(azimuth, "deg", "rad")

      # Push out horizontally
      distance = explode_distance

      if surface.surfaceType.downcase == "roofceiling"
        # Ensure pitched surfaces are positioned outward justified with walls, etc.
        tilt = surface.additionalProperties.getFeatureAsDouble("Tilt").get
        width = surface.additionalProperties.getFeatureAsDouble("Width").get
        distance -= 0.5 * Math.cos(Math.atan(tilt)) * width
      end
      transformation = get_surface_transformation(distance, Math::sin(azimuth_rad), Math::cos(azimuth_rad), 0)

      surface.setVertices(transformation * surface.vertices)
      if surface.adjacentSurface.is_initialized
        surface.adjacentSurface.get.setVertices(transformation * surface.adjacentSurface.get.vertices)
      end
      surface.subSurfaces.each do |subsurface|
        subsurface.setVertices(transformation * subsurface.vertices)
        next unless subsurface.subSurfaceType.downcase == "fixedwindow"

        subsurface.shadingSurfaceGroups.each do |overhang_group|
          overhang_group.shadingSurfaces.each do |overhang|
            overhang.setVertices(transformation * overhang.vertices)
          end
        end
      end

      # Shift at 90-degrees to previous transformation
      azimuth_side_shifts[azimuth] -= surface.additionalProperties.getFeatureAsDouble("Length").get / 2.0
      transformation_shift = get_surface_transformation(azimuth_side_shifts[azimuth], Math::sin(azimuth_rad + rad90), Math::cos(azimuth_rad + rad90), 0)

      surface.setVertices(transformation_shift * surface.vertices)
      if surface.adjacentSurface.is_initialized
        surface.adjacentSurface.get.setVertices(transformation_shift * surface.adjacentSurface.get.vertices)
      end
      surface.subSurfaces.each do |subsurface|
        subsurface.setVertices(transformation_shift * subsurface.vertices)
        next unless subsurface.subSurfaceType.downcase == "fixedwindow"

        subsurface.shadingSurfaceGroups.each do |overhang_group|
          overhang_group.shadingSurfaces.each do |overhang|
            overhang.setVertices(transformation_shift * overhang.vertices)
          end
        end
      end

      azimuth_side_shifts[azimuth] -= (surface.additionalProperties.getFeatureAsDouble("Length").get / 2.0 + gap_distance)

      surfaces_moved << surface
    end

    return true
  end

  def self.check_for_errors(runner, model)
    # Check every thermal zone has:
    # 1. At least one floor surface
    # 2. At least one roofceiling surface
    # 3. At least one wall surface (except for attics)
    # 4. At least one surface adjacent to outside/ground/adiabatic
    model.getThermalZones.each do |zone|
      n_floors = 0
      n_roofceilings = 0
      n_walls = 0
      n_exteriors = 0
      zone.spaces.each do |space|
        space.surfaces.each do |surface|
          if ["outdoors", "foundation", "adiabatic"].include? surface.outsideBoundaryCondition.downcase
            n_exteriors += 1
          end
          if surface.surfaceType.downcase == "floor"
            n_floors += 1
          end
          if surface.surfaceType.downcase == "wall"
            n_walls += 1
          end
          if surface.surfaceType.downcase == "roofceiling"
            n_roofceilings += 1
          end
        end
      end

      if n_floors == 0
        runner.registerError("'#{zone.name}' must have at least one floor surface.")
        return false
      end
      if n_roofceilings == 0
        runner.registerError("'#{zone.name}' must have at least one roof/ceiling surface.")
        return false
      end
      if n_walls == 0 and not [Constants.SpaceTypeUnventedAttic, Constants.SpaceTypeVentedAttic].include? zone.name.to_s
        runner.registerError("'#{zone.name}' must have at least one wall surface.")
        return false
      end
      if n_exteriors == 0
        runner.registerError("'#{zone.name}' must have at least one surface adjacent to outside/ground.")
        return false
      end
    end

    return true
  end

  def self.modify_cond_basement_surface_properties(runner, model)
    # modify conditioned basement surface properties
    # - zero out interior solar absorptance in conditioned basement
    @cond_bsmnt_surfaces.each do |cond_bsmnt_surface|
      const = cond_bsmnt_surface.construction.get
      layered_const = const.to_LayeredConstruction.get
      if layered_const.numLayers() == 1
        # split single layer into two to prevent influencing exterior solar radiation
        layer_mat = layered_const.layers[0].to_StandardOpaqueMaterial.get
        layer_mat.setThickness(layer_mat.thickness / 2)
        layered_const.insertLayer(1, layer_mat.clone.to_StandardOpaqueMaterial.get)
      end
      innermost_material = layered_const.layers[layered_const.numLayers() - 1].to_StandardOpaqueMaterial.get
      # check if target surface is sharing its interior material/construction object with other surfaces
      # if so, need to clone the material/construction and make changes there, then reassign it to target surface
      mat_share = (innermost_material.directUseCount != 1)
      const_share = (const.directUseCount != 1)
      if const_share
        # create new construction + new material for these surfaces
        new_const = const.clone.to_Construction.get
        cond_bsmnt_surface.setConstruction(new_const)
        innermost_material = innermost_material.clone.to_StandardOpaqueMaterial.get
        new_const.to_LayeredConstruction.get.setLayer(layered_const.numLayers() - 1, innermost_material)
      elsif mat_share
        # create new material for existing unique construction
        innermost_material = innermost_material.clone.to_StandardOpaqueMaterial.get
        const.to_LayeredConstruction.get.setLayer(layered_const.numLayers() - 1, innermost_material)
      end
      innermost_material.setSolarAbsorptance(0.0)
      innermost_material.setVisibleAbsorptance(0.0)
    end
    return true
  end

  def self.assign_view_factor(runner, model)
    # zero out view factors between conditioned basement surfaces and living zone surfaces
    all_surfaces = [] # all surfaces in single conditioned space
    lv_surfaces = []  # surfaces in living
    cond_base_surfaces = [] # surfaces in conditioned basement

    @living_space.surfaces.each do |surface|
      surface.subSurfaces.each do |sub_surface|
        all_surfaces << sub_surface
      end
      all_surfaces << surface
    end
    @living_space.internalMass.each do |im|
      all_surfaces << im
    end

    all_surfaces.each do |surface|
      if @cond_bsmnt_surfaces.include? surface or
         ((@cond_bsmnt_surfaces.include? surface.internalMassDefinition) if surface.is_a? OpenStudio::Model::InternalMass)
        cond_base_surfaces << surface
      else
        lv_surfaces << surface
      end
    end

    all_surfaces.sort!

    # calculate view factors separately for living and conditioned basement
    vf_map_lv = calc_approximate_view_factor(runner, model, lv_surfaces)
    vf_map_cb = calc_approximate_view_factor(runner, model, cond_base_surfaces)

    all_surfaces.each do |from_surface|
      all_surfaces.each do |to_surface|
        next if (vf_map_lv[from_surface].nil? or vf_map_lv[from_surface][to_surface].nil?) and
                (vf_map_cb[from_surface].nil? or vf_map_cb[from_surface][to_surface].nil?)

        if lv_surfaces.include? from_surface
          vf = vf_map_lv[from_surface][to_surface]
        else
          vf = vf_map_cb[from_surface][to_surface]
        end
        next if vf < 0.01 # TODO: Remove this when https://github.com/NREL/OpenStudio/issues/3737 is resolved

        os_vf = OpenStudio::Model::ViewFactor.new(from_surface, to_surface, vf.round(10))
        zone_prop = @living_zone.getZonePropertyUserViewFactorsBySurfaceName
        zone_prop.addViewFactor(os_vf)
      end
    end

    return true
  end

  def self.calc_approximate_view_factor(runner, model, all_surfaces)
    # calculate approximate view factor using E+ approach
    # used for recalculating single thermal zone view factor matrix
    s_azimuths = {}
    s_tilts = {}
    s_types = {}
    all_surfaces.each do |surface|
      if surface.is_a? OpenStudio::Model::InternalMass
        # Assumed values consistent with EnergyPlus source code
        s_azimuths[surface] = 0.0
        s_tilts[surface] = 90.0
      else
        s_azimuths[surface] = UnitConversions.convert(surface.azimuth, "rad", "deg")
        s_tilts[surface] = UnitConversions.convert(surface.tilt, "rad", "deg")
        if surface.is_a? OpenStudio::Model::SubSurface
          s_types[surface] = surface.surface.get.surfaceType.downcase
        else
          s_types[surface] = surface.surfaceType.downcase
        end
      end
    end

    same_ang_limit = 10.0
    vf_map = {}
    all_surfaces.each do |surface| # surface, subsurface, and internalmass
      surface_vf_map = {}

      # sum all the surface area that could be seen by surface1 up
      zone_seen_area = 0.0
      seen_surface = {}
      all_surfaces.each do |surface2|
        next if surface2 == surface
        next if surface2.is_a? OpenStudio::Model::SubSurface

        seen_surface[surface2] = false
        if surface2.is_a? OpenStudio::Model::InternalMass
          # all surfaces see internal mass
          zone_seen_area += surface2.surfaceArea.get
          seen_surface[surface2] = true
        else
          if (s_types[surface2] == "floor") or
             (s_types[surface] == "floor" and s_types[surface2] == "roofceiling") or
             (s_azimuths[surface] - s_azimuths[surface2]).abs > same_ang_limit or
             (s_tilts[surface] - s_tilts[surface2]).abs > same_ang_limit
            zone_seen_area += surface2.grossArea # include subsurface area
            seen_surface[surface2] = true
          end
        end
      end

      all_surfaces.each do |surface2|
        next if surface2 == surface
        next if surface2.is_a? OpenStudio::Model::SubSurface # handled together with its parent surface
        next unless seen_surface[surface2]

        if surface2.is_a? OpenStudio::Model::InternalMass
          surface_vf_map[surface2] = surface2.surfaceArea.get / zone_seen_area
        else # surfaces
          if surface2.subSurfaces.size > 0
            # calculate surface and its sub surfaces view factors
            if surface2.netArea > 0.01 # base surface of a sub surface: window/door etc.
              fail "Unexpected net area for surface '#{surface2.name}'."
            end

            surface2.subSurfaces.each do |sub_surface|
              surface_vf_map[sub_surface] = sub_surface.grossArea / zone_seen_area
            end
          else # no subsurface
            surface_vf_map[surface2] = surface2.grossArea / zone_seen_area
          end
        end
      end
      vf_map[surface] = surface_vf_map
    end
    return vf_map
  end

  def self.create_space_and_zone(model, spaces, space_type)
    if not spaces.keys.include? space_type
      thermal_zone = OpenStudio::Model::ThermalZone.new(model)
      thermal_zone.setName(space_type)

      space = OpenStudio::Model::Space.new(model)
      space.setName(space_type)

      st = OpenStudio::Model::SpaceType.new(model)
      st.setStandardsSpaceType(space_type)
      space.setSpaceType(st)

      space.setThermalZone(thermal_zone)
      spaces[space_type] = space
    end
  end

  def self.get_surface_transformation(offset, x, y, z)
    x = UnitConversions.convert(x, "ft", "m")
    y = UnitConversions.convert(y, "ft", "m")
    z = UnitConversions.convert(z, "ft", "m")

    m = OpenStudio::Matrix.new(4, 4, 0)
    m[0, 0] = 1
    m[1, 1] = 1
    m[2, 2] = 1
    m[3, 3] = 1
    m[0, 3] = x * offset
    m[1, 3] = y * offset
    m[2, 3] = z.abs * offset

    return OpenStudio::Transformation.new(m)
  end

  def self.add_floor_polygon(x, y, z)
    x = UnitConversions.convert(x, "ft", "m")
    y = UnitConversions.convert(y, "ft", "m")
    z = UnitConversions.convert(z, "ft", "m")

    vertices = OpenStudio::Point3dVector.new
    vertices << OpenStudio::Point3d.new(0 - x / 2, 0 - y / 2, z)
    vertices << OpenStudio::Point3d.new(0 - x / 2, y / 2, z)
    vertices << OpenStudio::Point3d.new(x / 2, y / 2, z)
    vertices << OpenStudio::Point3d.new(x / 2, 0 - y / 2, z)

    return vertices
  end

  def self.add_wall_polygon(x, y, z, azimuth = 0, offsets = [0] * 4, subsurface_area = 0)
    x = UnitConversions.convert(x, "ft", "m")
    y = UnitConversions.convert(y, "ft", "m")
    z = UnitConversions.convert(z, "ft", "m")

    vertices = OpenStudio::Point3dVector.new
    vertices << OpenStudio::Point3d.new(0 - (x / 2) - offsets[1], 0, z - offsets[0])
    vertices << OpenStudio::Point3d.new(0 - (x / 2) - offsets[1], 0, z + y + offsets[2])
    if subsurface_area > 0
      subsurface_area = UnitConversions.convert(subsurface_area, "ft^2", "m^2")
      sub_length = x / 10.0
      sub_height = subsurface_area / sub_length
      if sub_height >= y
        sub_height = y - 0.1
        sub_length = subsurface_area / sub_height
      end
      vertices << OpenStudio::Point3d.new(x - (x / 2) + offsets[3] - sub_length, 0, z + y + offsets[2])
      vertices << OpenStudio::Point3d.new(x - (x / 2) + offsets[3] - sub_length, 0, z + y + offsets[2] - sub_height)
      vertices << OpenStudio::Point3d.new(x - (x / 2) + offsets[3], 0, z + y + offsets[2] - sub_height)
    else
      vertices << OpenStudio::Point3d.new(x - (x / 2) + offsets[3], 0, z + y + offsets[2])
    end
    vertices << OpenStudio::Point3d.new(x - (x / 2) + offsets[3], 0, z - offsets[0])

    # Rotate about the z axis
    azimuth_rad = UnitConversions.convert(azimuth, "deg", "rad")
    m = OpenStudio::Matrix.new(4, 4, 0)
    m[0, 0] = Math::cos(-azimuth_rad)
    m[1, 1] = Math::cos(-azimuth_rad)
    m[0, 1] = -Math::sin(-azimuth_rad)
    m[1, 0] = Math::sin(-azimuth_rad)
    m[2, 2] = 1
    m[3, 3] = 1
    transformation = OpenStudio::Transformation.new(m)

    return transformation * vertices
  end

  def self.add_roof_polygon(x, y, z, azimuth = 0, tilt = 0.5)
    x = UnitConversions.convert(x, "ft", "m")
    y = UnitConversions.convert(y, "ft", "m")
    z = UnitConversions.convert(z, "ft", "m")

    vertices = OpenStudio::Point3dVector.new
    vertices << OpenStudio::Point3d.new(x / 2, -y / 2, 0)
    vertices << OpenStudio::Point3d.new(x / 2, y / 2, 0)
    vertices << OpenStudio::Point3d.new(-x / 2, y / 2, 0)
    vertices << OpenStudio::Point3d.new(-x / 2, -y / 2, 0)

    # Rotate about the x axis
    m = OpenStudio::Matrix.new(4, 4, 0)
    m[0, 0] = 1
    m[1, 1] = Math::cos(Math::atan(tilt))
    m[1, 2] = -Math::sin(Math::atan(tilt))
    m[2, 1] = Math::sin(Math::atan(tilt))
    m[2, 2] = Math::cos(Math::atan(tilt))
    m[3, 3] = 1
    transformation = OpenStudio::Transformation.new(m)
    vertices = transformation * vertices

    # Rotate about the z axis
    azimuth_rad = UnitConversions.convert(azimuth, "deg", "rad")
    rad180 = UnitConversions.convert(180, "deg", "rad")
    m = OpenStudio::Matrix.new(4, 4, 0)
    m[0, 0] = Math::cos(rad180 - azimuth_rad)
    m[1, 1] = Math::cos(rad180 - azimuth_rad)
    m[0, 1] = -Math::sin(rad180 - azimuth_rad)
    m[1, 0] = Math::sin(rad180 - azimuth_rad)
    m[2, 2] = 1
    m[3, 3] = 1
    transformation = OpenStudio::Transformation.new(m)
    vertices = transformation * vertices

    # Shift up by z
    new_vertices = OpenStudio::Point3dVector.new
    vertices.each do |vertex|
      new_vertices << OpenStudio::Point3d.new(vertex.x, vertex.y, vertex.z + z)
    end

    return new_vertices
  end

  def self.add_ceiling_polygon(x, y, z)
    return OpenStudio::reverse(add_floor_polygon(x, y, z))
  end

  def self.net_surface_area(gross_area, surface_id)
    net_area = gross_area
    if not @subsurface_areas_by_surface[surface_id].nil?
      net_area -= @subsurface_areas_by_surface[surface_id]
    end

    if net_area < 0
      fail "Calculated a negative net surface area for surface '#{surface_id}'."
    end

    return net_area
  end

  def self.add_num_occupants(model, building, runner)
    building_occupancy_values = HPXML.get_building_occupancy_values(building_occupancy: building.elements["BuildingDetails/BuildingSummary/BuildingOccupancy"],
                                                                    select: [:number_of_residents])

    # Occupants
    num_occ = Geometry.get_occupancy_default_num(@nbeds)
    unless building_occupancy_values.nil?
      unless building_occupancy_values[:number_of_residents].nil?
        num_occ = building_occupancy_values[:number_of_residents]
      end
    end
    if num_occ > 0
      occ_gain, hrs_per_day, sens_frac, lat_frac = Geometry.get_occupancy_default_values()
      weekday_sch = "1.00000, 1.00000, 1.00000, 1.00000, 1.00000, 1.00000, 1.00000, 0.88310, 0.40861, 0.24189, 0.24189, 0.24189, 0.24189, 0.24189, 0.24189, 0.24189, 0.29498, 0.55310, 0.89693, 0.89693, 0.89693, 1.00000, 1.00000, 1.00000" # TODO: Normalize schedule based on hrs_per_day
      weekday_sch_sum = weekday_sch.split(",").map(&:to_f).inject(0, :+)
      if (weekday_sch_sum - hrs_per_day).abs > 0.1
        runner.registerError("Occupancy schedule inconsistent with hrs_per_day.")
        return false
      end
      weekend_sch = weekday_sch
      monthly_sch = "1.0, 1.0, 1.0, 1.0, 1.0, 1.0, 1.0, 1.0, 1.0, 1.0, 1.0, 1.0"
      success = Geometry.process_occupants(model, runner, num_occ, occ_gain, sens_frac, lat_frac, weekday_sch, weekend_sch, monthly_sch, @cfa, @nbeds, @living_space)
      return false if not success
    end

    return true
  end

  def self.calc_subsurface_areas_by_surface(building)
    # Returns a hash with the amount of subsurface (window/skylight/door)
    # area for each surface. Used to convert gross surface area to net surface
    # area for a given surface.
    subsurface_areas = {}

    # Windows
    building.elements.each("BuildingDetails/Enclosure/Windows/Window") do |window|
      window_values = HPXML.get_window_values(window: window,
                                              select: [:area, :wall_idref])
      wall_id = window_values[:wall_idref]
      subsurface_areas[wall_id] = 0 if subsurface_areas[wall_id].nil?
      subsurface_areas[wall_id] += window_values[:area]
    end

    # Skylights
    building.elements.each("BuildingDetails/Enclosure/Skylights/Skylight") do |skylight|
      skylight_values = HPXML.get_skylight_values(skylight: skylight,
                                                  select: [:area, :roof_idref])
      roof_id = skylight_values[:roof_idref]
      subsurface_areas[roof_id] = 0 if subsurface_areas[roof_id].nil?
      subsurface_areas[roof_id] += skylight_values[:area]
    end

    # Doors
    building.elements.each("BuildingDetails/Enclosure/Doors/Door") do |door|
      door_values = HPXML.get_door_values(door: door,
                                          select: [:area, :wall_idref])
      wall_id = door_values[:wall_idref]
      subsurface_areas[wall_id] = 0 if subsurface_areas[wall_id].nil?
      subsurface_areas[wall_id] += door_values[:area]
    end

    return subsurface_areas
  end

  def self.get_default_azimuths(building)
    azimuth_counts = {}
    building.elements.each("BuildingDetails/Enclosure/*/*/Azimuth") do |azimuth|
      az = Integer(azimuth.text)
      azimuth_counts[az] = 0 if azimuth_counts[az].nil?
      azimuth_counts[az] += 1
    end
    if azimuth_counts.empty?
      default_azimuth = 0
    else
      default_azimuth = azimuth_counts.max_by { |k, v| v }[0]
    end
    return [default_azimuth,
            sanitize_azimuth(default_azimuth + 90),
            sanitize_azimuth(default_azimuth + 180),
            sanitize_azimuth(default_azimuth + 270)]
  end

  def self.sanitize_azimuth(azimuth)
    # Ensure 0 <= orientation < 360
    while azimuth < 0
      azimuth += 360
    end
    while azimuth >= 360
      azimuth -= 360
    end
    return azimuth
  end

  def self.create_or_get_space(model, spaces, spacetype)
    if spaces[spacetype].nil?
      create_space_and_zone(model, spaces, spacetype)
    end
    return spaces[spacetype]
  end

  def self.add_roofs(runner, model, building, spaces)
    building.elements.each("BuildingDetails/Enclosure/Roofs/Roof") do |roof|
      roof_values = HPXML.get_roof_values(roof: roof)

      if roof_values[:azimuth].nil?
        if roof_values[:pitch] > 0
          azimuths = @default_azimuths # Model as four directions for average exterior incident solar
        else
          azimuths = [90] # Arbitrary azimuth for flat roof
        end
      else
        azimuths = [roof_values[:azimuth]]
      end

      surfaces = []

      azimuths.each do |azimuth|
        net_area = net_surface_area(roof_values[:area], roof_values[:id])
        next if net_area < 0.1

        width = Math::sqrt(net_area)
        length = (net_area / width) / azimuths.size
        tilt = roof_values[:pitch] / 12.0
        z_origin = @walls_top + 0.5 * Math.sin(Math.atan(tilt)) * width

        surface = OpenStudio::Model::Surface.new(add_roof_polygon(length, width, z_origin, azimuth, tilt), model)
        surfaces << surface
        surface.additionalProperties.setFeature("Length", length)
        surface.additionalProperties.setFeature("Width", width)
        surface.additionalProperties.setFeature("Azimuth", azimuth)
        surface.additionalProperties.setFeature("Tilt", tilt)
        surface.additionalProperties.setFeature("SurfaceType", "Roof")
        if azimuths.size > 1
          surface.setName("#{roof_values[:id]}:#{azimuth}")
        else
          surface.setName(roof_values[:id])
        end
        surface.setSurfaceType("RoofCeiling")
        surface.setOutsideBoundaryCondition("Outdoors")
        set_surface_interior(model, spaces, surface, roof_values[:id], roof_values[:interior_adjacent_to])
      end

      next if surfaces.empty?

      # Apply construction
      if is_thermal_boundary(roof_values)
        drywall_thick_in = 0.5
      else
        drywall_thick_in = 0.0
      end
      solar_abs = roof_values[:solar_absorptance]
      emitt = roof_values[:emittance]
      has_radiant_barrier = roof_values[:radiant_barrier]
      if has_radiant_barrier
        film_r = Material.AirFilmOutside.rvalue + Material.AirFilmRoofRadiantBarrier(Geometry.get_roof_pitch([surfaces[0]])).rvalue
      else
        film_r = Material.AirFilmOutside.rvalue + Material.AirFilmRoof(Geometry.get_roof_pitch([surfaces[0]])).rvalue
      end
      if solar_abs >= 0.875
        mat_roofing = Material.RoofingAsphaltShinglesDark(emitt, solar_abs)
      elsif solar_abs >= 0.75
        mat_roofing = Material.RoofingAsphaltShinglesMed(emitt, solar_abs)
      elsif solar_abs >= 0.6
        mat_roofing = Material.RoofingAsphaltShinglesLight(emitt, solar_abs)
      else
        mat_roofing = Material.RoofingAsphaltShinglesWhiteCool(emitt, solar_abs)
      end

      assembly_r = roof_values[:insulation_assembly_r_value]
      constr_sets = [
        WoodStudConstructionSet.new(Material.Stud2x(8.0), 0.07, 10.0, 0.75, drywall_thick_in, mat_roofing), # 2x8, 24" o.c. + R10
        WoodStudConstructionSet.new(Material.Stud2x(8.0), 0.07, 5.0, 0.75, drywall_thick_in, mat_roofing),  # 2x8, 24" o.c. + R5
        WoodStudConstructionSet.new(Material.Stud2x(8.0), 0.07, 0.0, 0.75, drywall_thick_in, mat_roofing),  # 2x8, 24" o.c.
        WoodStudConstructionSet.new(Material.Stud2x6, 0.07, 0.0, 0.75, drywall_thick_in, mat_roofing),      # 2x6, 24" o.c.
        WoodStudConstructionSet.new(Material.Stud2x4, 0.07, 0.0, 0.5, drywall_thick_in, mat_roofing),       # 2x4, 16" o.c.
        WoodStudConstructionSet.new(Material.Stud2x4, 0.01, 0.0, 0.0, 0.0, mat_roofing),                    # Fallback
      ]
      match, constr_set, cavity_r = pick_wood_stud_construction_set(assembly_r, constr_sets, film_r, roof_values[:id])

      install_grade = 1

      success = Constructions.apply_closed_cavity_roof(runner, model, surfaces, "#{roof_values[:id]} construction",
                                                       cavity_r, install_grade,
                                                       constr_set.stud.thick_in,
                                                       true, constr_set.framing_factor,
                                                       constr_set.drywall_thick_in,
                                                       constr_set.osb_thick_in, constr_set.rigid_r,
                                                       constr_set.exterior_material, has_radiant_barrier)
      return false if not success

      check_surface_assembly_rvalue(runner, surfaces, film_r, assembly_r, match)
    end

    return true
  end

  def self.add_walls(runner, model, building, spaces)
    building.elements.each("BuildingDetails/Enclosure/Walls/Wall") do |wall|
      wall_values = HPXML.get_wall_values(wall: wall)

      if wall_values[:azimuth].nil?
        if wall_values[:exterior_adjacent_to] == "outside"
          azimuths = @default_azimuths # Model as four directions for average exterior incident solar
        else
          azimuths = [@default_azimuths[0]] # Arbitrary direction, doesn't receive exterior incident solar
        end
      else
        azimuths = [wall_values[:azimuth]]
      end

      surfaces = []

      azimuths.each do |azimuth|
        net_area = net_surface_area(wall_values[:area], wall_values[:id])
        next if net_area < 0.1

        height = 8.0 * @ncfl_ag
        length = (net_area / height) / azimuths.size
        z_origin = @foundation_top

        surface = OpenStudio::Model::Surface.new(add_wall_polygon(length, height, z_origin, azimuth), model)
        surfaces << surface
        surface.additionalProperties.setFeature("Length", length)
        surface.additionalProperties.setFeature("Azimuth", azimuth)
        surface.additionalProperties.setFeature("Tilt", 90.0)
        surface.additionalProperties.setFeature("SurfaceType", "Wall")
        if azimuths.size > 1
          surface.setName("#{wall_values[:id]}:#{azimuth}")
        else
          surface.setName(wall_values[:id])
        end
        surface.setSurfaceType("Wall")
        set_surface_interior(model, spaces, surface, wall_values[:id], wall_values[:interior_adjacent_to])
        set_surface_exterior(model, spaces, surface, wall_values[:id], wall_values[:exterior_adjacent_to])
        if wall_values[:exterior_adjacent_to] != "outside"
          surface.setSunExposure("NoSun")
          surface.setWindExposure("NoWind")
        end
      end

      next if surfaces.empty?

      # Apply construction
      # The code below constructs a reasonable wall construction based on the
      # wall type while ensuring the correct assembly R-value.

      if is_thermal_boundary(wall_values)
        drywall_thick_in = 0.5
      else
        drywall_thick_in = 0.0
      end
      if wall_values[:exterior_adjacent_to] == "outside"
        film_r = Material.AirFilmVertical.rvalue + Material.AirFilmOutside.rvalue
        mat_ext_finish = Material.ExtFinishWoodLight
        mat_ext_finish.tAbs = wall_values[:emittance]
        mat_ext_finish.sAbs = wall_values[:solar_absorptance]
        mat_ext_finish.vAbs = wall_values[:solar_absorptance]
      else
        film_r = 2.0 * Material.AirFilmVertical.rvalue
        mat_ext_finish = nil
      end

      success = apply_wall_construction(runner, model, surfaces, wall_values[:id], wall_values[:wall_type], wall_values[:insulation_assembly_r_value],
                                        drywall_thick_in, film_r, mat_ext_finish)
      return false if not success
    end

    return true
  end

  def self.add_rim_joists(runner, model, building, spaces)
    building.elements.each("BuildingDetails/Enclosure/RimJoists/RimJoist") do |rim_joist|
      rim_joist_values = HPXML.get_rim_joist_values(rim_joist: rim_joist)

      if rim_joist_values[:azimuth].nil?
        if rim_joist_values[:exterior_adjacent_to] == "outside"
          azimuths = @default_azimuths # Model as four directions for average exterior incident solar
        else
          azimuths = [@default_azimuths[0]] # Arbitrary direction, doesn't receive exterior incident solar
        end
      else
        azimuths = [rim_joist_values[:azimuth]]
      end

      surfaces = []

      azimuths.each do |azimuth|
        height = 1.0
        length = (rim_joist_values[:area] / height) / azimuths.size
        z_origin = @foundation_top

        surface = OpenStudio::Model::Surface.new(add_wall_polygon(length, height, z_origin, azimuth), model)
        surfaces << surface
        surface.additionalProperties.setFeature("Length", length)
        surface.additionalProperties.setFeature("Azimuth", azimuth)
        surface.additionalProperties.setFeature("Tilt", 90.0)
        surface.additionalProperties.setFeature("SurfaceType", "RimJoist")
        if azimuths.size > 1
          surface.setName("#{rim_joist_values[:id]}:#{azimuth}")
        else
          surface.setName(rim_joist_values[:id])
        end
        surface.setSurfaceType("Wall")
        set_surface_interior(model, spaces, surface, rim_joist_values[:id], rim_joist_values[:interior_adjacent_to])
        set_surface_exterior(model, spaces, surface, rim_joist_values[:id], rim_joist_values[:exterior_adjacent_to])
        if rim_joist_values[:exterior_adjacent_to] != "outside"
          surface.setSunExposure("NoSun")
          surface.setWindExposure("NoWind")
        end
      end

      # Apply construction

      if is_thermal_boundary(rim_joist_values)
        drywall_thick_in = 0.5
      else
        drywall_thick_in = 0.0
      end
      if rim_joist_values[:exterior_adjacent_to] == "outside"
        film_r = Material.AirFilmVertical.rvalue + Material.AirFilmOutside.rvalue
        mat_ext_finish = Material.ExtFinishWoodLight
        mat_ext_finish.tAbs = rim_joist_values[:emittance]
        mat_ext_finish.sAbs = rim_joist_values[:solar_absorptance]
        mat_ext_finish.vAbs = rim_joist_values[:solar_absorptance]
      else
        film_r = 2.0 * Material.AirFilmVertical.rvalue
        mat_ext_finish = nil
      end

      assembly_r = rim_joist_values[:insulation_assembly_r_value]

      constr_sets = [
        WoodStudConstructionSet.new(Material.Stud2x(2.0), 0.17, 10.0, 2.0, drywall_thick_in, mat_ext_finish),  # 2x4 + R10
        WoodStudConstructionSet.new(Material.Stud2x(2.0), 0.17, 5.0, 2.0, drywall_thick_in, mat_ext_finish),   # 2x4 + R5
        WoodStudConstructionSet.new(Material.Stud2x(2.0), 0.17, 0.0, 2.0, drywall_thick_in, mat_ext_finish),   # 2x4
        WoodStudConstructionSet.new(Material.Stud2x(2.0), 0.01, 0.0, 0.0, 0.0, mat_ext_finish),                # Fallback
      ]
      match, constr_set, cavity_r = pick_wood_stud_construction_set(assembly_r, constr_sets, film_r, rim_joist_values[:id])
      install_grade = 1

      success = Constructions.apply_rim_joist(runner, model, surfaces, "#{rim_joist_values[:id]} construction",
                                              cavity_r, install_grade, constr_set.framing_factor,
                                              constr_set.drywall_thick_in, constr_set.osb_thick_in,
                                              constr_set.rigid_r, constr_set.exterior_material)
      return false if not success

      check_surface_assembly_rvalue(runner, surfaces, film_r, assembly_r, match)
    end

    return true
  end

  def self.add_framefloors(runner, model, building, spaces)
    building.elements.each("BuildingDetails/Enclosure/FrameFloors/FrameFloor") do |framefloor|
      framefloor_values = HPXML.get_framefloor_values(framefloor: framefloor)

      area = framefloor_values[:area]
      width = Math::sqrt(area)
      length = area / width
      if framefloor_values[:interior_adjacent_to].include? "attic" or framefloor_values[:exterior_adjacent_to].include? "attic"
        z_origin = @walls_top
      else
        z_origin = @foundation_top
      end

      if hpxml_framefloor_is_ceiling(framefloor_values[:interior_adjacent_to], framefloor_values[:exterior_adjacent_to])
        surface = OpenStudio::Model::Surface.new(add_ceiling_polygon(length, width, z_origin), model)
        surface.additionalProperties.setFeature("SurfaceType", "Ceiling")
      else
        surface = OpenStudio::Model::Surface.new(add_floor_polygon(length, width, z_origin), model)
        surface.additionalProperties.setFeature("SurfaceType", "Floor")
      end
      set_surface_interior(model, spaces, surface, framefloor_values[:id], framefloor_values[:interior_adjacent_to])
      set_surface_exterior(model, spaces, surface, framefloor_values[:id], framefloor_values[:exterior_adjacent_to])
      surface.setName(framefloor_values[:id])
      surface.setSunExposure("NoSun")
      surface.setWindExposure("NoWind")

      # Apply construction

      film_r = 2.0 * Material.AirFilmFloorReduced.rvalue
      assembly_r = framefloor_values[:insulation_assembly_r_value]

      constr_sets = [
        WoodStudConstructionSet.new(Material.Stud2x6, 0.10, 10.0, 0.75, 0.0, Material.CoveringBare), # 2x6, 24" o.c. + R10
        WoodStudConstructionSet.new(Material.Stud2x6, 0.10, 0.0, 0.75, 0.0, Material.CoveringBare),  # 2x6, 24" o.c.
        WoodStudConstructionSet.new(Material.Stud2x4, 0.13, 0.0, 0.5, 0.0, Material.CoveringBare),   # 2x4, 16" o.c.
        WoodStudConstructionSet.new(Material.Stud2x4, 0.01, 0.0, 0.0, 0.0, nil),                     # Fallback
      ]
      match, constr_set, cavity_r = pick_wood_stud_construction_set(assembly_r, constr_sets, film_r, framefloor_values[:id])

      mat_floor_covering = nil
      install_grade = 1

      # Floor
      success = Constructions.apply_floor(runner, model, [surface], "#{framefloor_values[:id]} construction",
                                          cavity_r, install_grade,
                                          constr_set.framing_factor, constr_set.stud.thick_in,
                                          constr_set.osb_thick_in, constr_set.rigid_r,
                                          mat_floor_covering, constr_set.exterior_material)
      return false if not success

      check_surface_assembly_rvalue(runner, [surface], film_r, assembly_r, match)
    end

    return true
  end

  def self.add_foundation_walls_slabs(runner, model, building, spaces)
    # Get foundation types
    foundation_types = []
    building.elements.each("BuildingDetails/Enclosure/Slabs/Slab/InteriorAdjacentTo") do |int_adjacent_to|
      next if foundation_types.include? int_adjacent_to.text

      foundation_types << int_adjacent_to.text
    end

    foundation_types.each do |foundation_type|
      # Get attached foundation walls/slabs
      fnd_walls = []
      slabs = []
      building.elements.each("BuildingDetails/Enclosure/FoundationWalls/FoundationWall[InteriorAdjacentTo='#{foundation_type}']") do |fnd_wall|
        fnd_walls << fnd_wall
      end
      building.elements.each("BuildingDetails/Enclosure/Slabs/Slab[InteriorAdjacentTo='#{foundation_type}']") do |slab|
        slabs << slab
      end

      # Calculate combinations of slabs/walls for each Kiva instance
      kiva_instances = get_kiva_instances(fnd_walls, slabs)

      # Obtain some wall/slab information
      fnd_wall_lengths = {}
      fnd_walls.each_with_index do |fnd_wall, fnd_wall_idx|
        fnd_wall_values = HPXML.get_foundation_wall_values(foundation_wall: fnd_wall,
                                                           select: [:exterior_adjacent_to, :area, :height])
        next unless fnd_wall_values[:exterior_adjacent_to] == "ground"

        fnd_wall_lengths[fnd_wall] = fnd_wall_values[:area] / fnd_wall_values[:height]
      end
      slab_exp_perims = {}
      slab_areas = {}
      slabs.each_with_index do |slab, slab_idx|
        slab_values = HPXML.get_slab_values(slab: slab,
                                            select: [:exposed_perimeter, :area])
        slab_exp_perims[slab] = slab_values[:exposed_perimeter]
        slab_areas[slab] = slab_values[:area]
      end
      total_slab_exp_perim = slab_exp_perims.values.inject(0, :+)
      total_slab_area = slab_areas.values.inject(0, :+)
      total_fnd_wall_length = fnd_wall_lengths.values.inject(0, :+)

<<<<<<< HEAD
      # Exterior foundation wall surfaces
      foundation_object = {}
      fnd_walls.each do |fnd_wall|
        fnd_wall_values = HPXML.get_foundation_wall_values(foundation_wall: fnd_wall)
        next unless fnd_wall_values[:exterior_adjacent_to] == "ground"

        height = fnd_wall_values[:height]
        net_area = net_surface_area(fnd_wall_values[:area], fnd_wall_values[:id], "Wall")
        height_ag = height - fnd_wall_values[:depth_below_grade]
        z_origin = -1 * fnd_wall_values[:depth_below_grade]
        total_length = net_area / height

        azimuth = @default_azimuth # don't split up surface due to the Kiva runtime impact
        if not fnd_wall_values[:azimuth].nil?
          azimuth = fnd_wall_values[:azimuth]
        end

        # Attach a portion of the foundation wall to each slab. This is
        # needed if there are multiple Slab elements defined for the foundation.
        slabs_perimeter_exposed.each do |slab_id, slab_perimeter_exposed|
          # Calculate exposed section of wall based on slab's total exposed perimeter.
          # Apportioned to each foundation wall.
          length = total_length * slab_perimeter_exposed / sum_wall_length

          surface = OpenStudio::Model::Surface.new(add_wall_polygon(length, height, z_origin, azimuth), model)
          surface.additionalProperties.setFeature("Length", length)
          surface.additionalProperties.setFeature("Azimuth", azimuth)
          surface.additionalProperties.setFeature("Tilt", 90.0)
          surface.setName(fnd_wall_values[:id])
          surface.setSurfaceType("Wall")
          set_surface_interior(model, spaces, surface, fnd_wall_values[:id], fnd_wall_values[:interior_adjacent_to])
          set_surface_exterior(model, spaces, surface, fnd_wall_values[:id], fnd_wall_values[:exterior_adjacent_to])

          if is_thermal_boundary(fnd_wall_values)
            drywall_thick_in = 0.5
          else
            drywall_thick_in = 0.0
          end
          filled_cavity = true
          concrete_thick_in = fnd_wall_values[:thickness]
          cavity_r = 0.0
          cavity_depth_in = 0.0
          install_grade = 1
          framing_factor = 0.0
          assembly_r = fnd_wall_values[:insulation_assembly_r_value]
          if not assembly_r.nil?
            rigid_height = height
            film_r = Material.AirFilmVertical.rvalue
            rigid_r = assembly_r - Material.Concrete(concrete_thick_in).rvalue - Material.GypsumWall(drywall_thick_in).rvalue - film_r
            if rigid_r < 0 # Try without drywall
              drywall_thick_in = 0.0
              rigid_r = assembly_r - Material.Concrete(concrete_thick_in).rvalue - Material.GypsumWall(drywall_thick_in).rvalue - film_r
            end
          else
            rigid_offset = fnd_wall_values[:insulation_distance_to_top]
            rigid_height = (fnd_wall_values[:insulation_distance_to_bottom] - rigid_offset)
            rigid_r = fnd_wall_values[:insulation_r_value]
          end

          foundation = foundation_object[slab_id]

          # TODO: Currently assumes all walls have the same height, insulation height, etc.
          success = Constructions.apply_foundation_wall(runner, model, [surface], "#{fnd_wall_values[:id]} construction",
                                                        rigid_offset, rigid_height, cavity_r, install_grade,
                                                        cavity_depth_in, filled_cavity, framing_factor,
                                                        rigid_r, drywall_thick_in, concrete_thick_in,
                                                        height, height_ag, foundation)
          return false if not success

          if not assembly_r.nil?
            check_surface_assembly_rvalue(surface, film_r, assembly_r)
          end
=======
      no_wall_slab_exp_perim = {}
>>>>>>> 57f9f232

      # Cache values
      fnd_walls_values = {}
      slabs_values = {}
      fnd_walls.each do |fnd_wall|
        fnd_walls_values[fnd_wall] = HPXML.get_foundation_wall_values(foundation_wall: fnd_wall)
      end
      slabs.each do |slab|
        slabs_values[slab] = HPXML.get_slab_values(slab: slab)
      end

      kiva_instances.each do |fnd_wall, slab|
        kiva_foundation = nil

        # Apportion referenced walls/slabs for this Kiva instance
        slab_frac = slab_exp_perims[slab] / total_slab_exp_perim
        if total_fnd_wall_length > 0
          fnd_wall_frac = fnd_wall_lengths[fnd_wall] / total_fnd_wall_length
        else
          fnd_wall_frac = 1.0 # Handle slab foundation type
        end

        if not fnd_wall.nil?
          # Add exterior foundation wall surface
          fnd_wall_values = fnd_walls_values[fnd_wall]
          kiva_foundation = add_foundation_wall(runner, model, spaces, fnd_wall_values, slab_frac,
                                                total_fnd_wall_length, total_slab_exp_perim, kiva_foundation)
          return false if kiva_foundation.nil?
        end

        # Add single combined foundation slab surface (for similar surfaces)
        slab_values = slabs_values[slab]
        slab_exp_perim = slab_exp_perims[slab] * fnd_wall_frac
        slab_area = slab_areas[slab] * fnd_wall_frac
        no_wall_slab_exp_perim[slab] = 0.0 if no_wall_slab_exp_perim[slab].nil?
        if not fnd_wall.nil? and slab_exp_perim > fnd_wall_lengths[fnd_wall] * slab_frac
          # Keep track of no-wall slab exposed perimeter
          no_wall_slab_exp_perim[slab] += (slab_exp_perim - fnd_wall_lengths[fnd_wall] * slab_frac)

          # Reduce this slab's exposed perimeter so that EnergyPlus does not automatically
          # create a second no-wall Kiva instance for each of our Kiva instances.
          # Instead, we will later create our own Kiva instance to account for it.
          # This reduces the number of Kiva instances we end up with.
          exp_perim_frac = (fnd_wall_lengths[fnd_wall] * slab_frac) / slab_exp_perim
          slab_exp_perim *= exp_perim_frac
          slab_area *= exp_perim_frac
        end
        if not fnd_wall.nil?
          z_origin = -1 * fnd_wall_values[:depth_below_grade] # Position based on adjacent foundation walls
        else
          z_origin = -1 * slab_values[:depth_below_grade]
        end
        kiva_foundation = add_foundation_slab(runner, model, spaces, slab_values, slab_exp_perim,
                                              slab_area, z_origin, kiva_foundation)
        return false if kiva_foundation.nil?
      end

      # For each slab, create a no-wall Kiva slab instance if needed.
      slabs.each do |slab|
        next unless no_wall_slab_exp_perim[slab] > 0.1

        slab_values = slabs_values[slab]
        z_origin = 0
        slab_area = total_slab_area * no_wall_slab_exp_perim[slab] / total_slab_exp_perim
        kiva_foundation = add_foundation_slab(runner, model, spaces, slab_values, no_wall_slab_exp_perim[slab],
                                              slab_area, z_origin, nil)
        return false if kiva_foundation.nil?
      end

      # Interzonal foundation wall surfaces
      # The above-grade portion of these walls are modeled as EnergyPlus surfaces with standard adjacency.
      # The below-grade portion of these walls (in contact with ground) are not modeled, as Kiva does not
      # calculate heat flow between two zones through the ground.
      fnd_walls.each do |fnd_wall|
        fnd_wall_values = fnd_walls_values[fnd_wall]
        next unless fnd_wall_values[:exterior_adjacent_to] != "ground"

        ag_height = fnd_wall_values[:height] - fnd_wall_values[:depth_below_grade]
        ag_net_area = net_surface_area(fnd_wall_values[:area], fnd_wall_values[:id]) * ag_height / fnd_wall_values[:height]
        next if ag_net_area < 0.1

        length = ag_net_area / ag_height
        z_origin = -1 * ag_height
        if fnd_wall_values[:azimuth].nil?
          azimuth = @default_azimuths[0] # Arbitrary direction, doesn't receive exterior incident solar
        else
          azimuth = fnd_wall_values[:azimuth]
        end

        surface = OpenStudio::Model::Surface.new(add_wall_polygon(length, ag_height, z_origin, azimuth), model)
        surface.additionalProperties.setFeature("Length", length)
        surface.additionalProperties.setFeature("Azimuth", azimuth)
        surface.additionalProperties.setFeature("Tilt", 90.0)
        surface.additionalProperties.setFeature("SurfaceType", "FoundationWall")
        surface.setName(fnd_wall_values[:id])
        surface.setSurfaceType("Wall")
        set_surface_interior(model, spaces, surface, fnd_wall_values[:id], fnd_wall_values[:interior_adjacent_to])
        set_surface_exterior(model, spaces, surface, fnd_wall_values[:id], fnd_wall_values[:exterior_adjacent_to])
        surface.setSunExposure("NoSun")
        surface.setWindExposure("NoWind")

        # Apply construction

        wall_type = "SolidConcrete"
        if is_thermal_boundary(fnd_wall_values)
          drywall_thick_in = 0.5
        else
          drywall_thick_in = 0.0
        end
        film_r = 2.0 * Material.AirFilmVertical.rvalue
        assembly_r = fnd_wall_values[:insulation_assembly_r_value]
        if assembly_r.nil?
          concrete_thick_in = fnd_wall_values[:thickness]
          assembly_r = fnd_wall_values[:insulation_r_value] + Material.Concrete(concrete_thick_in).rvalue + Material.GypsumWall(drywall_thick_in).rvalue + film_r
        end
        mat_ext_finish = nil

        success = apply_wall_construction(runner, model, [surface], fnd_wall_values[:id], wall_type, assembly_r,
                                          drywall_thick_in, film_r, mat_ext_finish)
        return false if not success
      end
    end
  end

  def self.add_foundation_wall(runner, model, spaces, fnd_wall_values, slab_frac,
                               total_fnd_wall_length, total_slab_exp_perim, kiva_foundation)

    net_area = net_surface_area(fnd_wall_values[:area], fnd_wall_values[:id]) * slab_frac
    gross_area = fnd_wall_values[:area] * slab_frac
    height = fnd_wall_values[:height]
    height_ag = height - fnd_wall_values[:depth_below_grade]
    z_origin = -1 * fnd_wall_values[:depth_below_grade]
    length = gross_area / height
    if fnd_wall_values[:azimuth].nil?
      azimuth = @default_azimuths[0] # Arbitrary; solar incidence in Kiva is applied as an orientation average (to the above grade portion of the wall)
    else
      azimuth = fnd_wall_values[:azimuth]
    end

    if total_fnd_wall_length > total_slab_exp_perim
      # Calculate exposed section of wall based on slab's total exposed perimeter.
      length *= total_slab_exp_perim / total_fnd_wall_length
    end

    if gross_area > net_area
      # Create a "notch" in the wall to account for the subsurfaces. This ensures that
      # we preserve the appropriate wall height, length, and area for Kiva.
      subsurface_area = gross_area - net_area
    else
      subsurface_area = 0
    end

    surface = OpenStudio::Model::Surface.new(add_wall_polygon(length, height, z_origin, azimuth, [0] * 4, subsurface_area), model)
    surface.additionalProperties.setFeature("Length", length)
    surface.additionalProperties.setFeature("Azimuth", azimuth)
    surface.additionalProperties.setFeature("Tilt", 90.0)
    surface.additionalProperties.setFeature("SurfaceType", "FoundationWall")
    surface.setName(fnd_wall_values[:id])
    surface.setSurfaceType("Wall")
    set_surface_interior(model, spaces, surface, fnd_wall_values[:id], fnd_wall_values[:interior_adjacent_to])
    set_surface_exterior(model, spaces, surface, fnd_wall_values[:id], fnd_wall_values[:exterior_adjacent_to])

    if is_thermal_boundary(fnd_wall_values)
      drywall_thick_in = 0.5
    else
      drywall_thick_in = 0.0
    end
    filled_cavity = true
    concrete_thick_in = fnd_wall_values[:thickness]
    cavity_r = 0.0
    cavity_depth_in = 0.0
    install_grade = 1
    framing_factor = 0.0
    assembly_r = fnd_wall_values[:insulation_assembly_r_value]
    if not assembly_r.nil?
      rigid_height = height
      film_r = Material.AirFilmVertical.rvalue
      rigid_r = assembly_r - Material.Concrete(concrete_thick_in).rvalue - Material.GypsumWall(drywall_thick_in).rvalue - film_r
      if rigid_r < 0 # Try without drywall
        drywall_thick_in = 0.0
        rigid_r = assembly_r - Material.Concrete(concrete_thick_in).rvalue - Material.GypsumWall(drywall_thick_in).rvalue - film_r
      end
      if rigid_r < 0.1
        rigid_r = 0.0
      end
      if rigid_r < 0
        rigid_r = 0.0
        match = false
      else
        match = true
      end
    else
      rigid_height = fnd_wall_values[:insulation_distance_to_bottom]
      rigid_r = fnd_wall_values[:insulation_r_value]
    end

    success = Constructions.apply_foundation_wall(runner, model, [surface], "#{fnd_wall_values[:id]} construction",
                                                  rigid_height, cavity_r, install_grade,
                                                  cavity_depth_in, filled_cavity, framing_factor,
                                                  rigid_r, drywall_thick_in, concrete_thick_in,
                                                  height, height_ag, kiva_foundation)
    return nil if not success

    if not assembly_r.nil?
      check_surface_assembly_rvalue(runner, [surface], film_r, assembly_r, match)
    end

    return surface.adjacentFoundation.get
  end

  def self.add_foundation_slab(runner, model, spaces, slab_values, slab_exp_perim,
                               slab_area, z_origin, kiva_foundation)

    slab_tot_perim = slab_exp_perim
    if slab_tot_perim**2 - 16.0 * slab_area <= 0
      # Cannot construct rectangle with this perimeter/area. Some of the
      # perimeter is presumably not exposed, so bump up perimeter value.
      slab_tot_perim = Math.sqrt(16.0 * slab_area)
    end
    sqrt_term = [slab_tot_perim**2 - 16.0 * slab_area, 0.0].max
    slab_length = slab_tot_perim / 4.0 + Math.sqrt(sqrt_term) / 4.0
    slab_width = slab_tot_perim / 4.0 - Math.sqrt(sqrt_term) / 4.0

    surface = OpenStudio::Model::Surface.new(add_floor_polygon(slab_length, slab_width, z_origin), model)
    surface.setName(slab_values[:id])
    surface.setSurfaceType("Floor")
    surface.setOutsideBoundaryCondition("Foundation")
    surface.additionalProperties.setFeature("SurfaceType", "Slab")
    set_surface_interior(model, spaces, surface, slab_values[:id], slab_values[:interior_adjacent_to])
    surface.setSunExposure("NoSun")
    surface.setWindExposure("NoWind")

    slab_perim_r = slab_values[:perimeter_insulation_r_value]
    slab_perim_depth = slab_values[:perimeter_insulation_depth]
    if slab_perim_r == 0 or slab_perim_depth == 0
      slab_perim_r = 0
      slab_perim_depth = 0
    end

    if slab_values[:under_slab_insulation_spans_entire_slab]
      slab_whole_r = slab_values[:under_slab_insulation_r_value]
      slab_under_r = 0
      slab_under_width = 0
    else
      slab_under_r = slab_values[:under_slab_insulation_r_value]
      slab_under_width = slab_values[:under_slab_insulation_width]
      if slab_under_r == 0 or slab_under_width == 0
        slab_under_r = 0
        slab_under_width = 0
      end
      slab_whole_r = 0
    end
    slab_gap_r = slab_under_r

    mat_carpet = nil
    if slab_values[:carpet_fraction] > 0 and slab_values[:carpet_r_value] > 0
      mat_carpet = Material.CoveringBare(slab_values[:carpet_fraction],
                                         slab_values[:carpet_r_value])
    end

    success = Constructions.apply_foundation_slab(runner, model, surface, "#{slab_values[:id]} construction",
                                                  slab_under_r, slab_under_width, slab_gap_r, slab_perim_r,
                                                  slab_perim_depth, slab_whole_r, slab_values[:thickness],
                                                  slab_exp_perim, mat_carpet, kiva_foundation)
    return nil if not success

    # FIXME: Temporary code for sizing
    surface.additionalProperties.setFeature(Constants.SizingInfoSlabRvalue, 10.0)

    return surface.adjacentFoundation.get
  end

  def self.add_conditioned_floor_area(runner, model, building, spaces)
    # FIXME: Simplify this.
    # TODO: Use HPXML values not Model values
    cfa = @cfa.round(1)

    # Check if we need to add floors between conditioned spaces (e.g., 2-story buildings).
    # This ensures that the E+ reported Conditioned Floor Area is correct.

    # Calculate cfa already added to model
    model_cfa = 0.0
    model.getSpaces.each do |space|
      next unless Geometry.space_is_conditioned(space)

      space.surfaces.each do |surface|
        next unless surface.surfaceType.downcase.to_s == "floor"

        model_cfa += UnitConversions.convert(surface.grossArea, "m^2", "ft^2").round(2)
      end
    end

    addtl_cfa = cfa - model_cfa
    return true unless addtl_cfa > 0

    conditioned_floor_width = Math::sqrt(addtl_cfa)
    conditioned_floor_length = addtl_cfa / conditioned_floor_width
    z_origin = @foundation_top + 8.0 * (@ncfl_ag - 1)

    floor_surface = OpenStudio::Model::Surface.new(add_floor_polygon(-conditioned_floor_width, -conditioned_floor_length, z_origin), model)

    floor_surface.setSunExposure("NoSun")
    floor_surface.setWindExposure("NoWind")
    floor_surface.setName("inferred conditioned floor")
    floor_surface.setSurfaceType("Floor")
    floor_surface.setSpace(create_or_get_space(model, spaces, Constants.SpaceTypeLiving))
    floor_surface.setOutsideBoundaryCondition("Adiabatic")
    floor_surface.additionalProperties.setFeature("SurfaceType", "InferredFloor")

    # add ceiling surfaces accordingly
    ceiling_surface = OpenStudio::Model::Surface.new(add_ceiling_polygon(-conditioned_floor_width, -conditioned_floor_length, z_origin), model)

    ceiling_surface.setSunExposure("NoSun")
    ceiling_surface.setWindExposure("NoWind")
    ceiling_surface.setName("inferred conditioned ceiling")
    ceiling_surface.setSurfaceType("RoofCeiling")
    ceiling_surface.setSpace(create_or_get_space(model, spaces, Constants.SpaceTypeLiving))
    ceiling_surface.setOutsideBoundaryCondition("Adiabatic")
    ceiling_surface.additionalProperties.setFeature("SurfaceType", "InferredCeiling")

    if not @cond_bsmnt_surfaces.empty?
      # assuming added ceiling is in conditioned basement
      @cond_bsmnt_surfaces << ceiling_surface
    end

    # Apply Construction
    success = apply_adiabatic_construction(runner, model, [floor_surface, ceiling_surface], "floor")
    return false if not success

    return true
  end

  def self.add_thermal_mass(runner, model, building)
    drywall_thick_in = 0.5
    partition_frac_of_cfa = 1.0 # Ratio of partition wall area to conditioned floor area
    basement_frac_of_cfa = (@cfa - @cfa_ag) / @cfa
    success = Constructions.apply_partition_walls(runner, model, "PartitionWallConstruction", drywall_thick_in, partition_frac_of_cfa,
                                                  basement_frac_of_cfa, @cond_bsmnt_surfaces, @living_space)
    return false if not success

    mass_lb_per_sqft = 8.0
    density_lb_per_cuft = 40.0
    mat = BaseMaterial.Wood
    success = Constructions.apply_furniture(runner, model, mass_lb_per_sqft, density_lb_per_cuft, mat,
                                            basement_frac_of_cfa, @cond_bsmnt_surfaces, @living_space)
    return false if not success

    return true
  end

  def self.add_neighbors(runner, model, building, length)
    # Get the max z-value of any model surface
    default_height = -9e99
    model.getSpaces.each do |space|
      z_origin = space.zOrigin
      space.surfaces.each do |surface|
        surface.vertices.each do |vertex|
          surface_z = vertex.z + z_origin
          next if surface_z < default_height

          default_height = surface_z
        end
      end
    end
    default_height = UnitConversions.convert(default_height, "m", "ft")
    z_origin = 0 # shading surface always starts at grade

    shading_surfaces = []
    building.elements.each("BuildingDetails/BuildingSummary/Site/extension/Neighbors/NeighborBuilding") do |neighbor_building|
      neighbor_building_values = HPXML.get_neighbor_building_values(neighbor_building: neighbor_building)
      azimuth = neighbor_building_values[:azimuth]
      distance = neighbor_building_values[:distance]
      height = neighbor_building_values[:height].nil? ? default_height : neighbor_building_values[:height]

      shading_surface = OpenStudio::Model::ShadingSurface.new(add_wall_polygon(length, height, z_origin, azimuth), model)
      shading_surface.additionalProperties.setFeature("Azimuth", azimuth)
      shading_surface.additionalProperties.setFeature("Distance", distance)
      shading_surface.setName("Neighbor azimuth #{azimuth} distance #{distance}")

      shading_surfaces << shading_surface
    end

    unless shading_surfaces.empty?
      shading_surface_group = OpenStudio::Model::ShadingSurfaceGroup.new(model)
      shading_surface_group.setName(Constants.ObjectNameNeighbors)
      shading_surfaces.each do |shading_surface|
        shading_surface.setShadingSurfaceGroup(shading_surface_group)
      end
    end

    return true
  end

  def self.add_windows(runner, model, building, spaces, weather, cooling_season)
    surfaces = []
    building.elements.each("BuildingDetails/Enclosure/Windows/Window") do |window|
      window_values = HPXML.get_window_values(window: window)

      window_id = window_values[:id]

      window_height = 4.0 # ft, default
      overhang_depth = nil
      if not window.elements["Overhangs"].nil?
        overhang_depth = window_values[:overhangs_depth]
        overhang_distance_to_top = window_values[:overhangs_distance_to_top_of_window]
        overhang_distance_to_bottom = window_values[:overhangs_distance_to_bottom_of_window]
        window_height = overhang_distance_to_bottom - overhang_distance_to_top
      end

      window_area = window_values[:area]
      window_width = window_area / window_height
      z_origin = @foundation_top
      window_azimuth = window_values[:azimuth]

      # Create parent surface slightly bigger than window
      surface = OpenStudio::Model::Surface.new(add_wall_polygon(window_width, window_height, z_origin,
                                                                window_azimuth, [0, 0.0001, 0.0001, 0.0001]), model)

      surface.additionalProperties.setFeature("Length", window_width)
      surface.additionalProperties.setFeature("Azimuth", window_azimuth)
      surface.additionalProperties.setFeature("Tilt", 90.0)
      surface.additionalProperties.setFeature("SurfaceType", "Window")
      surface.setName("surface #{window_id}")
      surface.setSurfaceType("Wall")
      assign_space_to_subsurface(surface, window_id, window_values[:wall_idref], building, spaces, model, "window")
      surface.setOutsideBoundaryCondition("Outdoors") # cannot be adiabatic because subsurfaces won't be created
      surfaces << surface

      sub_surface = OpenStudio::Model::SubSurface.new(add_wall_polygon(window_width, window_height, z_origin,
                                                                       window_azimuth, [-0.0001, 0, 0.0001, 0]), model)
      sub_surface.setName(window_id)
      sub_surface.setSurface(surface)
      sub_surface.setSubSurfaceType("FixedWindow")

      if not overhang_depth.nil?
        overhang = sub_surface.addOverhang(UnitConversions.convert(overhang_depth, "ft", "m"), UnitConversions.convert(overhang_distance_to_top, "ft", "m"))
        overhang.get.setName("#{sub_surface.name} - #{Constants.ObjectNameOverhangs}")

        sub_surface.additionalProperties.setFeature(Constants.SizingInfoWindowOverhangDepth, overhang_depth)
        sub_surface.additionalProperties.setFeature(Constants.SizingInfoWindowOverhangOffset, overhang_distance_to_top)
      end

      # Apply construction
      ufactor = window_values[:ufactor]
      shgc = window_values[:shgc]
      default_shade_summer, default_shade_winter = Constructions.get_default_interior_shading_factors()
      cool_shade_mult = default_shade_summer
      if not window_values[:interior_shading_factor_summer].nil?
        cool_shade_mult = window_values[:interior_shading_factor_summer]
      end
      heat_shade_mult = default_shade_winter
      if not window_values[:interior_shading_factor_winter].nil?
        heat_shade_mult = window_values[:interior_shading_factor_winter]
      end
      success = Constructions.apply_window(runner, model, [sub_surface],
                                           "WindowConstruction",
                                           weather, cooling_season, ufactor, shgc,
                                           heat_shade_mult, cool_shade_mult)
      return false if not success
    end

    success = apply_adiabatic_construction(runner, model, surfaces, "wall")
    return false if not success

    return true
  end

  def self.add_skylights(runner, model, building, spaces, weather, cooling_season)
    surfaces = []
    building.elements.each("BuildingDetails/Enclosure/Skylights/Skylight") do |skylight|
      skylight_values = HPXML.get_skylight_values(skylight: skylight)

      skylight_id = skylight_values[:id]

      # Obtain skylight tilt from attached roof
      skylight_tilt = nil
      building.elements.each("BuildingDetails/Enclosure/Roofs/Roof") do |roof|
        roof_values = HPXML.get_roof_values(roof: roof,
                                            select: [:id, :pitch])
        next unless roof_values[:id] == skylight_values[:roof_idref]

        skylight_tilt = roof_values[:pitch] / 12.0
      end
      if skylight_tilt.nil?
        fail "Attached roof '#{skylight_values[:roof_idref]}' not found for skylight '#{skylight_id}'."
      end

      skylight_area = skylight_values[:area]
      skylight_height = Math::sqrt(skylight_area)
      skylight_width = skylight_area / skylight_height
      z_origin = @walls_top + 0.5 * Math.sin(Math.atan(skylight_tilt)) * skylight_height
      skylight_azimuth = skylight_values[:azimuth]

      # Create parent surface slightly bigger than skylight
      surface = OpenStudio::Model::Surface.new(add_roof_polygon(skylight_width + 0.0001, skylight_height + 0.0001, z_origin,
                                                                skylight_azimuth, skylight_tilt), model)

      surface.additionalProperties.setFeature("Length", skylight_width)
      surface.additionalProperties.setFeature("Width", skylight_height)
      surface.additionalProperties.setFeature("Azimuth", skylight_azimuth)
      surface.additionalProperties.setFeature("Tilt", skylight_tilt)
      surface.additionalProperties.setFeature("SurfaceType", "Skylight")
      surface.setName("surface #{skylight_id}")
      surface.setSurfaceType("RoofCeiling")
      surface.setSpace(create_or_get_space(model, spaces, Constants.SpaceTypeLiving)) # Ensures it is included in Manual J sizing
      surface.setOutsideBoundaryCondition("Outdoors") # cannot be adiabatic because subsurfaces won't be created
      surfaces << surface

      sub_surface = OpenStudio::Model::SubSurface.new(add_roof_polygon(skylight_width, skylight_height, z_origin,
                                                                       skylight_azimuth, skylight_tilt), model)
      sub_surface.setName(skylight_id)
      sub_surface.setSurface(surface)
      sub_surface.setSubSurfaceType("Skylight")

      # Apply construction
      ufactor = skylight_values[:ufactor]
      shgc = skylight_values[:shgc]
      cool_shade_mult = 1.0
      heat_shade_mult = 1.0
      success = Constructions.apply_skylight(runner, model, [sub_surface],
                                             "SkylightConstruction",
                                             weather, cooling_season, ufactor, shgc,
                                             heat_shade_mult, cool_shade_mult)
      return false if not success
    end

    success = apply_adiabatic_construction(runner, model, surfaces, "roof")
    return false if not success

    return true
  end

  def self.add_doors(runner, model, building, spaces)
    surfaces = []
    building.elements.each("BuildingDetails/Enclosure/Doors/Door") do |door|
      door_values = HPXML.get_door_values(door: door)
      door_id = door_values[:id]

      door_area = door_values[:area]
      door_azimuth = door_values[:azimuth]

      door_height = 6.67 # ft
      door_width = door_area / door_height
      z_origin = @foundation_top

      # Create parent surface slightly bigger than door
      surface = OpenStudio::Model::Surface.new(add_wall_polygon(door_width, door_height, z_origin,
                                                                door_azimuth, [0, 0.0001, 0.0001, 0.0001]), model)

      surface.additionalProperties.setFeature("Length", door_width)
      surface.additionalProperties.setFeature("Azimuth", door_azimuth)
      surface.additionalProperties.setFeature("Tilt", 90.0)
      surface.additionalProperties.setFeature("SurfaceType", "Door")
      surface.setName("surface #{door_id}")
      surface.setSurfaceType("Wall")
      assign_space_to_subsurface(surface, door_id, door_values[:wall_idref], building, spaces, model, "door")
      surface.setOutsideBoundaryCondition("Outdoors") # cannot be adiabatic because subsurfaces won't be created
      surfaces << surface

      sub_surface = OpenStudio::Model::SubSurface.new(add_wall_polygon(door_width, door_height, z_origin,
                                                                       door_azimuth, [0, 0, 0, 0]), model)
      sub_surface.setName(door_id)
      sub_surface.setSurface(surface)
      sub_surface.setSubSurfaceType("Door")

      # Apply construction
      ufactor = 1.0 / door_values[:r_value]

      success = Constructions.apply_door(runner, model, [sub_surface], "Door", ufactor)
      return false if not success
    end

    success = apply_adiabatic_construction(runner, model, surfaces, "wall")
    return false if not success

    return true
  end

  def self.apply_adiabatic_construction(runner, model, surfaces, type)
    # Arbitrary construction for heat capacitance.
    # Only applies to surfaces where outside boundary conditioned is
    # adiabatic or surface net area is near zero.

    if type == "wall"

      success = Constructions.apply_wood_stud_wall(runner, model, surfaces, "AdiabaticWallConstruction",
                                                   0, 1, 3.5, true, 0.1, 0.5, 0, 999,
                                                   Material.ExtFinishStuccoMedDark)
      return false if not success

    elsif type == "floor"

      success = Constructions.apply_floor(runner, model, surfaces, "AdiabaticFloorConstruction",
                                          0, 1, 0.07, 5.5, 0.75, 999,
                                          Material.FloorWood, Material.CoveringBare)
      return false if not success

    elsif type == "roof"

      success = Constructions.apply_open_cavity_roof(runner, model, surfaces, "AdiabaticRoofConstruction",
                                                     0, 1, 7.25, 0.07, 7.25, 0.75, 999,
                                                     Material.RoofingAsphaltShinglesMed, false)
      return false if not success

    end

    return true
  end

  def self.add_hot_water_and_appliances(runner, model, building, weather, spaces)
    related_hvac_list = [] # list of hvac systems refered in water heating system "RelatedHvac" element
    # Clothes Washer
    clothes_washer_values = HPXML.get_clothes_washer_values(clothes_washer: building.elements["BuildingDetails/Appliances/ClothesWasher"])
    if not clothes_washer_values.nil?
      cw_space = get_space_from_location(clothes_washer_values[:location], "ClothesWasher", model, spaces)
      cw_ler = clothes_washer_values[:rated_annual_kwh]
      cw_elec_rate = clothes_washer_values[:label_electric_rate]
      cw_gas_rate = clothes_washer_values[:label_gas_rate]
      cw_agc = clothes_washer_values[:label_annual_gas_cost]
      cw_cap = clothes_washer_values[:capacity]
      cw_mef = clothes_washer_values[:modified_energy_factor]
      if cw_mef.nil?
        cw_mef = HotWaterAndAppliances.calc_clothes_washer_mef_from_imef(clothes_washer_values[:integrated_modified_energy_factor])
      end
    else
      cw_mef = cw_ler = cw_elec_rate = cw_gas_rate = cw_agc = cw_cap = cw_space = nil
    end

    # Clothes Dryer
    clothes_dryer_values = HPXML.get_clothes_dryer_values(clothes_dryer: building.elements["BuildingDetails/Appliances/ClothesDryer"])
    if not clothes_dryer_values.nil?
      cd_space = get_space_from_location(clothes_dryer_values[:location], "ClothesDryer", model, spaces)
      cd_fuel = to_beopt_fuel(clothes_dryer_values[:fuel_type])
      cd_control = clothes_dryer_values[:control_type]
      cd_ef = clothes_dryer_values[:energy_factor]
      if cd_ef.nil?
        cd_ef = HotWaterAndAppliances.calc_clothes_dryer_ef_from_cef(clothes_dryer_values[:combined_energy_factor])
      end
    else
      cd_ef = cd_control = cd_fuel = cd_space = nil
    end

    # Dishwasher
    dishwasher_values = HPXML.get_dishwasher_values(dishwasher: building.elements["BuildingDetails/Appliances/Dishwasher"])
    if not dishwasher_values.nil?
      dw_cap = dishwasher_values[:place_setting_capacity]
      dw_ef = dishwasher_values[:energy_factor]
      if dw_ef.nil?
        dw_ef = HotWaterAndAppliances.calc_dishwasher_ef_from_annual_kwh(dishwasher_values[:rated_annual_kwh])
      end
    else
      dw_ef = dw_cap = nil
    end

    # Refrigerator
    refrigerator_values = HPXML.get_refrigerator_values(refrigerator: building.elements["BuildingDetails/Appliances/Refrigerator"])
    if not refrigerator_values.nil?
      fridge_space = get_space_from_location(refrigerator_values[:location], "Refrigerator", model, spaces)
      fridge_annual_kwh = refrigerator_values[:adjusted_annual_kwh]
      if fridge_annual_kwh.nil?
        fridge_annual_kwh = refrigerator_values[:rated_annual_kwh]
      end
    else
      fridge_annual_kwh = fridge_space = nil
    end

    # Cooking Range/Oven
    cooking_range_values = HPXML.get_cooking_range_values(cooking_range: building.elements["BuildingDetails/Appliances/CookingRange"])
    oven_values = HPXML.get_oven_values(oven: building.elements["BuildingDetails/Appliances/Oven"])
    if not cooking_range_values.nil? and not oven_values.nil?
      cook_fuel_type = to_beopt_fuel(cooking_range_values[:fuel_type])
      cook_is_induction = cooking_range_values[:is_induction]
      oven_is_convection = oven_values[:is_convection]
    else
      cook_fuel_type = cook_is_induction = oven_is_convection = nil
    end

    wh = building.elements["BuildingDetails/Systems/WaterHeating"]

    # Fixtures
    has_low_flow_fixtures = false
    if not wh.nil?
      low_flow_fixtures_list = []
      wh.elements.each("WaterFixture[WaterFixtureType='shower head' or WaterFixtureType='faucet']") do |wf|
        water_fixture_values = HPXML.get_water_fixture_values(water_fixture: wf,
                                                              select: [:low_flow])
        low_flow_fixtures_list << water_fixture_values[:low_flow]
      end
      low_flow_fixtures_list.uniq!
      if low_flow_fixtures_list.size == 1 and low_flow_fixtures_list[0]
        has_low_flow_fixtures = true
      end
    end

    # Distribution
    if not wh.nil?
      dist = wh.elements["HotWaterDistribution"]
      hot_water_distribution_values = HPXML.get_hot_water_distribution_values(hot_water_distribution: wh.elements["HotWaterDistribution"])
      dist_type = hot_water_distribution_values[:system_type].downcase
      if dist_type == "standard"
        std_pipe_length = hot_water_distribution_values[:standard_piping_length]
        recirc_loop_length = nil
        recirc_branch_length = nil
        recirc_control_type = nil
        recirc_pump_power = nil
      elsif dist_type == "recirculation"
        recirc_loop_length = hot_water_distribution_values[:recirculation_piping_length]
        recirc_branch_length = hot_water_distribution_values[:recirculation_branch_piping_length]
        recirc_control_type = hot_water_distribution_values[:recirculation_control_type]
        recirc_pump_power = hot_water_distribution_values[:recirculation_pump_power]
        std_pipe_length = nil
      end
      pipe_r = hot_water_distribution_values[:pipe_r_value]
    end

    # Drain Water Heat Recovery
    dwhr_present = false
    dwhr_facilities_connected = nil
    dwhr_is_equal_flow = nil
    dwhr_efficiency = nil
    if not wh.nil?
      if XMLHelper.has_element(dist, "DrainWaterHeatRecovery")
        dwhr_present = true
        dwhr_facilities_connected = hot_water_distribution_values[:dwhr_facilities_connected]
        dwhr_is_equal_flow = hot_water_distribution_values[:dwhr_equal_flow]
        dwhr_efficiency = hot_water_distribution_values[:dwhr_efficiency]
      end
    end

    # Water Heater
    related_hvac_list = [] # list of heating systems referred in water heating system "RelatedHVACSystem" element
    dhw_loop_fracs = {}
    combi_sys_id_list = []
    if not wh.nil?
      wh.elements.each("WaterHeatingSystem") do |dhw|
        water_heating_system_values = HPXML.get_water_heating_system_values(water_heating_system: dhw)

        sys_id = water_heating_system_values[:id]
        @dhw_map[sys_id] = []

        space = get_space_from_location(water_heating_system_values[:location], "WaterHeatingSystem", model, spaces)
        setpoint_temp = Waterheater.get_default_hot_water_temperature(@eri_version)
        wh_type = water_heating_system_values[:water_heater_type]
        fuel = water_heating_system_values[:fuel_type]
        jacket_r = water_heating_system_values[:jacket_r_value]

        uses_desuperheater = water_heating_system_values[:uses_desuperheater]
        relatedhvac = water_heating_system_values[:related_hvac]

        if uses_desuperheater
          if not related_hvac_list.include? relatedhvac
            related_hvac_list << relatedhvac
            desuperheater_clg_coil = get_desuperheatercoil(@hvac_map, relatedhvac, sys_id)
          else
            fail "RelatedHVACSystem '#{relatedhvac}' for water heating system '#{sys_id}' is already attached to another water heating system."
          end
        end

        ef = water_heating_system_values[:energy_factor]
        if ef.nil?
          uef = water_heating_system_values[:uniform_energy_factor]
          # allow systems not requiring EF and not specifying fuel type, e.g., indirect water heater
          if not uef.nil?
            ef = Waterheater.calc_ef_from_uef(uef, to_beopt_wh_type(wh_type), to_beopt_fuel(fuel))
          end
        end

        ec_adj = HotWaterAndAppliances.get_dist_energy_consumption_adjustment(@has_uncond_bsmnt, @cfa, @ncfl,
                                                                              dist_type, recirc_control_type,
                                                                              pipe_r, std_pipe_length, recirc_loop_length)

        runner.registerInfo("EC_adj=#{ec_adj}") # Pass value to tests

        dhw_load_frac = water_heating_system_values[:fraction_dhw_load_served]

        if wh_type == "storage water heater"

          tank_vol = water_heating_system_values[:tank_volume]
          if fuel != "electricity"
            re = water_heating_system_values[:recovery_efficiency]
          else
            re = 0.98
          end
          capacity_kbtuh = water_heating_system_values[:heating_capacity] / 1000.0
          oncycle_power = 0.0
          offcycle_power = 0.0
          success = Waterheater.apply_tank(model, runner, space, to_beopt_fuel(fuel),
                                           capacity_kbtuh, tank_vol, ef, re, setpoint_temp,
                                           oncycle_power, offcycle_power, ec_adj,
                                           @nbeds, @dhw_map, sys_id, desuperheater_clg_coil, jacket_r)
          return false if not success

        elsif wh_type == "instantaneous water heater"

          cycling_derate = water_heating_system_values[:performance_adjustment]
          if cycling_derate.nil?
            cycling_derate = Waterheater.get_tankless_cycling_derate()
          end

          capacity_kbtuh = 100000000.0
          oncycle_power = 0.0
          offcycle_power = 0.0
          success = Waterheater.apply_tankless(model, runner, space, to_beopt_fuel(fuel),
                                               capacity_kbtuh, ef, cycling_derate,
                                               setpoint_temp, oncycle_power, offcycle_power, ec_adj,
                                               @nbeds, @dhw_map, sys_id, desuperheater_clg_coil)
          return false if not success

        elsif wh_type == "heat pump water heater"

          tank_vol = water_heating_system_values[:tank_volume]
          success = Waterheater.apply_heatpump(model, runner, space, weather, setpoint_temp, tank_vol, ef, ec_adj,
                                               @nbeds, @dhw_map, sys_id, jacket_r)
          return false if not success

        elsif wh_type == "space-heating boiler with storage tank" or wh_type == "space-heating boiler with tankless coil"
          # Check tank type to default tank volume for tankless coil
          combi_sys_id_list << sys_id
          heating_source_id = water_heating_system_values[:related_hvac]
          standby_loss = water_heating_system_values[:standby_loss]
          if not related_hvac_list.include? heating_source_id
            related_hvac_list << heating_source_id
            boiler_sys = get_boiler_and_boiler_loop(@hvac_map, heating_source_id, sys_id)
            boiler_fuel_type = to_beopt_fuel(Waterheater.get_combi_system_fuel(heating_source_id, building.elements["BuildingDetails"]))
          else
            fail "RelatedHVACSystem '#{heating_source_id}' for water heating system '#{sys_id}' is already attached to another water heating system."
          end
          @dhw_map[sys_id] << boiler_sys['boiler']
          capacity_kbtuh = 0.0
          oncycle_power = 0.0
          offcycle_power = 0.0
          success = Waterheater.apply_indirect(model, runner, space, capacity_kbtuh,
                                               water_heating_system_values[:tank_volume], setpoint_temp, oncycle_power,
                                               offcycle_power, ec_adj, @nbeds, boiler_sys['boiler'],
                                               boiler_sys['plant_loop'], boiler_fuel_type,
                                               @dhw_map, sys_id, wh_type, jacket_r, standby_loss)
          return false if not success

        else

          fail "Unhandled water heater (#{wh_type})."

        end
        dhw_loop_fracs[sys_id] = dhw_load_frac
      end
    end
    wh_setpoint = Waterheater.get_default_hot_water_temperature(@eri_version)
    success = HotWaterAndAppliances.apply(model, runner, weather, @living_space,
                                          @cfa, @nbeds, @ncfl, @has_uncond_bsmnt, wh_setpoint,
                                          cw_mef, cw_ler, cw_elec_rate, cw_gas_rate,
                                          cw_agc, cw_cap, cw_space, cd_fuel, cd_ef, cd_control,
                                          cd_space, dw_ef, dw_cap, fridge_annual_kwh, fridge_space,
                                          cook_fuel_type, cook_is_induction, oven_is_convection,
                                          has_low_flow_fixtures, dist_type, pipe_r,
                                          std_pipe_length, recirc_loop_length,
                                          recirc_branch_length, recirc_control_type,
                                          recirc_pump_power, dwhr_present,
                                          dwhr_facilities_connected, dwhr_is_equal_flow,
                                          dwhr_efficiency, dhw_loop_fracs, @eri_version,
                                          @dhw_map, @hpxml_path)
    return false if not success

    # Add combi-system EMS program with water use equipment information
    @dhw_map.keys.each do |sys_id|
      next unless combi_sys_id_list.include? sys_id

      Waterheater.apply_combi_system_EMS(model, runner, sys_id, @dhw_map)
    end

    return true
  end

  def self.get_desuperheatercoil(hvac_map, relatedhvac, wh_id)
    # search for the related cooling coil object for desuperheater

    # Supported cooling coil options
    clg_coil_supported = [OpenStudio::Model::CoilCoolingDXSingleSpeed, OpenStudio::Model::CoilCoolingDXMultiSpeed, OpenStudio::Model::CoilCoolingWaterToAirHeatPumpEquationFit]
    if hvac_map.keys.include? relatedhvac
      hvac_map[relatedhvac].each do |comp|
        clg_coil_supported.each do |coiltype|
          if comp.is_a? coiltype
            return comp
          end
        end
      end
      fail "RelatedHVACSystem '#{relatedhvac}' for water heating system '#{wh_id}' is not currently supported for desuperheaters."
    else
      fail "RelatedHVACSystem '#{relatedhvac}' not found for water heating system '#{wh_id}'."
    end
  end

  def self.add_cooling_system(runner, model, building)
    return true if @use_only_ideal_air

    building.elements.each("BuildingDetails/Systems/HVAC/HVACPlant/CoolingSystem") do |clgsys|
      cooling_system_values = HPXML.get_cooling_system_values(cooling_system: clgsys)

      clg_type = cooling_system_values[:cooling_system_type]

      cool_capacity_btuh = cooling_system_values[:cooling_capacity]
      if not cool_capacity_btuh.nil?
        if cool_capacity_btuh < 0
          cool_capacity_btuh = Constants.SizingAuto
        end
      end

      load_frac = cooling_system_values[:fraction_cool_load_served]
      if @total_frac_remaining_cool_load_served > 0
        sequential_load_frac = load_frac / @total_frac_remaining_cool_load_served # Fraction of remaining load served by this system
      else
        sequential_load_frac = 0.0
      end
      @total_frac_remaining_cool_load_served -= load_frac

      check_distribution_system(building, cooling_system_values)

      sys_id = cooling_system_values[:id]
      @hvac_map[sys_id] = []

      if clg_type == "central air conditioner"

        seer = cooling_system_values[:cooling_efficiency_seer]
        num_speeds = get_ac_num_speeds(seer)
        crankcase_kw = 0.05 # From RESNET Publication No. 002-2017
        crankcase_temp = 50.0 # From RESNET Publication No. 002-2017

        if num_speeds == "1-Speed"

          if cooling_system_values[:cooling_shr].nil?
            shrs = [0.73]
          else
            shrs = [cooling_system_values[:cooling_shr]]
          end
          fan_power_installed = get_fan_power_installed(seer)
          airflow_rate = cooling_system_values[:cooling_cfm] # Hidden feature; used only for HERS DSE test
          success = HVAC.apply_central_ac_1speed(model, runner, seer, shrs,
                                                 fan_power_installed, crankcase_kw, crankcase_temp,
                                                 cool_capacity_btuh, airflow_rate, load_frac,
                                                 sequential_load_frac, @living_zone,
                                                 @hvac_map, sys_id)
          return false if not success

        elsif num_speeds == "2-Speed"

          if cooling_system_values[:cooling_shr].nil?
            shrs = [0.71, 0.73]
          else
            # TODO: is the following assumption correct (revist Dylan's data?)? OR should value from HPXML be used for both stages
            shrs = [cooling_system_values[:cooling_shr] - 0.02, cooling_system_values[:cooling_shr]]
          end
          fan_power_installed = get_fan_power_installed(seer)
          success = HVAC.apply_central_ac_2speed(model, runner, seer, shrs,
                                                 fan_power_installed, crankcase_kw, crankcase_temp,
                                                 cool_capacity_btuh, load_frac,
                                                 sequential_load_frac, @living_zone,
                                                 @hvac_map, sys_id)
          return false if not success

        elsif num_speeds == "Variable-Speed"

          if cooling_system_values[:cooling_shr].nil?
            shrs = [0.87, 0.80, 0.79, 0.78]
          else
            var_sp_shr_mult = [1.115, 1.026, 1.013, 1.0]
            shrs = var_sp_shr_mult.map { |m| cooling_system_values[:cooling_shr] * m }
          end
          fan_power_installed = get_fan_power_installed(seer)
          success = HVAC.apply_central_ac_4speed(model, runner, seer, shrs,
                                                 fan_power_installed, crankcase_kw, crankcase_temp,
                                                 cool_capacity_btuh, load_frac,
                                                 sequential_load_frac, @living_zone,
                                                 @hvac_map, sys_id)
          return false if not success

        else

          fail "Unexpected number of speeds (#{num_speeds}) for cooling system."

        end

      elsif clg_type == "room air conditioner"

        eer = cooling_system_values[:cooling_efficiency_eer]

        if cooling_system_values[:cooling_shr].nil?
          shr = 0.65
        else
          shr = cooling_system_values[:cooling_shr]
        end

        airflow_rate = 350.0
        success = HVAC.apply_room_ac(model, runner, eer, shr,
                                     airflow_rate, cool_capacity_btuh, load_frac,
                                     sequential_load_frac, @living_zone,
                                     @hvac_map, sys_id)
        return false if not success

      elsif clg_type == "evaporative cooler"

        is_ducted = XMLHelper.has_element(clgsys, "DistributionSystem")
        success = HVAC.apply_evaporative_cooler(model, runner, load_frac,
                                                sequential_load_frac, @living_zone,
                                                @hvac_map, sys_id, is_ducted)
        return false if not success

      end
    end

    return true
  end

  def self.add_heating_system(runner, model, building)
    return true if @use_only_ideal_air

    # We need to process furnaces attached to ACs before any other heating system
    # such that the sequential load heating fraction is properly applied.

    [true, false].each do |only_furnaces_attached_to_cooling|
      building.elements.each("BuildingDetails/Systems/HVAC/HVACPlant/HeatingSystem") do |htgsys|
        heating_system_values = HPXML.get_heating_system_values(heating_system: htgsys)

        htg_type = heating_system_values[:heating_system_type]

        check_distribution_system(building, heating_system_values)

        attached_clg_system = get_attached_clg_system(heating_system_values, building)

        if only_furnaces_attached_to_cooling
          next unless htg_type == "Furnace" and not attached_clg_system.nil?
        else
          next if htg_type == "Furnace" and not attached_clg_system.nil?
        end

        fuel = to_beopt_fuel(heating_system_values[:heating_system_fuel])

        heat_capacity_btuh = heating_system_values[:heating_capacity]
        if heat_capacity_btuh < 0
          heat_capacity_btuh = Constants.SizingAuto
        end

        load_frac = heating_system_values[:fraction_heat_load_served]
        if @total_frac_remaining_heat_load_served > 0
          sequential_load_frac = load_frac / @total_frac_remaining_heat_load_served # Fraction of remaining load served by this system
        else
          sequential_load_frac = 0.0
        end
        @total_frac_remaining_heat_load_served -= load_frac

        sys_id = heating_system_values[:id]
        @hvac_map[sys_id] = []

        if htg_type == "Furnace"

          afue = heating_system_values[:heating_efficiency_afue]
          fan_power = 0.5 # For fuel furnaces, will be overridden by EAE later
          airflow_rate = heating_system_values[:heating_cfm] # Hidden feature; used only for HERS DSE test
          success = HVAC.apply_furnace(model, runner, fuel, afue,
                                       heat_capacity_btuh, airflow_rate, fan_power,
                                       load_frac, sequential_load_frac,
                                       attached_clg_system, @living_zone,
                                       @hvac_map, sys_id)
          return false if not success

        elsif htg_type == "WallFurnace"

          afue = heating_system_values[:heating_efficiency_afue]
          fan_power = 0.0
          airflow_rate = 0.0
          success = HVAC.apply_unit_heater(model, runner, fuel,
                                           afue, heat_capacity_btuh, fan_power,
                                           airflow_rate, load_frac,
                                           sequential_load_frac, @living_zone,
                                           @hvac_map, sys_id)
          return false if not success

        elsif htg_type == "Boiler"

          system_type = Constants.BoilerTypeForcedDraft
          afue = heating_system_values[:heating_efficiency_afue]
          oat_reset_enabled = false
          oat_high = nil
          oat_low = nil
          oat_hwst_high = nil
          oat_hwst_low = nil
          design_temp = 180.0
          success = HVAC.apply_boiler(model, runner, fuel, system_type, afue,
                                      oat_reset_enabled, oat_high, oat_low, oat_hwst_high, oat_hwst_low,
                                      heat_capacity_btuh, design_temp, load_frac,
                                      sequential_load_frac, @living_zone,
                                      @hvac_map, sys_id)
          return false if not success

        elsif htg_type == "ElectricResistance"

          efficiency = heating_system_values[:heating_efficiency_percent]
          success = HVAC.apply_electric_baseboard(model, runner, efficiency,
                                                  heat_capacity_btuh, load_frac,
                                                  sequential_load_frac, @living_zone,
                                                  @hvac_map, sys_id)
          return false if not success

        elsif htg_type == "Stove" or htg_type == "PortableHeater"

          efficiency = heating_system_values[:heating_efficiency_percent]
          airflow_rate = 125.0 # cfm/ton; doesn't affect energy consumption
          fan_power = 0.5 # For fuel equipment, will be overridden by EAE later
          success = HVAC.apply_unit_heater(model, runner, fuel,
                                           efficiency, heat_capacity_btuh, fan_power,
                                           airflow_rate, load_frac,
                                           sequential_load_frac, @living_zone,
                                           @hvac_map, sys_id)
          return false if not success

        end
      end
    end

    return true
  end

  def self.add_heat_pump(runner, model, building, weather)
    return true if @use_only_ideal_air

    building.elements.each("BuildingDetails/Systems/HVAC/HVACPlant/HeatPump") do |hp|
      heat_pump_values = HPXML.get_heat_pump_values(heat_pump: hp)

      check_distribution_system(building, heat_pump_values)

      hp_type = heat_pump_values[:heat_pump_type]

      cool_capacity_btuh = heat_pump_values[:cooling_capacity]
      if cool_capacity_btuh < 0
        cool_capacity_btuh = Constants.SizingAuto
      end

      heat_capacity_btuh = heat_pump_values[:heating_capacity]
      if heat_capacity_btuh < 0
        heat_capacity_btuh = Constants.SizingAuto
      end

      # Heating and cooling capacity must either both be Autosized or Fixed
      if (cool_capacity_btuh == Constants.SizingAuto) ^ (heat_capacity_btuh == Constants.SizingAuto)
        runner.registerError("HeatPump '#{heat_pump_values[:id]}' CoolingCapacity and HeatingCapacity must either both be auto-sized or fixed-sized.")
        return false
      end

      heat_capacity_btuh_17F = heat_pump_values[:heating_capacity_17F]
      if heat_capacity_btuh == Constants.SizingAuto and not heat_capacity_btuh_17F.nil?
        runner.registerError("HeatPump '#{heat_pump_values[:id]}' has HeatingCapacity17F provided but heating capacity is auto-sized.")
        return false
      end

      load_frac_heat = heat_pump_values[:fraction_heat_load_served]
      if @total_frac_remaining_heat_load_served > 0
        sequential_load_frac_heat = load_frac_heat / @total_frac_remaining_heat_load_served # Fraction of remaining load served by this system
      else
        sequential_load_frac_heat = 0.0
      end
      @total_frac_remaining_heat_load_served -= load_frac_heat

      load_frac_cool = heat_pump_values[:fraction_cool_load_served]
      if @total_frac_remaining_cool_load_served > 0
        sequential_load_frac_cool = load_frac_cool / @total_frac_remaining_cool_load_served # Fraction of remaining load served by this system
      else
        sequential_load_frac_cool = 0.0
      end
      @total_frac_remaining_cool_load_served -= load_frac_cool

      backup_heat_fuel = heat_pump_values[:backup_heating_fuel]
      if not backup_heat_fuel.nil?
        backup_heat_capacity_btuh = heat_pump_values[:backup_heating_capacity]
        if backup_heat_capacity_btuh < 0
          backup_heat_capacity_btuh = Constants.SizingAuto
        end
        backup_heat_efficiency = heat_pump_values[:backup_heating_efficiency_percent]

        # Heating and backup heating capacity must either both be Autosized or Fixed
        if (backup_heat_capacity_btuh == Constants.SizingAuto) ^ (heat_capacity_btuh == Constants.SizingAuto)
          runner.registerError("HeatPump '#{heat_pump_values[:id]}' BackupHeatingCapacity and HeatingCapacity must either both be auto-sized or fixed-sized.")
          return false
        end
      else
        backup_heat_capacity_btuh = 0.0
        backup_heat_efficiency = 1.0
      end

      sys_id = heat_pump_values[:id]
      @hvac_map[sys_id] = []

      if hp_type == "air-to-air"

        seer = heat_pump_values[:cooling_efficiency_seer]
        hspf = heat_pump_values[:heating_efficiency_hspf]

        num_speeds = get_ashp_num_speeds_by_seer(seer)

        crankcase_kw = 0.05 # From RESNET Publication No. 002-2017
        crankcase_temp = 50.0 # From RESNET Publication No. 002-2017
        min_temp = 0.0 # FIXME

        if num_speeds == "1-Speed"

          if heat_pump_values[:cooling_shr].nil?
            shrs = [0.73]
          else
            shrs = [heat_pump_values[:cooling_shr]]
          end

          fan_power_installed = get_fan_power_installed(seer)
          success = HVAC.apply_central_ashp_1speed(model, runner, seer, hspf, shrs,
                                                   fan_power_installed, min_temp, crankcase_kw, crankcase_temp,
                                                   cool_capacity_btuh, heat_capacity_btuh, heat_capacity_btuh_17F,
                                                   backup_heat_efficiency, backup_heat_capacity_btuh,
                                                   load_frac_heat, load_frac_cool,
                                                   sequential_load_frac_heat, sequential_load_frac_cool,
                                                   @living_zone, @hvac_map, sys_id)
          return false if not success

        elsif num_speeds == "2-Speed"

          if heat_pump_values[:cooling_shr].nil?
            shrs = [0.71, 0.724]
          else
            # TODO: is the following assumption correct (revist Dylan's data?)? OR should value from HPXML be used for both stages?
            shrs = [heat_pump_values[:cooling_shr] - 0.014, heat_pump_values[:cooling_shr]]
          end
          fan_power_installed = get_fan_power_installed(seer)
          success = HVAC.apply_central_ashp_2speed(model, runner, seer, hspf, shrs,
                                                   fan_power_installed, min_temp, crankcase_kw, crankcase_temp,
                                                   cool_capacity_btuh, heat_capacity_btuh, heat_capacity_btuh_17F,
                                                   backup_heat_efficiency, backup_heat_capacity_btuh,
                                                   load_frac_heat, load_frac_cool,
                                                   sequential_load_frac_heat, sequential_load_frac_cool,
                                                   @living_zone, @hvac_map, sys_id)
          return false if not success

        elsif num_speeds == "Variable-Speed"

          if heat_pump_values[:cooling_shr].nil?
            shrs = [0.87, 0.80, 0.79, 0.78]
          else
            var_sp_shr_mult = [1.115, 1.026, 1.013, 1.0]
            shrs = var_sp_shr_mult.map { |m| heat_pump_values[:cooling_shr] * m }
          end
          fan_power_installed = get_fan_power_installed(seer)
          success = HVAC.apply_central_ashp_4speed(model, runner, seer, hspf, shrs,
                                                   fan_power_installed, min_temp, crankcase_kw, crankcase_temp,
                                                   cool_capacity_btuh, heat_capacity_btuh, heat_capacity_btuh_17F,
                                                   backup_heat_efficiency, backup_heat_capacity_btuh,
                                                   load_frac_heat, load_frac_cool,
                                                   sequential_load_frac_heat, sequential_load_frac_cool,
                                                   @living_zone, @hvac_map, sys_id)
          return false if not success

        else

          fail "Unexpected number of speeds (#{num_speeds}) for heat pump system."

        end

      elsif hp_type == "mini-split"

        seer = heat_pump_values[:cooling_efficiency_seer]
        hspf = heat_pump_values[:heating_efficiency_hspf]

        if heat_pump_values[:cooling_shr].nil?
          shr = 0.73
        else
          shr = heat_pump_values[:cooling_shr]
        end

        min_cooling_capacity = 0.4
        max_cooling_capacity = 1.2
        min_cooling_airflow_rate = 200.0
        max_cooling_airflow_rate = 425.0
        min_heating_capacity = 0.3
        max_heating_capacity = 1.2
        min_heating_airflow_rate = 200.0
        max_heating_airflow_rate = 400.0
        if heat_capacity_btuh == Constants.SizingAuto
          heating_capacity_offset = 2300.0
        else
          heating_capacity_offset = heat_capacity_btuh - cool_capacity_btuh
        end

        if heat_capacity_btuh_17F.nil?
          cap_retention_frac = 0.25
          cap_retention_temp = -5.0
        else
          cap_retention_frac = heat_capacity_btuh_17F / heat_capacity_btuh
          cap_retention_temp = 17.0
        end

        pan_heater_power = 0.0
        fan_power = 0.07
        is_ducted = XMLHelper.has_element(hp, "DistributionSystem")
        success = HVAC.apply_mshp(model, runner, seer, hspf, shr,
                                  min_cooling_capacity, max_cooling_capacity,
                                  min_cooling_airflow_rate, max_cooling_airflow_rate,
                                  min_heating_capacity, max_heating_capacity,
                                  min_heating_airflow_rate, max_heating_airflow_rate,
                                  heating_capacity_offset, cap_retention_frac,
                                  cap_retention_temp, pan_heater_power, fan_power,
                                  is_ducted, cool_capacity_btuh,
                                  backup_heat_efficiency, backup_heat_capacity_btuh,
                                  load_frac_heat, load_frac_cool,
                                  sequential_load_frac_heat, sequential_load_frac_cool,
                                  @living_zone, @hvac_map, sys_id)
        return false if not success

      elsif hp_type == "ground-to-air"

        eer = heat_pump_values[:cooling_efficiency_eer]
        cop = heat_pump_values[:heating_efficiency_cop]
        if heat_pump_values[:cooling_shr].nil?
          shr = 0.732
        else
          shr = heat_pump_values[:cooling_shr]
        end
        ground_conductivity = 0.6
        grout_conductivity = 0.4
        bore_config = Constants.SizingAuto
        bore_holes = Constants.SizingAuto
        bore_depth = Constants.SizingAuto
        bore_spacing = 20.0
        bore_diameter = 5.0
        pipe_size = 0.75
        ground_diffusivity = 0.0208
        fluid_type = Constants.FluidPropyleneGlycol
        frac_glycol = 0.3
        design_delta_t = 10.0
        pump_head = 50.0
        u_tube_leg_spacing = 0.9661
        u_tube_spacing_type = "b"
        fan_power = 0.5
        success = HVAC.apply_gshp(model, runner, weather, cop, eer, shr,
                                  ground_conductivity, grout_conductivity,
                                  bore_config, bore_holes, bore_depth,
                                  bore_spacing, bore_diameter, pipe_size,
                                  ground_diffusivity, fluid_type, frac_glycol,
                                  design_delta_t, pump_head,
                                  u_tube_leg_spacing, u_tube_spacing_type,
                                  fan_power, cool_capacity_btuh, heat_capacity_btuh,
                                  backup_heat_efficiency, backup_heat_capacity_btuh,
                                  load_frac_heat, load_frac_cool,
                                  sequential_load_frac_heat, sequential_load_frac_cool,
                                  @living_zone, @hvac_map, sys_id)
        return false if not success

      end
    end

    return true
  end

  def self.add_residual_hvac(runner, model, building)
    if @use_only_ideal_air
      success = HVAC.apply_ideal_air_loads(model, runner, 1, 1, @living_zone)
      return false if not success

      return true
    end

    # Adds an ideal air system to meet either:
    # 1. Any expected unmet load (i.e., because the sum of fractions load served is less than 1), or
    # 2. Any unexpected load (i.e., because the HVAC systems are undersized to meet the load)
    #
    # Addressing #2 ensures we can correctly calculate heating/cooling loads without having to run
    # an additional EnergyPlus simulation solely for that purpose, as well as allows us to report
    # the unmet load (i.e., the energy delivered by the ideal air system).
    if @total_frac_remaining_cool_load_served < 1
      sequential_cool_load_frac = 1
    else
      sequential_cool_load_frac = 0 # no cooling system, don't add ideal air for cooling either
    end

    if @total_frac_remaining_heat_load_served < 1
      sequential_heat_load_frac = 1
    else
      sequential_heat_load_frac = 0 # no heating system, don't add ideal air for heating either
    end
    if sequential_heat_load_frac > 0 or sequential_cool_load_frac > 0
      success = HVAC.apply_ideal_air_loads(model, runner, sequential_cool_load_frac, sequential_heat_load_frac,
                                           @living_zone)
      return false if not success
    end

    return true
  end

  def self.add_setpoints(runner, model, building, weather)
    hvac_control_values = HPXML.get_hvac_control_values(hvac_control: building.elements["BuildingDetails/Systems/HVAC/HVACControl"])
    return true if hvac_control_values.nil?

    # Base heating setpoint
    htg_setpoint = hvac_control_values[:heating_setpoint_temp]
    htg_weekday_setpoints = [[htg_setpoint] * 24] * 12

    # Apply heating setback?
    htg_setback = hvac_control_values[:heating_setback_temp]
    if not htg_setback.nil?
      htg_setback_hrs_per_week = hvac_control_values[:heating_setback_hours_per_week]
      htg_setback_start_hr = hvac_control_values[:heating_setback_start_hour]
      for m in 1..12
        for hr in htg_setback_start_hr..htg_setback_start_hr + Integer(htg_setback_hrs_per_week / 7.0) - 1
          htg_weekday_setpoints[m - 1][hr % 24] = htg_setback
        end
      end
    end

    htg_weekend_setpoints = htg_weekday_setpoints
    htg_use_auto_season = false
    htg_season_start_month = 1
    htg_season_end_month = 12
    success = HVAC.apply_heating_setpoints(model, runner, weather, htg_weekday_setpoints, htg_weekend_setpoints,
                                           htg_use_auto_season, htg_season_start_month, htg_season_end_month,
                                           @living_zone)
    return false if not success

    # Base cooling setpoint
    clg_setpoint = hvac_control_values[:cooling_setpoint_temp]
    clg_weekday_setpoints = [[clg_setpoint] * 24] * 12

    # Apply cooling setup?
    clg_setup = hvac_control_values[:cooling_setup_temp]
    if not clg_setup.nil?
      clg_setup_hrs_per_week = hvac_control_values[:cooling_setup_hours_per_week]
      clg_setup_start_hr = hvac_control_values[:cooling_setup_start_hour]
      for m in 1..12
        for hr in clg_setup_start_hr..clg_setup_start_hr + Integer(clg_setup_hrs_per_week / 7.0) - 1
          clg_weekday_setpoints[m - 1][hr % 24] = clg_setup
        end
      end
    end

    # Apply cooling setpoint offset due to ceiling fan?
    clg_ceiling_fan_offset = hvac_control_values[:ceiling_fan_cooling_setpoint_temp_offset]
    if not clg_ceiling_fan_offset.nil?
      HVAC.get_ceiling_fan_operation_months(weather).each_with_index do |operation, m|
        next unless operation == 1

        clg_weekday_setpoints[m] = [clg_weekday_setpoints[m], Array.new(24, clg_ceiling_fan_offset)].transpose.map { |i| i.reduce(:+) }
      end
    end

    clg_weekend_setpoints = clg_weekday_setpoints
    clg_use_auto_season = false
    clg_season_start_month = 1
    clg_season_end_month = 12
    success = HVAC.apply_cooling_setpoints(model, runner, weather, clg_weekday_setpoints, clg_weekend_setpoints,
                                           clg_use_auto_season, clg_season_start_month, clg_season_end_month,
                                           @living_zone)
    return false if not success

    return true
  end

  def self.add_ceiling_fans(runner, model, building, weather)
    ceiling_fan_values = HPXML.get_ceiling_fan_values(ceiling_fan: building.elements["BuildingDetails/Lighting/CeilingFan"])
    return true if ceiling_fan_values.nil?

    monthly_sch = HVAC.get_ceiling_fan_operation_months(weather)
    medium_cfm = 3000.0
    weekday_sch = [0.0, 0.0, 0.0, 0.0, 0.0, 0.0, 0.0, 0.0, 0.0, 0.5, 1.0, 1.0, 1.0, 1.0, 1.0, 1.0, 1.0, 1.0, 1.0, 1.0, 0.0, 0.0, 0.0, 0.0]
    weekend_sch = weekday_sch
    hrs_per_day = weekday_sch.inject(0, :+)

    cfm_per_w = ceiling_fan_values[:efficiency]
    if cfm_per_w.nil?
      fan_power_w = HVAC.get_default_ceiling_fan_power()
      cfm_per_w = medium_cfm / fan_power_w
    end
    quantity = ceiling_fan_values[:quantity]
    if quantity.nil?
      quantity = HVAC.get_default_ceiling_fan_quantity(@nbeds)
    end
    annual_kwh = UnitConversions.convert(quantity * medium_cfm / cfm_per_w * hrs_per_day * 365.0, "Wh", "kWh")
    annual_kwh *= monthly_sch.inject(:+) / 12.0

    success = HVAC.apply_ceiling_fans(model, runner, annual_kwh, weekday_sch, weekend_sch, monthly_sch,
                                      @cfa, @living_space)
    return false if not success

    return true
  end

  def self.check_distribution_system(building, system_values)
    dist_id = system_values[:distribution_system_idref]
    return if dist_id.nil?

    # Get attached distribution system
    found_attached_dist = false
    building.elements.each("BuildingDetails/Systems/HVAC/HVACDistribution") do |dist|
      hvac_distribution_values = HPXML.get_hvac_distribution_values(hvac_distribution: dist,
                                                                    select: [:id])
      next if dist_id != hvac_distribution_values[:id]

      found_attached_dist = true
    end

    if not found_attached_dist
      fail "Attached HVAC distribution system '#{dist_id}' cannot be found for HVAC system '#{system_values[:id]}'."
    end
  end

  def self.get_boiler_and_boiler_loop(loop_hvacs, heating_source_id, sys_id)
    # Search for the right boiler OS object
    related_boiler_sys = {}
    if loop_hvacs.keys.include? heating_source_id
      loop_hvacs[heating_source_id].each do |comp|
        if comp.is_a? OpenStudio::Model::PlantLoop
          related_boiler_sys['plant_loop'] = comp
        elsif comp.is_a? OpenStudio::Model::BoilerHotWater
          related_boiler_sys['boiler'] = comp
        end
      end
      return related_boiler_sys
    else
      fail "RelatedHVACSystem '#{heating_source_id}' not found for water heating system '#{sys_id}'."
    end
  end

  def self.add_mels(runner, model, building, spaces)
    # Misc
    plug_load_values = HPXML.get_plug_load_values(plug_load: building.elements["BuildingDetails/MiscLoads/PlugLoad[PlugLoadType='other']"])
    if not plug_load_values.nil?
      misc_annual_kwh = plug_load_values[:kWh_per_year]
      if misc_annual_kwh.nil?
        misc_annual_kwh = MiscLoads.get_residual_mels_values(@cfa)[0]
      end

      misc_sens_frac = plug_load_values[:frac_sensible]
      if misc_sens_frac.nil?
        misc_sens_frac = MiscLoads.get_residual_mels_values(@cfa)[1]
      end

      misc_lat_frac = plug_load_values[:frac_latent]
      if misc_lat_frac.nil?
        misc_lat_frac = MiscLoads.get_residual_mels_values(@cfa)[2]
      end

      misc_loads_schedule_values = HPXML.get_misc_loads_schedule_values(misc_loads: building.elements["BuildingDetails/MiscLoads"])
      misc_weekday_sch = misc_loads_schedule_values[:weekday_fractions]
      if misc_weekday_sch.nil?
        misc_weekday_sch = "0.04, 0.037, 0.037, 0.036, 0.033, 0.036, 0.043, 0.047, 0.034, 0.023, 0.024, 0.025, 0.024, 0.028, 0.031, 0.032, 0.039, 0.053, 0.063, 0.067, 0.071, 0.069, 0.059, 0.05"
      end

      misc_weekend_sch = misc_loads_schedule_values[:weekend_fractions]
      if misc_weekend_sch.nil?
        misc_weekend_sch = "0.04, 0.037, 0.037, 0.036, 0.033, 0.036, 0.043, 0.047, 0.034, 0.023, 0.024, 0.025, 0.024, 0.028, 0.031, 0.032, 0.039, 0.053, 0.063, 0.067, 0.071, 0.069, 0.059, 0.05"
      end

      misc_monthly_sch = misc_loads_schedule_values[:monthly_multipliers]
      if misc_monthly_sch.nil?
        misc_monthly_sch = "1.248, 1.257, 0.993, 0.989, 0.993, 0.827, 0.821, 0.821, 0.827, 0.99, 0.987, 1.248"
      end
    else
      misc_annual_kwh = 0
    end

    # Television
    plug_load_values = HPXML.get_plug_load_values(plug_load: building.elements["BuildingDetails/MiscLoads/PlugLoad[PlugLoadType='TV other']"],
                                                  select: [:kWh_per_year])
    if not plug_load_values.nil?
      tv_annual_kwh = plug_load_values[:kWh_per_year]
      if tv_annual_kwh.nil?
        tv_annual_kwh, tv_sens_frac, tv_lat_frac = MiscLoads.get_televisions_values(@cfa, @nbeds)
      end
    else
      tv_annual_kwh = 0
    end

    success, sch = MiscLoads.apply_plug(model, runner, misc_annual_kwh, misc_sens_frac, misc_lat_frac,
                                        misc_weekday_sch, misc_weekend_sch, misc_monthly_sch, tv_annual_kwh,
                                        @cfa, @living_space)
    return false if not success

    return true
  end

  def self.add_lighting(runner, model, building, weather, spaces)
    lighting = building.elements["BuildingDetails/Lighting"]
    return true if lighting.nil?

    lighting_values = HPXML.get_lighting_values(lighting: lighting)

    if lighting_values[:fraction_tier_i_interior] + lighting_values[:fraction_tier_ii_interior] > 1
      fail "Fraction of qualifying interior lighting fixtures #{lighting_values[:fraction_tier_i_interior] + lighting_values[:fraction_tier_ii_interior]} is greater than 1."
    end
    if lighting_values[:fraction_tier_i_exterior] + lighting_values[:fraction_tier_ii_exterior] > 1
      fail "Fraction of qualifying exterior lighting fixtures #{lighting_values[:fraction_tier_i_exterior] + lighting_values[:fraction_tier_ii_exterior]} is greater than 1."
    end
    if lighting_values[:fraction_tier_i_garage] + lighting_values[:fraction_tier_ii_garage] > 1
      fail "Fraction of qualifying garage lighting fixtures #{lighting_values[:fraction_tier_i_garage] + lighting_values[:fraction_tier_ii_garage]} is greater than 1."
    end

    int_kwh, ext_kwh, grg_kwh = Lighting.calc_lighting_energy(@eri_version, @cfa, @gfa,
                                                              lighting_values[:fraction_tier_i_interior],
                                                              lighting_values[:fraction_tier_i_exterior],
                                                              lighting_values[:fraction_tier_i_garage],
                                                              lighting_values[:fraction_tier_ii_interior],
                                                              lighting_values[:fraction_tier_ii_exterior],
                                                              lighting_values[:fraction_tier_ii_garage])

    garage_space = get_space_of_type(spaces, Constants.SpaceTypeGarage)
    success, sch = Lighting.apply(model, runner, weather, int_kwh, grg_kwh, ext_kwh, @cfa, @gfa,
                                  @living_space, garage_space)
    return false if not success

    return true
  end

  def self.add_airflow(runner, model, building, weather, spaces)
    site_values = HPXML.get_site_values(site: building.elements["BuildingDetails/BuildingSummary/Site"],
                                        select: [:shelter_coefficient, :disable_natural_ventilation])
    shelter_coef = site_values[:shelter_coefficient]
    disable_nat_vent = site_values[:disable_natural_ventilation]

    # Infiltration
    infil_ach50 = nil
    infil_const_ach = nil
    building.elements.each("BuildingDetails/Enclosure/AirInfiltration/AirInfiltrationMeasurement") do |air_infiltration_measurement|
      air_infiltration_measurement_values = HPXML.get_air_infiltration_measurement_values(air_infiltration_measurement: air_infiltration_measurement)
      if air_infiltration_measurement_values[:house_pressure] == 50 and air_infiltration_measurement_values[:unit_of_measure] == "ACH"
        infil_ach50 = air_infiltration_measurement_values[:air_leakage]
      elsif air_infiltration_measurement_values[:house_pressure] == 50 and air_infiltration_measurement_values[:unit_of_measure] == "CFM"
        infil_ach50 = air_infiltration_measurement_values[:air_leakage] * 60.0 / @infilvolume # Convert CFM50 to ACH50
      else
        infil_const_ach = air_infiltration_measurement_values[:constant_ach_natural]
      end
    end

    vented_attic_sla = nil
    vented_attic_const_ach = nil
    if @has_vented_attic
      building.elements.each("BuildingDetails/Enclosure/Attics/Attic[AtticType/Attic[Vented='true']]") do |vented_attic|
        vented_attic_values = HPXML.get_attic_values(attic: vented_attic,
                                                     select: [:vented_attic_sla, :vented_attic_constant_ach])
        vented_attic_sla = vented_attic_values[:vented_attic_sla]
        vented_attic_const_ach = vented_attic_values[:vented_attic_constant_ach]
      end
      if vented_attic_sla.nil? and vented_attic_const_ach.nil?
        vented_attic_sla = Airflow.get_default_vented_attic_sla()
      end
    else
      vented_attic_sla = 0.0
    end

    vented_crawl_sla = nil
    if @has_vented_crawl
      building.elements.each("BuildingDetails/Enclosure/Foundations/Foundation[FoundationType/Crawlspace[Vented='true']]") do |vented_crawl|
        vented_crawl_values = HPXML.get_foundation_values(foundation: vented_crawl,
                                                          select: [:vented_crawlspace_sla])
        vented_crawl_sla = vented_crawl_values[:vented_crawlspace_sla]
      end
      if vented_crawl_sla.nil?
        vented_crawl_sla = Airflow.get_default_vented_crawl_sla()
      end
    else
      vented_crawl_sla = 0.0
    end

    living_ach50 = infil_ach50
    living_constant_ach = infil_const_ach
    garage_ach50 = infil_ach50
    unconditioned_basement_ach = 0.1
    unvented_crawl_sla = 0
    unvented_attic_sla = 0
    if shelter_coef.nil?
      shelter_coef = Airflow.get_default_shelter_coefficient()
    end
    has_flue_chimney = false
    terrain = Constants.TerrainSuburban
    infil = Infiltration.new(living_ach50, living_constant_ach, shelter_coef, garage_ach50, vented_crawl_sla, unvented_crawl_sla,
                             vented_attic_sla, unvented_attic_sla, vented_attic_const_ach, unconditioned_basement_ach, has_flue_chimney, terrain)

    # Natural Ventilation
    if not disable_nat_vent.nil? and disable_nat_vent
      nat_vent_htg_offset = 0
      nat_vent_clg_offset = 0
      nat_vent_ovlp_offset = 0
      nat_vent_htg_season = false
      nat_vent_clg_season = false
      nat_vent_ovlp_season = false
      nat_vent_num_weekdays = 0
      nat_vent_num_weekends = 0
      nat_vent_frac_windows_open = 0
      nat_vent_frac_window_area_openable = 0
      nat_vent_max_oa_hr = 0.0115
      nat_vent_max_oa_rh = 0.7
    else
      nat_vent_htg_offset = 1.0
      nat_vent_clg_offset = 1.0
      nat_vent_ovlp_offset = 1.0
      nat_vent_htg_season = true
      nat_vent_clg_season = true
      nat_vent_ovlp_season = true
      nat_vent_num_weekdays = 5
      nat_vent_num_weekends = 2
      # According to 2010 BA Benchmark, 33% of the windows will be open
      # at any given time and can only be opened to 20% of their area.
      nat_vent_frac_windows_open = 0.33
      nat_vent_frac_window_area_openable = 0.2
      nat_vent_max_oa_hr = 0.0115
      nat_vent_max_oa_rh = 0.7
    end
    nat_vent = NaturalVentilation.new(nat_vent_htg_offset, nat_vent_clg_offset, nat_vent_ovlp_offset, nat_vent_htg_season,
                                      nat_vent_clg_season, nat_vent_ovlp_season, nat_vent_num_weekdays,
                                      nat_vent_num_weekends, nat_vent_frac_windows_open, nat_vent_frac_window_area_openable,
                                      nat_vent_max_oa_hr, nat_vent_max_oa_rh)

    # Ducts
    duct_systems = {}
    building.elements.each("BuildingDetails/Systems/HVAC/HVACDistribution") do |hvac_distribution|
      hvac_distribution_values = HPXML.get_hvac_distribution_values(hvac_distribution: hvac_distribution,
                                                                    select: [:id])

      # Check for errors
      dist_id = hvac_distribution_values[:id]
      num_attached = 0
      num_heating_attached = 0
      num_cooling_attached = 0
      ['HeatingSystem', 'CoolingSystem', 'HeatPump'].each do |hpxml_sys|
        building.elements.each("BuildingDetails/Systems/HVAC/HVACPlant/#{hpxml_sys}") do |sys|
          next if sys.elements["DistributionSystem"].nil? or dist_id != sys.elements["DistributionSystem"].attributes["idref"]

          num_attached += 1
          num_heating_attached += 1 if ['HeatingSystem', 'HeatPump'].include? hpxml_sys and Float(XMLHelper.get_value(sys, "FractionHeatLoadServed")) > 0
          num_cooling_attached += 1 if ['CoolingSystem', 'HeatPump'].include? hpxml_sys and Float(XMLHelper.get_value(sys, "FractionCoolLoadServed")) > 0
        end
      end

      fail "Multiple cooling systems found attached to distribution system '#{dist_id}'." if num_cooling_attached > 1
      fail "Multiple heating systems found attached to distribution system '#{dist_id}'." if num_heating_attached > 1
      fail "Distribution system '#{dist_id}' found but no HVAC system attached to it." if num_attached == 0

      air_distribution = hvac_distribution.elements["DistributionSystemType/AirDistribution"]
      next if air_distribution.nil?

      air_ducts = self.create_ducts(air_distribution, model, spaces, dist_id)

      # Connect AirLoopHVACs to ducts
      ['HeatingSystem', 'CoolingSystem', 'HeatPump'].each do |hpxml_sys|
        building.elements.each("BuildingDetails/Systems/HVAC/HVACPlant/#{hpxml_sys}") do |sys|
          next if sys.elements["DistributionSystem"].nil? or dist_id != sys.elements["DistributionSystem"].attributes["idref"]

          sys_id = sys.elements["SystemIdentifier"].attributes["id"]
          @hvac_map[sys_id].each do |loop|
            next unless loop.is_a? OpenStudio::Model::AirLoopHVAC

            if duct_systems[air_ducts].nil?
              duct_systems[air_ducts] = loop
            elsif duct_systems[air_ducts] != loop
              # Multiple air loops associated with this duct system, treat
              # as separate duct systems.
              air_ducts2 = self.create_ducts(air_distribution, model, spaces, dist_id)
              duct_systems[air_ducts2] = loop
            end
          end
        end
      end
    end

    # Mechanical Ventilation
    mech_vent_fan = building.elements["BuildingDetails/Systems/MechanicalVentilation/VentilationFans/VentilationFan[UsedForWholeBuildingVentilation='true']"]
    mech_vent_fan_values = HPXML.get_ventilation_fan_values(ventilation_fan: mech_vent_fan)
    mech_vent_type = Constants.VentTypeNone
    mech_vent_total_efficiency = 0.0
    mech_vent_sensible_efficiency = 0.0
    mech_vent_fan_w = 0.0
    mech_vent_cfm = 0.0
    cfis_open_time = 0.0
    if not mech_vent_fan_values.nil?
      fan_type = mech_vent_fan_values[:fan_type]
      if fan_type == "supply only"
        mech_vent_type = Constants.VentTypeSupply
        num_fans = 1.0
      elsif fan_type == "exhaust only"
        mech_vent_type = Constants.VentTypeExhaust
        num_fans = 1.0
      elsif fan_type == "central fan integrated supply"
        mech_vent_type = Constants.VentTypeCFIS
        num_fans = 1.0
      elsif ["balanced", "energy recovery ventilator", "heat recovery ventilator"].include? fan_type
        mech_vent_type = Constants.VentTypeBalanced
        num_fans = 2.0
      end
      mech_vent_total_efficiency = 0.0
      mech_vent_total_efficiency_adjusted = 0.0
      mech_vent_sensible_efficiency = 0.0
      mech_vent_sensible_efficiency_adjusted = 0.0
      if fan_type == "energy recovery ventilator" or fan_type == "heat recovery ventilator"
        if mech_vent_fan_values[:sensible_recovery_efficiency_adjusted].nil?
          mech_vent_sensible_efficiency = mech_vent_fan_values[:sensible_recovery_efficiency]
        else
          mech_vent_sensible_efficiency_adjusted = mech_vent_fan_values[:sensible_recovery_efficiency_adjusted]
        end
      end
      if fan_type == "energy recovery ventilator"
        if mech_vent_fan_values[:total_recovery_efficiency_adjusted].nil?
          mech_vent_total_efficiency = mech_vent_fan_values[:total_recovery_efficiency]
        else
          mech_vent_total_efficiency_adjusted = mech_vent_fan_values[:total_recovery_efficiency_adjusted]
        end
      end
      mech_vent_cfm = mech_vent_fan_values[:tested_flow_rate]
      if mech_vent_cfm.nil?
        mech_vent_cfm = mech_vent_fan_values[:rated_flow_rate]
      end
      mech_vent_fan_w = mech_vent_fan_values[:fan_power]
      if mech_vent_type == Constants.VentTypeCFIS
        # CFIS: Specify minimum open time in minutes
        cfis_open_time = [mech_vent_fan_values[:hours_in_operation] / 24.0 * 60.0, 59.999].min
      else
        # Other: Adjust constant CFM/power based on hours per day of operation
        mech_vent_cfm *= (mech_vent_fan_values[:hours_in_operation] / 24.0)
        mech_vent_fan_w *= (mech_vent_fan_values[:hours_in_operation] / 24.0)
      end
    end
    cfis_airflow_frac = 1.0
    clothes_dryer_exhaust = 0.0
    range_exhaust = 0.0
    range_exhaust_hour = 16
    bathroom_exhaust = 0.0
    bathroom_exhaust_hour = 5

    # Get AirLoop associated with CFIS
    cfis_airloop = nil
    if mech_vent_type == Constants.VentTypeCFIS
      # Get HVAC distribution system CFIS is attached to
      cfis_hvac_dist = nil
      building.elements.each("BuildingDetails/Systems/HVAC/HVACDistribution") do |hvac_dist|
        next unless hvac_dist.elements["SystemIdentifier"].attributes["id"] == mech_vent_fan.elements["AttachedToHVACDistributionSystem"].attributes["idref"]

        cfis_hvac_dist = hvac_dist
      end
      if cfis_hvac_dist.nil?
        fail "Attached HVAC distribution system '#{mech_vent_fan.elements['AttachedToHVACDistributionSystem'].attributes['idref']}' not found for mechanical ventilation '#{mech_vent_fan.elements["SystemIdentifier"].attributes["id"]}'."
      end

      cfis_hvac_dist_values = HPXML.get_hvac_distribution_values(hvac_distribution: cfis_hvac_dist,
                                                                 select: [:distribution_system_type])
      if cfis_hvac_dist_values[:distribution_system_type] == 'HydronicDistribution'
        fail "Attached HVAC distribution system '#{mech_vent_fan.elements['AttachedToHVACDistributionSystem'].attributes['idref']}' cannot be hydronic for mechanical ventilation '#{mech_vent_fan.elements["SystemIdentifier"].attributes["id"]}'."
      end

      # Get HVAC systems attached to this distribution system
      cfis_sys_ids = []
      hvac_plant = building.elements["BuildingDetails/Systems/HVAC/HVACPlant"]
      hvac_plant.elements.each("HeatingSystem | CoolingSystem | HeatPump") do |hvac|
        next unless XMLHelper.has_element(hvac, "DistributionSystem")
        next unless cfis_hvac_dist.elements["SystemIdentifier"].attributes["id"] == hvac.elements["DistributionSystem"].attributes["idref"]

        cfis_sys_ids << hvac.elements["SystemIdentifier"].attributes["id"]
      end

      # Get AirLoopHVACs associated with these HVAC systems
      @hvac_map.each do |sys_id, hvacs|
        next unless cfis_sys_ids.include? sys_id

        hvacs.each do |loop|
          next unless loop.is_a? OpenStudio::Model::AirLoopHVAC
          next if cfis_airloop == loop # already assigned

          fail "Two airloops found for CFIS. Aborting..." unless cfis_airloop.nil?

          cfis_airloop = loop
        end
      end
    end

    mech_vent = MechanicalVentilation.new(mech_vent_type, mech_vent_total_efficiency, mech_vent_total_efficiency_adjusted, mech_vent_cfm,
                                          mech_vent_fan_w, mech_vent_sensible_efficiency, mech_vent_sensible_efficiency_adjusted,
                                          clothes_dryer_exhaust, range_exhaust,
                                          range_exhaust_hour, bathroom_exhaust, bathroom_exhaust_hour,
                                          cfis_open_time, cfis_airflow_frac, cfis_airloop)

    window_area = 0.0
    building.elements.each("BuildingDetails/Enclosure/Windows/Window") do |window|
      window_values = HPXML.get_window_values(window: window,
                                              select: [:area])
      window_area += window_values[:area]
    end

    success = Airflow.apply(model, runner, weather, infil, mech_vent, nat_vent, duct_systems,
                            @cfa, @infilvolume, @nbeds, @nbaths, @ncfl, @ncfl_ag, window_area,
                            @min_neighbor_distance)
    return false if not success

    return true
  end

  def self.create_ducts(air_distribution, model, spaces, dist_id)
    air_ducts = []

    side_map = { 'supply' => Constants.DuctSideSupply,
                 'return' => Constants.DuctSideReturn }

    # Duct leakage (supply/return => [value, units])
    leakage_to_outside = { Constants.DuctSideSupply => [0.0, nil],
                           Constants.DuctSideReturn => [0.0, nil] }
    air_distribution.elements.each("DuctLeakageMeasurement") do |duct_leakage_measurement|
      duct_leakage_values = HPXML.get_duct_leakage_measurement_values(duct_leakage_measurement: duct_leakage_measurement)
      next unless ['CFM25', 'Percent'].include? duct_leakage_values[:duct_leakage_units] and duct_leakage_values[:duct_leakage_total_or_to_outside] == "to outside"

      duct_side = side_map[duct_leakage_values[:duct_type]]
      next if duct_side.nil?

      leakage_to_outside[duct_side] = [duct_leakage_values[:duct_leakage_value], duct_leakage_values[:duct_leakage_units]]
    end

    # Duct location, R-value, Area
    total_unconditioned_duct_area = { Constants.DuctSideSupply => 0.0,
                                      Constants.DuctSideReturn => 0.0 }
    air_distribution.elements.each("Ducts") do |ducts|
      ducts_values = HPXML.get_ducts_values(ducts: ducts)
      next if ['living space', 'basement - conditioned'].include? ducts_values[:duct_location]

      # Calculate total duct area in unconditioned spaces
      duct_side = side_map[ducts_values[:duct_type]]
      next if duct_side.nil?

      total_unconditioned_duct_area[duct_side] += ducts_values[:duct_surface_area]
    end

    # Create duct objects
    air_distribution.elements.each("Ducts") do |ducts|
      ducts_values = HPXML.get_ducts_values(ducts: ducts)
      next if ['living space', 'basement - conditioned'].include? ducts_values[:duct_location]

      duct_side = side_map[ducts_values[:duct_type]]
      next if duct_side.nil?

      duct_area = ducts_values[:duct_surface_area]
      duct_space = get_space_from_location(ducts_values[:duct_location], "Duct", model, spaces)
      # Apportion leakage to individual ducts by surface area
      duct_leakage_value = leakage_to_outside[duct_side][0] * duct_area / total_unconditioned_duct_area[duct_side]
      duct_leakage_units = leakage_to_outside[duct_side][1]

      duct_leakage_cfm = nil
      duct_leakage_frac = nil
      if duct_leakage_units == 'CFM25'
        duct_leakage_cfm = duct_leakage_value
      elsif duct_leakage_units == 'Percent'
        duct_leakage_frac = duct_leakage_value
      else
        fail "#{duct_side.capitalize} ducts exist but leakage was not specified for distribution system '#{dist_id}'."
      end

      air_ducts << Duct.new(duct_side, duct_space, duct_leakage_frac, duct_leakage_cfm, duct_area, ducts_values[:duct_insulation_r_value])
    end

    # If all ducts are in conditioned space, model leakage as going to outside
    [Constants.DuctSideSupply, Constants.DuctSideReturn].each do |duct_side|
      next unless leakage_to_outside[duct_side][0] > 0 and total_unconditioned_duct_area[duct_side] == 0

      duct_area = 0.0
      duct_rvalue = 0.0
      duct_space = nil # outside
      duct_leakage_value = leakage_to_outside[duct_side][0]
      duct_leakage_units = leakage_to_outside[duct_side][1]

      duct_leakage_cfm = nil
      duct_leakage_frac = nil
      if duct_leakage_units == 'CFM25'
        duct_leakage_cfm = duct_leakage_value
      elsif duct_leakage_units == 'Percent'
        duct_leakage_frac = duct_leakage_value
      else
        fail "#{duct_side.capitalize} ducts exist but leakage was not specified for distribution system '#{dist_id}'."
      end

      air_ducts << Duct.new(duct_side, duct_space, duct_leakage_frac, duct_leakage_cfm, duct_area, duct_rvalue)
    end

    return air_ducts
  end

  def self.add_hvac_sizing(runner, model, weather)
    success = HVACSizing.apply(model, runner, weather, @cfa, @infilvolume, @nbeds, @min_neighbor_distance, false, @living_space)
    return false if not success

    return true
  end

  def self.add_fuel_heating_eae(runner, model, building)
    # Needs to come after HVAC sizing (needs heating capacity and airflow rate)
    # FUTURE: Could remove this method and simplify everything if we could autosize via the HPXML file

    building.elements.each("BuildingDetails/Systems/HVAC/HVACPlant/HeatingSystem[FractionHeatLoadServed > 0]") do |htgsys|
      heating_system_values = HPXML.get_heating_system_values(heating_system: htgsys)
      htg_type = heating_system_values[:heating_system_type]
      next unless ["Furnace", "WallFurnace", "Stove", "Boiler"].include? htg_type

      fuel = to_beopt_fuel(heating_system_values[:heating_system_fuel])
      next if fuel == Constants.FuelTypeElectric

      fuel_eae = heating_system_values[:electric_auxiliary_energy]
      load_frac = heating_system_values[:fraction_heat_load_served]
      sys_id = heating_system_values[:id]

      success = HVAC.apply_eae_to_heating_fan(runner, @hvac_map[sys_id], fuel_eae, fuel, load_frac, htg_type)
      return false if not success
    end

    return true
  end

  def self.add_photovoltaics(runner, model, building)
    modules_map = { "standard" => Constants.PVModuleTypeStandard,
                    "premium" => Constants.PVModuleTypePremium,
                    "thin film" => Constants.PVModuleTypeThinFilm }

    building.elements.each("BuildingDetails/Systems/Photovoltaics/PVSystem") do |pvsys|
      pv_system_values = HPXML.get_pv_system_values(pv_system: pvsys)
      pv_id = pv_system_values[:id]
      module_type = modules_map[pv_system_values[:module_type]]
      if pv_system_values[:tracking] == 'fixed' and pv_system_values[:location] == 'roof'
        array_type = Constants.PVArrayTypeFixedRoofMount
      elsif pv_system_values[:tracking] == 'fixed' and pv_system_values[:location] == 'ground'
        array_type = Constants.PVArrayTypeFixedOpenRack
      elsif pv_system_values[:tracking] == '1-axis'
        array_type = Constants.PVArrayTypeFixed1Axis
      elsif pv_system_values[:tracking] == '1-axis backtracked'
        array_type = Constants.PVArrayTypeFixed1AxisBacktracked
      elsif pv_system_values[:tracking] == '2-axis'
        array_type = Constants.PVArrayTypeFixed2Axis
      end
      az = pv_system_values[:array_azimuth]
      tilt = pv_system_values[:array_tilt]
      power_w = pv_system_values[:max_power_output]
      inv_eff = pv_system_values[:inverter_efficiency]
      system_losses = pv_system_values[:system_losses_fraction]

      success = PV.apply(model, runner, pv_id, power_w, module_type,
                         system_losses, inv_eff, tilt, az, array_type)
      return false if not success
    end

    return true
  end

  def self.add_outputs(runner, model, map_tsv_dir)
    success = add_output_variables(runner, model, map_tsv_dir)
    return false if not success

    success = add_output_meters(runner, model)
    return false if not success

    success = add_component_loads_output(runner, model)
    return false if not success

    return true
  end

  def self.add_output_variables(runner, model, map_tsv_dir)
    hvac_output_vars = [OutputVars.SpaceHeatingElectricity,
                        OutputVars.SpaceHeatingNaturalGas,
                        OutputVars.SpaceHeatingFuelOil,
                        OutputVars.SpaceHeatingPropane,
                        OutputVars.SpaceCoolingElectricity]

    dhw_output_vars = [OutputVars.WaterHeatingElectricity,
                       OutputVars.WaterHeatingElectricityRecircPump,
                       OutputVars.WaterHeatingCombiBoilerHeatExchanger, # Needed to disaggregate hot water energy from heating energy
                       OutputVars.WaterHeatingCombiBoiler,              # Needed to disaggregate hot water energy from heating energy
                       OutputVars.WaterHeatingNaturalGas,
                       OutputVars.WaterHeatingFuelOil,
                       OutputVars.WaterHeatingPropane,
                       OutputVars.WaterHeatingLoad,
                       OutputVars.WaterHeatingLoadTankLosses,
                       OutputVars.WaterHeaterLoadDesuperheater]

    # Remove objects that are not referenced by output vars and are not
    # EMS output vars.
    { @hvac_map => hvac_output_vars,
      @dhw_map => dhw_output_vars }.each do |map, vars|
      all_vars = vars.reduce({}, :merge)
      map.each do |sys_id, objects|
        objects_to_delete = []
        objects.each do |object|
          next if object.is_a? OpenStudio::Model::EnergyManagementSystemOutputVariable
          next unless all_vars[object.class.to_s].nil? # Referenced?

          objects_to_delete << object
        end
        objects_to_delete.uniq.each do |object|
          map[sys_id].delete object
        end
      end
    end

    # Add output variables to model
    ems_objects = []
    @hvac_map.each do |sys_id, hvac_objects|
      hvac_objects.each do |hvac_object|
        if hvac_object.is_a? OpenStudio::Model::EnergyManagementSystemOutputVariable
          ems_objects << hvac_object
        else
          hvac_output_vars.each do |hvac_output_var|
            add_output_variable(model, hvac_output_var, hvac_object)
          end
        end
      end
    end
    @dhw_map.each do |sys_id, dhw_objects|
      dhw_objects.each do |dhw_object|
        if dhw_object.is_a? OpenStudio::Model::EnergyManagementSystemOutputVariable
          ems_objects << dhw_object
        else
          dhw_output_vars.each do |dhw_output_var|
            add_output_variable(model, dhw_output_var, dhw_object)
          end
        end
      end
    end

    # Add EMS output variables to model
    ems_objects.uniq.each do |ems_object|
      add_output_variable(model, nil, ems_object)
    end

    if map_tsv_dir.is_initialized
      # Write maps to file
      map_tsv_dir = map_tsv_dir.get
      write_mapping(@hvac_map, File.join(map_tsv_dir, "map_hvac.tsv"))
      write_mapping(@dhw_map, File.join(map_tsv_dir, "map_water_heating.tsv"))
    end

    return true
  end

  def self.add_output_variable(model, vars, object)
    if object.is_a? OpenStudio::Model::EnergyManagementSystemOutputVariable
      outputVariable = OpenStudio::Model::OutputVariable.new(object.name.to_s, model)
      outputVariable.setReportingFrequency('runperiod')
      outputVariable.setKeyValue('*')
    else
      return if vars[object.class.to_s].nil?

      vars[object.class.to_s].each do |object_var|
        outputVariable = OpenStudio::Model::OutputVariable.new(object_var, model)
        outputVariable.setReportingFrequency('runperiod')
        outputVariable.setKeyValue(object.name.to_s)
      end
    end
  end

  def self.write_mapping(map, map_tsv_path)
    # Write simple mapping TSV file for use by ERI calculation. Mapping file correlates
    # EnergyPlus object name to a HPXML object name.

    CSV.open(map_tsv_path, 'w', col_sep: "\t") do |tsv|
      # Header
      tsv << ["HPXML Name", "E+ Name(s)"]

      map.each do |sys_id, objects|
        out_data = [sys_id]
        objects.uniq.each do |object|
          out_data << object.name.to_s
        end
        tsv << out_data if out_data.size > 1
      end
    end
  end

  def self.add_output_meters(runner, model)
    # Add annual output meters to increase precision of outputs relative to, e.g., ABUPS report
    meter_names = ["Electricity:Facility",
                   "Gas:Facility",
                   "FuelOil#1:Facility",
                   "Propane:Facility",
                   "Heating:EnergyTransfer",
                   "Cooling:EnergyTransfer",
                   "Heating:DistrictHeating",
                   "Cooling:DistrictCooling",
                   "#{Constants.ObjectNameInteriorLighting}:InteriorLights:Electricity",
                   "#{Constants.ObjectNameGarageLighting}:InteriorLights:Electricity",
                   "ExteriorLights:Electricity",
                   "InteriorEquipment:Electricity",
                   "InteriorEquipment:Gas",
                   "InteriorEquipment:FuelOil#1",
                   "InteriorEquipment:Propane",
                   "#{Constants.ObjectNameRefrigerator}:InteriorEquipment:Electricity",
                   "#{Constants.ObjectNameDishwasher}:InteriorEquipment:Electricity",
                   "#{Constants.ObjectNameClothesWasher}:InteriorEquipment:Electricity",
                   "#{Constants.ObjectNameClothesDryer}:InteriorEquipment:Electricity",
                   "#{Constants.ObjectNameClothesDryer}:InteriorEquipment:Gas",
                   "#{Constants.ObjectNameClothesDryer}:InteriorEquipment:FuelOil#1",
                   "#{Constants.ObjectNameClothesDryer}:InteriorEquipment:Propane",
                   "#{Constants.ObjectNameMiscPlugLoads}:InteriorEquipment:Electricity",
                   "#{Constants.ObjectNameMiscTelevision}:InteriorEquipment:Electricity",
                   "#{Constants.ObjectNameCookingRange}:InteriorEquipment:Electricity",
                   "#{Constants.ObjectNameCookingRange}:InteriorEquipment:Gas",
                   "#{Constants.ObjectNameCookingRange}:InteriorEquipment:FuelOil#1",
                   "#{Constants.ObjectNameCookingRange}:InteriorEquipment:Propane",
                   "#{Constants.ObjectNameCeilingFan}:InteriorEquipment:Electricity",
                   "#{Constants.ObjectNameMechanicalVentilation} house fan:InteriorEquipment:Electricity",
                   "ElectricityProduced:Facility"]

    meter_names.each do |meter_name|
      output_meter = OpenStudio::Model::OutputMeter.new(model)
      output_meter.setName(meter_name)
      output_meter.setReportingFrequency('runperiod')
    end
  end

  def self.add_component_loads_output(runner, model)
    # Prevent certain objects (e.g., OtherEquipment) from being counted towards both, e.g., ducts and internal gains
    objects_already_processed = []

    # EMS Sensors: Global

    liv_load_sensors = {}

    liv_load_sensors[:htg] = OpenStudio::Model::EnergyManagementSystemSensor.new(model, "Heating:EnergyTransfer:Zone:#{@living_zone.name.to_s.upcase}")
    liv_load_sensors[:htg].setName("htg_load_liv")

    liv_load_sensors[:clg] = OpenStudio::Model::EnergyManagementSystemSensor.new(model, "Cooling:EnergyTransfer:Zone:#{@living_zone.name.to_s.upcase}")
    liv_load_sensors[:clg].setName("clg_load_liv")

    setpoint_sensors = {}

    setpoint_sensors[:htg] = OpenStudio::Model::EnergyManagementSystemSensor.new(model, "Zone Thermostat Heating Setpoint Temperature")
    setpoint_sensors[:htg].setName("htg_setpoint_temp")
    setpoint_sensors[:htg].setKeyName(@living_zone.name.to_s)

    setpoint_sensors[:clg] = OpenStudio::Model::EnergyManagementSystemSensor.new(model, "Zone Thermostat Cooling Setpoint Temperature")
    setpoint_sensors[:clg].setName("clg_setpoint_temp")
    setpoint_sensors[:clg].setKeyName(@living_zone.name.to_s)

    prev_hr_load_vars = {}

    prev_hr_load_vars[:htg] = OpenStudio::Model::EnergyManagementSystemGlobalVariable.new(model, "prev_hr_htg_load_liv")
    prev_hr_load_vars[:clg] = OpenStudio::Model::EnergyManagementSystemGlobalVariable.new(model, "prev_hr_clg_load_liv")

    prev_hr_setpoint_vars = {}

    prev_hr_setpoint_vars[:htg] = OpenStudio::Model::EnergyManagementSystemGlobalVariable.new(model, "prev_hr_htg_setpoint")
    prev_hr_setpoint_vars[:clg] = OpenStudio::Model::EnergyManagementSystemGlobalVariable.new(model, "prev_hr_clg_setpoint")

    # EMS Sensors: Surfaces, SubSurfaces, InternalMass

    surfaces_sensors = { :walls => [],
                         :rim_joists => [],
                         :foundation_walls => [],
                         :floors => [],
                         :slabs => [],
                         :ceilings => [],
                         :roofs => [],
                         :windows => [],
                         :doors => [],
                         :skylights => [],
                         :internal_mass => [] }

    model.getSurfaces.sort.each_with_index do |s, idx|
      next unless s.space.get.thermalZone.get.name.to_s == @living_zone.name.to_s

      surface_type = s.additionalProperties.getFeatureAsString("SurfaceType")
      if not surface_type.is_initialized
        fail "Could not identify surface type for surface: '#{s.name}'."
      end

      surface_type = surface_type.get

      s.subSurfaces.each do |ss|
        key = { "Window" => :windows,
                "Door" => :doors,
                "Skylight" => :skylights }[surface_type]
        fail "Unexpected subsurface for component loads: '#{ss.name}'." if key.nil?

        vars = { "Surface Inside Face Convection Heat Gain Energy" => "ss_conv",
                 "Surface Inside Face Internal Gains Radiation Heat Gain Energy" => "ss_ig",
                 "Surface Inside Face Net Surface Thermal Radiation Heat Gain Energy" => "ss_surf" }

        if surface_type == "Window" or surface_type == "Skylight"
          vars["Surface Window Transmitted Solar Radiation Energy"] = "ss_sol"
        end

        surfaces_sensors[key] << []
        vars.each do |var, name|
          sensor = OpenStudio::Model::EnergyManagementSystemSensor.new(model, var)
          sensor.setName(name)
          sensor.setKeyName(ss.name.to_s)
          surfaces_sensors[key][-1] << sensor
        end
      end

      next if s.netArea < 0.01 # Skip parent surfaces (of subsurfaces) that have near zero net area

      key = { "FoundationWall" => :foundation_walls,
              "RimJoist" => :rim_joists,
              "Wall" => :walls,
              "Slab" => :slabs,
              "Floor" => :floors,
              "Ceiling" => :ceilings,
              "Roof" => :roofs,
              "InferredCeiling" => :internal_mass,
              "InferredFloor" => :internal_mass }[surface_type]
      fail "Unexpected surface for component loads: '#{s.name}'." if key.nil?

      surfaces_sensors[key] << []
      { "Surface Inside Face Convection Heat Gain Energy" => "s_conv",
        "Surface Inside Face Internal Gains Radiation Heat Gain Energy" => "s_ig",
        "Surface Inside Face Solar Radiation Heat Gain Energy" => "s_sol",
        "Surface Inside Face Lights Radiation Heat Gain Energy" => "s_lgt",
        "Surface Inside Face Net Surface Thermal Radiation Heat Gain Energy" => "s_surf" }.each do |var, name|
        sensor = OpenStudio::Model::EnergyManagementSystemSensor.new(model, var)
        sensor.setName(name)
        sensor.setKeyName(s.name.to_s)
        surfaces_sensors[key][-1] << sensor
      end
    end

    model.getInternalMasss.sort.each do |m|
      next unless m.space.get.thermalZone.get.name.to_s == @living_zone.name.to_s

      surfaces_sensors[:internal_mass] << []
      { "Surface Inside Face Convection Heat Gain Energy" => "im_conv",
        "Surface Inside Face Internal Gains Radiation Heat Gain Energy" => "im_ig",
        "Surface Inside Face Solar Radiation Heat Gain Energy" => "im_sol",
        "Surface Inside Face Lights Radiation Heat Gain Energy" => "im_lgt",
        "Surface Inside Face Net Surface Thermal Radiation Heat Gain Energy" => "im_surf" }.each do |var, name|
        sensor = OpenStudio::Model::EnergyManagementSystemSensor.new(model, var)
        sensor.setName(name)
        sensor.setKeyName(m.name.to_s)
        surfaces_sensors[:internal_mass][-1] << sensor
      end
    end

    # EMS Sensors: Infiltration, Mechanical Ventilation, Natural Ventilation

    air_gain_sensor = OpenStudio::Model::EnergyManagementSystemSensor.new(model, "Zone Infiltration Sensible Heat Gain Energy")
    air_gain_sensor.setName("airflow_gain")
    air_gain_sensor.setKeyName(@living_zone.name.to_s)

    air_loss_sensor = OpenStudio::Model::EnergyManagementSystemSensor.new(model, "Zone Infiltration Sensible Heat Loss Energy")
    air_loss_sensor.setName("airflow_loss")
    air_loss_sensor.setKeyName(@living_zone.name.to_s)

    mechvent_sensors = []
    model.getElectricEquipments.sort.each do |o|
      next unless o.name.to_s.start_with? Constants.ObjectNameMechanicalVentilation

      { "Electric Equipment Convective Heating Energy" => "mv_conv",
        "Electric Equipment Radiant Heating Energy" => "mv_rad" }.each do |var, name|
        mechvent_sensor = OpenStudio::Model::EnergyManagementSystemSensor.new(model, var)
        mechvent_sensor.setName(name)
        mechvent_sensor.setKeyName(o.name.to_s)
        mechvent_sensors << mechvent_sensor
        objects_already_processed << o
      end
    end
    model.getOtherEquipments.sort.each do |o|
      next unless o.name.to_s.start_with? Constants.ObjectNameERVHRV

      { "Other Equipment Convective Heating Energy" => "mv_conv",
        "Other Equipment Radiant Heating Energy" => "mv_rad" }.each do |var, name|
        mechvent_sensor = OpenStudio::Model::EnergyManagementSystemSensor.new(model, var)
        mechvent_sensor.setName(name)
        mechvent_sensor.setKeyName(o.name.to_s)
        mechvent_sensors << mechvent_sensor
        objects_already_processed << o
      end
    end

    infil_flow_actuators = []
    natvent_flow_actuators = []
    imbal_mechvent_flow_actuators = []

    model.getEnergyManagementSystemActuators.each do |actuator|
      next unless actuator.actuatedComponentType == "Zone Infiltration" and actuator.actuatedComponentControlType == "Air Exchange Flow Rate"

      if actuator.name.to_s.start_with? Constants.ObjectNameInfiltration.gsub(" ", "_")
        infil_flow_actuators << actuator
      elsif actuator.name.to_s.start_with? Constants.ObjectNameNaturalVentilation.gsub(" ", "_")
        natvent_flow_actuators << actuator
      elsif actuator.name.to_s.start_with? Constants.ObjectNameMechanicalVentilation.gsub(" ", "_")
        imbal_mechvent_flow_actuators << actuator
      end
    end
    if infil_flow_actuators.size != 1 or natvent_flow_actuators.size != 1 or imbal_mechvent_flow_actuators.size != 1
      fail "Could not find actuator for component loads."
    end

    infil_flow_actuator = infil_flow_actuators[0]
    natvent_flow_actuator = natvent_flow_actuators[0]
    imbal_mechvent_flow_actuator = imbal_mechvent_flow_actuators[0]

    # EMS Sensors: Ducts

    plenum_zones = []
    model.getThermalZones.each do |zone|
      next unless zone.isPlenum

      plenum_zones << zone
    end

    ducts_sensors = []
    ducts_mix_gain_sensor = nil
    ducts_mix_loss_sensor = nil

    if not plenum_zones.empty?

      if @living_zone.zoneMixing.size > 0
        ducts_mix_gain_sensor = OpenStudio::Model::EnergyManagementSystemSensor.new(model, "Zone Mixing Sensible Heat Gain Energy")
        ducts_mix_gain_sensor.setName("duct_mix_gain")
        ducts_mix_gain_sensor.setKeyName(@living_zone.name.to_s)

        ducts_mix_loss_sensor = OpenStudio::Model::EnergyManagementSystemSensor.new(model, "Zone Mixing Sensible Heat Loss Energy")
        ducts_mix_loss_sensor.setName("duct_mix_loss")
        ducts_mix_loss_sensor.setKeyName(@living_zone.name.to_s)
      end

      # Return duct losses
      plenum_zones.each do |plenum_zone|
        model.getOtherEquipments.sort.each do |o|
          next unless o.space.get.thermalZone.get.name.to_s == plenum_zone.name.to_s

          ducts_sensors << []
          { "Other Equipment Convective Heating Energy" => "ducts_conv",
            "Other Equipment Radiant Heating Energy" => "ducts_rad" }.each do |var, name|
            ducts_sensor = OpenStudio::Model::EnergyManagementSystemSensor.new(model, var)
            ducts_sensor.setName(name)
            ducts_sensor.setKeyName(o.name.to_s)
            ducts_sensors[-1] << ducts_sensor
            objects_already_processed << o
          end
        end
      end

      # Supply duct losses
      @living_zone.airLoopHVACs.sort.each do |airloop|
        model.getOtherEquipments.sort.each do |o|
          next unless o.space.get.thermalZone.get.name.to_s == @living_zone.name.to_s
          next unless o.name.to_s.start_with? airloop.name.to_s.gsub(" ", "_")

          ducts_sensors << []
          { "Other Equipment Convective Heating Energy" => "ducts_conv",
            "Other Equipment Radiant Heating Energy" => "ducts_rad" }.each do |var, name|
            ducts_sensor = OpenStudio::Model::EnergyManagementSystemSensor.new(model, var)
            ducts_sensor.setName(name)
            ducts_sensor.setKeyName(o.name.to_s)
            ducts_sensors[-1] << ducts_sensor
            objects_already_processed << o
          end
        end
      end
    end

    # EMS Sensors: Internal Gains

    intgains_sensors = []

    model.getElectricEquipments.sort.each do |o|
      next unless o.space.get.thermalZone.get.name.to_s == @living_zone.name.to_s
      next if objects_already_processed.include? o

      intgains_sensors << []
      { "Electric Equipment Convective Heating Energy" => "ig_ee_conv",
        "Electric Equipment Radiant Heating Energy" => "ig_ee_rad" }.each do |var, name|
        intgains_elec_equip_sensor = OpenStudio::Model::EnergyManagementSystemSensor.new(model, var)
        intgains_elec_equip_sensor.setName(name)
        intgains_elec_equip_sensor.setKeyName(o.name.to_s)
        intgains_sensors[-1] << intgains_elec_equip_sensor
      end
    end

    model.getGasEquipments.sort.each do |o|
      next unless o.space.get.thermalZone.get.name.to_s == @living_zone.name.to_s
      next if objects_already_processed.include? o

      intgains_sensors << []
      { "Gas Equipment Convective Heating Energy" => "ig_ge_conv",
        "Gas Equipment Radiant Heating Energy" => "ig_ge_rad" }.each do |var, name|
        intgains_gas_equip_sensor = OpenStudio::Model::EnergyManagementSystemSensor.new(model, var)
        intgains_gas_equip_sensor.setName(name)
        intgains_gas_equip_sensor.setKeyName(o.name.to_s)
        intgains_sensors[-1] << intgains_gas_equip_sensor
      end
    end

    model.getOtherEquipments.sort.each do |o|
      next unless o.space.get.thermalZone.get.name.to_s == @living_zone.name.to_s
      next if objects_already_processed.include? o

      intgains_sensors << []
      { "Other Equipment Convective Heating Energy" => "ig_oe_conv",
        "Other Equipment Radiant Heating Energy" => "ig_oe_rad" }.each do |var, name|
        intgains_other_equip_sensor = OpenStudio::Model::EnergyManagementSystemSensor.new(model, var)
        intgains_other_equip_sensor.setName(name)
        intgains_other_equip_sensor.setKeyName(o.name.to_s)
        intgains_sensors[-1] << intgains_other_equip_sensor
      end
    end

    model.getLightss.sort.each do |e|
      next unless e.space.get.thermalZone.get.name.to_s == @living_zone.name.to_s

      intgains_sensors << []
      { "Lights Convective Heating Energy" => "ig_lgt_conv",
        "Lights Radiant Heating Energy" => "ig_lgt_rad",
        "Lights Visible Radiation Heating Energy" => "ig_lgt_vis" }.each do |var, name|
        intgains_lights_sensor = OpenStudio::Model::EnergyManagementSystemSensor.new(model, var)
        intgains_lights_sensor.setName(name)
        intgains_lights_sensor.setKeyName(e.name.to_s)
        intgains_sensors[-1] << intgains_lights_sensor
      end
    end

    model.getPeoples.sort.each do |e|
      next unless e.space.get.thermalZone.get.name.to_s == @living_zone.name.to_s

      intgains_sensors << []
      { "People Convective Heating Energy" => "ig_ppl_conv",
        "People Radiant Heating Energy" => "ig_ppl_rad" }.each do |var, name|
        intgains_people = OpenStudio::Model::EnergyManagementSystemSensor.new(model, var)
        intgains_people.setName(name)
        intgains_people.setKeyName(e.name.to_s)
        intgains_sensors[-1] << intgains_people
      end
    end

    intgains_dhw_sensors = {}

    (model.getWaterHeaterMixeds + model.getWaterHeaterStratifieds).sort.each do |wh|
      next unless wh.ambientTemperatureThermalZone.is_initialized
      next unless wh.ambientTemperatureThermalZone.get.name.to_s == @living_zone.name.to_s

      dhw_sensor = OpenStudio::Model::EnergyManagementSystemSensor.new(model, "Water Heater Heat Loss Energy")
      dhw_sensor.setName("dhw_loss")
      dhw_sensor.setKeyName(wh.name.to_s)

      if wh.is_a? OpenStudio::Model::WaterHeaterMixed
        oncycle_loss = wh.onCycleLossFractiontoThermalZone
        offcycle_loss = wh.offCycleLossFractiontoThermalZone
      else
        oncycle_loss = wh.skinLossFractiontoZone
        offcycle_loss = wh.offCycleFlueLossFractiontoZone
      end

      dhw_rtf_sensor = OpenStudio::Model::EnergyManagementSystemSensor.new(model, "Water Heater Runtime Fraction")
      dhw_rtf_sensor.setName("dhw_rtf")
      dhw_rtf_sensor.setKeyName(wh.name.to_s)

      intgains_dhw_sensors[dhw_sensor] = [offcycle_loss, oncycle_loss, dhw_rtf_sensor]
    end

    nonsurf_names = ["intgains", "infil", "mechvent", "natvent", "ducts"]

    # EMS program
    program = OpenStudio::Model::EnergyManagementSystemProgram.new(model)
    program.setName("component loads program")

    # EMS program: Surfaces
    surfaces_sensors.each do |k, surface_sensors|
      program.addLine("Set hr_#{k.to_s} = 0")
      surface_sensors.each do |sensors|
        s = "Set hr_#{k.to_s} = hr_#{k.to_s}"
        sensors.each do |sensor|
          if sensor.name.to_s.start_with? "ss_sol"
            s += " - #{sensor.name}"
          else
            s += " + #{sensor.name}"
          end
        end
        program.addLine(s) if sensors.size > 0
      end
    end

    # EMS program: Internal gains
    program.addLine("Set hr_intgains = 0")
    intgains_sensors.each do |intgain_sensors|
      s = "Set hr_intgains = hr_intgains"
      intgain_sensors.each do |sensor|
        s += " - #{sensor.name}"
      end
      program.addLine(s) if intgain_sensors.size > 0
    end
    intgains_dhw_sensors.each do |sensor, vals|
      off_loss, on_loss, rtf_sensor = vals
      program.addLine("Set hr_intgains = hr_intgains + #{sensor.name} * (#{off_loss}*(1-#{rtf_sensor.name}) + #{on_loss}*#{rtf_sensor.name})") # Water heater tank losses to zone
    end

    # EMS program: Infiltration, Natural Ventilation, Mechanical Ventilation
    program.addLine("Set hr_airflow_rate = #{infil_flow_actuator.name} + #{imbal_mechvent_flow_actuator.name} + #{natvent_flow_actuator.name}")
    program.addLine("Set hr_infil = (#{air_loss_sensor.name} - #{air_gain_sensor.name}) * #{infil_flow_actuator.name} / hr_airflow_rate") # Airflow heat attributed to infiltration
    if not natvent_flow_actuator.nil?
      program.addLine("Set hr_natvent = (#{air_loss_sensor.name} - #{air_gain_sensor.name}) * #{natvent_flow_actuator.name} / hr_airflow_rate") # Airflow heat attributed to natural ventilation
    else
      program.addLine("Set hr_natvent = 0")
    end
    program.addLine("Set hr_mechvent = 0")
    if not imbal_mechvent_flow_actuator.nil?
      program.addLine("Set hr_mechvent = hr_mechvent + ((#{air_loss_sensor.name} - #{air_gain_sensor.name}) * #{imbal_mechvent_flow_actuator.name} / hr_airflow_rate)") # Airflow heat attributed to imbalanced mech vent
    end
    s = "Set hr_mechvent = hr_mechvent"
    mechvent_sensors.each do |sensor|
      s += " - #{sensor.name}" # Balanced mech vent load + imbalanced mech vent fan heat
    end
    program.addLine(s) if mechvent_sensors.size > 0

    # EMS program: Ducts
    program.addLine("Set hr_ducts = 0")
    ducts_sensors.each do |duct_sensors|
      s = "Set hr_ducts = hr_ducts"
      duct_sensors.each do |sensor|
        s += " - #{sensor.name}"
      end
      program.addLine(s) if duct_sensors.size > 0
    end
    if not ducts_mix_loss_sensor.nil?
      program.addLine("Set hr_ducts = hr_ducts + (#{ducts_mix_loss_sensor.name} - #{ducts_mix_gain_sensor.name})")
    end

    # EMS program: Heating vs Cooling logic
    [:htg, :clg].each do |mode|
      if mode == :htg
        sign = ""
      else
        sign = "-"
      end
      program.addLine("Set #{mode}_mode = 0")
      program.addLine("If #{liv_load_sensors[mode].name} > 0")
      program.addLine("  Set #{mode}_mode = 1")
      program.addLine("EndIf")
      surfaces_sensors.keys.each do |k|
        program.addLine("Set #{mode}_#{k.to_s} = #{sign}hr_#{k.to_s} * #{mode}_mode")
      end
      nonsurf_names.each do |nonsurf_name|
        program.addLine("Set #{mode}_#{nonsurf_name} = #{sign}hr_#{nonsurf_name} * #{mode}_mode")
      end

      # If setpoint change or partial load hour, ratio the loads to equal the total for this hour.
      program.addLine("Set #{mode}_ratio = 0")
      program.addLine("If (#{setpoint_sensors[mode].name} <> #{prev_hr_setpoint_vars[mode].name}) && (#{mode}_mode > 0)")
      program.addLine("  Set #{mode}_ratio = 1")
      program.addLine("ElseIf (#{liv_load_sensors[mode].name} * #{prev_hr_load_vars[mode].name} == 0) && (#{mode}_mode > 0)")
      program.addLine("  Set #{mode}_ratio = 1")
      program.addLine("EndIf")
      program.addLine("If #{mode}_ratio > 0")
      program.addLine("  Set #{mode}_sum = 0")
      surfaces_sensors.keys.each do |k|
        program.addLine("  Set #{mode}_sum = #{mode}_sum + #{mode}_#{k.to_s}")
      end
      nonsurf_names.each do |nonsurf_name|
        program.addLine("  Set #{mode}_sum = #{mode}_sum + #{mode}_#{nonsurf_name}")
      end
      program.addLine("  If #{mode}_sum <> 0")
      program.addLine("    Set #{mode}_load_ratio = #{liv_load_sensors[mode].name} / #{mode}_sum")
      program.addLine("Else")
      program.addLine("    Set #{mode}_load_ratio = 1")
      program.addLine("EndIf")
      surfaces_sensors.keys.each do |k|
        program.addLine("  Set #{mode}_#{k.to_s} = #{mode}_#{k.to_s} * #{mode}_load_ratio")
      end
      nonsurf_names.each do |nonsurf_name|
        program.addLine("  Set #{mode}_#{nonsurf_name} = #{mode}_#{nonsurf_name} * #{mode}_load_ratio")
      end
      program.addLine("EndIf")

      program.addLine("Set #{prev_hr_load_vars[mode].name} = #{liv_load_sensors[mode].name}")
      program.addLine("Set #{prev_hr_setpoint_vars[mode].name} = #{setpoint_sensors[mode].name}")
    end

    # EMS output variables
    [:htg, :clg].each do |mode|
      surfaces_sensors.keys.each do |k|
        ems_output_var = OpenStudio::Model::EnergyManagementSystemOutputVariable.new(model, "#{mode}_#{k.to_s}")
        ems_output_var.setName("#{mode}_#{k.to_s}_outvar")
        ems_output_var.setTypeOfDataInVariable("Summed")
        ems_output_var.setUpdateFrequency("ZoneTimestep")
        ems_output_var.setEMSProgramOrSubroutineName(program)
        ems_output_var.setUnits("J")

        output_var = OpenStudio::Model::OutputVariable.new(ems_output_var.name.to_s, model)
        output_var.setReportingFrequency('runperiod')
        output_var.setKeyValue('*')
      end

      nonsurf_names.each do |k|
        ems_output_var = OpenStudio::Model::EnergyManagementSystemOutputVariable.new(model, "#{mode}_#{k}")
        ems_output_var.setName("#{mode}_#{k}_outvar")
        ems_output_var.setTypeOfDataInVariable("Summed")
        ems_output_var.setUpdateFrequency("ZoneTimestep")
        ems_output_var.setEMSProgramOrSubroutineName(program)
        ems_output_var.setUnits("J")

        output_var = OpenStudio::Model::OutputVariable.new(ems_output_var.name.to_s, model)
        output_var.setReportingFrequency('runperiod')
        output_var.setKeyValue('*')
      end
    end

    # EMS calling manager
    program_calling_manager = OpenStudio::Model::EnergyManagementSystemProgramCallingManager.new(model)
    program_calling_manager.setName("component loads program calling manager")
    program_calling_manager.setCallingPoint("EndOfZoneTimestepAfterZoneReporting")
    program_calling_manager.addProgram(program)

    return true
  end

  def self.calc_non_cavity_r(film_r, constr_set)
    # Calculate R-value for all non-cavity layers
    non_cavity_r = film_r
    if not constr_set.exterior_material.nil?
      non_cavity_r += constr_set.exterior_material.rvalue
    end
    if not constr_set.rigid_r.nil?
      non_cavity_r += constr_set.rigid_r
    end
    if not constr_set.osb_thick_in.nil?
      non_cavity_r += Material.Plywood(constr_set.osb_thick_in).rvalue
    end
    if not constr_set.drywall_thick_in.nil?
      non_cavity_r += Material.GypsumWall(constr_set.drywall_thick_in).rvalue
    end
    return non_cavity_r
  end

  def self.apply_wall_construction(runner, model, surfaces, wall_id, wall_type, assembly_r,
                                   drywall_thick_in, film_r, mat_ext_finish)

    if mat_ext_finish.nil?
      fallback_mat_ext_finish = nil
    else
      fallback_mat_ext_finish = Material.ExtFinishWoodLight(0.1)
      fallback_mat_ext_finish.tAbs = mat_ext_finish.tAbs
      fallback_mat_ext_finish.vAbs = mat_ext_finish.vAbs
      fallback_mat_ext_finish.sAbs = mat_ext_finish.sAbs
    end

    if wall_type == "WoodStud"
      install_grade = 1
      cavity_filled = true

      constr_sets = [
        WoodStudConstructionSet.new(Material.Stud2x6, 0.20, 10.0, 0.5, drywall_thick_in, mat_ext_finish), # 2x6, 24" o.c. + R10
        WoodStudConstructionSet.new(Material.Stud2x6, 0.20, 5.0, 0.5, drywall_thick_in, mat_ext_finish),  # 2x6, 24" o.c. + R5
        WoodStudConstructionSet.new(Material.Stud2x6, 0.20, 0.0, 0.5, drywall_thick_in, mat_ext_finish),  # 2x6, 24" o.c.
        WoodStudConstructionSet.new(Material.Stud2x4, 0.23, 0.0, 0.5, drywall_thick_in, mat_ext_finish),  # 2x4, 16" o.c.
        WoodStudConstructionSet.new(Material.Stud2x4, 0.01, 0.0, 0.0, 0.0, fallback_mat_ext_finish),      # Fallback
      ]
      match, constr_set, cavity_r = pick_wood_stud_construction_set(assembly_r, constr_sets, film_r, wall_id)

      success = Constructions.apply_wood_stud_wall(runner, model, surfaces, "#{wall_id} construction",
                                                   cavity_r, install_grade, constr_set.stud.thick_in,
                                                   cavity_filled, constr_set.framing_factor,
                                                   constr_set.drywall_thick_in, constr_set.osb_thick_in,
                                                   constr_set.rigid_r, constr_set.exterior_material)
      return false if not success

    elsif wall_type == "SteelFrame"
      install_grade = 1
      cavity_filled = true
      corr_factor = 0.45

      constr_sets = [
        SteelStudConstructionSet.new(5.5, corr_factor, 0.20, 10.0, 0.5, drywall_thick_in, mat_ext_finish), # 2x6, 24" o.c. + R10
        SteelStudConstructionSet.new(5.5, corr_factor, 0.20, 5.0, 0.5, drywall_thick_in, mat_ext_finish),  # 2x6, 24" o.c. + R5
        SteelStudConstructionSet.new(5.5, corr_factor, 0.20, 0.0, 0.5, drywall_thick_in, mat_ext_finish),  # 2x6, 24" o.c.
        SteelStudConstructionSet.new(3.5, corr_factor, 0.23, 0.0, 0.5, drywall_thick_in, mat_ext_finish),  # 2x4, 16" o.c.
        SteelStudConstructionSet.new(3.5, 1.0, 0.01, 0.0, 0.0, 0.0, fallback_mat_ext_finish),              # Fallback
      ]
      match, constr_set, cavity_r = pick_steel_stud_construction_set(assembly_r, constr_sets, film_r, "wall #{wall_id}")

      success = Constructions.apply_steel_stud_wall(runner, model, surfaces, "#{wall_id} construction",
                                                    cavity_r, install_grade, constr_set.cavity_thick_in,
                                                    cavity_filled, constr_set.framing_factor,
                                                    constr_set.corr_factor, constr_set.drywall_thick_in,
                                                    constr_set.osb_thick_in, constr_set.rigid_r,
                                                    constr_set.exterior_material)
      return false if not success

    elsif wall_type == "DoubleWoodStud"
      install_grade = 1
      is_staggered = false

      constr_sets = [
        DoubleStudConstructionSet.new(Material.Stud2x4, 0.23, 24.0, 0.0, 0.5, drywall_thick_in, mat_ext_finish),  # 2x4, 24" o.c.
        DoubleStudConstructionSet.new(Material.Stud2x4, 0.01, 16.0, 0.0, 0.0, 0.0, fallback_mat_ext_finish),      # Fallback
      ]
      match, constr_set, cavity_r = pick_double_stud_construction_set(assembly_r, constr_sets, film_r, "wall #{wall_id}")

      success = Constructions.apply_double_stud_wall(runner, model, surfaces, "#{wall_id} construction",
                                                     cavity_r, install_grade, constr_set.stud.thick_in,
                                                     constr_set.stud.thick_in, constr_set.framing_factor,
                                                     constr_set.framing_spacing, is_staggered,
                                                     constr_set.drywall_thick_in, constr_set.osb_thick_in,
                                                     constr_set.rigid_r, constr_set.exterior_material)
      return false if not success

    elsif wall_type == "ConcreteMasonryUnit"
      density = 119.0 # lb/ft^3
      furring_r = 0
      furring_cavity_depth_in = 0 # in
      furring_spacing = 0

      constr_sets = [
        CMUConstructionSet.new(8.0, 1.4, 0.08, 0.5, drywall_thick_in, mat_ext_finish),  # 8" perlite-filled CMU
        CMUConstructionSet.new(6.0, 5.29, 0.01, 0.0, 0.0, fallback_mat_ext_finish),     # Fallback (6" hollow CMU)
      ]
      match, constr_set, rigid_r = pick_cmu_construction_set(assembly_r, constr_sets, film_r, "wall #{wall_id}")

      success = Constructions.apply_cmu_wall(runner, model, surfaces, "#{wall_id} construction",
                                             constr_set.thick_in, constr_set.cond_in, density,
                                             constr_set.framing_factor, furring_r,
                                             furring_cavity_depth_in, furring_spacing,
                                             constr_set.drywall_thick_in, constr_set.osb_thick_in,
                                             rigid_r, constr_set.exterior_material)
      return false if not success

    elsif wall_type == "StructurallyInsulatedPanel"
      sheathing_thick_in = 0.44
      sheathing_type = Constants.MaterialOSB

      constr_sets = [
        SIPConstructionSet.new(10.0, 0.16, 0.0, sheathing_thick_in, 0.5, drywall_thick_in, mat_ext_finish), # 10" SIP core
        SIPConstructionSet.new(5.0, 0.16, 0.0, sheathing_thick_in, 0.5, drywall_thick_in, mat_ext_finish),  # 5" SIP core
        SIPConstructionSet.new(1.0, 0.01, 0.0, sheathing_thick_in, 0.0, 0.0, fallback_mat_ext_finish),      # Fallback
      ]
      match, constr_set, cavity_r = pick_sip_construction_set(assembly_r, constr_sets, film_r, "wall #{wall_id}")

      success = Constructions.apply_sip_wall(runner, model, surfaces, "#{wall_id} construction",
                                             cavity_r, constr_set.thick_in, constr_set.framing_factor,
                                             sheathing_type, constr_set.sheath_thick_in,
                                             constr_set.drywall_thick_in, constr_set.osb_thick_in,
                                             constr_set.rigid_r, constr_set.exterior_material)
      return false if not success

    elsif wall_type == "InsulatedConcreteForms"
      constr_sets = [
        ICFConstructionSet.new(2.0, 4.0, 0.08, 0.0, 0.5, drywall_thick_in, mat_ext_finish), # ICF w/4" concrete and 2" rigid ins layers
        ICFConstructionSet.new(1.0, 1.0, 0.01, 0.0, 0.0, 0.0, fallback_mat_ext_finish),     # Fallback
      ]
      match, constr_set, icf_r = pick_icf_construction_set(assembly_r, constr_sets, film_r, "wall #{wall_id}")

      success = Constructions.apply_icf_wall(runner, model, surfaces, "#{wall_id} construction",
                                             icf_r, constr_set.ins_thick_in,
                                             constr_set.concrete_thick_in, constr_set.framing_factor,
                                             constr_set.drywall_thick_in, constr_set.osb_thick_in,
                                             constr_set.rigid_r, constr_set.exterior_material)
      return false if not success

    elsif ["SolidConcrete", "StructuralBrick", "StrawBale", "Stone", "LogWall"].include? wall_type
      constr_sets = [
        GenericConstructionSet.new(10.0, 0.5, drywall_thick_in, mat_ext_finish), # w/R-10 rigid
        GenericConstructionSet.new(0.0, 0.5, drywall_thick_in, mat_ext_finish),  # Standard
        GenericConstructionSet.new(0.0, 0.0, 0.0, fallback_mat_ext_finish),      # Fallback
      ]
      match, constr_set, layer_r = pick_generic_construction_set(assembly_r, constr_sets, film_r, "wall #{wall_id}")

      if wall_type == "SolidConcrete"
        thick_in = 6.0
        base_mat = BaseMaterial.Concrete
      elsif wall_type == "StructuralBrick"
        thick_in = 8.0
        base_mat = BaseMaterial.Brick
      elsif wall_type == "StrawBale"
        thick_in = 23.0
        base_mat = BaseMaterial.StrawBale
      elsif wall_type == "Stone"
        thick_in = 6.0
        base_mat = BaseMaterial.Stone
      elsif wall_type == "LogWall"
        thick_in = 6.0
        base_mat = BaseMaterial.Wood
      end
      thick_ins = [thick_in]
      if layer_r == 0
        conds = [999]
      else
        conds = [thick_in / layer_r]
      end
      denss = [base_mat.rho]
      specheats = [base_mat.cp]

      success = Constructions.apply_generic_layered_wall(runner, model, surfaces, "#{wall_id} construction",
                                                         thick_ins, conds, denss, specheats,
                                                         constr_set.drywall_thick_in, constr_set.osb_thick_in,
                                                         constr_set.rigid_r, constr_set.exterior_material)
      return false if not success

    else

      fail "Unexpected wall type '#{wall_type}'."

    end

    check_surface_assembly_rvalue(runner, surfaces, film_r, assembly_r, match)
  end

  def self.pick_wood_stud_construction_set(assembly_r, constr_sets, film_r, surface_name)
    # Picks a construction set from supplied constr_sets for which a positive R-value
    # can be calculated for the unknown insulation to achieve the assembly R-value.

    constr_sets.each do |constr_set|
      fail "Unexpected object." unless constr_set.is_a? WoodStudConstructionSet

      non_cavity_r = calc_non_cavity_r(film_r, constr_set)

      # Calculate effective cavity R-value
      # Assumes installation quality 1
      cavity_frac = 1.0 - constr_set.framing_factor
      cavity_r = cavity_frac / (1.0 / assembly_r - constr_set.framing_factor / (constr_set.stud.rvalue + non_cavity_r)) - non_cavity_r
      if cavity_r > 0 # Choose this construction set
        return true, constr_set, cavity_r
      end
    end

    return false, constr_sets[-1], 0.0 # Pick fallback construction with minimum R-value
  end

  def self.pick_steel_stud_construction_set(assembly_r, constr_sets, film_r, surface_name)
    # Picks a construction set from supplied constr_sets for which a positive R-value
    # can be calculated for the unknown insulation to achieve the assembly R-value.

    constr_sets.each do |constr_set|
      fail "Unexpected object." unless constr_set.is_a? SteelStudConstructionSet

      non_cavity_r = calc_non_cavity_r(film_r, constr_set)

      # Calculate effective cavity R-value
      # Assumes installation quality 1
      cavity_r = (assembly_r - non_cavity_r) / constr_set.corr_factor
      if cavity_r > 0 # Choose this construction set
        return true, constr_set, cavity_r
      end
    end

    return false, constr_sets[-1], 0.0 # Pick fallback construction with minimum R-value
  end

  def self.pick_double_stud_construction_set(assembly_r, constr_sets, film_r, surface_name)
    # Picks a construction set from supplied constr_sets for which a positive R-value
    # can be calculated for the unknown insulation to achieve the assembly R-value.

    constr_sets.each do |constr_set|
      fail "Unexpected object." unless constr_set.is_a? DoubleStudConstructionSet

      non_cavity_r = calc_non_cavity_r(film_r, constr_set)

      # Calculate effective cavity R-value
      # Assumes installation quality 1, not staggered, gap depth == stud depth
      # Solved in Wolfram Alpha: https://www.wolframalpha.com/input/?i=1%2FA+%3D+B%2F(2*C%2Bx%2BD)+%2B+E%2F(3*C%2BD)+%2B+(1-B-E)%2F(3*x%2BD)
      stud_frac = 1.5 / constr_set.framing_spacing
      misc_framing_factor = constr_set.framing_factor - stud_frac
      cavity_frac = 1.0 - (2 * stud_frac + misc_framing_factor)
      a = assembly_r
      b = stud_frac
      c = constr_set.stud.rvalue
      d = non_cavity_r
      e = misc_framing_factor
      cavity_r = ((3 * c + d) * Math.sqrt(4 * a**2 * b**2 + 12 * a**2 * b * e + 4 * a**2 * b + 9 * a**2 * e**2 - 6 * a**2 * e + a**2 - 48 * a * b * c - 16 * a * b * d - 36 * a * c * e + 12 * a * c - 12 * a * d * e + 4 * a * d + 36 * c**2 + 24 * c * d + 4 * d**2) + 6 * a * b * c + 2 * a * b * d + 3 * a * c * e + 3 * a * c + 3 * a * d * e + a * d - 18 * c**2 - 18 * c * d - 4 * d**2) / (2 * (-3 * a * e + 9 * c + 3 * d))
      cavity_r = 3 * cavity_r
      if cavity_r > 0 # Choose this construction set
        return true, constr_set, cavity_r
      end
    end

    return false, constr_sets[-1], 0.0 # Pick fallback construction with minimum R-value
  end

  def self.pick_sip_construction_set(assembly_r, constr_sets, film_r, surface_name)
    # Picks a construction set from supplied constr_sets for which a positive R-value
    # can be calculated for the unknown insulation to achieve the assembly R-value.

    constr_sets.each do |constr_set|
      fail "Unexpected object." unless constr_set.is_a? SIPConstructionSet

      non_cavity_r = calc_non_cavity_r(film_r, constr_set)
      non_cavity_r += Material.new(nil, constr_set.sheath_thick_in, BaseMaterial.Wood).rvalue

      # Calculate effective SIP core R-value
      # Solved in Wolfram Alpha: https://www.wolframalpha.com/input/?i=1%2FA+%3D+B%2F(C%2BD)+%2B+E%2F(2*F%2BG%2FH*x%2BD)+%2B+(1-B-E)%2F(x%2BD)
      spline_thick_in = 0.5 # in
      ins_thick_in = constr_set.thick_in - (2.0 * spline_thick_in) # in
      framing_r = Material.new(nil, constr_set.thick_in, BaseMaterial.Wood).rvalue
      spline_r = Material.new(nil, spline_thick_in, BaseMaterial.Wood).rvalue
      spline_frac = 4.0 / 48.0 # One 4" spline for every 48" wide panel
      cavity_frac = 1.0 - (spline_frac + constr_set.framing_factor)
      a = assembly_r
      b = constr_set.framing_factor
      c = framing_r
      d = non_cavity_r
      e = spline_frac
      f = spline_r
      g = ins_thick_in
      h = constr_set.thick_in
      cavity_r = (Math.sqrt((a * b * c * g - a * b * d * h - 2 * a * b * f * h + a * c * e * g - a * c * e * h - a * c * g + a * d * e * g - a * d * e * h - a * d * g + c * d * g + c * d * h + 2 * c * f * h + d**2 * g + d**2 * h + 2 * d * f * h)**2 - 4 * (-a * b * g + c * g + d * g) * (a * b * c * d * h + 2 * a * b * c * f * h - a * c * d * h + 2 * a * c * e * f * h - 2 * a * c * f * h - a * d**2 * h + 2 * a * d * e * f * h - 2 * a * d * f * h + c * d**2 * h + 2 * c * d * f * h + d**3 * h + 2 * d**2 * f * h)) - a * b * c * g + a * b * d * h + 2 * a * b * f * h - a * c * e * g + a * c * e * h + a * c * g - a * d * e * g + a * d * e * h + a * d * g - c * d * g - c * d * h - 2 * c * f * h - g * d**2 - d**2 * h - 2 * d * f * h) / (2 * (-a * b * g + c * g + d * g))
      if cavity_r > 0 # Choose this construction set
        return true, constr_set, cavity_r
      end
    end

    return false, constr_sets[-1], 0.0 # Pick fallback construction with minimum R-value
  end

  def self.pick_cmu_construction_set(assembly_r, constr_sets, film_r, surface_name)
    # Picks a construction set from supplied constr_sets for which a positive R-value
    # can be calculated for the unknown insulation to achieve the assembly R-value.

    constr_sets.each do |constr_set|
      fail "Unexpected object." unless constr_set.is_a? CMUConstructionSet

      non_cavity_r = calc_non_cavity_r(film_r, constr_set)

      # Calculate effective other CMU R-value
      # Assumes no furring strips
      # Solved in Wolfram Alpha: https://www.wolframalpha.com/input/?i=1%2FA+%3D+B%2F(C%2BE%2Bx)+%2B+(1-B)%2F(D%2BE%2Bx)
      a = assembly_r
      b = constr_set.framing_factor
      c = Material.new(nil, constr_set.thick_in, BaseMaterial.Wood).rvalue # Framing
      d = Material.new(nil, constr_set.thick_in, BaseMaterial.Concrete, constr_set.cond_in).rvalue # Concrete
      e = non_cavity_r
      rigid_r = 0.5 * (Math.sqrt(a**2 - 4 * a * b * c + 4 * a * b * d + 2 * a * c - 2 * a * d + c**2 - 2 * c * d + d**2) + a - c - d - 2 * e)
      if rigid_r > 0 # Choose this construction set
        return true, constr_set, rigid_r
      end
    end

    return false, constr_sets[-1], 0.0 # Pick fallback construction with minimum R-value
  end

  def self.pick_icf_construction_set(assembly_r, constr_sets, film_r, surface_name)
    # Picks a construction set from supplied constr_sets for which a positive R-value
    # can be calculated for the unknown insulation to achieve the assembly R-value.

    constr_sets.each do |constr_set|
      fail "Unexpected object." unless constr_set.is_a? ICFConstructionSet

      non_cavity_r = calc_non_cavity_r(film_r, constr_set)

      # Calculate effective ICF rigid ins R-value
      # Solved in Wolfram Alpha: https://www.wolframalpha.com/input/?i=1%2FA+%3D+B%2F(C%2BE)+%2B+(1-B)%2F(D%2BE%2B2*x)
      a = assembly_r
      b = constr_set.framing_factor
      c = Material.new(nil, 2 * constr_set.ins_thick_in + constr_set.concrete_thick_in, BaseMaterial.Wood).rvalue # Framing
      d = Material.new(nil, constr_set.concrete_thick_in, BaseMaterial.Concrete).rvalue # Concrete
      e = non_cavity_r
      icf_r = (a * b * c - a * b * d - a * c - a * e + c * d + c * e + d * e + e**2) / (2 * (a * b - c - e))
      if icf_r > 0 # Choose this construction set
        return true, constr_set, icf_r
      end
    end

    return false, constr_sets[-1], 0.0 # Pick fallback construction with minimum R-value
  end

  def self.pick_generic_construction_set(assembly_r, constr_sets, film_r, surface_name)
    # Picks a construction set from supplied constr_sets for which a positive R-value
    # can be calculated for the unknown insulation to achieve the assembly R-value.

    constr_sets.each do |constr_set|
      fail "Unexpected object." unless constr_set.is_a? GenericConstructionSet

      non_cavity_r = calc_non_cavity_r(film_r, constr_set)

      # Calculate effective ins layer R-value
      layer_r = assembly_r - non_cavity_r
      if layer_r > 0 # Choose this construction set
        return true, constr_set, layer_r
      end
    end

    return false, constr_sets[-1], 0.0 # Pick fallback construction with minimum R-value
  end

  def self.check_surface_assembly_rvalue(runner, surfaces, film_r, assembly_r, match)
    # Verify that the actual OpenStudio construction R-value matches our target assembly R-value

    surfaces.each do |surface|
      constr_r = UnitConversions.convert(1.0 / surface.construction.get.uFactor(0.0).get, 'm^2*k/w', 'hr*ft^2*f/btu') + film_r

      if surface.adjacentFoundation.is_initialized
        foundation = surface.adjacentFoundation.get
        if foundation.interiorVerticalInsulationMaterial.is_initialized
          int_mat = foundation.interiorVerticalInsulationMaterial.get.to_StandardOpaqueMaterial.get
          constr_r += UnitConversions.convert(int_mat.thickness, "m", "ft") / UnitConversions.convert(int_mat.thermalConductivity, "W/(m*K)", "Btu/(hr*ft*R)")
        end
        if foundation.exteriorVerticalInsulationMaterial.is_initialized
          ext_mat = foundation.exteriorVerticalInsulationMaterial.get.to_StandardOpaqueMaterial.get
          constr_r += UnitConversions.convert(ext_mat.thickness, "m", "ft") / UnitConversions.convert(ext_mat.thermalConductivity, "W/(m*K)", "Btu/(hr*ft*R)")
        end
      end

      if (assembly_r - constr_r).abs > 0.1
        if match
          fail "Construction R-value (#{constr_r}) does not match Assembly R-value (#{assembly_r}) for '#{surface.name.to_s}'."
        else
          runner.registerWarning("Assembly R-value (#{assembly_r}) for '#{surface.name.to_s}' below minimum expected value. Construction R-value increased to #{constr_r.round(2)}.")
        end
      end
    end
  end

  def self.get_attached_clg_system(system_values, building)
    return nil if system_values[:distribution_system_idref].nil?

    # Finds the OpenStudio object of the cooling system attached (i.e., on the same
    # distribution system) to the current heating system.
    hvac_objects = []
    building.elements.each("BuildingDetails/Systems/HVAC/HVACPlant/CoolingSystem") do |clg_sys|
      attached_system_values = HPXML.get_cooling_system_values(cooling_system: clg_sys,
                                                               select: [:id, :distribution_system_idref])
      next unless system_values[:distribution_system_idref] == attached_system_values[:distribution_system_idref]

      @hvac_map[attached_system_values[:id]].each do |hvac_object|
        next unless hvac_object.is_a? OpenStudio::Model::AirLoopHVACUnitarySystem

        hvac_objects << hvac_object
      end
    end

    if hvac_objects.size == 1
      return hvac_objects[0]
    end

    return nil
  end

  def self.set_surface_interior(model, spaces, surface, surface_id, interior_adjacent_to)
    if ["living space"].include? interior_adjacent_to
      surface.setSpace(create_or_get_space(model, spaces, Constants.SpaceTypeLiving))
    elsif ["garage"].include? interior_adjacent_to
      surface.setSpace(create_or_get_space(model, spaces, Constants.SpaceTypeGarage))
    elsif ["basement - unconditioned"].include? interior_adjacent_to
      surface.setSpace(create_or_get_space(model, spaces, Constants.SpaceTypeUnconditionedBasement))
    elsif ["basement - conditioned"].include? interior_adjacent_to
      surface.setSpace(create_or_get_space(model, spaces, Constants.SpaceTypeLiving))
      @cond_bsmnt_surfaces << surface
    elsif ["crawlspace - vented"].include? interior_adjacent_to
      surface.setSpace(create_or_get_space(model, spaces, Constants.SpaceTypeVentedCrawl))
    elsif ["crawlspace - unvented"].include? interior_adjacent_to
      surface.setSpace(create_or_get_space(model, spaces, Constants.SpaceTypeUnventedCrawl))
    elsif ["attic - vented"].include? interior_adjacent_to
      surface.setSpace(create_or_get_space(model, spaces, Constants.SpaceTypeVentedAttic))
    elsif ["attic - unvented"].include? interior_adjacent_to
      surface.setSpace(create_or_get_space(model, spaces, Constants.SpaceTypeUnventedAttic))
    else
      fail "Unhandled AdjacentTo value (#{interior_adjacent_to}) for surface '#{surface_id}'."
    end
  end

  def self.set_surface_exterior(model, spaces, surface, surface_id, exterior_adjacent_to)
    if ["outside"].include? exterior_adjacent_to
      surface.setOutsideBoundaryCondition("Outdoors")
    elsif ["ground"].include? exterior_adjacent_to
      surface.setOutsideBoundaryCondition("Foundation")
    elsif ["other housing unit", "other housing unit above", "other housing unit below"].include? exterior_adjacent_to
      surface.setOutsideBoundaryCondition("Adiabatic")
    elsif ["living space"].include? exterior_adjacent_to
      surface.createAdjacentSurface(create_or_get_space(model, spaces, Constants.SpaceTypeLiving))
    elsif ["garage"].include? exterior_adjacent_to
      surface.createAdjacentSurface(create_or_get_space(model, spaces, Constants.SpaceTypeGarage))
    elsif ["basement - unconditioned"].include? exterior_adjacent_to
      surface.createAdjacentSurface(create_or_get_space(model, spaces, Constants.SpaceTypeUnconditionedBasement))
    elsif ["basement - conditioned"].include? exterior_adjacent_to
      surface.createAdjacentSurface(create_or_get_space(model, spaces, Constants.SpaceTypeLiving))
      @cond_bsmnt_surfaces << surface
    elsif ["crawlspace - vented"].include? exterior_adjacent_to
      surface.createAdjacentSurface(create_or_get_space(model, spaces, Constants.SpaceTypeVentedCrawl))
    elsif ["crawlspace - unvented"].include? exterior_adjacent_to
      surface.createAdjacentSurface(create_or_get_space(model, spaces, Constants.SpaceTypeUnventedCrawl))
    elsif ["attic - vented"].include? exterior_adjacent_to
      surface.createAdjacentSurface(create_or_get_space(model, spaces, Constants.SpaceTypeVentedAttic))
    elsif ["attic - unvented"].include? exterior_adjacent_to
      surface.createAdjacentSurface(create_or_get_space(model, spaces, Constants.SpaceTypeUnventedAttic))
    else
      fail "Unhandled AdjacentTo value (#{exterior_adjacent_to}) for surface '#{surface_id}'."
    end
  end

  # Returns an OS:Space, or nil if the location is outside the building
  def self.get_space_from_location(location, object_name, model, spaces)
    if location == 'other exterior' or location == 'outside'
      return nil
    end

    num_orig_spaces = spaces.size

    space = nil
    if location == 'living space'
      space = create_or_get_space(model, spaces, Constants.SpaceTypeLiving)
    elsif location == 'basement - conditioned'
      space = create_or_get_space(model, spaces, Constants.SpaceTypeLiving)
    elsif location == 'basement - unconditioned'
      space = create_or_get_space(model, spaces, Constants.SpaceTypeUnconditionedBasement)
    elsif location == 'garage'
      space = create_or_get_space(model, spaces, Constants.SpaceTypeGarage)
    elsif location == 'attic - vented'
      space = create_or_get_space(model, spaces, Constants.SpaceTypeVentedAttic)
    elsif location == 'attic - unvented'
      space = create_or_get_space(model, spaces, Constants.SpaceTypeUnventedAttic)
    elsif location == 'crawlspace - vented'
      space = create_or_get_space(model, spaces, Constants.SpaceTypeVentedCrawl)
    elsif location == 'crawlspace - unvented'
      space = create_or_get_space(model, spaces, Constants.SpaceTypeUnventedCrawl)
    end

    if space.nil?
      fail "Unhandled #{object_name} location: #{location}."
    end

    if spaces.size != num_orig_spaces
      fail "#{object_name} location is '#{location}' but building does not have this location specified."
    end

    return space
  end

  def self.get_spaces_of_type(spaces, space_types_list)
    spaces_of_type = []
    space_types_list.each do |space_type|
      spaces_of_type << spaces[space_type] unless spaces[space_type].nil?
    end
    return spaces_of_type
  end

  def self.get_space_of_type(spaces, space_type)
    spaces_of_type = self.get_spaces_of_type(spaces, [space_type])
    if spaces_of_type.size > 1
      fail "Unexpected number of spaces."
    elsif spaces_of_type.size == 1
      return spaces_of_type[0]
    end

    return nil
  end

  def self.assign_space_to_subsurface(surface, subsurface_id, wall_idref, building, spaces, model, subsurface_type)
    # Check walls
    building.elements.each("BuildingDetails/Enclosure/Walls/Wall") do |wall|
      wall_values = HPXML.get_wall_values(wall: wall,
                                          select: [:id, :interior_adjacent_to])
      next unless wall_values[:id] == wall_idref

      set_surface_interior(model, spaces, surface, subsurface_id, wall_values[:interior_adjacent_to])
      return
    end

    # Check foundation walls
    building.elements.each("BuildingDetails/Enclosure/FoundationWalls/FoundationWall") do |fnd_wall|
      fnd_wall_values = HPXML.get_foundation_wall_values(foundation_wall: fnd_wall,
                                                         select: [:id, :interior_adjacent_to])
      next unless fnd_wall_values[:id] == wall_idref

      set_surface_interior(model, spaces, surface, subsurface_id, fnd_wall_values[:interior_adjacent_to])
      return
    end

    if not surface.space.is_initialized
      fail "Attached wall '#{wall_idref}' not found for #{subsurface_type} '#{subsurface_id}'."
    end
  end

  def self.get_infiltration_volume(building)
    infilvolume = nil
    building.elements.each("BuildingDetails/Enclosure/AirInfiltration/AirInfiltrationMeasurement") do |air_infiltration_measurement|
      air_infiltration_measurement_values = HPXML.get_air_infiltration_measurement_values(air_infiltration_measurement: air_infiltration_measurement,
                                                                                          select: [:infiltration_volume])
      infilvolume = air_infiltration_measurement_values[:infiltration_volume] unless air_infiltration_measurement_values[:infiltration_volume].nil?
    end
    if infilvolume.nil?
      infilvolume = @cvolume
    end
    return infilvolume
  end

  def self.get_min_neighbor_distance(building)
    min_neighbor_distance = nil
    building.elements.each("BuildingDetails/BuildingSummary/Site/extension/Neighbors/NeighborBuilding") do |neighbor_building|
      neighbor_building_values = HPXML.get_neighbor_building_values(neighbor_building: neighbor_building,
                                                                    select: [:distance])
      if min_neighbor_distance.nil?
        min_neighbor_distance = 9e99
      end
      if neighbor_building_values[:distance] < min_neighbor_distance
        min_neighbor_distance = neighbor_building_values[:distance]
      end
    end
    return min_neighbor_distance
  end

  def self.get_kiva_instances(fnd_walls, slabs)
    # Identify unique Kiva foundations that are required.
    kiva_fnd_walls = []
    fnd_walls.each_with_index do |fnd_wall, fnd_wall_idx|
      fnd_wall_values = HPXML.get_foundation_wall_values(foundation_wall: fnd_wall,
                                                         select: [:exterior_adjacent_to])
      next unless fnd_wall_values[:exterior_adjacent_to] == "ground"

      kiva_fnd_walls << fnd_wall
    end
    if kiva_fnd_walls.empty? # Handle slab foundation type
      kiva_fnd_walls << nil
    end

    kiva_slabs = []
    slabs.each_with_index do |slab, slab_idx|
      kiva_slabs << slab
    end
    return kiva_fnd_walls.product(kiva_slabs)
  end
end

class WoodStudConstructionSet
  def initialize(stud, framing_factor, rigid_r, osb_thick_in, drywall_thick_in, exterior_material)
    @stud = stud
    @framing_factor = framing_factor
    @rigid_r = rigid_r
    @osb_thick_in = osb_thick_in
    @drywall_thick_in = drywall_thick_in
    @exterior_material = exterior_material
  end
  attr_accessor(:stud, :framing_factor, :rigid_r, :osb_thick_in, :drywall_thick_in, :exterior_material)
end

class SteelStudConstructionSet
  def initialize(cavity_thick_in, corr_factor, framing_factor, rigid_r, osb_thick_in, drywall_thick_in, exterior_material)
    @cavity_thick_in = cavity_thick_in
    @corr_factor = corr_factor
    @framing_factor = framing_factor
    @rigid_r = rigid_r
    @osb_thick_in = osb_thick_in
    @drywall_thick_in = drywall_thick_in
    @exterior_material = exterior_material
  end
  attr_accessor(:cavity_thick_in, :corr_factor, :framing_factor, :rigid_r, :osb_thick_in, :drywall_thick_in, :exterior_material)
end

class DoubleStudConstructionSet
  def initialize(stud, framing_factor, framing_spacing, rigid_r, osb_thick_in, drywall_thick_in, exterior_material)
    @stud = stud
    @framing_factor = framing_factor
    @framing_spacing = framing_spacing
    @rigid_r = rigid_r
    @osb_thick_in = osb_thick_in
    @drywall_thick_in = drywall_thick_in
    @exterior_material = exterior_material
  end
  attr_accessor(:stud, :framing_factor, :framing_spacing, :rigid_r, :osb_thick_in, :drywall_thick_in, :exterior_material)
end

class SIPConstructionSet
  def initialize(thick_in, framing_factor, rigid_r, sheath_thick_in, osb_thick_in, drywall_thick_in, exterior_material)
    @thick_in = thick_in
    @framing_factor = framing_factor
    @rigid_r = rigid_r
    @sheath_thick_in = sheath_thick_in
    @osb_thick_in = osb_thick_in
    @drywall_thick_in = drywall_thick_in
    @exterior_material = exterior_material
  end
  attr_accessor(:thick_in, :framing_factor, :rigid_r, :sheath_thick_in, :osb_thick_in, :drywall_thick_in, :exterior_material)
end

class CMUConstructionSet
  def initialize(thick_in, cond_in, framing_factor, osb_thick_in, drywall_thick_in, exterior_material)
    @thick_in = thick_in
    @cond_in = cond_in
    @framing_factor = framing_factor
    @osb_thick_in = osb_thick_in
    @drywall_thick_in = drywall_thick_in
    @exterior_material = exterior_material
    @rigid_r = nil # solved for
  end
  attr_accessor(:thick_in, :cond_in, :framing_factor, :rigid_r, :osb_thick_in, :drywall_thick_in, :exterior_material)
end

class ICFConstructionSet
  def initialize(ins_thick_in, concrete_thick_in, framing_factor, rigid_r, osb_thick_in, drywall_thick_in, exterior_material)
    @ins_thick_in = ins_thick_in
    @concrete_thick_in = concrete_thick_in
    @framing_factor = framing_factor
    @rigid_r = rigid_r
    @osb_thick_in = osb_thick_in
    @drywall_thick_in = drywall_thick_in
    @exterior_material = exterior_material
  end
  attr_accessor(:ins_thick_in, :concrete_thick_in, :framing_factor, :rigid_r, :osb_thick_in, :drywall_thick_in, :exterior_material)
end

class GenericConstructionSet
  def initialize(rigid_r, osb_thick_in, drywall_thick_in, exterior_material)
    @rigid_r = rigid_r
    @osb_thick_in = osb_thick_in
    @drywall_thick_in = drywall_thick_in
    @exterior_material = exterior_material
  end
  attr_accessor(:rigid_r, :osb_thick_in, :drywall_thick_in, :exterior_material)
end

def to_beopt_fuel(fuel)
  return { "natural gas" => Constants.FuelTypeGas,
           "fuel oil" => Constants.FuelTypeOil,
           "propane" => Constants.FuelTypePropane,
           "electricity" => Constants.FuelTypeElectric,
           "wood" => Constants.FuelTypeWood,
           "wood pellets" => Constants.FuelTypeWoodPellets }[fuel]
end

def to_beopt_wh_type(type)
  return { 'storage water heater' => Constants.WaterHeaterTypeTank,
           'instantaneous water heater' => Constants.WaterHeaterTypeTankless,
           'heat pump water heater' => Constants.WaterHeaterTypeHeatPump }[type]
end

def is_thermal_boundary(surface_values)
  if ["other housing unit", "other housing unit above", "other housing unit below"].include? surface_values[:exterior_adjacent_to]
    return false # adiabatic
  end

  interior_conditioned = is_adjacent_to_conditioned(surface_values[:interior_adjacent_to])
  exterior_conditioned = is_adjacent_to_conditioned(surface_values[:exterior_adjacent_to])
  return (interior_conditioned != exterior_conditioned)
end

def is_adjacent_to_conditioned(adjacent_to)
  if ["living space", "basement - conditioned"].include? adjacent_to
    return true
  end

  return false
end

def hpxml_framefloor_is_ceiling(floor_interior_adjacent_to, floor_exterior_adjacent_to)
  if ["attic - vented", "attic - unvented"].include? floor_interior_adjacent_to
    return true
  elsif ["attic - vented", "attic - unvented", "other housing unit above"].include? floor_exterior_adjacent_to
    return true
  end

  return false
end

def get_foundation_and_walls_top(building)
  foundation_top = 0
  building.elements.each("BuildingDetails/Enclosure/FoundationWalls/FoundationWall") do |fnd_wall|
    fnd_wall_values = HPXML.get_foundation_wall_values(foundation_wall: fnd_wall,
                                                       select: [:depth_below_grade, :height])
    top = -1 * fnd_wall_values[:depth_below_grade] + fnd_wall_values[:height]
    foundation_top = top if top > foundation_top
  end
  walls_top = foundation_top + 8.0 * @ncfl_ag
  return foundation_top, walls_top
end

def get_ac_num_speeds(seer)
  if seer <= 15
    return "1-Speed"
  elsif seer <= 21
    return "2-Speed"
  elsif seer > 21
    return "Variable-Speed"
  end
end

def get_ashp_num_speeds_by_seer(seer)
  if seer <= 15
    return "1-Speed"
  elsif seer <= 21
    return "2-Speed"
  elsif seer > 21
    return "Variable-Speed"
  end
end

def get_fan_power_installed(seer)
  if seer <= 15
    return 0.365 # W/cfm
  else
    return 0.14 # W/cfm
  end
end

class OutputVars
  def self.SpaceHeatingElectricity
    return { 'OpenStudio::Model::CoilHeatingDXSingleSpeed' => ['Heating Coil Electric Energy', 'Heating Coil Crankcase Heater Electric Energy', 'Heating Coil Defrost Electric Energy'],
             'OpenStudio::Model::CoilHeatingDXMultiSpeed' => ['Heating Coil Electric Energy', 'Heating Coil Crankcase Heater Electric Energy', 'Heating Coil Defrost Electric Energy'],
             'OpenStudio::Model::CoilHeatingElectric' => ['Heating Coil Electric Energy', 'Heating Coil Crankcase Heater Electric Energy', 'Heating Coil Defrost Electric Energy'],
             'OpenStudio::Model::CoilHeatingWaterToAirHeatPumpEquationFit' => ['Heating Coil Electric Energy', 'Heating Coil Crankcase Heater Electric Energy', 'Heating Coil Defrost Electric Energy'],
             'OpenStudio::Model::ZoneHVACBaseboardConvectiveElectric' => ['Baseboard Electric Energy'],
             'OpenStudio::Model::BoilerHotWater' => ['Boiler Electric Energy'] }
  end

  def self.SpaceHeatingNaturalGas
    return { 'OpenStudio::Model::CoilHeatingGas' => ['Heating Coil Gas Energy'],
             'OpenStudio::Model::ZoneHVACBaseboardConvectiveElectric' => ['Baseboard Gas Energy'],
             'OpenStudio::Model::BoilerHotWater' => ['Boiler Gas Energy'] }
  end

  def self.SpaceHeatingFuelOil
    return { 'OpenStudio::Model::CoilHeatingGas' => ['Heating Coil FuelOil#1 Energy'],
             'OpenStudio::Model::ZoneHVACBaseboardConvectiveElectric' => ['Baseboard FuelOil#1 Energy'],
             'OpenStudio::Model::BoilerHotWater' => ['Boiler FuelOil#1 Energy'] }
  end

  def self.SpaceHeatingPropane
    return { 'OpenStudio::Model::CoilHeatingGas' => ['Heating Coil Propane Energy'],
             'OpenStudio::Model::ZoneHVACBaseboardConvectiveElectric' => ['Baseboard Propane Energy'],
             'OpenStudio::Model::BoilerHotWater' => ['Boiler Propane Energy'] }
  end

  def self.SpaceCoolingElectricity
    return { 'OpenStudio::Model::CoilCoolingDXSingleSpeed' => ['Cooling Coil Electric Energy', 'Cooling Coil Crankcase Heater Electric Energy'],
             'OpenStudio::Model::CoilCoolingDXMultiSpeed' => ['Cooling Coil Electric Energy', 'Cooling Coil Crankcase Heater Electric Energy'],
             'OpenStudio::Model::CoilCoolingWaterToAirHeatPumpEquationFit' => ['Cooling Coil Electric Energy', 'Cooling Coil Crankcase Heater Electric Energy'],
             'OpenStudio::Model::EvaporativeCoolerDirectResearchSpecial' => ['Evaporative Cooler Electric Energy'] }
  end

  def self.WaterHeatingElectricity
    return { 'OpenStudio::Model::WaterHeaterMixed' => ['Water Heater Electric Energy', 'Water Heater Off Cycle Parasitic Electric Energy', 'Water Heater On Cycle Parasitic Electric Energy'],
             'OpenStudio::Model::WaterHeaterStratified' => ['Water Heater Electric Energy', 'Water Heater Off Cycle Parasitic Electric Energy', 'Water Heater On Cycle Parasitic Electric Energy'],
             'OpenStudio::Model::CoilWaterHeatingAirToWaterHeatPumpWrapped' => ['Cooling Coil Water Heating Electric Energy'] }
  end

  def self.WaterHeatingElectricityRecircPump
    return { 'OpenStudio::Model::ElectricEquipment' => ['Electric Equipment Electric Energy'] }
  end

  def self.WaterHeatingCombiBoilerHeatExchanger
    return { 'OpenStudio::Model::HeatExchangerFluidToFluid' => ['Fluid Heat Exchanger Heat Transfer Energy'] }
  end

  def self.WaterHeatingCombiBoiler
    return { 'OpenStudio::Model::BoilerHotWater' => ['Boiler Heating Energy'] }
  end

  def self.WaterHeatingNaturalGas
    return { 'OpenStudio::Model::WaterHeaterMixed' => ['Water Heater Gas Energy'],
             'OpenStudio::Model::WaterHeaterStratified' => ['Water Heater Gas Energy'] }
  end

  def self.WaterHeatingFuelOil
    return { 'OpenStudio::Model::WaterHeaterMixed' => ['Water Heater FuelOil#1 Energy'],
             'OpenStudio::Model::WaterHeaterStratified' => ['Water Heater FuelOil#1 Energy'] }
  end

  def self.WaterHeatingPropane
    return { 'OpenStudio::Model::WaterHeaterMixed' => ['Water Heater Propane Energy'],
             'OpenStudio::Model::WaterHeaterStratified' => ['Water Heater Propane Energy'] }
  end

  def self.WaterHeatingLoad
    return { 'OpenStudio::Model::WaterUseConnections' => ['Water Use Connections Plant Hot Water Energy'] }
  end

  def self.WaterHeatingLoadTankLosses
    return { 'OpenStudio::Model::WaterHeaterMixed' => ['Water Heater Heat Loss Energy'],
             'OpenStudio::Model::WaterHeaterStratified' => ['Water Heater Heat Loss Energy'] }
  end

  def self.WaterHeaterLoadDesuperheater
    return { 'OpenStudio::Model::CoilWaterHeatingDesuperheater' => ['Water Heater Heating Energy'] }
  end
end

# register the measure to be used by the application
HPXMLTranslator.new.registerWithApplication<|MERGE_RESOLUTION|>--- conflicted
+++ resolved
@@ -1481,82 +1481,7 @@
       total_slab_area = slab_areas.values.inject(0, :+)
       total_fnd_wall_length = fnd_wall_lengths.values.inject(0, :+)
 
-<<<<<<< HEAD
-      # Exterior foundation wall surfaces
-      foundation_object = {}
-      fnd_walls.each do |fnd_wall|
-        fnd_wall_values = HPXML.get_foundation_wall_values(foundation_wall: fnd_wall)
-        next unless fnd_wall_values[:exterior_adjacent_to] == "ground"
-
-        height = fnd_wall_values[:height]
-        net_area = net_surface_area(fnd_wall_values[:area], fnd_wall_values[:id], "Wall")
-        height_ag = height - fnd_wall_values[:depth_below_grade]
-        z_origin = -1 * fnd_wall_values[:depth_below_grade]
-        total_length = net_area / height
-
-        azimuth = @default_azimuth # don't split up surface due to the Kiva runtime impact
-        if not fnd_wall_values[:azimuth].nil?
-          azimuth = fnd_wall_values[:azimuth]
-        end
-
-        # Attach a portion of the foundation wall to each slab. This is
-        # needed if there are multiple Slab elements defined for the foundation.
-        slabs_perimeter_exposed.each do |slab_id, slab_perimeter_exposed|
-          # Calculate exposed section of wall based on slab's total exposed perimeter.
-          # Apportioned to each foundation wall.
-          length = total_length * slab_perimeter_exposed / sum_wall_length
-
-          surface = OpenStudio::Model::Surface.new(add_wall_polygon(length, height, z_origin, azimuth), model)
-          surface.additionalProperties.setFeature("Length", length)
-          surface.additionalProperties.setFeature("Azimuth", azimuth)
-          surface.additionalProperties.setFeature("Tilt", 90.0)
-          surface.setName(fnd_wall_values[:id])
-          surface.setSurfaceType("Wall")
-          set_surface_interior(model, spaces, surface, fnd_wall_values[:id], fnd_wall_values[:interior_adjacent_to])
-          set_surface_exterior(model, spaces, surface, fnd_wall_values[:id], fnd_wall_values[:exterior_adjacent_to])
-
-          if is_thermal_boundary(fnd_wall_values)
-            drywall_thick_in = 0.5
-          else
-            drywall_thick_in = 0.0
-          end
-          filled_cavity = true
-          concrete_thick_in = fnd_wall_values[:thickness]
-          cavity_r = 0.0
-          cavity_depth_in = 0.0
-          install_grade = 1
-          framing_factor = 0.0
-          assembly_r = fnd_wall_values[:insulation_assembly_r_value]
-          if not assembly_r.nil?
-            rigid_height = height
-            film_r = Material.AirFilmVertical.rvalue
-            rigid_r = assembly_r - Material.Concrete(concrete_thick_in).rvalue - Material.GypsumWall(drywall_thick_in).rvalue - film_r
-            if rigid_r < 0 # Try without drywall
-              drywall_thick_in = 0.0
-              rigid_r = assembly_r - Material.Concrete(concrete_thick_in).rvalue - Material.GypsumWall(drywall_thick_in).rvalue - film_r
-            end
-          else
-            rigid_offset = fnd_wall_values[:insulation_distance_to_top]
-            rigid_height = (fnd_wall_values[:insulation_distance_to_bottom] - rigid_offset)
-            rigid_r = fnd_wall_values[:insulation_r_value]
-          end
-
-          foundation = foundation_object[slab_id]
-
-          # TODO: Currently assumes all walls have the same height, insulation height, etc.
-          success = Constructions.apply_foundation_wall(runner, model, [surface], "#{fnd_wall_values[:id]} construction",
-                                                        rigid_offset, rigid_height, cavity_r, install_grade,
-                                                        cavity_depth_in, filled_cavity, framing_factor,
-                                                        rigid_r, drywall_thick_in, concrete_thick_in,
-                                                        height, height_ag, foundation)
-          return false if not success
-
-          if not assembly_r.nil?
-            check_surface_assembly_rvalue(surface, film_r, assembly_r)
-          end
-=======
       no_wall_slab_exp_perim = {}
->>>>>>> 57f9f232
 
       # Cache values
       fnd_walls_values = {}
@@ -1749,12 +1674,13 @@
         match = true
       end
     else
-      rigid_height = fnd_wall_values[:insulation_distance_to_bottom]
+      rigid_offset = fnd_wall_values[:insulation_distance_to_top]
+      rigid_height = (fnd_wall_values[:insulation_distance_to_bottom] - rigid_offset)
       rigid_r = fnd_wall_values[:insulation_r_value]
     end
 
     success = Constructions.apply_foundation_wall(runner, model, [surface], "#{fnd_wall_values[:id]} construction",
-                                                  rigid_height, cavity_r, install_grade,
+                                                  rigid_offset, rigid_height, cavity_r, install_grade,
                                                   cavity_depth_in, filled_cavity, framing_factor,
                                                   rigid_r, drywall_thick_in, concrete_thick_in,
                                                   height, height_ag, kiva_foundation)
