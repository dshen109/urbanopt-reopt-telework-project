--- conflicted
+++ resolved
@@ -262,11 +262,8 @@
     @has_vented_crawl = !enclosure.elements["*/*[InteriorAdjacentTo='crawlspace - vented' or ExteriorAdjacentTo='crawlspace - vented']"].nil?
     @subsurface_areas_by_surface = calc_subsurface_areas_by_surface(building)
     @min_neighbor_distance = get_min_neighbor_distance(building)
-<<<<<<< HEAD
     @default_azimuths = get_default_azimuths(building)
-=======
     @cond_bsmnt_surfaces = [] # list of surfaces in conditioned basement, used for modification of some surface properties, eg. solar absorptance, view factor, etc.
->>>>>>> 6d63967a
 
     @hvac_map = {} # mapping between HPXML HVAC systems and model objects
     @dhw_map = {}  # mapping between HPXML Water Heating systems and model objects
