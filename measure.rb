# see the URL below for information on how to write OpenStudio measures
# http://nrel.github.io/OpenStudio-user-documentation/reference/measure_writing_guide/

require 'openstudio'
require 'rexml/document'
require 'rexml/xpath'
require 'pathname'
require 'csv'
require_relative "resources/EPvalidator"
require_relative "resources/airflow"
require_relative "resources/constants"
require_relative "resources/constructions"
require_relative "resources/geometry"
require_relative "resources/hotwater_appliances"
require_relative "resources/hvac"
require_relative "resources/hvac_sizing"
require_relative "resources/lighting"
require_relative "resources/location"
require_relative "resources/misc_loads"
require_relative "resources/pv"
require_relative "resources/unit_conversions"
require_relative "resources/util"
require_relative "resources/waterheater"
require_relative "resources/xmlhelper"
require_relative "resources/hpxml"

# start the measure
class HPXMLTranslator < OpenStudio::Measure::ModelMeasure
  # human readable name
  def name
    return "HPXML Translator"
  end

  # human readable description
  def description
    return "Translates HPXML file to OpenStudio Model"
  end

  # human readable description of modeling approach
  def modeler_description
    return ""
  end

  # define the arguments that the user will input
  def arguments(model)
    args = OpenStudio::Measure::OSArgumentVector.new

    arg = OpenStudio::Measure::OSArgument.makeStringArgument("hpxml_path", true)
    arg.setDisplayName("HPXML File Path")
    arg.setDescription("Absolute (or relative) path of the HPXML file.")
    args << arg

    arg = OpenStudio::Measure::OSArgument.makeStringArgument("weather_dir", true)
    arg.setDisplayName("Weather Directory")
    arg.setDescription("Absolute path of the weather directory.")
    args << arg

    arg = OpenStudio::Measure::OSArgument.makeStringArgument("schemas_dir", false)
    arg.setDisplayName("HPXML Schemas Directory")
    arg.setDescription("Absolute path of the hpxml schemas directory.")
    args << arg

    arg = OpenStudio::Measure::OSArgument.makeStringArgument("epw_output_path", false)
    arg.setDisplayName("EPW Output File Path")
    arg.setDescription("Absolute (or relative) path of the output EPW file.")
    args << arg

    arg = OpenStudio::Measure::OSArgument.makeStringArgument("osm_output_path", false)
    arg.setDisplayName("OSM Output File Path")
    arg.setDescription("Absolute (or relative) path of the output OSM file.")
    args << arg

    arg = OpenStudio::Measure::OSArgument.makeBoolArgument("skip_validation", true)
    arg.setDisplayName("Skip HPXML validation")
    arg.setDescription("If true, only checks for and reports HPXML validation issues if an error occurs during processing. Used for faster runtime.")
    arg.setDefaultValue(false)
    args << arg

    arg = OpenStudio::Measure::OSArgument.makeStringArgument("map_tsv_dir", false)
    arg.setDisplayName("Map TSV Directory")
    arg.setDescription("Creates TSV files in the specified directory that map some HPXML object names to EnergyPlus object names. Required for ERI calculation.")
    args << arg

    return args
  end

  # define what happens when the measure is run
  def run(model, runner, user_arguments)
    super(model, runner, user_arguments)

    # use the built-in error checking
    if !runner.validateUserArguments(arguments(model), user_arguments)
      return false
    end

    # Check for correct versions of OS
    os_version = "2.8.0"
    if OpenStudio.openStudioVersion != os_version
      fail "OpenStudio version #{os_version} is required."
    end

    # assign the user inputs to variables
    hpxml_path = runner.getStringArgumentValue("hpxml_path", user_arguments)
    weather_dir = runner.getStringArgumentValue("weather_dir", user_arguments)
    schemas_dir = runner.getOptionalStringArgumentValue("schemas_dir", user_arguments)
    epw_output_path = runner.getOptionalStringArgumentValue("epw_output_path", user_arguments)
    osm_output_path = runner.getOptionalStringArgumentValue("osm_output_path", user_arguments)
    skip_validation = runner.getBoolArgumentValue("skip_validation", user_arguments)
    map_tsv_dir = runner.getOptionalStringArgumentValue("map_tsv_dir", user_arguments)

    unless (Pathname.new hpxml_path).absolute?
      hpxml_path = File.expand_path(File.join(File.dirname(__FILE__), hpxml_path))
    end
    unless File.exists?(hpxml_path) and hpxml_path.downcase.end_with? ".xml"
      runner.registerError("'#{hpxml_path}' does not exist or is not an .xml file.")
      return false
    end

    hpxml_doc = XMLHelper.parse_file(hpxml_path)

    # Check for invalid HPXML file up front?
    if not skip_validation
      if not validate_hpxml(runner, hpxml_path, hpxml_doc, schemas_dir)
        return false
      end
    end

    begin
      # Weather file
      climate_and_risk_zones_values = HPXML.get_climate_and_risk_zones_values(climate_and_risk_zones: hpxml_doc.elements["/HPXML/Building/BuildingDetails/ClimateandRiskZones"])
      weather_wmo = climate_and_risk_zones_values[:weather_station_wmo]
      epw_path = nil
      CSV.foreach(File.join(weather_dir, "data.csv"), headers: true) do |row|
        next if row["wmo"] != weather_wmo

        epw_path = File.join(weather_dir, row["filename"])
        if not File.exists?(epw_path)
          runner.registerError("'#{epw_path}' could not be found.")
          return false
        end
        cache_path = epw_path.gsub('.epw', '.cache')
        if not File.exists?(cache_path)
          runner.registerError("'#{cache_path}' could not be found.")
          return false
        end
        break
      end
      if epw_path.nil?
        runner.registerError("Weather station WMO '#{weather_wmo}' could not be found in weather/data.csv.")
        return false
      end
      if epw_output_path.is_initialized
        FileUtils.cp(epw_path, epw_output_path.get)
      end

      # Apply Location to obtain weather data
      success, weather = Location.apply(model, runner, epw_path, "NA", "NA")
      return false if not success

      # Create OpenStudio model
      if not OSModel.create(hpxml_doc, runner, model, weather, map_tsv_dir)
        runner.registerError("Unsuccessful creation of OpenStudio model.")
        return false
      end
    rescue Exception => e
      if skip_validation
        # Something went wrong, check for invalid HPXML file now. This was previously
        # skipped to reduce runtime (see https://github.com/NREL/OpenStudio-ERI/issues/47).
        validate_hpxml(runner, hpxml_path, hpxml_doc, schemas_dir)
      end

      # Report exception
      runner.registerError("#{e.message}\n#{e.backtrace.join("\n")}")
      return false
    end

    if osm_output_path.is_initialized
      File.write(osm_output_path.get, model.to_s)
      runner.registerInfo("Wrote file: #{osm_output_path.get}")
    end

    return true
  end

  def validate_hpxml(runner, hpxml_path, hpxml_doc, schemas_dir)
    is_valid = true

    if schemas_dir.is_initialized
      schemas_dir = schemas_dir.get
      unless (Pathname.new schemas_dir).absolute?
        schemas_dir = File.expand_path(File.join(File.dirname(__FILE__), schemas_dir))
      end
      unless Dir.exists?(schemas_dir)
        runner.registerError("'#{schemas_dir}' does not exist.")
        return false
      end
    else
      schemas_dir = nil
    end

    # Validate input HPXML against schema
    if not schemas_dir.nil?
      XMLHelper.validate(hpxml_doc.to_s, File.join(schemas_dir, "HPXML.xsd"), runner).each do |error|
        runner.registerError("#{hpxml_path}: #{error.to_s}")
        is_valid = false
      end
      runner.registerInfo("#{hpxml_path}: Validated against HPXML schema.")
    else
      runner.registerWarning("#{hpxml_path}: No schema dir provided, no HPXML validation performed.")
    end

    # Validate input HPXML against EnergyPlus Use Case
    errors = EnergyPlusValidator.run_validator(hpxml_doc)
    errors.each do |error|
      runner.registerError("#{hpxml_path}: #{error}")
      is_valid = false
    end
    runner.registerInfo("#{hpxml_path}: Validated against HPXML EnergyPlus Use Case.")

    return is_valid
  end
end

class OSModel
  def self.create(hpxml_doc, runner, model, weather, map_tsv_dir)
    # Simulation parameters
    success = add_simulation_params(runner, model)
    return false if not success

    hpxml = hpxml_doc.elements["HPXML"]
    hpxml_values = HPXML.get_hpxml_values(hpxml: hpxml)
    building = hpxml_doc.elements["/HPXML/Building"]
    enclosure = building.elements["BuildingDetails/Enclosure"]

    @eri_version = hpxml_values[:eri_calculation_version]
    fail "Could not find ERI Version" if @eri_version.nil?

    # Global variables
    construction_values = HPXML.get_building_construction_values(building_construction: building.elements["BuildingDetails/BuildingSummary/BuildingConstruction"])
    @cfa = construction_values[:conditioned_floor_area]
    @cfa_ag = @cfa
    enclosure.elements.each("Slabs/Slab[InteriorAdjacentTo='basement - conditioned']") do |slab|
      slab_values = HPXML.get_slab_values(slab: slab)
      @cfa_ag -= slab_values[:area]
    end
    @gfa = 0 # garage floor area
    enclosure.elements.each("Slabs/Slab[InteriorAdjacentTo='garage']") do |garage_slab|
      slab_values = HPXML.get_slab_values(slab: garage_slab)
      @gfa += slab_values[:area]
    end
    @cvolume = construction_values[:conditioned_building_volume]
    @ncfl = construction_values[:number_of_conditioned_floors]
    @ncfl_ag = construction_values[:number_of_conditioned_floors_above_grade]
    @nbeds = construction_values[:number_of_bedrooms]
    @nbaths = construction_values[:number_of_bathrooms]
    if @nbaths.nil?
      @nbaths = Waterheater.get_default_num_bathrooms(@nbeds)
    end
    @has_uncond_bsmnt = !enclosure.elements["*/*[InteriorAdjacentTo='basement - unconditioned' or ExteriorAdjacentTo='basement - unconditioned']"].nil?
    @has_vented_attic = !enclosure.elements["*/*[InteriorAdjacentTo='attic - vented' or ExteriorAdjacentTo='attic - vented']"].nil?
    @has_vented_crawl = !enclosure.elements["*/*[InteriorAdjacentTo='crawlspace - vented' or ExteriorAdjacentTo='crawlspace - vented']"].nil?
    @subsurface_areas_by_surface = calc_subsurface_areas_by_surface(building)
    @default_azimuth = get_default_azimuth(building)
    @min_neighbor_distance = get_min_neighbor_distance(building)

    @hvac_map = {} # mapping between HPXML HVAC systems and model objects
    @dhw_map = {}  # mapping between HPXML Water Heating systems and model objects

    @use_only_ideal_air = false
    if not construction_values[:use_only_ideal_air_system].nil?
      @use_only_ideal_air = construction_values[:use_only_ideal_air_system]
    end

    # Geometry/Envelope

    spaces = {}
    success = add_geometry_envelope(runner, model, building, weather, spaces)
    return false if not success

    # Bedrooms, Occupants

    success = add_num_occupants(model, building, runner)
    return false if not success

    # Hot Water

    success = add_hot_water_and_appliances(runner, model, building, weather, spaces)
    return false if not success

    # HVAC

    @total_frac_remaining_heat_load_served = 1.0
    @total_frac_remaining_cool_load_served = 1.0

    control_zone = get_space_of_type(spaces, Constants.SpaceTypeLiving).thermalZone.get
    slave_zones = get_spaces_of_type(spaces, [Constants.SpaceTypeConditionedBasement]).map { |z| z.thermalZone.get }.compact
    @control_slave_zones_hash = { control_zone => slave_zones }

    # FIXME: Temporarily adding ideal air systems first to work around E+ bug
    # https://github.com/NREL/EnergyPlus/issues/7264
    success = add_residual_hvac(runner, model, building)
    return false if not success

    success = add_cooling_system(runner, model, building)
    return false if not success

    success = add_heating_system(runner, model, building)
    return false if not success

    success = add_heat_pump(runner, model, building, weather)
    return false if not success

    success = add_setpoints(runner, model, building, weather, spaces)
    return false if not success

    success = add_ceiling_fans(runner, model, building, spaces)
    return false if not success

    # Plug Loads & Lighting

    success = add_mels(runner, model, building, spaces)
    return false if not success

    success = add_lighting(runner, model, building, weather, spaces)
    return false if not success

    # Other

    success = add_airflow(runner, model, building, spaces)
    return false if not success

    success = add_hvac_sizing(runner, model, weather)
    return false if not success

    success = add_fuel_heating_eae(runner, model, building)
    return false if not success

    success = add_photovoltaics(runner, model, building)
    return false if not success

    success = add_building_output_variables(runner, model, map_tsv_dir)
    return false if not success

    return true
  end

  private

  def self.add_simulation_params(runner, model)
    sim = model.getSimulationControl
    sim.setRunSimulationforSizingPeriods(false)

    tstep = model.getTimestep
    tstep.setNumberOfTimestepsPerHour(1)

    shad = model.getShadowCalculation
    shad.setCalculationFrequency(20)
    shad.setMaximumFiguresInShadowOverlapCalculations(200)

    outsurf = model.getOutsideSurfaceConvectionAlgorithm
    outsurf.setAlgorithm('DOE-2')

    insurf = model.getInsideSurfaceConvectionAlgorithm
    insurf.setAlgorithm('TARP')

    zonecap = model.getZoneCapacitanceMultiplierResearchSpecial
    zonecap.setHumidityCapacityMultiplier(15)

    convlim = model.getConvergenceLimits
    convlim.setMinimumSystemTimestep(0)

    return true
  end

  def self.add_geometry_envelope(runner, model, building, weather, spaces)
    @foundation_top, @walls_top = get_foundation_and_walls_top(building)

    heating_season, cooling_season = HVAC.calc_heating_and_cooling_seasons(model, weather, runner)
    return false if heating_season.nil? or cooling_season.nil?

    success = add_roofs(runner, model, building, spaces)
    return false if not success

    success = add_walls(runner, model, building, spaces)
    return false if not success

    success = add_rim_joists(runner, model, building, spaces)
    return false if not success

    success = add_framefloors(runner, model, building, spaces)
    return false if not success

    success = add_foundation_walls_slabs(runner, model, building, spaces)
    return false if not success

    success = add_windows(runner, model, building, spaces, weather, cooling_season)
    return false if not success

    success = add_doors(runner, model, building, spaces)
    return false if not success

    success = add_skylights(runner, model, building, spaces, weather, cooling_season)
    return false if not success

    success = add_conditioned_floor_area(runner, model, building, spaces)
    return false if not success

    success = add_thermal_mass(runner, model, building)
    return false if not success

    success = check_for_errors(runner, model)
    return false if not success

    success = set_zone_volumes(runner, model, building)
    return false if not success

    success = explode_surfaces(runner, model, building)
    return false if not success

    return true
  end

  def self.set_zone_volumes(runner, model, building)
    # TODO: Use HPXML values not Model values
    thermal_zones = model.getThermalZones

    # Init
    living_volume = @cvolume
    zones_updated = 0

    # Basements, crawl, garage
    thermal_zones.each do |thermal_zone|
      if Geometry.is_conditioned_basement(thermal_zone) or Geometry.is_unconditioned_basement(thermal_zone) or Geometry.is_unvented_crawl(thermal_zone) or
         Geometry.is_vented_crawl(thermal_zone) or Geometry.is_garage(thermal_zone)
        zones_updated += 1

        zone_floor_area = 0.0
        thermal_zone.spaces.each do |space|
          space.surfaces.each do |surface|
            if surface.surfaceType.downcase == "floor"
              zone_floor_area += UnitConversions.convert(surface.grossArea, "m^2", "ft^2")
            end
          end
        end

        zone_volume = Geometry.get_height_of_spaces(thermal_zone.spaces) * zone_floor_area
        if zone_volume <= 0
          fail "Calculated volume for #{thermal_zone.name} zone (#{zone_volume}) is not greater than zero."
        end

        thermal_zone.setVolume(UnitConversions.convert(zone_volume, "ft^3", "m^3"))

        if Geometry.is_conditioned_basement(thermal_zone)
          living_volume = @cvolume - zone_volume
        end

      end
    end

    # Conditioned living
    thermal_zones.each do |thermal_zone|
      if Geometry.is_living(thermal_zone)
        zones_updated += 1

        if living_volume <= 0
          fail "Calculated volume for living zone (#{living_volume}) is not greater than zero."
        end

        thermal_zone.setVolume(UnitConversions.convert(living_volume, "ft^3", "m^3"))
      end
    end

    # Attic
    thermal_zones.each do |thermal_zone|
      if Geometry.is_vented_attic(thermal_zone) or Geometry.is_unvented_attic(thermal_zone)
        zones_updated += 1

        zone_surfaces = []
        zone_floor_area = 0.0
        thermal_zone.spaces.each do |space|
          space.surfaces.each do |surface|
            zone_surfaces << surface
            if surface.surfaceType.downcase == "floor"
              zone_floor_area += UnitConversions.convert(surface.grossArea, "m^2", "ft^2")
            end
          end
        end

        # Assume square hip roof for volume calculations; energy results are very insensitive to actual volume
        zone_length = zone_floor_area**0.5
        zone_height = Math.tan(UnitConversions.convert(Geometry.get_roof_pitch(zone_surfaces), "deg", "rad")) * zone_length / 2.0
        zone_volume = [zone_floor_area * zone_height / 3.0, 0.01].max
        thermal_zone.setVolume(UnitConversions.convert(zone_volume, "ft^3", "m^3"))
      end
    end

    if zones_updated != thermal_zones.size
      fail "Unhandled volume calculations for thermal zones."
    end

    return true
  end

  def self.explode_surfaces(runner, model, building)
    # Re-position surfaces so as to not shade each other and to make it easier to visualize the building.
    # FUTURE: Might be able to use the new self-shading options in E+ 8.9 ShadowCalculation object?

    gap_distance = UnitConversions.convert(10.0, "ft", "m") # distance between surfaces of the same azimuth
    rad90 = UnitConversions.convert(90, "deg", "rad")

    # Determine surfaces to shift and distance with which to explode surfaces horizontally outward
    surfaces = []
    azimuth_lengths = {}
    model.getSurfaces.sort.each do |surface|
      next unless ["wall", "roofceiling"].include? surface.surfaceType.downcase
      next unless ["outdoors", "foundation"].include? surface.outsideBoundaryCondition.downcase
      next if surface.additionalProperties.getFeatureAsDouble("Tilt").get <= 0 # skip flat roofs

      surfaces << surface
      azimuth = surface.additionalProperties.getFeatureAsInteger("Azimuth").get
      if azimuth_lengths[azimuth].nil?
        azimuth_lengths[azimuth] = 0.0
      end
      azimuth_lengths[azimuth] += surface.additionalProperties.getFeatureAsDouble("Length").get + gap_distance
    end
    max_azimuth_length = azimuth_lengths.values.max

    # Using the max length for a given azimuth, calculate the apothem (radius of the incircle) of a regular
    # n-sided polygon to create the smallest polygon possible without self-shading. The number of polygon
    # sides is defined by the minimum difference between two azimuths.
    min_azimuth_diff = 360
    azimuths_sorted = azimuth_lengths.keys.sort
    azimuths_sorted.each_with_index do |az, idx|
      diff1 = (az - azimuths_sorted[(idx + 1) % azimuths_sorted.size]).abs
      diff2 = 360.0 - diff1 # opposite direction
      if diff1 < min_azimuth_diff
        min_azimuth_diff = diff1
      end
      if diff2 < min_azimuth_diff
        min_azimuth_diff = diff2
      end
    end
    nsides = (360.0 / min_azimuth_diff).ceil
    nsides = 4 if nsides < 4 # assume rectangle at the minimum
    explode_distance = max_azimuth_length / (2.0 * Math.tan(UnitConversions.convert(180.0 / nsides, "deg", "rad")))

    success = add_neighbors(runner, model, building, max_azimuth_length)
    return false if not success

    # Initial distance of shifts at 90-degrees to horizontal outward
    azimuth_side_shifts = {}
    azimuth_lengths.keys.each do |azimuth|
      azimuth_side_shifts[azimuth] = max_azimuth_length / 2.0
    end

    # Explode neighbors
    model.getShadingSurfaceGroups.each do |shading_surface_group|
      next if shading_surface_group.name.to_s != Constants.ObjectNameNeighbors

      shading_surface_group.shadingSurfaces.each do |shading_surface|
        azimuth = shading_surface.additionalProperties.getFeatureAsInteger("Azimuth").get
        azimuth_rad = UnitConversions.convert(azimuth, "deg", "rad")
        distance = shading_surface.additionalProperties.getFeatureAsDouble("Distance").get

        unless azimuth_lengths.keys.include? azimuth
          runner.registerError("A neighbor building has an azimuth (#{azimuth}) not equal to the azimuth of any wall.")
          return false
        end

        # Push out horizontally
        distance += explode_distance
        transformation = get_surface_transformation(distance, Math::sin(azimuth_rad), Math::cos(azimuth_rad), 0)

        shading_surface.setVertices(transformation * shading_surface.vertices)
      end
    end

    # Explode walls, windows, doors, roofs, and skylights
    surfaces_moved = []

    surfaces.sort.each do |surface|
      next if surface.additionalProperties.getFeatureAsDouble("Tilt").get <= 0 # skip flat roofs

      if surface.adjacentSurface.is_initialized
        next if surfaces_moved.include? surface.adjacentSurface.get
      end

      azimuth = surface.additionalProperties.getFeatureAsInteger("Azimuth").get
      azimuth_rad = UnitConversions.convert(azimuth, "deg", "rad")

      # Push out horizontally
      distance = explode_distance

      if surface.surfaceType.downcase == "roofceiling"
        # Ensure pitched surfaces are positioned outward justified with walls, etc.
        tilt = surface.additionalProperties.getFeatureAsDouble("Tilt").get
        width = surface.additionalProperties.getFeatureAsDouble("Width").get
        distance -= 0.5 * Math.cos(Math.atan(tilt)) * width
      end
      transformation = get_surface_transformation(distance, Math::sin(azimuth_rad), Math::cos(azimuth_rad), 0)

      surface.setVertices(transformation * surface.vertices)
      if surface.adjacentSurface.is_initialized
        surface.adjacentSurface.get.setVertices(transformation * surface.adjacentSurface.get.vertices)
      end
      surface.subSurfaces.each do |subsurface|
        subsurface.setVertices(transformation * subsurface.vertices)
        next unless subsurface.subSurfaceType.downcase == "fixedwindow"

        subsurface.shadingSurfaceGroups.each do |overhang_group|
          overhang_group.shadingSurfaces.each do |overhang|
            overhang.setVertices(transformation * overhang.vertices)
          end
        end
      end

      # Shift at 90-degrees to previous transformation
      azimuth_side_shifts[azimuth] -= surface.additionalProperties.getFeatureAsDouble("Length").get / 2.0
      transformation_shift = get_surface_transformation(azimuth_side_shifts[azimuth], Math::sin(azimuth_rad + rad90), Math::cos(azimuth_rad + rad90), 0)

      surface.setVertices(transformation_shift * surface.vertices)
      if surface.adjacentSurface.is_initialized
        surface.adjacentSurface.get.setVertices(transformation_shift * surface.adjacentSurface.get.vertices)
      end
      surface.subSurfaces.each do |subsurface|
        subsurface.setVertices(transformation_shift * subsurface.vertices)
        next unless subsurface.subSurfaceType.downcase == "fixedwindow"

        subsurface.shadingSurfaceGroups.each do |overhang_group|
          overhang_group.shadingSurfaces.each do |overhang|
            overhang.setVertices(transformation_shift * overhang.vertices)
          end
        end
      end

      azimuth_side_shifts[azimuth] -= (surface.additionalProperties.getFeatureAsDouble("Length").get / 2.0 + gap_distance)

      surfaces_moved << surface
    end

    return true
  end

  def self.check_for_errors(runner, model)
    # Check every thermal zone has:
    # 1. At least one floor surface
    # 2. At least one roofceiling surface
    # 3. At least one surface adjacent to outside/ground
    model.getThermalZones.each do |zone|
      n_floorsroofsceilings = 0
      n_exteriors = 0
      zone.spaces.each do |space|
        space.surfaces.each do |surface|
          if ["outdoors", "foundation"].include? surface.outsideBoundaryCondition.downcase
            n_exteriors += 1
          end
          if ["floor", "roofceiling"].include? surface.surfaceType.downcase
            n_floorsroofsceilings += 1
          end
        end
      end

      if n_floorsroofsceilings < 1
        runner.registerError("Thermal zone '#{zone.name}' must have at least two floor/roof/ceiling surfaces.")
        return false
      end
      if n_exteriors == 0
        runner.registerError("Thermal zone '#{zone.name}' must have at least one surface adjacent to outside/ground.")
        return false
      end
    end

    return true
  end

  def self.create_space_and_zone(model, spaces, space_type)
    if not spaces.keys.include? space_type
      thermal_zone = OpenStudio::Model::ThermalZone.new(model)
      thermal_zone.setName(space_type)

      space = OpenStudio::Model::Space.new(model)
      space.setName(space_type)

      st = OpenStudio::Model::SpaceType.new(model)
      st.setStandardsSpaceType(space_type)
      space.setSpaceType(st)

      space.setThermalZone(thermal_zone)
      spaces[space_type] = space
    end
  end

  def self.get_surface_transformation(offset, x, y, z)
    x = UnitConversions.convert(x, "ft", "m")
    y = UnitConversions.convert(y, "ft", "m")
    z = UnitConversions.convert(z, "ft", "m")

    m = OpenStudio::Matrix.new(4, 4, 0)
    m[0, 0] = 1
    m[1, 1] = 1
    m[2, 2] = 1
    m[3, 3] = 1
    m[0, 3] = x * offset
    m[1, 3] = y * offset
    m[2, 3] = z.abs * offset

    return OpenStudio::Transformation.new(m)
  end

  def self.add_floor_polygon(x, y, z)
    x = UnitConversions.convert(x, "ft", "m")
    y = UnitConversions.convert(y, "ft", "m")
    z = UnitConversions.convert(z, "ft", "m")

    vertices = OpenStudio::Point3dVector.new
    vertices << OpenStudio::Point3d.new(0 - x / 2, 0 - y / 2, z)
    vertices << OpenStudio::Point3d.new(0 - x / 2, y / 2, z)
    vertices << OpenStudio::Point3d.new(x / 2, y / 2, z)
    vertices << OpenStudio::Point3d.new(x / 2, 0 - y / 2, z)

    return vertices
  end

  def self.add_wall_polygon(x, y, z, azimuth = 0, offsets = [0] * 4)
    x = UnitConversions.convert(x, "ft", "m")
    y = UnitConversions.convert(y, "ft", "m")
    z = UnitConversions.convert(z, "ft", "m")

    vertices = OpenStudio::Point3dVector.new
    vertices << OpenStudio::Point3d.new(0 - (x / 2) - offsets[1], 0, z - offsets[0])
    vertices << OpenStudio::Point3d.new(0 - (x / 2) - offsets[1], 0, z + y + offsets[2])
    vertices << OpenStudio::Point3d.new(x - (x / 2) + offsets[3], 0, z + y + offsets[2])
    vertices << OpenStudio::Point3d.new(x - (x / 2) + offsets[3], 0, z - offsets[0])

    # Rotate about the z axis
    azimuth_rad = UnitConversions.convert(azimuth, "deg", "rad")
    m = OpenStudio::Matrix.new(4, 4, 0)
    m[0, 0] = Math::cos(-azimuth_rad)
    m[1, 1] = Math::cos(-azimuth_rad)
    m[0, 1] = -Math::sin(-azimuth_rad)
    m[1, 0] = Math::sin(-azimuth_rad)
    m[2, 2] = 1
    m[3, 3] = 1
    transformation = OpenStudio::Transformation.new(m)

    return transformation * vertices
  end

  def self.add_roof_polygon(x, y, z, azimuth = 0, tilt = 0.5)
    x = UnitConversions.convert(x, "ft", "m")
    y = UnitConversions.convert(y, "ft", "m")
    z = UnitConversions.convert(z, "ft", "m")

    vertices = OpenStudio::Point3dVector.new
    vertices << OpenStudio::Point3d.new(x / 2, -y / 2, 0)
    vertices << OpenStudio::Point3d.new(x / 2, y / 2, 0)
    vertices << OpenStudio::Point3d.new(-x / 2, y / 2, 0)
    vertices << OpenStudio::Point3d.new(-x / 2, -y / 2, 0)

    # Rotate about the x axis
    m = OpenStudio::Matrix.new(4, 4, 0)
    m[0, 0] = 1
    m[1, 1] = Math::cos(Math::atan(tilt))
    m[1, 2] = -Math::sin(Math::atan(tilt))
    m[2, 1] = Math::sin(Math::atan(tilt))
    m[2, 2] = Math::cos(Math::atan(tilt))
    m[3, 3] = 1
    transformation = OpenStudio::Transformation.new(m)
    vertices = transformation * vertices

    # Rotate about the z axis
    azimuth_rad = UnitConversions.convert(azimuth, "deg", "rad")
    rad180 = UnitConversions.convert(180, "deg", "rad")
    m = OpenStudio::Matrix.new(4, 4, 0)
    m[0, 0] = Math::cos(rad180 - azimuth_rad)
    m[1, 1] = Math::cos(rad180 - azimuth_rad)
    m[0, 1] = -Math::sin(rad180 - azimuth_rad)
    m[1, 0] = Math::sin(rad180 - azimuth_rad)
    m[2, 2] = 1
    m[3, 3] = 1
    transformation = OpenStudio::Transformation.new(m)
    vertices = transformation * vertices

    # Shift up by z
    new_vertices = OpenStudio::Point3dVector.new
    vertices.each do |vertex|
      new_vertices << OpenStudio::Point3d.new(vertex.x, vertex.y, vertex.z + z)
    end

    return new_vertices
  end

  def self.add_ceiling_polygon(x, y, z)
    return OpenStudio::reverse(add_floor_polygon(x, y, z))
  end

  def self.net_surface_area(gross_area, surface_id, surface_type)
    net_area = gross_area
    if @subsurface_areas_by_surface.keys.include? surface_id
      net_area -= @subsurface_areas_by_surface[surface_id]
    end

    if net_area <= 0
      fail "Calculated a negative net surface area for #{surface_type} '#{surface_id}'."
    end

    return net_area
  end

  def self.add_num_occupants(model, building, runner)
    building_occupancy_values = HPXML.get_building_occupancy_values(building_occupancy: building.elements["BuildingDetails/BuildingSummary/BuildingOccupancy"])

    # Occupants
    num_occ = Geometry.get_occupancy_default_num(@nbeds)
    unless building_occupancy_values.nil?
      unless building_occupancy_values[:number_of_residents].nil?
        num_occ = building_occupancy_values[:number_of_residents]
      end
    end
    if num_occ > 0
      occ_gain, hrs_per_day, sens_frac, lat_frac = Geometry.get_occupancy_default_values()
      weekday_sch = "1.00000, 1.00000, 1.00000, 1.00000, 1.00000, 1.00000, 1.00000, 0.88310, 0.40861, 0.24189, 0.24189, 0.24189, 0.24189, 0.24189, 0.24189, 0.24189, 0.29498, 0.55310, 0.89693, 0.89693, 0.89693, 1.00000, 1.00000, 1.00000" # TODO: Normalize schedule based on hrs_per_day
      weekday_sch_sum = weekday_sch.split(",").map(&:to_f).inject { |sum, n| sum + n }
      if (weekday_sch_sum - hrs_per_day).abs > 0.1
        runner.registerError("Occupancy schedule inconsistent with hrs_per_day.")
        return false
      end
      weekend_sch = weekday_sch
      monthly_sch = "1.0, 1.0, 1.0, 1.0, 1.0, 1.0, 1.0, 1.0, 1.0, 1.0, 1.0, 1.0"
      success = Geometry.process_occupants(model, runner, num_occ, occ_gain, sens_frac, lat_frac, weekday_sch, weekend_sch, monthly_sch, @cfa, @nbeds)
      return false if not success
    end

    return true
  end

  def self.calc_subsurface_areas_by_surface(building)
    # Returns a hash with the amount of subsurface (window/skylight/door)
    # area for each surface. Used to convert gross surface area to net surface
    # area for a given surface.
    subsurface_areas = {}

    # Windows
    building.elements.each("BuildingDetails/Enclosure/Windows/Window") do |window|
      window_values = HPXML.get_window_values(window: window)
      wall_id = window_values[:wall_idref]
      subsurface_areas[wall_id] = 0.0 if subsurface_areas[wall_id].nil?
      subsurface_areas[wall_id] += window_values[:area]
    end

    # Skylights
    building.elements.each("BuildingDetails/Enclosure/Skylights/Skylight") do |skylight|
      skylight_values = HPXML.get_skylight_values(skylight: skylight)
      roof_id = skylight_values[:roof_idref]
      subsurface_areas[roof_id] = 0.0 if subsurface_areas[roof_id].nil?
      subsurface_areas[roof_id] += skylight_values[:area]
    end

    # Doors
    building.elements.each("BuildingDetails/Enclosure/Doors/Door") do |door|
      door_values = HPXML.get_door_values(door: door)
      wall_id = door_values[:wall_idref]
      subsurface_areas[wall_id] = 0.0 if subsurface_areas[wall_id].nil?
      subsurface_areas[wall_id] += door_values[:area]
    end

    return subsurface_areas
  end

  def self.get_default_azimuth(building)
    building.elements.each("BuildingDetails/Enclosure//Azimuth") do |azimuth|
      return Integer(azimuth.text)
    end
    return 90
  end

  def self.create_or_get_space(model, spaces, spacetype)
    if spaces[spacetype].nil?
      create_space_and_zone(model, spaces, spacetype)
    end
    return spaces[spacetype]
  end

  def self.add_roofs(runner, model, building, spaces)
    building.elements.each("BuildingDetails/Enclosure/Roofs/Roof") do |roof|
      roof_values = HPXML.get_roof_values(roof: roof)

      net_area = net_surface_area(roof_values[:area], roof_values[:id], "Roof")
      width = Math::sqrt(net_area)
      length = net_area / width
      tilt = roof_values[:pitch] / 12.0
      z_origin = @walls_top + 0.5 * Math.sin(Math.atan(tilt)) * width
      azimuth = @default_azimuth
      if not roof_values[:azimuth].nil?
        azimuth = roof_values[:azimuth]
      end

      surface = OpenStudio::Model::Surface.new(add_roof_polygon(length, width, z_origin, azimuth, tilt), model)
      surface.additionalProperties.setFeature("Length", length)
      surface.additionalProperties.setFeature("Width", width)
      surface.additionalProperties.setFeature("Azimuth", azimuth)
      surface.additionalProperties.setFeature("Tilt", tilt)
      surface.setName(roof_values[:id])
      surface.setSurfaceType("RoofCeiling")
      surface.setOutsideBoundaryCondition("Outdoors")
      set_surface_interior(model, spaces, surface, roof_values[:id], roof_values[:interior_adjacent_to])

      # Apply construction
      if is_thermal_boundary(roof_values)
        drywall_thick_in = 0.5
      else
        drywall_thick_in = 0.0
      end
      film_r = Material.AirFilmOutside.rvalue + Material.AirFilmRoof(Geometry.get_roof_pitch([surface])).rvalue
      mat_roofing = Material.RoofingAsphaltShinglesDark
      solar_abs = roof_values[:solar_absorptance]
      emitt = roof_values[:emittance]
      has_radiant_barrier = roof_values[:radiant_barrier]

      assembly_r = roof_values[:insulation_assembly_r_value]
      constr_sets = [
        WoodStudConstructionSet.new(Material.Stud2x(8.0), 0.07, 10.0, 0.75, drywall_thick_in, mat_roofing), # 2x8, 24" o.c. + R10
        WoodStudConstructionSet.new(Material.Stud2x(8.0), 0.07, 5.0, 0.75, drywall_thick_in, mat_roofing),  # 2x8, 24" o.c. + R5
        WoodStudConstructionSet.new(Material.Stud2x(8.0), 0.07, 0.0, 0.75, drywall_thick_in, mat_roofing),  # 2x8, 24" o.c.
        WoodStudConstructionSet.new(Material.Stud2x6, 0.07, 0.0, 0.75, drywall_thick_in, mat_roofing),      # 2x6, 24" o.c.
        WoodStudConstructionSet.new(Material.Stud2x4, 0.07, 0.0, 0.5, drywall_thick_in, mat_roofing),       # 2x4, 16" o.c.
        WoodStudConstructionSet.new(Material.Stud2x4, 0.01, 0.0, 0.0, 0.0, mat_roofing),                    # Fallback
      ]
      constr_set, cavity_r = pick_wood_stud_construction_set(assembly_r, constr_sets, film_r, roof_values[:id])

      install_grade = 1

      success = Constructions.apply_closed_cavity_roof(runner, model, [surface], "#{roof_values[:id]} construction",
                                                       cavity_r, install_grade,
                                                       constr_set.stud.thick_in,
                                                       true, constr_set.framing_factor,
                                                       constr_set.drywall_thick_in,
                                                       constr_set.osb_thick_in, constr_set.rigid_r,
                                                       constr_set.exterior_material)
      return false if not success

      check_surface_assembly_rvalue(surface, film_r, assembly_r)

      apply_solar_abs_emittance_to_construction(surface, solar_abs, emitt)
    end

    return true
  end

  def self.add_walls(runner, model, building, spaces)
    building.elements.each("BuildingDetails/Enclosure/Walls/Wall") do |wall|
      wall_values = HPXML.get_wall_values(wall: wall)

      net_area = net_surface_area(wall_values[:area], wall_values[:id], "Wall")
      height = 8.0 * @ncfl_ag
      length = net_area / height
      z_origin = @foundation_top
      azimuth = @default_azimuth
      if not wall_values[:azimuth].nil?
        azimuth = wall_values[:azimuth]
      end

      surface = OpenStudio::Model::Surface.new(add_wall_polygon(length, height, z_origin, azimuth), model)
      surface.additionalProperties.setFeature("Length", length)
      surface.additionalProperties.setFeature("Azimuth", azimuth)
      surface.additionalProperties.setFeature("Tilt", 90.0)
      surface.setName(wall_values[:id])
      surface.setSurfaceType("Wall")
      set_surface_interior(model, spaces, surface, wall_values[:id], wall_values[:interior_adjacent_to])
      set_surface_exterior(model, spaces, surface, wall_values[:id], wall_values[:exterior_adjacent_to])
      if wall_values[:exterior_adjacent_to] != "outside"
        surface.setSunExposure("NoSun")
        surface.setWindExposure("NoWind")
      end

      # Apply construction
      # The code below constructs a reasonable wall construction based on the
      # wall type while ensuring the correct assembly R-value.

      if is_thermal_boundary(wall_values)
        drywall_thick_in = 0.5
      else
        drywall_thick_in = 0.0
      end
      if wall_values[:exterior_adjacent_to] == "outside"
        film_r = Material.AirFilmVertical.rvalue + Material.AirFilmOutside.rvalue
        mat_ext_finish = Material.ExtFinishWoodLight
      else
        film_r = 2.0 * Material.AirFilmVertical.rvalue
        mat_ext_finish = nil
      end

      success = apply_wall_construction(runner, model, surface, wall_values[:id], wall_values[:wall_type], wall_values[:insulation_assembly_r_value],
                                        drywall_thick_in, film_r, mat_ext_finish, wall_values[:solar_absorptance], wall_values[:emittance])
      return false if not success
    end

    return true
  end

  def self.add_rim_joists(runner, model, building, spaces)
    building.elements.each("BuildingDetails/Enclosure/RimJoists/RimJoist") do |rim_joist|
      rim_joist_values = HPXML.get_rim_joist_values(rim_joist: rim_joist)

      height = 1.0
      length = rim_joist_values[:area] / height
      z_origin = @foundation_top
      azimuth = @default_azimuth
      if not rim_joist_values[:azimuth].nil?
        azimuth = rim_joist_values[:azimuth]
      end

      surface = OpenStudio::Model::Surface.new(add_wall_polygon(length, height, z_origin, azimuth), model)
      surface.additionalProperties.setFeature("Length", length)
      surface.additionalProperties.setFeature("Azimuth", azimuth)
      surface.additionalProperties.setFeature("Tilt", 90.0)
      surface.setName(rim_joist_values[:id])
      surface.setSurfaceType("Wall")
      set_surface_interior(model, spaces, surface, rim_joist_values[:id], rim_joist_values[:interior_adjacent_to])
      set_surface_exterior(model, spaces, surface, rim_joist_values[:id], rim_joist_values[:exterior_adjacent_to])
      if rim_joist_values[:exterior_adjacent_to] != "outside"
        surface.setSunExposure("NoSun")
        surface.setWindExposure("NoWind")
      end

      # Apply construction

      if is_thermal_boundary(rim_joist_values)
        drywall_thick_in = 0.5
      else
        drywall_thick_in = 0.0
      end
      if rim_joist_values[:exterior_adjacent_to] == "outside"
        film_r = Material.AirFilmVertical.rvalue + Material.AirFilmOutside.rvalue
        mat_ext_finish = Material.ExtFinishWoodLight
      else
        film_r = 2.0 * Material.AirFilmVertical.rvalue
        mat_ext_finish = nil
      end
      solar_abs = rim_joist_values[:solar_absorptance]
      emitt = rim_joist_values[:emittance]

      assembly_r = rim_joist_values[:insulation_assembly_r_value]

      constr_sets = [
        WoodStudConstructionSet.new(Material.Stud2x(2.0), 0.17, 10.0, 2.0, drywall_thick_in, mat_ext_finish),  # 2x4 + R10
        WoodStudConstructionSet.new(Material.Stud2x(2.0), 0.17, 5.0, 2.0, drywall_thick_in, mat_ext_finish),   # 2x4 + R5
        WoodStudConstructionSet.new(Material.Stud2x(2.0), 0.17, 0.0, 2.0, drywall_thick_in, mat_ext_finish),   # 2x4
        WoodStudConstructionSet.new(Material.Stud2x(2.0), 0.01, 0.0, 0.0, 0.0, nil),                           # Fallback
      ]
      constr_set, cavity_r = pick_wood_stud_construction_set(assembly_r, constr_sets, film_r, rim_joist_values[:id])
      install_grade = 1

      success = Constructions.apply_rim_joist(runner, model, [surface], "#{rim_joist_values[:id]} construction",
                                              cavity_r, install_grade, constr_set.framing_factor,
                                              constr_set.drywall_thick_in, constr_set.osb_thick_in,
                                              constr_set.rigid_r, constr_set.exterior_material)
      return false if not success

      check_surface_assembly_rvalue(surface, film_r, assembly_r)

      apply_solar_abs_emittance_to_construction(surface, solar_abs, emitt)
    end

    return true
  end

  def self.add_framefloors(runner, model, building, spaces)
    building.elements.each("BuildingDetails/Enclosure/FrameFloors/FrameFloor") do |framefloor|
      framefloor_values = HPXML.get_framefloor_values(framefloor: framefloor)

      area = framefloor_values[:area]
      width = Math::sqrt(area)
      length = area / width
      if framefloor_values[:interior_adjacent_to].include? "attic" or framefloor_values[:exterior_adjacent_to].include? "attic"
        z_origin = @walls_top
      else
        z_origin = @foundation_top
      end

      if framefloor_values[:exterior_adjacent_to].include? "attic"
        surface = OpenStudio::Model::Surface.new(add_ceiling_polygon(length, width, z_origin), model)
      else
        surface = OpenStudio::Model::Surface.new(add_floor_polygon(length, width, z_origin), model)
      end
      set_surface_interior(model, spaces, surface, framefloor_values[:id], framefloor_values[:interior_adjacent_to])
      set_surface_exterior(model, spaces, surface, framefloor_values[:id], framefloor_values[:exterior_adjacent_to])
      surface.setName(framefloor_values[:id])
      surface.setSunExposure("NoSun")
      surface.setWindExposure("NoWind")

      # Apply construction

      if is_thermal_boundary(framefloor_values)
        drywall_thick_in = 0.5
      else
        drywall_thick_in = 0.0
      end
      film_r = 2.0 * Material.AirFilmFloorReduced.rvalue
      assembly_r = framefloor_values[:insulation_assembly_r_value]

      constr_sets = [
        WoodStudConstructionSet.new(Material.Stud2x6, 0.10, 10.0, 0.75, 0.0, Material.CoveringBare), # 2x6, 24" o.c. + R10
        WoodStudConstructionSet.new(Material.Stud2x6, 0.10, 0.0, 0.75, 0.0, Material.CoveringBare),  # 2x6, 24" o.c.
        WoodStudConstructionSet.new(Material.Stud2x4, 0.13, 0.0, 0.5, 0.0, Material.CoveringBare),   # 2x4, 16" o.c.
        WoodStudConstructionSet.new(Material.Stud2x4, 0.01, 0.0, 0.0, 0.0, nil),                     # Fallback
      ]
      constr_set, cavity_r = pick_wood_stud_construction_set(assembly_r, constr_sets, film_r, framefloor_values[:id])

      mat_floor_covering = nil
      install_grade = 1

      # Floor
      success = Constructions.apply_floor(runner, model, [surface], "#{framefloor_values[:id]} construction",
                                          cavity_r, install_grade,
                                          constr_set.framing_factor, constr_set.stud.thick_in,
                                          constr_set.osb_thick_in, constr_set.rigid_r,
                                          mat_floor_covering, constr_set.exterior_material)
      return false if not success

      if not assembly_r.nil?
        check_surface_assembly_rvalue(surface, film_r, assembly_r)
      end
    end

    return true
  end

  def self.add_foundation_walls_slabs(runner, model, building, spaces)
    # Get foundation types
    foundation_types = []
    building.elements.each("BuildingDetails/Enclosure/Slabs/Slab/InteriorAdjacentTo") do |int_adjacent_to|
      next if foundation_types.include? int_adjacent_to.text

      foundation_types << int_adjacent_to.text
    end

    foundation_types.each do |foundation_type|
      # Create Kiva foundation for each type

      # Get attached foundation walls/slabs
      fnd_walls = []
      slabs = []
      building.elements.each("BuildingDetails/Enclosure/FoundationWalls/FoundationWall[InteriorAdjacentTo='#{foundation_type}']") do |fnd_wall|
        fnd_walls << fnd_wall
      end
      building.elements.each("BuildingDetails/Enclosure/Slabs/Slab[InteriorAdjacentTo='#{foundation_type}']") do |slab|
        slabs << slab
      end

      # Calculate sum of exterior foundation wall lengths
      sum_wall_length = 0.0
      fnd_walls.each do |fnd_wall|
        fnd_wall_values = HPXML.get_foundation_wall_values(foundation_wall: fnd_wall)
        next unless fnd_wall_values[:exterior_adjacent_to] == "ground"

        net_area = net_surface_area(fnd_wall_values[:area], fnd_wall_values[:id], "Wall")
        sum_wall_length += net_area / fnd_wall_values[:height]
      end

      # Obtain the exposed perimeter for each slab
      slabs_perimeter_exposed = {}
      slabs.each do |slab|
        slab_values = HPXML.get_slab_values(slab: slab)
        slabs_perimeter_exposed[slab_values[:id]] = slab_values[:exposed_perimeter]
      end

      # Exterior foundation wall surfaces
      foundation_object = {}
      fnd_walls.each do |fnd_wall|
        fnd_wall_values = HPXML.get_foundation_wall_values(foundation_wall: fnd_wall)
        next unless fnd_wall_values[:exterior_adjacent_to] == "ground"

        height = fnd_wall_values[:height]
        net_area = net_surface_area(fnd_wall_values[:area], fnd_wall_values[:id], "Wall")
        height_ag = height - fnd_wall_values[:depth_below_grade]
        z_origin = -1 * fnd_wall_values[:depth_below_grade]
        total_length = net_area / height

        azimuth = @default_azimuth # don't split up surface due to the Kiva runtime impact
        if not fnd_wall_values[:azimuth].nil?
          azimuth = fnd_wall_values[:azimuth]
        end

        # Attach a portion of the foundation wall to each slab. This is
        # needed if there are multiple Slab elements defined for the foundation.
        slabs_perimeter_exposed.each do |slab_id, slab_perimeter_exposed|
          # Calculate exposed section of wall based on slab's total exposed perimeter.
          # Apportioned to each foundation wall.
          length = total_length * slab_perimeter_exposed / sum_wall_length

          surface = OpenStudio::Model::Surface.new(add_wall_polygon(length, height, z_origin, azimuth), model)
          surface.additionalProperties.setFeature("Length", length)
          surface.additionalProperties.setFeature("Azimuth", azimuth)
          surface.additionalProperties.setFeature("Tilt", 90.0)
          surface.setName(fnd_wall_values[:id])
          surface.setSurfaceType("Wall")
          set_surface_interior(model, spaces, surface, fnd_wall_values[:id], fnd_wall_values[:interior_adjacent_to])
          set_surface_exterior(model, spaces, surface, fnd_wall_values[:id], fnd_wall_values[:exterior_adjacent_to])

          if is_thermal_boundary(fnd_wall_values)
            drywall_thick_in = 0.5
          else
            drywall_thick_in = 0.0
          end
          filled_cavity = true
          concrete_thick_in = fnd_wall_values[:thickness]
          cavity_r = 0.0
          cavity_depth_in = 0.0
          install_grade = 1
          framing_factor = 0.0
          assembly_r = fnd_wall_values[:insulation_assembly_r_value]
          if not assembly_r.nil?
            rigid_height = height
            film_r = Material.AirFilmVertical.rvalue
            rigid_r = assembly_r - Material.Concrete(concrete_thick_in).rvalue - Material.GypsumWall(drywall_thick_in).rvalue - film_r
            if rigid_r < 0 # Try without drywall
              drywall_thick_in = 0.0
              rigid_r = assembly_r - Material.Concrete(concrete_thick_in).rvalue - Material.GypsumWall(drywall_thick_in).rvalue - film_r
            end
          else
            rigid_height = fnd_wall_values[:insulation_distance_to_bottom]
            rigid_r = fnd_wall_values[:insulation_r_value]
          end

          foundation = foundation_object[slab_id]

          # TODO: Currently assumes all walls have the same height, insulation height, etc.
          success = Constructions.apply_foundation_wall(runner, model, [surface], "#{fnd_wall_values[:id]} construction",
                                                        rigid_height, cavity_r, install_grade,
                                                        cavity_depth_in, filled_cavity, framing_factor,
                                                        rigid_r, drywall_thick_in, concrete_thick_in,
                                                        height, height_ag, foundation)
          return false if not success

          if not assembly_r.nil?
            check_surface_assembly_rvalue(surface, film_r, assembly_r)
          end

          foundation_object[slab_id] = surface.adjacentFoundation.get
        end
      end

      # Foundation slab surfaces
      slabs.each do |slab|
        slab_values = HPXML.get_slab_values(slab: slab)

        # Need to ensure surface perimeter >= user-specified exposed perimeter
        # (for Kiva) and surface area == user-specified area.
        exp_perim = slab_values[:exposed_perimeter]
        tot_perim = exp_perim
        if tot_perim**2 - 16.0 * slab_values[:area] <= 0
          # Cannot construct rectangle with this perimeter/area. Some of the
          # perimeter is presumably not exposed, so bump up perimeter value.
          tot_perim = Math.sqrt(16.0 * slab_values[:area])
        end
        sqrt_term = tot_perim**2 - 16.0 * slab_values[:area]
        length = tot_perim / 4.0 + Math.sqrt(sqrt_term) / 4.0
        width = tot_perim / 4.0 - Math.sqrt(sqrt_term) / 4.0

        z_origin = -1 * slab_values[:depth_below_grade]

        surface = OpenStudio::Model::Surface.new(add_floor_polygon(length, width, z_origin), model)
        surface.setName(slab_values[:id])
        surface.setSurfaceType("Floor")
        surface.setOutsideBoundaryCondition("Foundation")
        set_surface_interior(model, spaces, surface, slab_values[:id], slab_values[:interior_adjacent_to])
        surface.setSunExposure("NoSun")
        surface.setWindExposure("NoWind")

        perim_r = slab_values[:perimeter_insulation_r_value]
        perim_depth = slab_values[:perimeter_insulation_depth]
        if perim_r == 0 or perim_depth == 0
          perim_r = 0
          perim_depth = 0
        end

        if slab_values[:under_slab_insulation_spans_entire_slab]
          whole_r = slab_values[:under_slab_insulation_r_value]
          under_r = 0
          under_width = 0
        else
          under_r = slab_values[:under_slab_insulation_r_value]
          under_width = slab_values[:under_slab_insulation_width]
          if under_r == 0 or under_width == 0
            under_r = 0
            under_width = 0
          end
          whole_r = 0
        end
        slab_gap_r = under_r

        mat_carpet = nil
        if slab_values[:carpet_fraction] > 0 and slab_values[:carpet_r_value] > 0
          mat_carpet = Material.CoveringBare(slab_values[:carpet_fraction],
                                             slab_values[:carpet_r_value])
        end

        foundation = foundation_object[slab_values[:id]]

        success = Constructions.apply_foundation_slab(runner, model, surface, "#{slab_values[:id]} construction",
                                                      under_r, under_width, slab_gap_r, perim_r,
                                                      perim_depth, whole_r, slab_values[:thickness],
                                                      exp_perim, mat_carpet, foundation)
        return false if not success

        # FIXME: Temporary code for sizing
        surface.additionalProperties.setFeature(Constants.SizingInfoSlabRvalue, 5.0)
      end

      # Interior foundation wall surfaces
      # The above-grade portion of the walls are modeled as EnergyPlus surfaces with standard adjacency.
      # The below-grade portion of the walls (in contact with ground) are not modeled, as Kiva does not
      # calculate heat flow between two zones through the ground.
      fnd_walls.each do |fnd_wall|
        fnd_wall_values = HPXML.get_foundation_wall_values(foundation_wall: fnd_wall)
        next unless fnd_wall_values[:exterior_adjacent_to] != "ground"

        ag_height = fnd_wall_values[:height] - fnd_wall_values[:depth_below_grade]
        ag_net_area = net_surface_area(fnd_wall_values[:area], fnd_wall_values[:id], "Wall") * ag_height / fnd_wall_values[:height]
        length = ag_net_area / ag_height
        z_origin = -1 * ag_height
        azimuth = @default_azimuth
        if not fnd_wall_values[:azimuth].nil?
          azimuth = fnd_wall_values[:azimuth]
        end

        surface = OpenStudio::Model::Surface.new(add_wall_polygon(length, ag_height, z_origin, azimuth), model)
        surface.additionalProperties.setFeature("Length", length)
        surface.additionalProperties.setFeature("Azimuth", azimuth)
        surface.additionalProperties.setFeature("Tilt", 90.0)
        surface.setName(fnd_wall_values[:id])
        surface.setSurfaceType("Wall")
        set_surface_interior(model, spaces, surface, fnd_wall_values[:id], fnd_wall_values[:interior_adjacent_to])
        set_surface_exterior(model, spaces, surface, fnd_wall_values[:id], fnd_wall_values[:exterior_adjacent_to])
        surface.setSunExposure("NoSun")
        surface.setWindExposure("NoWind")

        # Apply construction

        wall_type = "SolidConcrete"
        solar_absorptance = 0.75
        emittance = 0.9
        if is_thermal_boundary(fnd_wall_values)
          drywall_thick_in = 0.5
        else
          drywall_thick_in = 0.0
        end
        film_r = 2.0 * Material.AirFilmVertical.rvalue
        assembly_r = fnd_wall_values[:insulation_assembly_r_value]
        if assembly_r.nil?
          concrete_thick_in = fnd_wall_values[:thickness]
          assembly_r = fnd_wall_values[:insulation_r_value] + Material.Concrete(concrete_thick_in).rvalue + Material.GypsumWall(drywall_thick_in).rvalue + film_r
        end
        mat_ext_finish = nil

        success = apply_wall_construction(runner, model, surface, fnd_wall_values[:id], wall_type, assembly_r,
                                          drywall_thick_in, film_r, mat_ext_finish, solar_absorptance, emittance)
        return false if not success
      end
    end
  end

  def self.add_conditioned_floor_area(runner, model, building, spaces)
    # FIXME: Simplify this.
    # TODO: Use HPXML values not Model values
    cfa = @cfa.round(1)

    model.getThermalZones.each do |zone|
      next if not Geometry.is_conditioned_basement(zone)

      floor_area = 0.0
      ceiling_area = 0.0
      zone.spaces.each do |space|
        space.surfaces.each do |surface|
          if surface.surfaceType.downcase.to_s == "floor"
            floor_area += UnitConversions.convert(surface.grossArea, "m^2", "ft^2").round(2)
          elsif surface.surfaceType.downcase.to_s == "roofceiling"
            ceiling_area += UnitConversions.convert(surface.grossArea, "m^2", "ft^2").round(2)
          end
        end
      end

      addtl_cfa = floor_area - ceiling_area
      if addtl_cfa > 0
        runner.registerWarning("Adding conditioned basement adiabatic ceiling with #{addtl_cfa.to_s} ft^2.")

        conditioned_floor_width = Math::sqrt(addtl_cfa)
        conditioned_floor_length = addtl_cfa / conditioned_floor_width
        z_origin = @foundation_top

        surface = OpenStudio::Model::Surface.new(add_ceiling_polygon(-conditioned_floor_width, -conditioned_floor_length, z_origin), model)

        surface.setSunExposure("NoSun")
        surface.setWindExposure("NoWind")
        surface.setName("inferred conditioned basement ceiling")
        surface.setSurfaceType("RoofCeiling")
        surface.setSpace(zone.spaces[0])
        surface.setOutsideBoundaryCondition("Adiabatic")

        # Apply Construction
        success = apply_adiabatic_construction(runner, model, [surface], "floor")
        return false if not success
      end
    end

    # Next check if we need to add floors between conditioned spaces (e.g., 2-story buildings).

    # Calculate cfa already added to model
    model_cfa = 0.0
    model.getSpaces.each do |space|
      next unless Geometry.space_is_conditioned(space)

      space.surfaces.each do |surface|
        next unless surface.surfaceType.downcase.to_s == "floor"

        model_cfa += UnitConversions.convert(surface.grossArea, "m^2", "ft^2").round(2)
      end
    end

    if model_cfa > cfa
      runner.registerError("Sum of conditioned floor surface areas #{model_cfa.to_s} is greater than ConditionedFloorArea specified #{cfa.to_s}.")
      return false
    end

    addtl_cfa = cfa - model_cfa
    return true unless addtl_cfa > 0

    runner.registerWarning("Adding adiabatic conditioned floor with #{addtl_cfa.to_s} ft^2 to preserve building total conditioned floor area.")

    conditioned_floor_width = Math::sqrt(addtl_cfa)
    conditioned_floor_length = addtl_cfa / conditioned_floor_width
    z_origin = @foundation_top + 8.0 * (@ncfl_ag - 1)

    surface = OpenStudio::Model::Surface.new(add_floor_polygon(-conditioned_floor_width, -conditioned_floor_length, z_origin), model)

    surface.setSunExposure("NoSun")
    surface.setWindExposure("NoWind")
    surface.setName("inferred conditioned floor")
    surface.setSurfaceType("Floor")
    surface.setSpace(create_or_get_space(model, spaces, Constants.SpaceTypeLiving))
    surface.setOutsideBoundaryCondition("Adiabatic")

    # Apply Construction
    success = apply_adiabatic_construction(runner, model, [surface], "floor")
    return false if not success

    return true
  end

  def self.add_thermal_mass(runner, model, building)
    drywall_thick_in = 0.5
    partition_frac_of_cfa = 1.0
    success = Constructions.apply_partition_walls(runner, model, [],
                                                  "PartitionWallConstruction",
                                                  drywall_thick_in, partition_frac_of_cfa)
    return false if not success

    # FIXME ?
    furniture_frac_of_cfa = 1.0
    mass_lb_per_sqft = 8.0
    density_lb_per_cuft = 40.0
    mat = BaseMaterial.Wood
    success = Constructions.apply_furniture(runner, model, furniture_frac_of_cfa,
                                            mass_lb_per_sqft, density_lb_per_cuft, mat)
    return false if not success

    return true
  end

  def self.add_neighbors(runner, model, building, length)
    # Get the max z-value of any model surface
    height = -9e99
    model.getSpaces.each do |space|
      z_origin = space.zOrigin
      space.surfaces.each do |surface|
        surface.vertices.each do |vertex|
          surface_z = vertex.z + z_origin
          next if surface_z < height

          height = surface_z
        end
      end
    end
    height = UnitConversions.convert(height, "m", "ft")
    z_origin = 0 # shading surface always starts at grade

    shading_surfaces = []
    building.elements.each("BuildingDetails/BuildingSummary/Site/extension/Neighbors/NeighborBuilding") do |neighbor_building|
      neighbor_building_values = HPXML.get_neighbor_building_values(neighbor_building: neighbor_building)
      azimuth = neighbor_building_values[:azimuth]
      distance = neighbor_building_values[:distance]

      shading_surface = OpenStudio::Model::ShadingSurface.new(add_wall_polygon(length, height, z_origin, azimuth), model)
      shading_surface.additionalProperties.setFeature("Azimuth", azimuth)
      shading_surface.additionalProperties.setFeature("Distance", distance)
      shading_surface.setName("Neighbor azimuth #{azimuth} distance #{distance}")

      shading_surfaces << shading_surface
    end

    unless shading_surfaces.empty?
      shading_surface_group = OpenStudio::Model::ShadingSurfaceGroup.new(model)
      shading_surface_group.setName(Constants.ObjectNameNeighbors)
      shading_surfaces.each do |shading_surface|
        shading_surface.setShadingSurfaceGroup(shading_surface_group)
      end
    end

    return true
  end

  def self.add_windows(runner, model, building, spaces, weather, cooling_season)
    surfaces = []
    building.elements.each("BuildingDetails/Enclosure/Windows/Window") do |window|
      window_values = HPXML.get_window_values(window: window)

      window_id = window_values[:id]

      window_height = 4.0 # ft, default
      overhang_depth = nil
      if not window.elements["Overhangs"].nil?
        overhang_depth = window_values[:overhangs_depth]
        overhang_distance_to_top = window_values[:overhangs_distance_to_top_of_window]
        overhang_distance_to_bottom = window_values[:overhangs_distance_to_bottom_of_window]
        window_height = overhang_distance_to_bottom - overhang_distance_to_top
      end

      window_area = window_values[:area]
      window_width = window_area / window_height
      z_origin = @foundation_top
      window_azimuth = window_values[:azimuth]

      # Create parent surface slightly bigger than window
      surface = OpenStudio::Model::Surface.new(add_wall_polygon(window_width, window_height, z_origin,
                                                                window_azimuth, [0, 0.001, 0.001, 0.001]), model)

      surface.additionalProperties.setFeature("Length", window_width)
      surface.additionalProperties.setFeature("Azimuth", window_azimuth)
      surface.additionalProperties.setFeature("Tilt", 90.0)
      surface.setName("surface #{window_id}")
      surface.setSurfaceType("Wall")
      assign_space_to_subsurface(surface, window_id, window_values[:wall_idref], building, spaces, model, "window")
      surface.setOutsideBoundaryCondition("Outdoors") # cannot be adiabatic because subsurfaces won't be created
      surfaces << surface

      sub_surface = OpenStudio::Model::SubSurface.new(add_wall_polygon(window_width, window_height, z_origin,
                                                                       window_azimuth, [-0.001, 0, 0.001, 0]), model)
      sub_surface.setName(window_id)
      sub_surface.setSurface(surface)
      sub_surface.setSubSurfaceType("FixedWindow")

      if not overhang_depth.nil?
        overhang = sub_surface.addOverhang(UnitConversions.convert(overhang_depth, "ft", "m"), UnitConversions.convert(overhang_distance_to_top, "ft", "m"))
        overhang.get.setName("#{sub_surface.name} - #{Constants.ObjectNameOverhangs}")

        sub_surface.additionalProperties.setFeature(Constants.SizingInfoWindowOverhangDepth, overhang_depth)
        sub_surface.additionalProperties.setFeature(Constants.SizingInfoWindowOverhangOffset, overhang_distance_to_top)
      end

      # Apply construction
      ufactor = window_values[:ufactor]
      shgc = window_values[:shgc]
      default_shade_summer, default_shade_winter = Constructions.get_default_interior_shading_factors()
      cool_shade_mult = default_shade_summer
      if not window_values[:interior_shading_factor_summer].nil?
        cool_shade_mult = window_values[:interior_shading_factor_summer]
      end
      heat_shade_mult = default_shade_winter
      if not window_values[:interior_shading_factor_winter].nil?
        heat_shade_mult = window_values[:interior_shading_factor_winter]
      end
      success = Constructions.apply_window(runner, model, [sub_surface],
                                           "WindowConstruction",
                                           weather, cooling_season, ufactor, shgc,
                                           heat_shade_mult, cool_shade_mult)
      return false if not success
    end

    success = apply_adiabatic_construction(runner, model, surfaces, "wall")
    return false if not success

    return true
  end

  def self.add_skylights(runner, model, building, spaces, weather, cooling_season)
    surfaces = []
    building.elements.each("BuildingDetails/Enclosure/Skylights/Skylight") do |skylight|
      skylight_values = HPXML.get_skylight_values(skylight: skylight)

      skylight_id = skylight_values[:id]

      # Obtain skylight tilt from attached roof
      skylight_tilt = nil
      building.elements.each("BuildingDetails/Enclosure/Roofs/Roof") do |roof|
        roof_values = HPXML.get_roof_values(roof: roof)
        next unless roof_values[:id] == skylight_values[:roof_idref]

        skylight_tilt = roof_values[:pitch] / 12.0
      end
      if skylight_tilt.nil?
        fail "Attached roof '#{skylight_values[:roof_idref]}' not found for skylight '#{skylight_id}'."
      end

      skylight_area = skylight_values[:area]
      skylight_height = Math::sqrt(skylight_area)
      skylight_width = skylight_area / skylight_height
      z_origin = @walls_top + 0.5 * Math.sin(Math.atan(skylight_tilt)) * skylight_height
      skylight_azimuth = skylight_values[:azimuth]

      # Create parent surface slightly bigger than skylight
      surface = OpenStudio::Model::Surface.new(add_roof_polygon(skylight_width + 0.001, skylight_height + 0.001, z_origin,
                                                                skylight_azimuth, skylight_tilt), model)

      surface.additionalProperties.setFeature("Length", skylight_width)
      surface.additionalProperties.setFeature("Width", skylight_height)
      surface.additionalProperties.setFeature("Azimuth", skylight_azimuth)
      surface.additionalProperties.setFeature("Tilt", skylight_tilt)
      surface.setName("surface #{skylight_id}")
      surface.setSurfaceType("RoofCeiling")
      surface.setSpace(create_or_get_space(model, spaces, Constants.SpaceTypeLiving)) # Ensures it is included in Manual J sizing
      surface.setOutsideBoundaryCondition("Outdoors") # cannot be adiabatic because subsurfaces won't be created
      surfaces << surface

      sub_surface = OpenStudio::Model::SubSurface.new(add_roof_polygon(skylight_width, skylight_height, z_origin,
                                                                       skylight_azimuth, skylight_tilt), model)
      sub_surface.setName(skylight_id)
      sub_surface.setSurface(surface)
      sub_surface.setSubSurfaceType("Skylight")

      # Apply construction
      ufactor = skylight_values[:ufactor]
      shgc = skylight_values[:shgc]
      cool_shade_mult = 1.0
      heat_shade_mult = 1.0
      success = Constructions.apply_skylight(runner, model, [sub_surface],
                                             "SkylightConstruction",
                                             weather, cooling_season, ufactor, shgc,
                                             heat_shade_mult, cool_shade_mult)
      return false if not success
    end

    success = apply_adiabatic_construction(runner, model, surfaces, "roof")
    return false if not success

    return true
  end

  def self.add_doors(runner, model, building, spaces)
    surfaces = []
    building.elements.each("BuildingDetails/Enclosure/Doors/Door") do |door|
      door_values = HPXML.get_door_values(door: door)
      door_id = door_values[:id]

      door_area = door_values[:area]
      door_azimuth = door_values[:azimuth]

      door_height = 6.67 # ft
      door_width = door_area / door_height
      z_origin = @foundation_top

      # Create parent surface slightly bigger than door
      surface = OpenStudio::Model::Surface.new(add_wall_polygon(door_width, door_height, z_origin,
                                                                door_azimuth, [0, 0.001, 0.001, 0.001]), model)

      surface.additionalProperties.setFeature("Length", door_width)
      surface.additionalProperties.setFeature("Azimuth", door_azimuth)
      surface.additionalProperties.setFeature("Tilt", 90.0)
      surface.setName("surface #{door_id}")
      surface.setSurfaceType("Wall")
      assign_space_to_subsurface(surface, door_id, door_values[:wall_idref], building, spaces, model, "door")
      surface.setOutsideBoundaryCondition("Outdoors") # cannot be adiabatic because subsurfaces won't be created
      surfaces << surface

      sub_surface = OpenStudio::Model::SubSurface.new(add_wall_polygon(door_width, door_height, z_origin,
                                                                       door_azimuth, [0, 0, 0, 0]), model)
      sub_surface.setName(door_id)
      sub_surface.setSurface(surface)
      sub_surface.setSubSurfaceType("Door")

      # Apply construction
      ufactor = 1.0 / door_values[:r_value]

      success = Constructions.apply_door(runner, model, [sub_surface], "Door", ufactor)
      return false if not success
    end

    success = apply_adiabatic_construction(runner, model, surfaces, "wall")
    return false if not success

    return true
  end

  def self.apply_adiabatic_construction(runner, model, surfaces, type)
    # Arbitrary construction for heat capacitance.
    # Only applies to surfaces where outside boundary conditioned is
    # adiabatic or surface net area is near zero.

    if type == "wall"

      success = Constructions.apply_wood_stud_wall(runner, model, surfaces, "AdiabaticWallConstruction",
                                                   0, 1, 3.5, true, 0.1, 0.5, 0, 999,
                                                   Material.ExtFinishStuccoMedDark)
      return false if not success

    elsif type == "floor"

      success = Constructions.apply_floor(runner, model, surfaces, "AdiabaticFloorConstruction",
                                          0, 1, 0.07, 5.5, 0.75, 999,
                                          Material.FloorWood, Material.CoveringBare)
      return false if not success

    elsif type == "roof"

      success = Constructions.apply_open_cavity_roof(runner, model, surfaces, "AdiabaticRoofConstruction",
                                                     0, 1, 7.25, 0.07, 7.25, 0.75, 999,
                                                     Material.RoofingAsphaltShinglesMed, false)
      return false if not success

    end

    return true
  end

  def self.add_hot_water_and_appliances(runner, model, building, weather, spaces)
    # Clothes Washer
    clothes_washer_values = HPXML.get_clothes_washer_values(clothes_washer: building.elements["BuildingDetails/Appliances/ClothesWasher"])
    if not clothes_washer_values.nil?
      cw_space = get_space_from_location(clothes_washer_values[:location], "ClothesWasher", model, spaces)
      cw_ler = clothes_washer_values[:rated_annual_kwh]
      cw_elec_rate = clothes_washer_values[:label_electric_rate]
      cw_gas_rate = clothes_washer_values[:label_gas_rate]
      cw_agc = clothes_washer_values[:label_annual_gas_cost]
      cw_cap = clothes_washer_values[:capacity]
      cw_mef = clothes_washer_values[:modified_energy_factor]
      if cw_mef.nil?
        cw_mef = HotWaterAndAppliances.calc_clothes_washer_mef_from_imef(clothes_washer_values[:integrated_modified_energy_factor])
      end
    else
      cw_mef = cw_ler = cw_elec_rate = cw_gas_rate = cw_agc = cw_cap = cw_space = nil
    end

    # Clothes Dryer
    clothes_dryer_values = HPXML.get_clothes_dryer_values(clothes_dryer: building.elements["BuildingDetails/Appliances/ClothesDryer"])
    if not clothes_dryer_values.nil?
      cd_space = get_space_from_location(clothes_dryer_values[:location], "ClothesDryer", model, spaces)
      cd_fuel = to_beopt_fuel(clothes_dryer_values[:fuel_type])
      cd_control = clothes_dryer_values[:control_type]
      cd_ef = clothes_dryer_values[:energy_factor]
      if cd_ef.nil?
        cd_ef = HotWaterAndAppliances.calc_clothes_dryer_ef_from_cef(clothes_dryer_values[:combined_energy_factor])
      end
    else
      cd_ef = cd_control = cd_fuel = cd_space = nil
    end

    # Dishwasher
    dishwasher_values = HPXML.get_dishwasher_values(dishwasher: building.elements["BuildingDetails/Appliances/Dishwasher"])
    if not dishwasher_values.nil?
      dw_cap = dishwasher_values[:place_setting_capacity]
      dw_ef = dishwasher_values[:energy_factor]
      if dw_ef.nil?
        dw_ef = HotWaterAndAppliances.calc_dishwasher_ef_from_annual_kwh(dishwasher_values[:rated_annual_kwh])
      end
    else
      dw_ef = dw_cap = nil
    end

    # Refrigerator
    refrigerator_values = HPXML.get_refrigerator_values(refrigerator: building.elements["BuildingDetails/Appliances/Refrigerator"])
    if not refrigerator_values.nil?
      fridge_space = get_space_from_location(refrigerator_values[:location], "Refrigerator", model, spaces)
      fridge_annual_kwh = refrigerator_values[:rated_annual_kwh]
    else
      fridge_annual_kwh = fridge_space = nil
    end

    # Cooking Range/Oven
    cooking_range_values = HPXML.get_cooking_range_values(cooking_range: building.elements["BuildingDetails/Appliances/CookingRange"])
    oven_values = HPXML.get_oven_values(oven: building.elements["BuildingDetails/Appliances/Oven"])
    if not cooking_range_values.nil? and not oven_values.nil?
      cook_fuel_type = to_beopt_fuel(cooking_range_values[:fuel_type])
      cook_is_induction = cooking_range_values[:is_induction]
      oven_is_convection = oven_values[:is_convection]
    else
      cook_fuel_type = cook_is_induction = oven_is_convection = nil
    end

    wh = building.elements["BuildingDetails/Systems/WaterHeating"]

    # Fixtures
    has_low_flow_fixtures = false
    if not wh.nil?
      low_flow_fixtures_list = []
      wh.elements.each("WaterFixture[WaterFixtureType='shower head' or WaterFixtureType='faucet']") do |wf|
        water_fixture_values = HPXML.get_water_fixture_values(water_fixture: wf)
        low_flow_fixtures_list << water_fixture_values[:low_flow]
      end
      low_flow_fixtures_list.uniq!
      if low_flow_fixtures_list.size == 1 and low_flow_fixtures_list[0]
        has_low_flow_fixtures = true
      end
    end

    # Distribution
    if not wh.nil?
      dist = wh.elements["HotWaterDistribution"]
      hot_water_distribution_values = HPXML.get_hot_water_distribution_values(hot_water_distribution: wh.elements["HotWaterDistribution"])
      dist_type = hot_water_distribution_values[:system_type].downcase
      if dist_type == "standard"
        std_pipe_length = hot_water_distribution_values[:standard_piping_length]
        recirc_loop_length = nil
        recirc_branch_length = nil
        recirc_control_type = nil
        recirc_pump_power = nil
      elsif dist_type == "recirculation"
        recirc_loop_length = hot_water_distribution_values[:recirculation_piping_length]
        recirc_branch_length = hot_water_distribution_values[:recirculation_branch_piping_length]
        recirc_control_type = hot_water_distribution_values[:recirculation_control_type]
        recirc_pump_power = hot_water_distribution_values[:recirculation_pump_power]
        std_pipe_length = nil
      end
      pipe_r = hot_water_distribution_values[:pipe_r_value]
    end

    # Drain Water Heat Recovery
    dwhr_present = false
    dwhr_facilities_connected = nil
    dwhr_is_equal_flow = nil
    dwhr_efficiency = nil
    if not wh.nil?
      if XMLHelper.has_element(dist, "DrainWaterHeatRecovery")
        dwhr_present = true
        dwhr_facilities_connected = hot_water_distribution_values[:dwhr_facilities_connected]
        dwhr_is_equal_flow = hot_water_distribution_values[:dwhr_equal_flow]
        dwhr_efficiency = hot_water_distribution_values[:dwhr_efficiency]
      end
    end

    # Water Heater
    dhw_loop_fracs = {}
    if not wh.nil?
      wh.elements.each("WaterHeatingSystem") do |dhw|
        water_heating_system_values = HPXML.get_water_heating_system_values(water_heating_system: dhw)

        space = get_space_from_location(water_heating_system_values[:location], "WaterHeatingSystem", model, spaces)
        setpoint_temp = Waterheater.get_default_hot_water_temperature(@eri_version)
        wh_type = water_heating_system_values[:water_heater_type]
        fuel = water_heating_system_values[:fuel_type]

        ef = water_heating_system_values[:energy_factor]
        if ef.nil?
          uef = water_heating_system_values[:uniform_energy_factor]
          ef = Waterheater.calc_ef_from_uef(uef, to_beopt_wh_type(wh_type), to_beopt_fuel(fuel))
        end

        ec_adj = HotWaterAndAppliances.get_dist_energy_consumption_adjustment(@has_uncond_bsmnt, @cfa, @ncfl,
                                                                              dist_type, recirc_control_type,
                                                                              pipe_r, std_pipe_length, recirc_loop_length)

        dhw_load_frac = water_heating_system_values[:fraction_dhw_load_served]

        sys_id = water_heating_system_values[:id]
        @dhw_map[sys_id] = []

        if wh_type == "storage water heater"

          tank_vol = water_heating_system_values[:tank_volume]
          if fuel != "electricity"
            re = water_heating_system_values[:recovery_efficiency]
          else
            re = 0.98
          end
          capacity_kbtuh = water_heating_system_values[:heating_capacity] / 1000.0
          oncycle_power = 0.0
          offcycle_power = 0.0
          success = Waterheater.apply_tank(model, runner, space, to_beopt_fuel(fuel),
                                           capacity_kbtuh, tank_vol, ef, re, setpoint_temp,
                                           oncycle_power, offcycle_power, ec_adj,
                                           @nbeds, @dhw_map, sys_id)
          return false if not success

        elsif wh_type == "instantaneous water heater"

          cycling_derate = water_heating_system_values[:performance_adjustment]
          if cycling_derate.nil?
            cycling_derate = Waterheater.get_tankless_cycling_derate()
          end

          capacity_kbtuh = 100000000.0
          oncycle_power = 0.0
          offcycle_power = 0.0
          success = Waterheater.apply_tankless(model, runner, space, to_beopt_fuel(fuel),
                                               capacity_kbtuh, ef, cycling_derate,
                                               setpoint_temp, oncycle_power, offcycle_power, ec_adj,
                                               @nbeds, @dhw_map, sys_id)
          return false if not success

        elsif wh_type == "heat pump water heater"

          tank_vol = water_heating_system_values[:tank_volume]
<<<<<<< HEAD
          success = Waterheater.apply_heatpump(model, unit, runner, nil, space, weather, setpoint_temp, tank_vol, ef, ef_adj, ec_adj)

=======
          e_cap = 4.5 # FIXME
          min_temp = 45.0 # FIXME
          max_temp = 120.0 # FIXME
          cap = 0.5 # FIXME
          cop = 2.8 # FIXME
          shr = 0.88 # FIXME
          airflow_rate = 181.0 # FIXME
          fan_power = 0.0462 # FIXME
          parasitics = 3.0 # FIXME
          tank_ua = 3.9 # FIXME
          int_factor = 1.0 # FIXME
          temp_depress = 0.0 # FIXME
          # FIXME: Use ef, ec_adj
          success = Waterheater.apply_heatpump(model, runner, space, weather,
                                               e_cap, tank_vol, setpoint_temp, min_temp, max_temp,
                                               cap, cop, shr, airflow_rate, fan_power,
                                               parasitics, tank_ua, int_factor, temp_depress,
                                               @nbeds, @dhw_map, sys_id)
>>>>>>> dd42fef6
          return false if not success

        else

          fail "Unhandled water heater (#{wh_type})."

        end

        dhw_loop_fracs[sys_id] = dhw_load_frac
      end
    end

    wh_setpoint = Waterheater.get_default_hot_water_temperature(@eri_version)
    living_space = get_space_of_type(spaces, Constants.SpaceTypeLiving)
    success = HotWaterAndAppliances.apply(model, runner, weather, living_space,
                                          @cfa, @nbeds, @ncfl, @has_uncond_bsmnt, wh_setpoint,
                                          cw_mef, cw_ler, cw_elec_rate, cw_gas_rate,
                                          cw_agc, cw_cap, cw_space, cd_fuel, cd_ef, cd_control,
                                          cd_space, dw_ef, dw_cap, fridge_annual_kwh, fridge_space,
                                          cook_fuel_type, cook_is_induction, oven_is_convection,
                                          has_low_flow_fixtures, dist_type, pipe_r,
                                          std_pipe_length, recirc_loop_length,
                                          recirc_branch_length, recirc_control_type,
                                          recirc_pump_power, dwhr_present,
                                          dwhr_facilities_connected, dwhr_is_equal_flow,
                                          dwhr_efficiency, dhw_loop_fracs, @eri_version,
                                          @dhw_map)
    return false if not success

    return true
  end

  def self.add_cooling_system(runner, model, building)
    return true if @use_only_ideal_air

    building.elements.each("BuildingDetails/Systems/HVAC/HVACPlant/CoolingSystem") do |clgsys|
      cooling_system_values = HPXML.get_cooling_system_values(cooling_system: clgsys)

      clg_type = cooling_system_values[:cooling_system_type]

      cool_capacity_btuh = cooling_system_values[:cooling_capacity]
      if cool_capacity_btuh < 0
        cool_capacity_btuh = Constants.SizingAuto
      end

      load_frac = cooling_system_values[:fraction_cool_load_served]
      sequential_load_frac = load_frac / @total_frac_remaining_cool_load_served # Fraction of remaining load served by this system
      @total_frac_remaining_cool_load_served -= load_frac

      dse_heat, dse_cool, has_dse = get_dse(building, cooling_system_values)

      sys_id = cooling_system_values[:id]
      @hvac_map[sys_id] = []

      if clg_type == "central air conditioning"

        # FIXME: Generalize
        seer = cooling_system_values[:cooling_efficiency_seer]
        num_speeds = get_ac_num_speeds(seer)
        crankcase_kw = 0.05 # From RESNET Publication No. 002-2017
        crankcase_temp = 50.0 # From RESNET Publication No. 002-2017

        if num_speeds == "1-Speed"

          shrs = [0.73]
          fan_power_installed = get_fan_power_installed(seer)
          success = HVAC.apply_central_ac_1speed(model, runner, seer, shrs,
                                                 fan_power_installed, crankcase_kw, crankcase_temp,
                                                 cool_capacity_btuh, dse_cool, load_frac,
                                                 sequential_load_frac, @control_slave_zones_hash,
                                                 @hvac_map, sys_id)
          return false if not success

        elsif num_speeds == "2-Speed"

          shrs = [0.71, 0.73]
          fan_power_installed = get_fan_power_installed(seer)
          success = HVAC.apply_central_ac_2speed(model, runner, seer, shrs,
                                                 fan_power_installed, crankcase_kw, crankcase_temp,
                                                 cool_capacity_btuh, dse_cool, load_frac,
                                                 sequential_load_frac, @control_slave_zones_hash,
                                                 @hvac_map, sys_id)
          return false if not success

        elsif num_speeds == "Variable-Speed"

          shrs = [0.87, 0.80, 0.79, 0.78]
          fan_power_installed = get_fan_power_installed(seer)
          success = HVAC.apply_central_ac_4speed(model, runner, seer, shrs,
                                                 fan_power_installed, crankcase_kw, crankcase_temp,
                                                 cool_capacity_btuh, dse_cool, load_frac,
                                                 sequential_load_frac, @control_slave_zones_hash,
                                                 @hvac_map, sys_id)
          return false if not success

        else

          fail "Unexpected number of speeds (#{num_speeds}) for cooling system."

        end

      elsif clg_type == "room air conditioner"

        eer = cooling_system_values[:cooling_efficiency_eer]
        shr = 0.65
        airflow_rate = 350.0
        success = HVAC.apply_room_ac(model, runner, eer, shr,
                                     airflow_rate, cool_capacity_btuh, load_frac,
                                     sequential_load_frac, @control_slave_zones_hash,
                                     @hvac_map, sys_id)
        return false if not success

      end
    end

    return true
  end

  def self.add_heating_system(runner, model, building)
    return true if @use_only_ideal_air

    # We need to process furnaces attached to ACs before any other heating system
    # such that the sequential load heating fraction is properly applied.

    [true, false].each do |only_furnaces_attached_to_cooling|
      building.elements.each("BuildingDetails/Systems/HVAC/HVACPlant/HeatingSystem") do |htgsys|
        heating_system_values = HPXML.get_heating_system_values(heating_system: htgsys)

        htg_type = heating_system_values[:heating_system_type]

        dse_heat, dse_cool, has_dse = get_dse(building, heating_system_values)

        attached_clg_system = get_attached_system(heating_system_values, building,
                                                  "CoolingSystem", has_dse)

        if only_furnaces_attached_to_cooling
          next unless htg_type == "Furnace" and not attached_clg_system.nil?
        else
          next if htg_type == "Furnace" and not attached_clg_system.nil?
        end

        fuel = to_beopt_fuel(heating_system_values[:heating_system_fuel])

        heat_capacity_btuh = heating_system_values[:heating_capacity]
        if heat_capacity_btuh < 0
          heat_capacity_btuh = Constants.SizingAuto
        end

        load_frac = heating_system_values[:fraction_heat_load_served]
        sequential_load_frac = load_frac / @total_frac_remaining_heat_load_served # Fraction of remaining load served by this system
        @total_frac_remaining_heat_load_served -= load_frac

        sys_id = heating_system_values[:id]
        @hvac_map[sys_id] = []

        if htg_type == "Furnace"

          afue = heating_system_values[:heating_efficiency_afue]
          fan_power = 0.5 # For fuel furnaces, will be overridden by EAE later
          success = HVAC.apply_furnace(model, runner, fuel, afue,
                                       heat_capacity_btuh, fan_power, dse_heat,
                                       load_frac, sequential_load_frac,
                                       attached_clg_system, @control_slave_zones_hash,
                                       @hvac_map, sys_id)
          return false if not success

        elsif htg_type == "WallFurnace"

          afue = heating_system_values[:heating_efficiency_afue]
          fan_power = 0.0
          airflow_rate = 0.0
          success = HVAC.apply_unit_heater(model, runner, fuel,
                                           afue, heat_capacity_btuh, fan_power,
                                           airflow_rate, load_frac,
                                           sequential_load_frac, @control_slave_zones_hash,
                                           @hvac_map, sys_id)
          return false if not success

        elsif htg_type == "Boiler"

          system_type = Constants.BoilerTypeForcedDraft
          afue = heating_system_values[:heating_efficiency_afue]
          oat_reset_enabled = false
          oat_high = nil
          oat_low = nil
          oat_hwst_high = nil
          oat_hwst_low = nil
          design_temp = 180.0
          success = HVAC.apply_boiler(model, runner, fuel, system_type, afue,
                                      oat_reset_enabled, oat_high, oat_low, oat_hwst_high, oat_hwst_low,
                                      heat_capacity_btuh, design_temp, dse_heat, load_frac,
                                      sequential_load_frac, @control_slave_zones_hash,
                                      @hvac_map, sys_id)
          return false if not success

        elsif htg_type == "ElectricResistance"

          efficiency = heating_system_values[:heating_efficiency_percent]
          success = HVAC.apply_electric_baseboard(model, runner, efficiency,
                                                  heat_capacity_btuh, load_frac,
                                                  sequential_load_frac, @control_slave_zones_hash,
                                                  @hvac_map, sys_id)
          return false if not success

        elsif htg_type == "Stove"

          efficiency = heating_system_values[:heating_efficiency_percent]
          airflow_rate = 125.0 # cfm/ton; doesn't affect energy consumption
          fan_power = 0.5 # For fuel equipment, will be overridden by EAE later
          success = HVAC.apply_unit_heater(model, runner, fuel,
                                           efficiency, heat_capacity_btuh, fan_power,
                                           airflow_rate, load_frac,
                                           sequential_load_frac, @control_slave_zones_hash,
                                           @hvac_map, sys_id)
          return false if not success

        end
      end
    end

    return true
  end

  def self.add_heat_pump(runner, model, building, weather)
    return true if @use_only_ideal_air

    building.elements.each("BuildingDetails/Systems/HVAC/HVACPlant/HeatPump") do |hp|
      heat_pump_values = HPXML.get_heat_pump_values(heat_pump: hp)

      hp_type = heat_pump_values[:heat_pump_type]

      cool_capacity_btuh = heat_pump_values[:cooling_capacity]
      if cool_capacity_btuh < 0
        cool_capacity_btuh = Constants.SizingAuto
      end

      load_frac_heat = heat_pump_values[:fraction_heat_load_served]
      sequential_load_frac_heat = load_frac_heat / @total_frac_remaining_heat_load_served # Fraction of remaining load served by this system
      @total_frac_remaining_heat_load_served -= load_frac_heat

      load_frac_cool = heat_pump_values[:fraction_cool_load_served]
      sequential_load_frac_cool = load_frac_cool / @total_frac_remaining_cool_load_served # Fraction of remaining load served by this system
      @total_frac_remaining_cool_load_served -= load_frac_cool

      backup_heat_fuel = heat_pump_values[:backup_heating_fuel]
      if not backup_heat_fuel.nil?
        backup_heat_capacity_btuh = heat_pump_values[:backup_heating_capacity]
        if backup_heat_capacity_btuh < 0
          backup_heat_capacity_btuh = Constants.SizingAuto
        end
        backup_heat_efficiency = heat_pump_values[:backup_heating_efficiency_percent]
      else
        backup_heat_capacity_btuh = 0.0
        backup_heat_efficiency = 1.0
      end

      dse_heat, dse_cool, has_dse = get_dse(building, heat_pump_values)
      if dse_heat != dse_cool
        # FUTURE: Remove this when available in E+
        fail "Cannot handle different distribution system efficiency (DSE) values for heating and cooling."
      end

      sys_id = heat_pump_values[:id]
      @hvac_map[sys_id] = []

      if hp_type == "air-to-air"

        seer = heat_pump_values[:cooling_efficiency_seer]
        hspf = heat_pump_values[:heating_efficiency_hspf]

        if load_frac_cool > 0
          num_speeds = get_ashp_num_speeds_by_seer(seer)
        else
          num_speeds = get_ashp_num_speeds_by_hspf(hspf)
        end

        crankcase_kw = 0.05 # From RESNET Publication No. 002-2017
        crankcase_temp = 50.0 # From RESNET Publication No. 002-2017
        min_temp = 0.0 # FIXME

        if num_speeds == "1-Speed"

          shrs = [0.73]
          fan_power_installed = get_fan_power_installed(seer)
          success = HVAC.apply_central_ashp_1speed(model, runner, seer, hspf, shrs,
                                                   fan_power_installed, min_temp, crankcase_kw, crankcase_temp,
                                                   cool_capacity_btuh, backup_heat_efficiency,
                                                   backup_heat_capacity_btuh, dse_heat,
                                                   load_frac_heat, load_frac_cool,
                                                   sequential_load_frac_heat, sequential_load_frac_cool,
                                                   @control_slave_zones_hash, @hvac_map, sys_id)
          return false if not success

        elsif num_speeds == "2-Speed"

          shrs = [0.71, 0.724]
          fan_power_installed = get_fan_power_installed(seer)
          success = HVAC.apply_central_ashp_2speed(model, runner, seer, hspf, shrs,
                                                   fan_power_installed, min_temp, crankcase_kw, crankcase_temp,
                                                   cool_capacity_btuh, backup_heat_efficiency,
                                                   backup_heat_capacity_btuh, dse_heat,
                                                   load_frac_heat, load_frac_cool,
                                                   sequential_load_frac_heat, sequential_load_frac_cool,
                                                   @control_slave_zones_hash, @hvac_map, sys_id)
          return false if not success

        elsif num_speeds == "Variable-Speed"

          shrs = [0.87, 0.80, 0.79, 0.78]
          fan_power_installed = get_fan_power_installed(seer)
          success = HVAC.apply_central_ashp_4speed(model, runner, seer, hspf, shrs,
                                                   fan_power_installed, min_temp, crankcase_kw, crankcase_temp,
                                                   cool_capacity_btuh, backup_heat_efficiency,
                                                   backup_heat_capacity_btuh, dse_heat,
                                                   load_frac_heat, load_frac_cool,
                                                   sequential_load_frac_heat, sequential_load_frac_cool,
                                                   @control_slave_zones_hash, @hvac_map, sys_id)
          return false if not success

        else

          fail "Unexpected number of speeds (#{num_speeds}) for heat pump system."

        end

      elsif hp_type == "mini-split"

        # FIXME: Generalize
        seer = heat_pump_values[:cooling_efficiency_seer]
        hspf = heat_pump_values[:heating_efficiency_hspf]
        shr = 0.73
        min_cooling_capacity = 0.4
        max_cooling_capacity = 1.2
        min_cooling_airflow_rate = 200.0
        max_cooling_airflow_rate = 425.0
        min_heating_capacity = 0.3
        max_heating_capacity = 1.2
        min_heating_airflow_rate = 200.0
        max_heating_airflow_rate = 400.0
        heating_capacity_offset = 2300.0
        cap_retention_frac = 0.25
        cap_retention_temp = -5.0
        pan_heater_power = 0.0
        fan_power = 0.07
        is_ducted = (XMLHelper.has_element(hp, "DistributionSystem") and not has_dse)
        success = HVAC.apply_mshp(model, runner, seer, hspf, shr,
                                  min_cooling_capacity, max_cooling_capacity,
                                  min_cooling_airflow_rate, max_cooling_airflow_rate,
                                  min_heating_capacity, max_heating_capacity,
                                  min_heating_airflow_rate, max_heating_airflow_rate,
                                  heating_capacity_offset, cap_retention_frac,
                                  cap_retention_temp, pan_heater_power, fan_power,
                                  is_ducted, cool_capacity_btuh,
                                  backup_heat_efficiency, backup_heat_capacity_btuh,
                                  dse_heat, load_frac_heat, load_frac_cool,
                                  sequential_load_frac_heat, sequential_load_frac_cool,
                                  @control_slave_zones_hash, @hvac_map, sys_id)
        return false if not success

      elsif hp_type == "ground-to-air"

        # FIXME: Generalize
        eer = heat_pump_values[:cooling_efficiency_eer]
        cop = heat_pump_values[:heating_efficiency_cop]
        shr = 0.732
        ground_conductivity = 0.6
        grout_conductivity = 0.4
        bore_config = Constants.SizingAuto
        bore_holes = Constants.SizingAuto
        bore_depth = Constants.SizingAuto
        bore_spacing = 20.0
        bore_diameter = 5.0
        pipe_size = 0.75
        ground_diffusivity = 0.0208
        fluid_type = Constants.FluidPropyleneGlycol
        frac_glycol = 0.3
        design_delta_t = 10.0
        pump_head = 50.0
        u_tube_leg_spacing = 0.9661
        u_tube_spacing_type = "b"
        fan_power = 0.5
        success = HVAC.apply_gshp(model, runner, weather, cop, eer, shr,
                                  ground_conductivity, grout_conductivity,
                                  bore_config, bore_holes, bore_depth,
                                  bore_spacing, bore_diameter, pipe_size,
                                  ground_diffusivity, fluid_type, frac_glycol,
                                  design_delta_t, pump_head,
                                  u_tube_leg_spacing, u_tube_spacing_type,
                                  fan_power, cool_capacity_btuh, backup_heat_efficiency,
                                  backup_heat_capacity_btuh, dse_heat,
                                  load_frac_heat, load_frac_cool,
                                  sequential_load_frac_heat, sequential_load_frac_cool,
                                  @control_slave_zones_hash, @hvac_map, sys_id)
        return false if not success

      end
    end

    return true
  end

  def self.add_residual_hvac(runner, model, building)
    if @use_only_ideal_air
      success = HVAC.apply_ideal_air_loads(model, runner, 1, 1, 1, 1, @control_slave_zones_hash)
      return false if not success

      return true
    end

    # Residual heating
    htg_load_frac = building.elements["sum(BuildingDetails/Systems/HVAC/HVACPlant/HeatingSystem/FractionHeatLoadServed)"]
    htg_load_frac += building.elements["sum(BuildingDetails/Systems/HVAC/HVACPlant/HeatPump/FractionHeatLoadServed)"]
    residual_heat_load_served = 1.0 - htg_load_frac

    # Residual cooling
    clg_load_frac = building.elements["sum(BuildingDetails/Systems/HVAC/HVACPlant/CoolingSystem/FractionCoolLoadServed)"]
    clg_load_frac += building.elements["sum(BuildingDetails/Systems/HVAC/HVACPlant/HeatPump/FractionCoolLoadServed)"]
    residual_cool_load_served = 1.0 - clg_load_frac

    # Don't add ideal air if no heating system
    residual_heat_load_served = 0 if residual_heat_load_served >= 1.0

    # Don't add ideal air if no cooling system
    residual_cool_load_served = 0 if residual_cool_load_served >= 1.0

    @total_frac_remaining_heat_load_served -= residual_heat_load_served
    @total_frac_remaining_cool_load_served -= residual_cool_load_served

    # Only add ideal air if heating/cooling system doesn't meet entire load
    if residual_heat_load_served > 0.02 or residual_cool_load_served > 0.02
      success = HVAC.apply_ideal_air_loads(model, runner, residual_cool_load_served, residual_heat_load_served,
                                           residual_cool_load_served, residual_heat_load_served,
                                           @control_slave_zones_hash)
      return false if not success
    end

    return true
  end

  def self.add_setpoints(runner, model, building, weather, spaces)
    hvac_control_values = HPXML.get_hvac_control_values(hvac_control: building.elements["BuildingDetails/Systems/HVAC/HVACControl"])
    return true if hvac_control_values.nil?

    conditioned_zones = get_spaces_of_type(spaces, [Constants.SpaceTypeLiving, Constants.SpaceTypeConditionedBasement]).map { |z| z.thermalZone.get }.compact

    control_type = hvac_control_values[:control_type]
    heating_temp = hvac_control_values[:setpoint_temp_heating_season]
    if not heating_temp.nil? # Use provided value
      htg_weekday_setpoints = [[heating_temp] * 24] * 12
    else # Use ERI default
      htg_sp, htg_setback_sp, htg_setback_hrs_per_week, htg_setback_start_hr = HVAC.get_default_heating_setpoint(control_type)
      if htg_setback_sp.nil?
        htg_weekday_setpoints = [[htg_sp] * 24] * 12
      else
        htg_weekday_setpoints = [[htg_sp] * 24] * 12
        (0..11).to_a.each do |m|
          for hr in htg_setback_start_hr..htg_setback_start_hr + Integer(htg_setback_hrs_per_week / 7.0) - 1
            htg_weekday_setpoints[m][hr % 24] = htg_setback_sp
          end
        end
      end
    end
    htg_weekend_setpoints = htg_weekday_setpoints
    htg_use_auto_season = false
    htg_season_start_month = 1
    htg_season_end_month = 12
    success = HVAC.apply_heating_setpoints(model, runner, weather, htg_weekday_setpoints, htg_weekend_setpoints,
                                           htg_use_auto_season, htg_season_start_month, htg_season_end_month,
                                           conditioned_zones)
    return false if not success

    cooling_temp = hvac_control_values[:setpoint_temp_cooling_season]
    if not cooling_temp.nil? # Use provided value
      clg_weekday_setpoints = [[cooling_temp] * 24] * 12
    else # Use ERI default
      clg_sp, clg_setup_sp, clg_setup_hrs_per_week, clg_setup_start_hr = HVAC.get_default_cooling_setpoint(control_type)
      if clg_setup_sp.nil?
        clg_weekday_setpoints = [[clg_sp] * 24] * 12
      else
        clg_weekday_setpoints = [[clg_sp] * 24] * 12
        (0..11).to_a.each do |m|
          for hr in clg_setup_start_hr..clg_setup_start_hr + Integer(clg_setup_hrs_per_week / 7.0) - 1
            clg_weekday_setpoints[m][hr % 24] = clg_setup_sp
          end
        end
      end
    end
    # Apply ceiling fan offset?
    if not building.elements["BuildingDetails/Lighting/CeilingFan"].nil?
      cooling_setpoint_offset = 0.5 # deg-F
      monthly_avg_temp_control = 63.0 # deg-F
      weather.data.MonthlyAvgDrybulbs.each_with_index do |val, m|
        next unless val > monthly_avg_temp_control

        clg_weekday_setpoints[m] = [clg_weekday_setpoints[m], Array.new(24, cooling_setpoint_offset)].transpose.map { |i| i.reduce(:+) }
      end
    end
    clg_weekend_setpoints = clg_weekday_setpoints
    clg_use_auto_season = false
    clg_season_start_month = 1
    clg_season_end_month = 12
    success = HVAC.apply_cooling_setpoints(model, runner, weather, clg_weekday_setpoints, clg_weekend_setpoints,
                                           clg_use_auto_season, clg_season_start_month, clg_season_end_month,
                                           conditioned_zones)
    return false if not success

    return true
  end

  def self.add_ceiling_fans(runner, model, building, spaces)
    ceiling_fan_values = HPXML.get_ceiling_fan_values(ceiling_fan: building.elements["BuildingDetails/Lighting/CeilingFan"])
    return true if ceiling_fan_values.nil?

    medium_cfm = 3000.0
    weekday_sch = [0.0, 0.0, 0.0, 0.0, 0.0, 0.0, 0.0, 0.0, 0.0, 0.5, 1.0, 1.0, 1.0, 1.0, 1.0, 1.0, 1.0, 1.0, 1.0, 1.0, 0.0, 0.0, 0.0, 0.0]
    weekend_sch = weekday_sch
    hrs_per_day = weekday_sch.inject { |sum, n| sum + n }

    cfm_per_w = ceiling_fan_values[:efficiency]
    if cfm_per_w.nil?
      fan_power_w = HVAC.get_default_ceiling_fan_power()
      cfm_per_w = medium_cfm / fan_power_w
    end
    quantity = ceiling_fan_values[:quantity]
    if quantity.nil?
      quantity = HVAC.get_default_ceiling_fan_quantity(@nbeds)
    end
    annual_kwh = UnitConversions.convert(quantity * medium_cfm / cfm_per_w * hrs_per_day * 365.0, "Wh", "kWh")

    conditioned_spaces = get_spaces_of_type(spaces, [Constants.SpaceTypeLiving, Constants.SpaceTypeConditionedBasement])
    success = HVAC.apply_ceiling_fans(model, runner, annual_kwh, weekday_sch, weekend_sch,
                                      @cfa, conditioned_spaces)
    return false if not success

    return true
  end

  def self.get_dse(building, system_values)
    dist_id = system_values[:distribution_system_idref]
    if dist_id.nil? # No distribution system
      return 1.0, 1.0, false
    end

    # Get attached distribution system
    attached_dist = nil
    found_attached_dist = nil
    annual_cooling_dse = nil
    annual_heating_dse = nil
    building.elements.each("BuildingDetails/Systems/HVAC/HVACDistribution") do |dist|
      hvac_distribution_values = HPXML.get_hvac_distribution_values(hvac_distribution: dist)
      next if dist_id != hvac_distribution_values[:id]

      found_attached_dist = true
      next if hvac_distribution_values[:distribution_system_type] != 'DSE'

      attached_dist = dist
      annual_cooling_dse = hvac_distribution_values[:annual_cooling_dse]
      annual_heating_dse = hvac_distribution_values[:annual_heating_dse]
    end

    if not found_attached_dist
      fail "Attached HVAC distribution system '#{dist_id}' cannot be found for HVAC system '#{system_values[:id]}'."
    end

    if attached_dist.nil? # No attached DSEs for system
      return 1.0, 1.0, false
    end

    dse_cool = annual_cooling_dse
    dse_heat = annual_heating_dse
    return dse_heat, dse_cool, true
  end

  def self.add_mels(runner, model, building, spaces)
    # Misc
    plug_load_values = HPXML.get_plug_load_values(plug_load: building.elements["BuildingDetails/MiscLoads/PlugLoad[PlugLoadType='other']"])
    if not plug_load_values.nil?
      misc_annual_kwh = plug_load_values[:kWh_per_year]
      if misc_annual_kwh.nil?
        misc_annual_kwh = MiscLoads.get_residual_mels_values(@cfa)[0]
      end

      misc_sens_frac = plug_load_values[:frac_sensible]
      if misc_sens_frac.nil?
        misc_sens_frac = MiscLoads.get_residual_mels_values(@cfa)[1]
      end

      misc_lat_frac = plug_load_values[:frac_latent]
      if misc_lat_frac.nil?
        misc_lat_frac = MiscLoads.get_residual_mels_values(@cfa)[2]
      end

      misc_loads_schedule_values = HPXML.get_misc_loads_schedule_values(misc_loads: building.elements["BuildingDetails/MiscLoads"])
      misc_weekday_sch = misc_loads_schedule_values[:weekday_fractions]
      if misc_weekday_sch.nil?
        misc_weekday_sch = "0.04, 0.037, 0.037, 0.036, 0.033, 0.036, 0.043, 0.047, 0.034, 0.023, 0.024, 0.025, 0.024, 0.028, 0.031, 0.032, 0.039, 0.053, 0.063, 0.067, 0.071, 0.069, 0.059, 0.05"
      end

      misc_weekend_sch = misc_loads_schedule_values[:weekend_fractions]
      if misc_weekend_sch.nil?
        misc_weekend_sch = "0.04, 0.037, 0.037, 0.036, 0.033, 0.036, 0.043, 0.047, 0.034, 0.023, 0.024, 0.025, 0.024, 0.028, 0.031, 0.032, 0.039, 0.053, 0.063, 0.067, 0.071, 0.069, 0.059, 0.05"
      end

      misc_monthly_sch = misc_loads_schedule_values[:monthly_multipliers]
      if misc_monthly_sch.nil?
        misc_monthly_sch = "1.248, 1.257, 0.993, 0.989, 0.993, 0.827, 0.821, 0.821, 0.827, 0.99, 0.987, 1.248"
      end
    else
      misc_annual_kwh = 0
    end

    # Television
    plug_load_values = HPXML.get_plug_load_values(plug_load: building.elements["BuildingDetails/MiscLoads/PlugLoad[PlugLoadType='TV other']"])
    if not plug_load_values.nil?
      tv_annual_kwh = plug_load_values[:kWh_per_year]
      if tv_annual_kwh.nil?
        tv_annual_kwh, tv_sens_frac, tv_lat_frac = MiscLoads.get_televisions_values(@cfa, @nbeds)
      end
    else
      tv_annual_kwh = 0
    end

    conditioned_spaces = get_spaces_of_type(spaces, [Constants.SpaceTypeLiving, Constants.SpaceTypeConditionedBasement])
    success, sch = MiscLoads.apply_plug(model, runner, misc_annual_kwh, misc_sens_frac, misc_lat_frac,
                                        misc_weekday_sch, misc_weekend_sch, misc_monthly_sch, tv_annual_kwh,
                                        @cfa, conditioned_spaces)
    return false if not success

    return true
  end

  def self.add_lighting(runner, model, building, weather, spaces)
    lighting = building.elements["BuildingDetails/Lighting"]
    return true if lighting.nil?

    lighting_values = HPXML.get_lighting_values(lighting: lighting)

    if lighting_values[:fraction_tier_i_interior] + lighting_values[:fraction_tier_ii_interior] > 1
      fail "Fraction of qualifying interior lighting fixtures #{lighting_values[:fraction_tier_i_interior] + lighting_values[:fraction_tier_ii_interior]} is greater than 1."
    end
    if lighting_values[:fraction_tier_i_exterior] + lighting_values[:fraction_tier_ii_exterior] > 1
      fail "Fraction of qualifying exterior lighting fixtures #{lighting_values[:fraction_tier_i_exterior] + lighting_values[:fraction_tier_ii_exterior]} is greater than 1."
    end
    if lighting_values[:fraction_tier_i_garage] + lighting_values[:fraction_tier_ii_garage] > 1
      fail "Fraction of qualifying garage lighting fixtures #{lighting_values[:fraction_tier_i_garage] + lighting_values[:fraction_tier_ii_garage]} is greater than 1."
    end

    int_kwh, ext_kwh, grg_kwh = Lighting.calc_lighting_energy(@eri_version, @cfa, @gfa,
                                                              lighting_values[:fraction_tier_i_interior],
                                                              lighting_values[:fraction_tier_i_exterior],
                                                              lighting_values[:fraction_tier_i_garage],
                                                              lighting_values[:fraction_tier_ii_interior],
                                                              lighting_values[:fraction_tier_ii_exterior],
                                                              lighting_values[:fraction_tier_ii_garage])

    conditioned_spaces = get_spaces_of_type(spaces, [Constants.SpaceTypeLiving, Constants.SpaceTypeConditionedBasement])
    garage_spaces = get_spaces_of_type(spaces, [Constants.SpaceTypeGarage])
    success, sch = Lighting.apply(model, runner, weather, int_kwh, grg_kwh, ext_kwh, @cfa, @gfa,
                                  conditioned_spaces, garage_spaces)
    return false if not success

    return true
  end

  def self.add_airflow(runner, model, building, spaces)
    # Infiltration
    infilvolume = nil
    building.elements.each("BuildingDetails/Enclosure/AirInfiltration/AirInfiltrationMeasurement") do |air_infiltration_measurement|
      air_infiltration_measurement_values = HPXML.get_air_infiltration_measurement_values(air_infiltration_measurement: air_infiltration_measurement)
      infilvolume = air_infiltration_measurement_values[:infiltration_volume] unless air_infiltration_measurement_values[:infiltration_volume].nil?
    end
    if infilvolume.nil?
      infilvolume = @cvolume
    end

    infil_ach50 = nil
    infil_const_ach = nil
    building.elements.each("BuildingDetails/Enclosure/AirInfiltration/AirInfiltrationMeasurement") do |air_infiltration_measurement|
      air_infiltration_measurement_values = HPXML.get_air_infiltration_measurement_values(air_infiltration_measurement: air_infiltration_measurement)
      if air_infiltration_measurement_values[:house_pressure] == 50 and air_infiltration_measurement_values[:unit_of_measure] == "ACH"
        infil_ach50 = air_infiltration_measurement_values[:air_leakage]
      elsif air_infiltration_measurement_values[:house_pressure] == 50 and air_infiltration_measurement_values[:unit_of_measure] == "CFM"
        infil_ach50 = air_infiltration_measurement_values[:air_leakage] * 60.0 / infilvolume # Convert CFM50 to ACH50
      else
        infil_const_ach = air_infiltration_measurement_values[:constant_ach_natural]
      end
    end

    vented_attic_sla = nil
    vented_attic_const_ach = nil
    if @has_vented_attic
      building.elements.each("BuildingDetails/Enclosure/Attics/Attic[AtticType/Attic[Vented='true']]") do |vented_attic|
        vented_attic_values = HPXML.get_attic_values(attic: vented_attic)
        vented_attic_sla = vented_attic_values[:vented_attic_sla]
        vented_attic_const_ach = vented_attic_values[:vented_attic_constant_ach]
      end
      if vented_attic_sla.nil? and vented_attic_const_ach.nil?
        vented_attic_sla = Airflow.get_default_vented_attic_sla()
      end
    else
      vented_attic_sla = 0.0
    end

    vented_crawl_sla = nil
    if @has_vented_crawl
      building.elements.each("BuildingDetails/Enclosure/Foundations/Foundation[FoundationType/Crawlspace[Vented='true']]") do |vented_crawl|
        vented_crawl_values = HPXML.get_foundation_values(foundation: vented_crawl)
        vented_crawl_sla = vented_crawl_values[:vented_crawlspace_sla]
      end
      if vented_crawl_sla.nil?
        vented_crawl_sla = Airflow.get_default_vented_crawl_sla()
      end
    else
      vented_crawl_sla = 0.0
    end

    living_ach50 = infil_ach50
    living_constant_ach = infil_const_ach
    garage_ach50 = infil_ach50
    conditioned_basement_ach = 0
    unconditioned_basement_ach = 0.1
    unvented_crawl_sla = 0
    unvented_attic_sla = 0
    site_values = HPXML.get_site_values(site: building.elements["BuildingDetails/BuildingSummary/Site"])
    shelter_coef = site_values[:shelter_coefficient]
    if shelter_coef.nil?
      shelter_coef = Airflow.get_default_shelter_coefficient()
    end
    has_flue_chimney = false
    terrain = Constants.TerrainSuburban
    infil = Infiltration.new(living_ach50, living_constant_ach, shelter_coef, garage_ach50, vented_crawl_sla, unvented_crawl_sla,
                             vented_attic_sla, unvented_attic_sla, vented_attic_const_ach, unconditioned_basement_ach,
                             conditioned_basement_ach, has_flue_chimney, terrain)

    # Mechanical Ventilation
    whole_house_fan = building.elements["BuildingDetails/Systems/MechanicalVentilation/VentilationFans/VentilationFan[UsedForWholeBuildingVentilation='true']"]
    whole_house_fan_values = HPXML.get_ventilation_fan_values(ventilation_fan: whole_house_fan)
    mech_vent_type = Constants.VentTypeNone
    mech_vent_total_efficiency = 0.0
    mech_vent_sensible_efficiency = 0.0
    mech_vent_fan_w = 0.0
    mech_vent_cfm = 0.0
    cfis_open_time = 0.0
    if not whole_house_fan_values.nil?
      fan_type = whole_house_fan_values[:fan_type]
      if fan_type == "supply only"
        mech_vent_type = Constants.VentTypeSupply
        num_fans = 1.0
      elsif fan_type == "exhaust only"
        mech_vent_type = Constants.VentTypeExhaust
        num_fans = 1.0
      elsif fan_type == "central fan integrated supply"
        mech_vent_type = Constants.VentTypeCFIS
        num_fans = 1.0
      elsif ["balanced", "energy recovery ventilator", "heat recovery ventilator"].include? fan_type
        mech_vent_type = Constants.VentTypeBalanced
        num_fans = 2.0
      end
      mech_vent_total_efficiency = 0.0
      mech_vent_sensible_efficiency = 0.0
      if fan_type == "energy recovery ventilator" or fan_type == "heat recovery ventilator"
        mech_vent_sensible_efficiency = whole_house_fan_values[:sensible_recovery_efficiency]
      end
      if fan_type == "energy recovery ventilator"
        mech_vent_total_efficiency = whole_house_fan_values[:total_recovery_efficiency]
      end
      mech_vent_cfm = whole_house_fan_values[:rated_flow_rate]
      mech_vent_fan_w = whole_house_fan_values[:fan_power]
      if mech_vent_type == Constants.VentTypeCFIS
        # CFIS: Specify minimum open time in minutes
        cfis_open_time = whole_house_fan_values[:hours_in_operation] / 24.0 * 60.0
      else
        # Other: Adjust CFM based on hours/day of operation
        mech_vent_cfm *= (whole_house_fan_values[:hours_in_operation] / 24.0)
      end
    end
    cfis_airflow_frac = 1.0
    clothes_dryer_exhaust = 0.0
    range_exhaust = 0.0
    range_exhaust_hour = 16
    bathroom_exhaust = 0.0
    bathroom_exhaust_hour = 5

    # Get AirLoop associated with CFIS
    cfis_airloop = nil
    if mech_vent_type == Constants.VentTypeCFIS
      # Get HVAC distribution system CFIS is attached to
      cfis_hvac_dist = nil
      building.elements.each("BuildingDetails/Systems/HVAC/HVACDistribution") do |hvac_dist|
        next unless hvac_dist.elements["SystemIdentifier"].attributes["id"] == whole_house_fan.elements["AttachedToHVACDistributionSystem"].attributes["idref"]

        cfis_hvac_dist = hvac_dist
      end
      if cfis_hvac_dist.nil?
        fail "Attached HVAC distribution system '#{whole_house_fan.elements['AttachedToHVACDistributionSystem'].attributes['idref']}' not found for mechanical ventilation '#{whole_house_fan.elements["SystemIdentifier"].attributes["id"]}'."
      end

      cfis_hvac_dist_values = HPXML.get_hvac_distribution_values(hvac_distribution: cfis_hvac_dist)
      if cfis_hvac_dist_values[:distribution_system_type] == 'HydronicDistribution'
        fail "Attached HVAC distribution system '#{whole_house_fan.elements['AttachedToHVACDistributionSystem'].attributes['idref']}' cannot be hydronic for mechanical ventilation '#{whole_house_fan.elements["SystemIdentifier"].attributes["id"]}'."
      end

      # Get HVAC systems attached to this distribution system
      cfis_sys_ids = []
      hvac_plant = building.elements["BuildingDetails/Systems/HVAC/HVACPlant"]
      hvac_plant.elements.each("HeatingSystem | CoolingSystem | HeatPump") do |hvac|
        next unless XMLHelper.has_element(hvac, "DistributionSystem")
        next unless cfis_hvac_dist.elements["SystemIdentifier"].attributes["id"] == hvac.elements["DistributionSystem"].attributes["idref"]

        cfis_sys_ids << hvac.elements["SystemIdentifier"].attributes["id"]
      end

      # Get AirLoopHVACs associated with these HVAC systems
      @hvac_map.each do |sys_id, hvacs|
        next unless cfis_sys_ids.include? sys_id

        hvacs.each do |loop|
          next unless loop.is_a? OpenStudio::Model::AirLoopHVAC
          next if cfis_airloop == loop # already assigned

          fail "Two airloops found for CFIS. Aborting..." unless cfis_airloop.nil?

          cfis_airloop = loop
        end
      end
    end

    mech_vent = MechanicalVentilation.new(mech_vent_type, mech_vent_total_efficiency, mech_vent_cfm,
                                          mech_vent_fan_w, mech_vent_sensible_efficiency,
                                          clothes_dryer_exhaust, range_exhaust,
                                          range_exhaust_hour, bathroom_exhaust, bathroom_exhaust_hour,
                                          cfis_open_time, cfis_airflow_frac, cfis_airloop)

    # Natural Ventilation
    site_values = HPXML.get_site_values(site: building.elements["BuildingDetails/BuildingSummary/Site"])
    disable_nat_vent = site_values[:disable_natural_ventilation]
    if not disable_nat_vent.nil? and disable_nat_vent
      nat_vent_htg_offset = 0
      nat_vent_clg_offset = 0
      nat_vent_ovlp_offset = 0
      nat_vent_htg_season = false
      nat_vent_clg_season = false
      nat_vent_ovlp_season = false
      nat_vent_num_weekdays = 0
      nat_vent_num_weekends = 0
      nat_vent_frac_windows_open = 0
      nat_vent_frac_window_area_openable = 0
      nat_vent_max_oa_hr = 0.0115
      nat_vent_max_oa_rh = 0.7
    else
      nat_vent_htg_offset = 1.0
      nat_vent_clg_offset = 1.0
      nat_vent_ovlp_offset = 1.0
      nat_vent_htg_season = true
      nat_vent_clg_season = true
      nat_vent_ovlp_season = true
      nat_vent_num_weekdays = 5
      nat_vent_num_weekends = 2
      nat_vent_frac_windows_open = 0.33
      nat_vent_frac_window_area_openable = 0.2
      nat_vent_max_oa_hr = 0.0115
      nat_vent_max_oa_rh = 0.7
    end
    nat_vent = NaturalVentilation.new(nat_vent_htg_offset, nat_vent_clg_offset, nat_vent_ovlp_offset, nat_vent_htg_season,
                                      nat_vent_clg_season, nat_vent_ovlp_season, nat_vent_num_weekdays,
                                      nat_vent_num_weekends, nat_vent_frac_windows_open, nat_vent_frac_window_area_openable,
                                      nat_vent_max_oa_hr, nat_vent_max_oa_rh)

    # Ducts
    duct_systems = {}
    side_map = { 'supply' => Constants.DuctSideSupply,
                 'return' => Constants.DuctSideReturn }
    building.elements.each("BuildingDetails/Systems/HVAC/HVACDistribution") do |hvac_distribution|
      hvac_distribution_values = HPXML.get_hvac_distribution_values(hvac_distribution: hvac_distribution)
      air_distribution = hvac_distribution.elements["DistributionSystemType/AirDistribution"]
      next if air_distribution.nil?

      air_ducts = []

      # Duct leakage
      leakage_to_outside_cfm25 = { Constants.DuctSideSupply => 0.0,
                                   Constants.DuctSideReturn => 0.0 }
      air_distribution.elements.each("DuctLeakageMeasurement") do |duct_leakage_measurement|
        duct_leakage_values = HPXML.get_duct_leakage_measurement_values(duct_leakage_measurement: duct_leakage_measurement)
        next unless duct_leakage_values[:duct_leakage_units] == "CFM25" and duct_leakage_values[:duct_leakage_total_or_to_outside] == "to outside"

        duct_side = side_map[duct_leakage_values[:duct_type]]
        leakage_to_outside_cfm25[duct_side] = duct_leakage_values[:duct_leakage_value]
      end

      # Duct location, Rvalue, Area
      total_duct_area = { Constants.DuctSideSupply => 0.0,
                          Constants.DuctSideReturn => 0.0 }
      air_distribution.elements.each("Ducts") do |ducts|
        ducts_values = HPXML.get_ducts_values(ducts: ducts)
        next if ['living space', 'basement - conditioned'].include? ducts_values[:duct_location]

        # Calculate total duct area in unconditioned spaces
        duct_side = side_map[ducts_values[:duct_type]]
        total_duct_area[duct_side] += ducts_values[:duct_surface_area]
      end

      air_distribution.elements.each("Ducts") do |ducts|
        ducts_values = HPXML.get_ducts_values(ducts: ducts)
        next if ['living space', 'basement - conditioned'].include? ducts_values[:duct_location]

        duct_side = side_map[ducts_values[:duct_type]]
        duct_area = ducts_values[:duct_surface_area]
        duct_space = get_space_from_location(ducts_values[:duct_location], "Duct", model, spaces)
        # Apportion leakage to individual ducts by surface area
        duct_leakage_cfm = (leakage_to_outside_cfm25[duct_side] *
                            duct_area / total_duct_area[duct_side])

        air_ducts << Duct.new(duct_side, duct_space, nil, duct_leakage_cfm, duct_area, ducts_values[:duct_insulation_r_value])
      end

      # Connect AirLoopHVACs to ducts
      dist_id = hvac_distribution_values[:id]
      heating_systems_attached = []
      cooling_systems_attached = []
      ['HeatingSystem', 'CoolingSystem', 'HeatPump'].each do |hpxml_sys|
        building.elements.each("BuildingDetails/Systems/HVAC/HVACPlant/#{hpxml_sys}") do |sys|
          next if sys.elements["DistributionSystem"].nil? or dist_id != sys.elements["DistributionSystem"].attributes["idref"]

          sys_id = sys.elements["SystemIdentifier"].attributes["id"]
          heating_systems_attached << sys_id if ['HeatingSystem', 'HeatPump'].include? hpxml_sys and Float(XMLHelper.get_value(sys, "FractionHeatLoadServed")) > 0
          cooling_systems_attached << sys_id if ['CoolingSystem', 'HeatPump'].include? hpxml_sys and Float(XMLHelper.get_value(sys, "FractionCoolLoadServed")) > 0

          @hvac_map[sys_id].each do |loop|
            next unless loop.is_a? OpenStudio::Model::AirLoopHVAC
            next if duct_systems[air_ducts] == loop # already assigned

            duct_systems[air_ducts] = loop
          end
        end
      end

      fail "Multiple cooling systems found attached to distribution system '#{dist_id}'." if cooling_systems_attached.size > 1
      fail "Multiple heating systems found attached to distribution system '#{dist_id}'." if heating_systems_attached.size > 1
    end

    window_area = 0.0
    building.elements.each("BuildingDetails/Enclosure/Windows/Window") do |window|
      window_values = HPXML.get_window_values(window: window)
      window_area += window_values[:area]
    end

    success = Airflow.apply(model, runner, infil, mech_vent, nat_vent, duct_systems,
                            @cfa, infilvolume, @nbeds, @nbaths, @ncfl, @ncfl_ag, window_area,
                            @min_neighbor_distance)
    return false if not success

    return true
  end

  def self.add_hvac_sizing(runner, model, weather)
    success = HVACSizing.apply(model, runner, weather, @cfa, @nbeds, @min_neighbor_distance, false)
    return false if not success

    return true
  end

  def self.add_fuel_heating_eae(runner, model, building)
    # Needs to come after HVAC sizing (needs heating capacity and airflow rate)
    # FUTURE: Could remove this method and simplify everything if we could autosize via the HPXML file

    building.elements.each("BuildingDetails/Systems/HVAC/HVACPlant/HeatingSystem[FractionHeatLoadServed > 0]") do |htgsys|
      heating_system_values = HPXML.get_heating_system_values(heating_system: htgsys)
      htg_type = heating_system_values[:heating_system_type]
      next unless ["Furnace", "WallFurnace", "Stove", "Boiler"].include? htg_type

      fuel = to_beopt_fuel(heating_system_values[:heating_system_fuel])
      next if fuel == Constants.FuelTypeElectric

      fuel_eae = heating_system_values[:electric_auxiliary_energy]
      load_frac = heating_system_values[:fraction_heat_load_served]
      dse_heat, dse_cool, has_dse = get_dse(building, heating_system_values)
      sys_id = heating_system_values[:id]

      success = HVAC.apply_eae_to_heating_fan(runner, @hvac_map[sys_id], fuel_eae, fuel, dse_heat, load_frac, htg_type)
      return false if not success
    end

    return true
  end

  def self.add_photovoltaics(runner, model, building)
    pv_system_values = HPXML.get_pv_system_values(pv_system: building.elements["BuildingDetails/Systems/Photovoltaics/PVSystem"])
    return true if pv_system_values.nil?

    modules_map = { "standard" => Constants.PVModuleTypeStandard,
                    "premium" => Constants.PVModuleTypePremium,
                    "thin film" => Constants.PVModuleTypeThinFilm }

    building.elements.each("BuildingDetails/Systems/Photovoltaics/PVSystem") do |pvsys|
      pv_system_values = HPXML.get_pv_system_values(pv_system: pvsys)
      pv_id = pv_system_values[:id]
      module_type = modules_map[pv_system_values[:module_type]]
      if pv_system_values[:tracking] == 'fixed' and pv_system_values[:location] == 'roof'
        array_type = Constants.PVArrayTypeFixedRoofMount
      elsif pv_system_values[:tracking] == 'fixed' and pv_system_values[:location] == 'ground'
        array_type = Constants.PVArrayTypeFixedOpenRack
      elsif pv_system_values[:tracking] == '1-axis'
        array_type = Constants.PVArrayTypeFixed1Axis
      elsif pv_system_values[:tracking] == '1-axis backtracked'
        array_type = Constants.PVArrayTypeFixed1AxisBacktracked
      elsif pv_system_values[:tracking] == '2-axis'
        array_type = Constants.PVArrayTypeFixed2Axis
      end
      az = pv_system_values[:array_azimuth]
      tilt = pv_system_values[:array_tilt]
      power_w = pv_system_values[:max_power_output]
      inv_eff = pv_system_values[:inverter_efficiency]
      system_losses = pv_system_values[:system_losses_fraction]

      success = PV.apply(model, runner, pv_id, power_w, module_type,
                         system_losses, inv_eff, tilt, az, array_type)
      return false if not success
    end

    return true
  end

  def self.add_building_output_variables(runner, model, map_tsv_dir)
    hvac_output_vars = [OutputVars.SpaceHeatingElectricity,
                        OutputVars.SpaceHeatingFuel,
                        OutputVars.SpaceHeatingLoad,
                        OutputVars.SpaceCoolingElectricity,
                        OutputVars.SpaceCoolingLoad]

    dhw_output_vars = [OutputVars.WaterHeatingElectricity,
                       OutputVars.WaterHeatingElectricityRecircPump,
                       OutputVars.WaterHeatingFuel,
                       OutputVars.WaterHeatingLoad]

    # Remove objects that are not referenced by output vars and are not
    # EMS output vars.
    { @hvac_map => hvac_output_vars,
      @dhw_map => dhw_output_vars }.each do |map, vars|
      all_vars = vars.reduce({}, :merge)
      map.each do |sys_id, objects|
        objects_to_delete = []
        objects.each do |object|
          next if object.is_a? OpenStudio::Model::EnergyManagementSystemOutputVariable
          next unless all_vars[object.class.to_s].nil? # Referenced?

          objects_to_delete << object
        end
        objects_to_delete.uniq.each do |object|
          map[sys_id].delete object
        end
      end
    end

    # Add output variables to model
    @hvac_map.each do |sys_id, hvac_objects|
      hvac_output_vars.each do |hvac_output_var|
        add_output_variables(model, hvac_output_var, hvac_objects)
      end
    end
    @dhw_map.each do |sys_id, dhw_objects|
      dhw_output_vars.each do |dhw_output_var|
        add_output_variables(model, dhw_output_var, dhw_objects)
      end
    end

    if map_tsv_dir.is_initialized
      # Write maps to file
      map_tsv_dir = map_tsv_dir.get
      write_mapping(@hvac_map, File.join(map_tsv_dir, "map_hvac.tsv"))
      write_mapping(@dhw_map, File.join(map_tsv_dir, "map_water_heating.tsv"))
    end

    return true
  end

  def self.add_output_variables(model, vars, objects)
    objects.each do |object|
      if object.is_a? OpenStudio::Model::EnergyManagementSystemOutputVariable
        outputVariable = OpenStudio::Model::OutputVariable.new(object.name.to_s, model)
        outputVariable.setReportingFrequency('runperiod')
        outputVariable.setKeyValue('*')
      else
        next if vars[object.class.to_s].nil?

        vars[object.class.to_s].each do |object_var|
          outputVariable = OpenStudio::Model::OutputVariable.new(object_var, model)
          outputVariable.setReportingFrequency('runperiod')
          outputVariable.setKeyValue(object.name.to_s)
        end
      end
    end
  end

  def self.write_mapping(map, map_tsv_path)
    # Write simple mapping TSV file for use by ERI calculation. Mapping file correlates
    # EnergyPlus object name to a HPXML object name.

    CSV.open(map_tsv_path, 'w', col_sep: "\t") do |tsv|
      # Header
      tsv << ["HPXML Name", "E+ Name(s)"]

      map.each do |sys_id, objects|
        out_data = [sys_id]
        objects.uniq.each do |object|
          out_data << object.name.to_s
        end
        tsv << out_data if out_data.size > 1
      end
    end
  end

  def self.calc_non_cavity_r(film_r, constr_set)
    # Calculate R-value for all non-cavity layers
    non_cavity_r = film_r
    if not constr_set.exterior_material.nil?
      non_cavity_r += constr_set.exterior_material.rvalue
    end
    if not constr_set.rigid_r.nil?
      non_cavity_r += constr_set.rigid_r
    end
    if not constr_set.osb_thick_in.nil?
      non_cavity_r += Material.Plywood(constr_set.osb_thick_in).rvalue
    end
    if not constr_set.drywall_thick_in.nil?
      non_cavity_r += Material.GypsumWall(constr_set.drywall_thick_in).rvalue
    end
    return non_cavity_r
  end

  def self.apply_wall_construction(runner, model, surface, wall_id, wall_type, assembly_r,
                                   drywall_thick_in, film_r, mat_ext_finish, solar_abs, emitt)
    if wall_type == "WoodStud"
      install_grade = 1
      cavity_filled = true

      constr_sets = [
        WoodStudConstructionSet.new(Material.Stud2x6, 0.20, 10.0, 0.5, drywall_thick_in, mat_ext_finish), # 2x6, 24" o.c. + R10
        WoodStudConstructionSet.new(Material.Stud2x6, 0.20, 5.0, 0.5, drywall_thick_in, mat_ext_finish),  # 2x6, 24" o.c. + R5
        WoodStudConstructionSet.new(Material.Stud2x6, 0.20, 0.0, 0.5, drywall_thick_in, mat_ext_finish),  # 2x6, 24" o.c.
        WoodStudConstructionSet.new(Material.Stud2x4, 0.23, 0.0, 0.5, drywall_thick_in, mat_ext_finish),  # 2x4, 16" o.c.
        WoodStudConstructionSet.new(Material.Stud2x4, 0.01, 0.0, 0.0, 0.0, nil),                          # Fallback
      ]
      constr_set, cavity_r = pick_wood_stud_construction_set(assembly_r, constr_sets, film_r, wall_id)

      success = Constructions.apply_wood_stud_wall(runner, model, [surface], "#{wall_id} construction",
                                                   cavity_r, install_grade, constr_set.stud.thick_in,
                                                   cavity_filled, constr_set.framing_factor,
                                                   constr_set.drywall_thick_in, constr_set.osb_thick_in,
                                                   constr_set.rigid_r, constr_set.exterior_material)
      return false if not success

    elsif wall_type == "SteelFrame"
      install_grade = 1
      cavity_filled = true
      corr_factor = 0.45

      constr_sets = [
        SteelStudConstructionSet.new(5.5, corr_factor, 0.20, 10.0, 0.5, drywall_thick_in, mat_ext_finish), # 2x6, 24" o.c. + R10
        SteelStudConstructionSet.new(5.5, corr_factor, 0.20, 5.0, 0.5, drywall_thick_in, mat_ext_finish),  # 2x6, 24" o.c. + R5
        SteelStudConstructionSet.new(5.5, corr_factor, 0.20, 0.0, 0.5, drywall_thick_in, mat_ext_finish),  # 2x6, 24" o.c.
        SteelStudConstructionSet.new(3.5, corr_factor, 0.23, 0.0, 0.5, drywall_thick_in, mat_ext_finish),  # 2x4, 16" o.c.
        SteelStudConstructionSet.new(3.5, 1.0, 0.01, 0.0, 0.0, 0.0, nil),                                  # Fallback
      ]
      constr_set, cavity_r = pick_steel_stud_construction_set(assembly_r, constr_sets, film_r, "wall #{wall_id}")

      success = Constructions.apply_steel_stud_wall(runner, model, [surface], "WallConstruction",
                                                    cavity_r, install_grade, constr_set.cavity_thick_in,
                                                    cavity_filled, constr_set.framing_factor,
                                                    constr_set.corr_factor, constr_set.drywall_thick_in,
                                                    constr_set.osb_thick_in, constr_set.rigid_r,
                                                    constr_set.exterior_material)
      return false if not success

    elsif wall_type == "DoubleWoodStud"
      install_grade = 1
      is_staggered = false

      constr_sets = [
        DoubleStudConstructionSet.new(Material.Stud2x4, 0.23, 24.0, 0.0, 0.5, drywall_thick_in, mat_ext_finish),  # 2x4, 24" o.c.
        DoubleStudConstructionSet.new(Material.Stud2x4, 0.01, 16.0, 0.0, 0.0, 0.0, nil),                          # Fallback
      ]
      constr_set, cavity_r = pick_double_stud_construction_set(assembly_r, constr_sets, film_r, "wall #{wall_id}")

      success = Constructions.apply_double_stud_wall(runner, model, [surface], "WallConstruction",
                                                     cavity_r, install_grade, constr_set.stud.thick_in,
                                                     constr_set.stud.thick_in, constr_set.framing_factor,
                                                     constr_set.framing_spacing, is_staggered,
                                                     constr_set.drywall_thick_in, constr_set.osb_thick_in,
                                                     constr_set.rigid_r, constr_set.exterior_material)
      return false if not success

    elsif wall_type == "ConcreteMasonryUnit"
      density = 119.0 # lb/ft^3
      furring_r = 0
      furring_cavity_depth_in = 0 # in
      furring_spacing = 0

      constr_sets = [
        CMUConstructionSet.new(8.0, 1.4, 0.08, 0.5, drywall_thick_in, mat_ext_finish),  # 8" perlite-filled CMU
        CMUConstructionSet.new(6.0, 5.29, 0.01, 0.0, 0.0, nil),                         # Fallback (6" hollow CMU)
      ]
      constr_set, rigid_r = pick_cmu_construction_set(assembly_r, constr_sets, film_r, "wall #{wall_id}")

      success = Constructions.apply_cmu_wall(runner, model, [surface], "WallConstruction",
                                             constr_set.thick_in, constr_set.cond_in, density,
                                             constr_set.framing_factor, furring_r,
                                             furring_cavity_depth_in, furring_spacing,
                                             constr_set.drywall_thick_in, constr_set.osb_thick_in,
                                             rigid_r, constr_set.exterior_material)
      return false if not success

    elsif wall_type == "StructurallyInsulatedPanel"
      sheathing_thick_in = 0.44
      sheathing_type = Constants.MaterialOSB

      constr_sets = [
        SIPConstructionSet.new(10.0, 0.16, 0.0, sheathing_thick_in, 0.5, drywall_thick_in, mat_ext_finish), # 10" SIP core
        SIPConstructionSet.new(5.0, 0.16, 0.0, sheathing_thick_in, 0.5, drywall_thick_in, mat_ext_finish),  # 5" SIP core
        SIPConstructionSet.new(1.0, 0.01, 0.0, sheathing_thick_in, 0.0, 0.0, nil),                          # Fallback
      ]
      constr_set, cavity_r = pick_sip_construction_set(assembly_r, constr_sets, film_r, "wall #{wall_id}")

      success = Constructions.apply_sip_wall(runner, model, [surface], "WallConstruction",
                                             cavity_r, constr_set.thick_in, constr_set.framing_factor,
                                             sheathing_type, constr_set.sheath_thick_in,
                                             constr_set.drywall_thick_in, constr_set.osb_thick_in,
                                             constr_set.rigid_r, constr_set.exterior_material)
      return false if not success

    elsif wall_type == "InsulatedConcreteForms"
      constr_sets = [
        ICFConstructionSet.new(2.0, 4.0, 0.08, 0.0, 0.5, drywall_thick_in, mat_ext_finish), # ICF w/4" concrete and 2" rigid ins layers
        ICFConstructionSet.new(1.0, 1.0, 0.01, 0.0, 0.0, 0.0, nil),                         # Fallback
      ]
      constr_set, icf_r = pick_icf_construction_set(assembly_r, constr_sets, film_r, "wall #{wall_id}")

      success = Constructions.apply_icf_wall(runner, model, [surface], "WallConstruction",
                                             icf_r, constr_set.ins_thick_in,
                                             constr_set.concrete_thick_in, constr_set.framing_factor,
                                             constr_set.drywall_thick_in, constr_set.osb_thick_in,
                                             constr_set.rigid_r, constr_set.exterior_material)
      return false if not success

    elsif ["SolidConcrete", "StructuralBrick", "StrawBale", "Stone", "LogWall"].include? wall_type
      constr_sets = [
        GenericConstructionSet.new(10.0, 0.5, drywall_thick_in, mat_ext_finish), # w/R-10 rigid
        GenericConstructionSet.new(0.0, 0.5, drywall_thick_in, mat_ext_finish),  # Standard
        GenericConstructionSet.new(0.0, 0.0, 0.0, nil),                          # Fallback
      ]
      constr_set, layer_r = pick_generic_construction_set(assembly_r, constr_sets, film_r, "wall #{wall_id}")

      if wall_type == "SolidConcrete"
        thick_in = 6.0
        base_mat = BaseMaterial.Concrete
      elsif wall_type == "StructuralBrick"
        thick_in = 8.0
        base_mat = BaseMaterial.Brick
      elsif wall_type == "StrawBale"
        thick_in = 23.0
        base_mat = BaseMaterial.StrawBale
      elsif wall_type == "Stone"
        thick_in = 6.0
        base_mat = BaseMaterial.Stone
      elsif wall_type == "LogWall"
        thick_in = 6.0
        base_mat = BaseMaterial.Wood
      end
      thick_ins = [thick_in]
      conds = [thick_in / layer_r]
      denss = [base_mat.rho]
      specheats = [base_mat.cp]

      success = Constructions.apply_generic_layered_wall(runner, model, [surface], "WallConstruction",
                                                         thick_ins, conds, denss, specheats,
                                                         constr_set.drywall_thick_in, constr_set.osb_thick_in,
                                                         constr_set.rigid_r, constr_set.exterior_material)
      return false if not success

    else

      fail "Unexpected wall type '#{wall_type}'."

    end

    check_surface_assembly_rvalue(surface, film_r, assembly_r)

    apply_solar_abs_emittance_to_construction(surface, solar_abs, emitt)
  end

  def self.pick_wood_stud_construction_set(assembly_r, constr_sets, film_r, surface_name)
    # Picks a construction set from supplied constr_sets for which a positive R-value
    # can be calculated for the unknown insulation to achieve the assembly R-value.

    constr_sets.each do |constr_set|
      fail "Unexpected object." unless constr_set.is_a? WoodStudConstructionSet

      non_cavity_r = calc_non_cavity_r(film_r, constr_set)

      # Calculate effective cavity R-value
      # Assumes installation quality 1
      cavity_frac = 1.0 - constr_set.framing_factor
      cavity_r = cavity_frac / (1.0 / assembly_r - constr_set.framing_factor / (constr_set.stud.rvalue + non_cavity_r)) - non_cavity_r
      if cavity_r > 0 # Choose this construction set
        return constr_set, cavity_r
      end
    end

    fail "Unable to calculate a construction for '#{surface_name}' using the provided assembly R-value (#{assembly_r})."
  end

  def self.pick_steel_stud_construction_set(assembly_r, constr_sets, film_r, surface_name)
    # Picks a construction set from supplied constr_sets for which a positive R-value
    # can be calculated for the unknown insulation to achieve the assembly R-value.

    constr_sets.each do |constr_set|
      fail "Unexpected object." unless constr_set.is_a? SteelStudConstructionSet

      non_cavity_r = calc_non_cavity_r(film_r, constr_set)

      # Calculate effective cavity R-value
      # Assumes installation quality 1
      cavity_r = (assembly_r - non_cavity_r) / constr_set.corr_factor
      if cavity_r > 0 # Choose this construction set
        return constr_set, cavity_r
      end
    end

    fail "Unable to calculate a construction for '#{surface_name}' using the provided assembly R-value (#{assembly_r})."
  end

  def self.pick_double_stud_construction_set(assembly_r, constr_sets, film_r, surface_name)
    # Picks a construction set from supplied constr_sets for which a positive R-value
    # can be calculated for the unknown insulation to achieve the assembly R-value.

    constr_sets.each do |constr_set|
      fail "Unexpected object." unless constr_set.is_a? DoubleStudConstructionSet

      non_cavity_r = calc_non_cavity_r(film_r, constr_set)

      # Calculate effective cavity R-value
      # Assumes installation quality 1, not staggered, gap depth == stud depth
      # Solved in Wolfram Alpha: https://www.wolframalpha.com/input/?i=1%2FA+%3D+B%2F(2*C%2Bx%2BD)+%2B+E%2F(3*C%2BD)+%2B+(1-B-E)%2F(3*x%2BD)
      stud_frac = 1.5 / constr_set.framing_spacing
      misc_framing_factor = constr_set.framing_factor - stud_frac
      cavity_frac = 1.0 - (2 * stud_frac + misc_framing_factor)
      a = assembly_r
      b = stud_frac
      c = constr_set.stud.rvalue
      d = non_cavity_r
      e = misc_framing_factor
      cavity_r = ((3 * c + d) * Math.sqrt(4 * a**2 * b**2 + 12 * a**2 * b * e + 4 * a**2 * b + 9 * a**2 * e**2 - 6 * a**2 * e + a**2 - 48 * a * b * c - 16 * a * b * d - 36 * a * c * e + 12 * a * c - 12 * a * d * e + 4 * a * d + 36 * c**2 + 24 * c * d + 4 * d**2) + 6 * a * b * c + 2 * a * b * d + 3 * a * c * e + 3 * a * c + 3 * a * d * e + a * d - 18 * c**2 - 18 * c * d - 4 * d**2) / (2 * (-3 * a * e + 9 * c + 3 * d))
      cavity_r = 3 * cavity_r
      if cavity_r > 0 # Choose this construction set
        return constr_set, cavity_r
      end
    end

    fail "Unable to calculate a construction for '#{surface_name}' using the provided assembly R-value (#{assembly_r})."
  end

  def self.pick_sip_construction_set(assembly_r, constr_sets, film_r, surface_name)
    # Picks a construction set from supplied constr_sets for which a positive R-value
    # can be calculated for the unknown insulation to achieve the assembly R-value.

    constr_sets.each do |constr_set|
      fail "Unexpected object." unless constr_set.is_a? SIPConstructionSet

      non_cavity_r = calc_non_cavity_r(film_r, constr_set)
      non_cavity_r += Material.new(nil, constr_set.sheath_thick_in, BaseMaterial.Wood).rvalue

      # Calculate effective SIP core R-value
      # Solved in Wolfram Alpha: https://www.wolframalpha.com/input/?i=1%2FA+%3D+B%2F(C%2BD)+%2B+E%2F(2*F%2BG%2FH*x%2BD)+%2B+(1-B-E)%2F(x%2BD)
      spline_thick_in = 0.5 # in
      ins_thick_in = constr_set.thick_in - (2.0 * spline_thick_in) # in
      framing_r = Material.new(nil, constr_set.thick_in, BaseMaterial.Wood).rvalue
      spline_r = Material.new(nil, spline_thick_in, BaseMaterial.Wood).rvalue
      spline_frac = 4.0 / 48.0 # One 4" spline for every 48" wide panel
      cavity_frac = 1.0 - (spline_frac + constr_set.framing_factor)
      a = assembly_r
      b = constr_set.framing_factor
      c = framing_r
      d = non_cavity_r
      e = spline_frac
      f = spline_r
      g = ins_thick_in
      h = constr_set.thick_in
      cavity_r = (Math.sqrt((a * b * c * g - a * b * d * h - 2 * a * b * f * h + a * c * e * g - a * c * e * h - a * c * g + a * d * e * g - a * d * e * h - a * d * g + c * d * g + c * d * h + 2 * c * f * h + d**2 * g + d**2 * h + 2 * d * f * h)**2 - 4 * (-a * b * g + c * g + d * g) * (a * b * c * d * h + 2 * a * b * c * f * h - a * c * d * h + 2 * a * c * e * f * h - 2 * a * c * f * h - a * d**2 * h + 2 * a * d * e * f * h - 2 * a * d * f * h + c * d**2 * h + 2 * c * d * f * h + d**3 * h + 2 * d**2 * f * h)) - a * b * c * g + a * b * d * h + 2 * a * b * f * h - a * c * e * g + a * c * e * h + a * c * g - a * d * e * g + a * d * e * h + a * d * g - c * d * g - c * d * h - 2 * c * f * h - g * d**2 - d**2 * h - 2 * d * f * h) / (2 * (-a * b * g + c * g + d * g))
      if cavity_r > 0 # Choose this construction set
        return constr_set, cavity_r
      end
    end

    fail "Unable to calculate a construction for '#{surface_name}' using the provided assembly R-value (#{assembly_r})."
  end

  def self.pick_cmu_construction_set(assembly_r, constr_sets, film_r, surface_name)
    # Picks a construction set from supplied constr_sets for which a positive R-value
    # can be calculated for the unknown insulation to achieve the assembly R-value.

    constr_sets.each do |constr_set|
      fail "Unexpected object." unless constr_set.is_a? CMUConstructionSet

      non_cavity_r = calc_non_cavity_r(film_r, constr_set)

      # Calculate effective other CMU R-value
      # Assumes no furring strips
      # Solved in Wolfram Alpha: https://www.wolframalpha.com/input/?i=1%2FA+%3D+B%2F(C%2BE%2Bx)+%2B+(1-B)%2F(D%2BE%2Bx)
      a = assembly_r
      b = constr_set.framing_factor
      c = Material.new(nil, constr_set.thick_in, BaseMaterial.Wood).rvalue # Framing
      d = Material.new(nil, constr_set.thick_in, BaseMaterial.Concrete, constr_set.cond_in).rvalue # Concrete
      e = non_cavity_r
      rigid_r = 0.5 * (Math.sqrt(a**2 - 4 * a * b * c + 4 * a * b * d + 2 * a * c - 2 * a * d + c**2 - 2 * c * d + d**2) + a - c - d - 2 * e)
      if rigid_r > 0 # Choose this construction set
        return constr_set, rigid_r
      end
    end

    fail "Unable to calculate a construction for '#{surface_name}' using the provided assembly R-value (#{assembly_r})."
  end

  def self.pick_icf_construction_set(assembly_r, constr_sets, film_r, surface_name)
    # Picks a construction set from supplied constr_sets for which a positive R-value
    # can be calculated for the unknown insulation to achieve the assembly R-value.

    constr_sets.each do |constr_set|
      fail "Unexpected object." unless constr_set.is_a? ICFConstructionSet

      non_cavity_r = calc_non_cavity_r(film_r, constr_set)

      # Calculate effective ICF rigid ins R-value
      # Solved in Wolfram Alpha: https://www.wolframalpha.com/input/?i=1%2FA+%3D+B%2F(C%2BE)+%2B+(1-B)%2F(D%2BE%2B2*x)
      a = assembly_r
      b = constr_set.framing_factor
      c = Material.new(nil, 2 * constr_set.ins_thick_in + constr_set.concrete_thick_in, BaseMaterial.Wood).rvalue # Framing
      d = Material.new(nil, constr_set.concrete_thick_in, BaseMaterial.Concrete).rvalue # Concrete
      e = non_cavity_r
      icf_r = (a * b * c - a * b * d - a * c - a * e + c * d + c * e + d * e + e**2) / (2 * (a * b - c - e))
      if icf_r > 0 # Choose this construction set
        return constr_set, icf_r
      end
    end

    fail "Unable to calculate a construction for '#{surface_name}' using the provided assembly R-value (#{assembly_r})."
  end

  def self.pick_generic_construction_set(assembly_r, constr_sets, film_r, surface_name)
    # Picks a construction set from supplied constr_sets for which a positive R-value
    # can be calculated for the unknown insulation to achieve the assembly R-value.

    constr_sets.each do |constr_set|
      fail "Unexpected object." unless constr_set.is_a? GenericConstructionSet

      non_cavity_r = calc_non_cavity_r(film_r, constr_set)

      # Calculate effective ins layer R-value
      layer_r = assembly_r - non_cavity_r
      if layer_r > 0 # Choose this construction set
        return constr_set, layer_r
      end
    end

    fail "Unable to calculate a construction for '#{surface_name}' using the provided assembly R-value (#{assembly_r})."
  end

  def self.apply_solar_abs_emittance_to_construction(surface, solar_abs, emitt)
    # Applies the solar absorptance and emittance to the construction's exterior layer
    exterior_material = surface.construction.get.to_LayeredConstruction.get.layers[0].to_StandardOpaqueMaterial.get
    exterior_material.setThermalAbsorptance(emitt)
    exterior_material.setSolarAbsorptance(solar_abs)
    exterior_material.setVisibleAbsorptance(solar_abs)
  end

  def self.check_surface_assembly_rvalue(surface, film_r, assembly_r)
    # Verify that the actual OpenStudio construction R-value matches our target assembly R-value

    constr_r = UnitConversions.convert(1.0 / surface.construction.get.uFactor(0.0).get, 'm^2*k/w', 'hr*ft^2*f/btu') + film_r

    if surface.adjacentFoundation.is_initialized
      foundation = surface.adjacentFoundation.get
      if foundation.interiorVerticalInsulationMaterial.is_initialized
        int_mat = foundation.interiorVerticalInsulationMaterial.get.to_StandardOpaqueMaterial.get
        constr_r += UnitConversions.convert(int_mat.thickness, "m", "ft") / UnitConversions.convert(int_mat.thermalConductivity, "W/(m*K)", "Btu/(hr*ft*R)")
      end
      if foundation.exteriorVerticalInsulationMaterial.is_initialized
        ext_mat = foundation.exteriorVerticalInsulationMaterial.get.to_StandardOpaqueMaterial.get
        constr_r += UnitConversions.convert(ext_mat.thickness, "m", "ft") / UnitConversions.convert(ext_mat.thermalConductivity, "W/(m*K)", "Btu/(hr*ft*R)")
      end
    end

    if (assembly_r - constr_r).abs > 0.01
      fail "Construction R-value (#{constr_r}) does not match Assembly R-value (#{assembly_r}) for '#{surface.name.to_s}'."
    end
  end

  def self.get_attached_system(system_values, building, system_to_search, has_dse)
    return nil if system_values[:distribution_system_idref].nil?
    return nil if has_dse

    # Finds the OpenStudio object of the heating (or cooling) system attached (i.e., on the same
    # distribution system) to the current cooling (or heating) system.
    building.elements.each("BuildingDetails/Systems/HVAC/HVACPlant/#{system_to_search}") do |other_sys|
      if system_to_search == "CoolingSystem"
        attached_system_values = HPXML.get_cooling_system_values(cooling_system: other_sys)
      elsif system_to_search == "HeatingSystem"
        attached_system_values = HPXML.get_heating_system_values(heating_system: other_sys)
      end
      next unless system_values[:distribution_system_idref] == attached_system_values[:distribution_system_idref]

      @hvac_map[attached_system_values[:id]].each do |hvac_object|
        next unless hvac_object.is_a? OpenStudio::Model::AirLoopHVACUnitarySystem

        return hvac_object
      end
    end

    return nil
  end

  def self.set_surface_interior(model, spaces, surface, surface_id, interior_adjacent_to)
    if ["living space"].include? interior_adjacent_to
      surface.setSpace(create_or_get_space(model, spaces, Constants.SpaceTypeLiving))
    elsif ["garage"].include? interior_adjacent_to
      surface.setSpace(create_or_get_space(model, spaces, Constants.SpaceTypeGarage))
    elsif ["basement - unconditioned"].include? interior_adjacent_to
      surface.setSpace(create_or_get_space(model, spaces, Constants.SpaceTypeUnconditionedBasement))
    elsif ["basement - conditioned"].include? interior_adjacent_to
      surface.setSpace(create_or_get_space(model, spaces, Constants.SpaceTypeConditionedBasement))
    elsif ["crawlspace - vented"].include? interior_adjacent_to
      surface.setSpace(create_or_get_space(model, spaces, Constants.SpaceTypeVentedCrawl))
    elsif ["crawlspace - unvented"].include? interior_adjacent_to
      surface.setSpace(create_or_get_space(model, spaces, Constants.SpaceTypeUnventedCrawl))
    elsif ["attic - vented"].include? interior_adjacent_to
      surface.setSpace(create_or_get_space(model, spaces, Constants.SpaceTypeVentedAttic))
    elsif ["attic - unvented"].include? interior_adjacent_to
      surface.setSpace(create_or_get_space(model, spaces, Constants.SpaceTypeUnventedAttic))
    else
      fail "Unhandled AdjacentTo value (#{interior_adjacent_to}) for surface '#{surface_id}'."
    end
  end

  def self.set_surface_exterior(model, spaces, surface, surface_id, exterior_adjacent_to)
    if ["outside"].include? exterior_adjacent_to
      surface.setOutsideBoundaryCondition("Outdoors")
    elsif ["ground"].include? exterior_adjacent_to
      surface.setOutsideBoundaryCondition("Foundation")
    elsif ["other housing unit"].include? exterior_adjacent_to
      surface.setOutsideBoundaryCondition("Adiabatic")
    elsif ["living space"].include? exterior_adjacent_to
      surface.createAdjacentSurface(create_or_get_space(model, spaces, Constants.SpaceTypeLiving))
    elsif ["garage"].include? exterior_adjacent_to
      surface.createAdjacentSurface(create_or_get_space(model, spaces, Constants.SpaceTypeGarage))
    elsif ["basement - unconditioned"].include? exterior_adjacent_to
      surface.createAdjacentSurface(create_or_get_space(model, spaces, Constants.SpaceTypeUnconditionedBasement))
    elsif ["basement - conditioned"].include? exterior_adjacent_to
      surface.createAdjacentSurface(create_or_get_space(model, spaces, Constants.SpaceTypeConditionedBasement))
    elsif ["crawlspace - vented"].include? exterior_adjacent_to
      surface.createAdjacentSurface(create_or_get_space(model, spaces, Constants.SpaceTypeVentedCrawl))
    elsif ["crawlspace - unvented"].include? exterior_adjacent_to
      surface.createAdjacentSurface(create_or_get_space(model, spaces, Constants.SpaceTypeUnventedCrawl))
    elsif ["attic - vented"].include? exterior_adjacent_to
      surface.createAdjacentSurface(create_or_get_space(model, spaces, Constants.SpaceTypeVentedAttic))
    elsif ["attic - unvented"].include? exterior_adjacent_to
      surface.createAdjacentSurface(create_or_get_space(model, spaces, Constants.SpaceTypeUnventedAttic))
    else
      fail "Unhandled AdjacentTo value (#{exterior_adjacent_to}) for surface '#{surface_id}'."
    end
  end

  def self.get_space_from_location(location, object_name, model, spaces)
    num_orig_spaces = spaces.size

    space = nil
    if location == 'living space'
      space = create_or_get_space(model, spaces, Constants.SpaceTypeLiving)
    elsif location == 'basement - conditioned'
      space = create_or_get_space(model, spaces, Constants.SpaceTypeConditionedBasement)
    elsif location == 'basement - unconditioned'
      space = create_or_get_space(model, spaces, Constants.SpaceTypeUnconditionedBasement)
    elsif location == 'garage'
      space = create_or_get_space(model, spaces, Constants.SpaceTypeGarage)
    elsif location == 'attic - vented'
      space = create_or_get_space(model, spaces, Constants.SpaceTypeVentedAttic)
    elsif location == 'attic - unvented'
      space = create_or_get_space(model, spaces, Constants.SpaceTypeUnventedAttic)
    elsif location == 'crawlspace - vented'
      space = create_or_get_space(model, spaces, Constants.SpaceTypeVentedCrawl)
    elsif location == 'crawlspace - unvented'
      space = create_or_get_space(model, spaces, Constants.SpaceTypeUnventedCrawl)
    end

    if space.nil?
      fail "Unhandled #{object_name} location: #{location}."
    end

    if spaces.size != num_orig_spaces
      fail "#{object_name} location is '#{location}' but building does not have this location specified."
    end

    return space
  end

  def self.get_spaces_of_type(spaces, space_types_list)
    spaces_of_type = []
    space_types_list.each do |space_type|
      spaces_of_type << spaces[space_type] unless spaces[space_type].nil?
    end
    return spaces_of_type
  end

  def self.get_space_of_type(spaces, space_type)
    spaces_of_type = self.get_spaces_of_type(spaces, [space_type])
    if spaces_of_type.size > 1
      fail "Unexpected number of spaces."
    elsif spaces_of_type.size == 1
      return spaces_of_type[0]
    end

    return nil
  end

  def self.assign_space_to_subsurface(surface, subsurface_id, wall_idref, building, spaces, model, subsurface_type)
    # Check walls
    building.elements.each("BuildingDetails/Enclosure/Walls/Wall") do |wall|
      wall_values = HPXML.get_wall_values(wall: wall)
      next unless wall_values[:id] == wall_idref

      set_surface_interior(model, spaces, surface, subsurface_id, wall_values[:interior_adjacent_to])
      return
    end

    # Check foundation walls
    building.elements.each("BuildingDetails/Enclosure/FoundationWalls/FoundationWall") do |fnd_wall|
      fnd_wall_values = HPXML.get_foundation_wall_values(foundation_wall: fnd_wall)
      next unless fnd_wall_values[:id] == wall_idref

      set_surface_interior(model, spaces, surface, subsurface_id, fnd_wall_values[:interior_adjacent_to])
      return
    end

    if not surface.space.is_initialized
      fail "Attached wall '#{wall_idref}' not found for #{subsurface_type} '#{subsurface_id}'."
    end
  end

  def self.get_min_neighbor_distance(building)
    min_neighbor_distance = nil
    building.elements.each("BuildingDetails/BuildingSummary/Site/extension/Neighbors/NeighborBuilding") do |neighbor_building|
      neighbor_building_values = HPXML.get_neighbor_building_values(neighbor_building: neighbor_building)
      if min_neighbor_distance.nil?
        min_neighbor_distance = 9e99
      end
      if neighbor_building_values[:distance] < min_neighbor_distance
        min_neighbor_distance = neighbor_building_values[:distance]
      end
    end
    return min_neighbor_distance
  end
end

class WoodStudConstructionSet
  def initialize(stud, framing_factor, rigid_r, osb_thick_in, drywall_thick_in, exterior_material)
    @stud = stud
    @framing_factor = framing_factor
    @rigid_r = rigid_r
    @osb_thick_in = osb_thick_in
    @drywall_thick_in = drywall_thick_in
    @exterior_material = exterior_material
  end
  attr_accessor(:stud, :framing_factor, :rigid_r, :osb_thick_in, :drywall_thick_in, :exterior_material)
end

class SteelStudConstructionSet
  def initialize(cavity_thick_in, corr_factor, framing_factor, rigid_r, osb_thick_in, drywall_thick_in, exterior_material)
    @cavity_thick_in = cavity_thick_in
    @corr_factor = corr_factor
    @framing_factor = framing_factor
    @rigid_r = rigid_r
    @osb_thick_in = osb_thick_in
    @drywall_thick_in = drywall_thick_in
    @exterior_material = exterior_material
  end
  attr_accessor(:cavity_thick_in, :corr_factor, :framing_factor, :rigid_r, :osb_thick_in, :drywall_thick_in, :exterior_material)
end

class DoubleStudConstructionSet
  def initialize(stud, framing_factor, framing_spacing, rigid_r, osb_thick_in, drywall_thick_in, exterior_material)
    @stud = stud
    @framing_factor = framing_factor
    @framing_spacing = framing_spacing
    @rigid_r = rigid_r
    @osb_thick_in = osb_thick_in
    @drywall_thick_in = drywall_thick_in
    @exterior_material = exterior_material
  end
  attr_accessor(:stud, :framing_factor, :framing_spacing, :rigid_r, :osb_thick_in, :drywall_thick_in, :exterior_material)
end

class SIPConstructionSet
  def initialize(thick_in, framing_factor, rigid_r, sheath_thick_in, osb_thick_in, drywall_thick_in, exterior_material)
    @thick_in = thick_in
    @framing_factor = framing_factor
    @rigid_r = rigid_r
    @sheath_thick_in = sheath_thick_in
    @osb_thick_in = osb_thick_in
    @drywall_thick_in = drywall_thick_in
    @exterior_material = exterior_material
  end
  attr_accessor(:thick_in, :framing_factor, :rigid_r, :sheath_thick_in, :osb_thick_in, :drywall_thick_in, :exterior_material)
end

class CMUConstructionSet
  def initialize(thick_in, cond_in, framing_factor, osb_thick_in, drywall_thick_in, exterior_material)
    @thick_in = thick_in
    @cond_in = cond_in
    @framing_factor = framing_factor
    @osb_thick_in = osb_thick_in
    @drywall_thick_in = drywall_thick_in
    @exterior_material = exterior_material
    @rigid_r = nil # solved for
  end
  attr_accessor(:thick_in, :cond_in, :framing_factor, :rigid_r, :osb_thick_in, :drywall_thick_in, :exterior_material)
end

class ICFConstructionSet
  def initialize(ins_thick_in, concrete_thick_in, framing_factor, rigid_r, osb_thick_in, drywall_thick_in, exterior_material)
    @ins_thick_in = ins_thick_in
    @concrete_thick_in = concrete_thick_in
    @framing_factor = framing_factor
    @rigid_r = rigid_r
    @osb_thick_in = osb_thick_in
    @drywall_thick_in = drywall_thick_in
    @exterior_material = exterior_material
  end
  attr_accessor(:ins_thick_in, :concrete_thick_in, :framing_factor, :rigid_r, :osb_thick_in, :drywall_thick_in, :exterior_material)
end

class GenericConstructionSet
  def initialize(rigid_r, osb_thick_in, drywall_thick_in, exterior_material)
    @rigid_r = rigid_r
    @osb_thick_in = osb_thick_in
    @drywall_thick_in = drywall_thick_in
    @exterior_material = exterior_material
  end
  attr_accessor(:rigid_r, :osb_thick_in, :drywall_thick_in, :exterior_material)
end

def to_beopt_fuel(fuel)
  return { "natural gas" => Constants.FuelTypeGas,
           "fuel oil" => Constants.FuelTypeOil,
           "propane" => Constants.FuelTypePropane,
           "electricity" => Constants.FuelTypeElectric,
           "wood" => Constants.FuelTypeWood,
           "wood pellets" => Constants.FuelTypeWoodPellets }[fuel]
end

def to_beopt_wh_type(type)
  return { 'storage water heater' => Constants.WaterHeaterTypeTank,
           'instantaneous water heater' => Constants.WaterHeaterTypeTankless,
           'heat pump water heater' => Constants.WaterHeaterTypeHeatPump }[type]
end

def is_thermal_boundary(surface_values)
  if surface_values[:exterior_adjacent_to] == "other housing unit"
    return false # adiabatic
  end

  interior_conditioned = is_adjacent_to_conditioned(surface_values[:interior_adjacent_to])
  exterior_conditioned = is_adjacent_to_conditioned(surface_values[:exterior_adjacent_to])
  return (interior_conditioned != exterior_conditioned)
end

def is_adjacent_to_conditioned(adjacent_to)
  if ["living space", "basement - conditioned"].include? adjacent_to
    return true
  end

  return false
end

def hpxml_floor_is_ceiling(floor_interior_adjacent_to, floor_exterior_adjacent_to)
  if floor_interior_adjacent_to.include? "attic"
    return true
  elsif floor_exterior_adjacent_to.include? "attic"
    return true
  end

  return false
end

def get_foundation_and_walls_top(building)
  foundation_top = 0
  building.elements.each("BuildingDetails/Enclosure/FoundationWalls/FoundationWall") do |fnd_wall|
    fnd_wall_values = HPXML.get_foundation_wall_values(foundation_wall: fnd_wall)
    top = -1 * fnd_wall_values[:depth_below_grade] + fnd_wall_values[:height]
    foundation_top = top if top > foundation_top
  end
  walls_top = foundation_top + 8.0 * @ncfl_ag
  return foundation_top, walls_top
end

def get_ac_num_speeds(seer)
  if seer <= 15
    return "1-Speed"
  elsif seer <= 21
    return "2-Speed"
  elsif seer > 21
    return "Variable-Speed"
  end
end

def get_ashp_num_speeds_by_seer(seer)
  if seer <= 15
    return "1-Speed"
  elsif seer <= 21
    return "2-Speed"
  elsif seer > 21
    return "Variable-Speed"
  end
end

def get_ashp_num_speeds_by_hspf(hspf)
  if hspf <= 8.5
    return "1-Speed"
  elsif hspf <= 9.5
    return "2-Speed"
  elsif hspf > 9.5
    return "Variable-Speed"
  end
end

def get_fan_power_installed(seer)
  if seer <= 15
    return 0.365 # W/cfm
  else
    return 0.14 # W/cfm
  end
end

class OutputVars
  def self.SpaceHeatingElectricity
    return { 'OpenStudio::Model::CoilHeatingDXSingleSpeed' => ['Heating Coil Electric Energy', 'Heating Coil Crankcase Heater Electric Energy', 'Heating Coil Defrost Electric Energy'],
             'OpenStudio::Model::CoilHeatingDXMultiSpeed' => ['Heating Coil Electric Energy', 'Heating Coil Crankcase Heater Electric Energy', 'Heating Coil Defrost Electric Energy'],
             'OpenStudio::Model::CoilHeatingElectric' => ['Heating Coil Electric Energy', 'Heating Coil Crankcase Heater Electric Energy', 'Heating Coil Defrost Electric Energy'],
             'OpenStudio::Model::CoilHeatingWaterToAirHeatPumpEquationFit' => ['Heating Coil Electric Energy', 'Heating Coil Crankcase Heater Electric Energy', 'Heating Coil Defrost Electric Energy'],
             'OpenStudio::Model::ZoneHVACBaseboardConvectiveElectric' => ['Baseboard Electric Energy'],
             'OpenStudio::Model::BoilerHotWater' => ['Boiler Electric Energy'] }
  end

  def self.SpaceHeatingFuel
    return { 'OpenStudio::Model::CoilHeatingGas' => ['Heating Coil Gas Energy', 'Heating Coil Propane Energy', 'Heating Coil FuelOil#1 Energy'],
             'OpenStudio::Model::ZoneHVACBaseboardConvectiveElectric' => ['Baseboard Gas Energy', 'Baseboard Propane Energy', 'Baseboard FuelOil#1 Energy'],
             'OpenStudio::Model::BoilerHotWater' => ['Boiler Gas Energy', 'Boiler Propane Energy', 'Boiler FuelOil#1 Energy'] }
  end

  def self.SpaceHeatingLoad
    return { 'OpenStudio::Model::CoilHeatingDXSingleSpeed' => ['Heating Coil Heating Energy'],
             'OpenStudio::Model::CoilHeatingDXMultiSpeed' => ['Heating Coil Heating Energy'],
             'OpenStudio::Model::CoilHeatingElectric' => ['Heating Coil Heating Energy'],
             'OpenStudio::Model::CoilHeatingWaterToAirHeatPumpEquationFit' => ['Heating Coil Heating Energy'],
             'OpenStudio::Model::CoilHeatingGas' => ['Heating Coil Heating Energy'],
             'OpenStudio::Model::ZoneHVACBaseboardConvectiveElectric' => ['Baseboard Total Heating Energy'],
             'OpenStudio::Model::BoilerHotWater' => ['Boiler Heating Energy'] }
  end

  def self.SpaceCoolingElectricity
    return { 'OpenStudio::Model::CoilCoolingDXSingleSpeed' => ['Cooling Coil Electric Energy', 'Cooling Coil Crankcase Heater Electric Energy'],
             'OpenStudio::Model::CoilCoolingDXMultiSpeed' => ['Cooling Coil Electric Energy', 'Cooling Coil Crankcase Heater Electric Energy'],
             'OpenStudio::Model::CoilCoolingWaterToAirHeatPumpEquationFit' => ['Cooling Coil Electric Energy', 'Cooling Coil Crankcase Heater Electric Energy'] }
  end

  def self.SpaceCoolingLoad
    return { 'OpenStudio::Model::CoilCoolingDXSingleSpeed' => ['Cooling Coil Total Cooling Energy'],
             'OpenStudio::Model::CoilCoolingDXMultiSpeed' => ['Cooling Coil Total Cooling Energy'],
             'OpenStudio::Model::CoilCoolingWaterToAirHeatPumpEquationFit' => ['Cooling Coil Total Cooling Energy'] }
  end

  def self.WaterHeatingElectricity
    return { 'OpenStudio::Model::WaterHeaterMixed' => ['Water Heater Electric Energy', 'Water Heater Off Cycle Parasitic Electric Energy', 'Water Heater On Cycle Parasitic Electric Energy'],
             'OpenStudio::Model::WaterHeaterStratified' => ['Water Heater Electric Energy', 'Water Heater Off Cycle Parasitic Electric Energy', 'Water Heater On Cycle Parasitic Electric Energy'],
             'OpenStudio::Model::CoilWaterHeatingAirToWaterHeatPumpWrapped' => ['Cooling Coil Water Heating Electric Energy'] }
  end

  def self.WaterHeatingElectricityRecircPump
    return { 'OpenStudio::Model::ElectricEquipment' => ['Electric Equipment Electric Energy'] }
  end

  def self.WaterHeatingFuel
    return { 'OpenStudio::Model::WaterHeaterMixed' => ['Water Heater Gas Energy', 'Water Heater Propane Energy', 'Water Heater FuelOil#1 Energy'],
             'OpenStudio::Model::WaterHeaterStratified' => ['Water Heater Gas Energy', 'Water Heater Propane Energy', 'Water Heater FuelOil#1 Energy'] }
  end

  def self.WaterHeatingLoad
    return { 'OpenStudio::Model::WaterUseConnections' => ['Water Use Connections Plant Hot Water Energy'] }
  end
end

# register the measure to be used by the application
HPXMLTranslator.new.registerWithApplication<|MERGE_RESOLUTION|>--- conflicted
+++ resolved
@@ -1899,29 +1899,8 @@
         elsif wh_type == "heat pump water heater"
 
           tank_vol = water_heating_system_values[:tank_volume]
-<<<<<<< HEAD
           success = Waterheater.apply_heatpump(model, unit, runner, nil, space, weather, setpoint_temp, tank_vol, ef, ef_adj, ec_adj)
 
-=======
-          e_cap = 4.5 # FIXME
-          min_temp = 45.0 # FIXME
-          max_temp = 120.0 # FIXME
-          cap = 0.5 # FIXME
-          cop = 2.8 # FIXME
-          shr = 0.88 # FIXME
-          airflow_rate = 181.0 # FIXME
-          fan_power = 0.0462 # FIXME
-          parasitics = 3.0 # FIXME
-          tank_ua = 3.9 # FIXME
-          int_factor = 1.0 # FIXME
-          temp_depress = 0.0 # FIXME
-          # FIXME: Use ef, ec_adj
-          success = Waterheater.apply_heatpump(model, runner, space, weather,
-                                               e_cap, tank_vol, setpoint_temp, min_temp, max_temp,
-                                               cap, cop, shr, airflow_rate, fan_power,
-                                               parasitics, tank_ua, int_factor, temp_depress,
-                                               @nbeds, @dhw_map, sys_id)
->>>>>>> dd42fef6
           return false if not success
 
         else
