--- conflicted
+++ resolved
@@ -3074,15 +3074,9 @@
     # Mechanical Ventilation
     mech_vent_fan = building.elements["BuildingDetails/Systems/MechanicalVentilation/VentilationFans/VentilationFan[UsedForWholeBuildingVentilation='true']"]
     mech_vent_fan_values = HPXML.get_ventilation_fan_values(ventilation_fan: mech_vent_fan)
-<<<<<<< HEAD
-    mech_vent_type = Constants.VentTypeNone
+    mech_vent_type = nil
     mech_vent_total_eff = 0.0
     mech_vent_sens_eff = 0.0
-=======
-    mech_vent_type = nil
-    mech_vent_total_efficiency = 0.0
-    mech_vent_sensible_efficiency = 0.0
->>>>>>> fac87b7c
     mech_vent_fan_w = 0.0
     mech_vent_cfm = 0.0
     cfis_open_time = 0.0
@@ -3097,19 +3091,11 @@
       elsif ['balanced', 'energy recovery ventilator', 'heat recovery ventilator'].include? mech_vent_type
         num_fans = 2.0
       end
-<<<<<<< HEAD
       mech_vent_total_eff = 0.0
       mech_vent_total_eff_adj = 0.0
       mech_vent_sens_eff = 0.0
       mech_vent_sens_eff_adj = 0.0
-      if fan_type == "energy recovery ventilator" or fan_type == "heat recovery ventilator"
-=======
-      mech_vent_total_efficiency = 0.0
-      mech_vent_total_efficiency_adjusted = 0.0
-      mech_vent_sensible_efficiency = 0.0
-      mech_vent_sensible_efficiency_adjusted = 0.0
       if mech_vent_type == 'energy recovery ventilator' or mech_vent_type == 'heat recovery ventilator'
->>>>>>> fac87b7c
         if mech_vent_fan_values[:sensible_recovery_efficiency_adjusted].nil?
           mech_vent_sens_eff = mech_vent_fan_values[:sensible_recovery_efficiency]
         else
