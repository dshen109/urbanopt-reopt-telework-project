# see the URL below for information on how to write OpenStudio measures
# http://nrel.github.io/OpenStudio-user-documentation/reference/measure_writing_guide/

require 'openstudio'
require 'rexml/document'
require 'rexml/xpath'
require 'pathname'
require 'csv'
require_relative "resources/EPvalidator"
require_relative "resources/airflow"
require_relative "resources/constants"
require_relative "resources/constructions"
require_relative "resources/geometry"
require_relative "resources/hotwater_appliances"
require_relative "resources/hvac"
require_relative "resources/hvac_sizing"
require_relative "resources/lighting"
require_relative "resources/location"
require_relative "resources/misc_loads"
require_relative "resources/pv"
require_relative "resources/unit_conversions"
require_relative "resources/util"
require_relative "resources/waterheater"
require_relative "resources/xmlhelper"
require_relative "resources/hpxml"

# start the measure
class HPXMLTranslator < OpenStudio::Measure::ModelMeasure
  # human readable name
  def name
    return "HPXML Translator"
  end

  # human readable description
  def description
    return "Translates HPXML file to OpenStudio Model"
  end

  # human readable description of modeling approach
  def modeler_description
    return ""
  end

  # define the arguments that the user will input
  def arguments(model)
    args = OpenStudio::Measure::OSArgumentVector.new

    arg = OpenStudio::Measure::OSArgument.makeStringArgument("hpxml_path", true)
    arg.setDisplayName("HPXML File Path")
    arg.setDescription("Absolute (or relative) path of the HPXML file.")
    args << arg

    arg = OpenStudio::Measure::OSArgument.makeStringArgument("weather_dir", true)
    arg.setDisplayName("Weather Directory")
    arg.setDescription("Absolute path of the weather directory.")
    args << arg

    arg = OpenStudio::Measure::OSArgument.makeStringArgument("schemas_dir", false)
    arg.setDisplayName("HPXML Schemas Directory")
    arg.setDescription("Absolute path of the hpxml schemas directory.")
    args << arg

    arg = OpenStudio::Measure::OSArgument.makeStringArgument("epw_output_path", false)
    arg.setDisplayName("EPW Output File Path")
    arg.setDescription("Absolute (or relative) path of the output EPW file.")
    args << arg

    arg = OpenStudio::Measure::OSArgument.makeStringArgument("osm_output_path", false)
    arg.setDisplayName("OSM Output File Path")
    arg.setDescription("Absolute (or relative) path of the output OSM file.")
    args << arg

    arg = OpenStudio::Measure::OSArgument.makeBoolArgument("skip_validation", true)
    arg.setDisplayName("Skip HPXML validation")
    arg.setDescription("If true, only checks for and reports HPXML validation issues if an error occurs during processing. Used for faster runtime.")
    arg.setDefaultValue(false)
    args << arg

    arg = OpenStudio::Measure::OSArgument.makeStringArgument("map_tsv_dir", false)
    arg.setDisplayName("Map TSV Directory")
    arg.setDescription("Creates TSV files in the specified directory that map some HPXML object names to EnergyPlus object names. Required for ERI calculation.")
    args << arg

    return args
  end

  # define what happens when the measure is run
  def run(model, runner, user_arguments)
    super(model, runner, user_arguments)

    # use the built-in error checking
    if !runner.validateUserArguments(arguments(model), user_arguments)
      return false
    end

    # Check for correct versions of OS
    os_version = "2.8.0"
    if OpenStudio.openStudioVersion != os_version
      fail "OpenStudio version #{os_version} is required."
    end

    # assign the user inputs to variables
    hpxml_path = runner.getStringArgumentValue("hpxml_path", user_arguments)
    weather_dir = runner.getStringArgumentValue("weather_dir", user_arguments)
    schemas_dir = runner.getOptionalStringArgumentValue("schemas_dir", user_arguments)
    epw_output_path = runner.getOptionalStringArgumentValue("epw_output_path", user_arguments)
    osm_output_path = runner.getOptionalStringArgumentValue("osm_output_path", user_arguments)
    skip_validation = runner.getBoolArgumentValue("skip_validation", user_arguments)
    map_tsv_dir = runner.getOptionalStringArgumentValue("map_tsv_dir", user_arguments)

    unless (Pathname.new hpxml_path).absolute?
      hpxml_path = File.expand_path(File.join(File.dirname(__FILE__), hpxml_path))
    end
    unless File.exists?(hpxml_path) and hpxml_path.downcase.end_with? ".xml"
      runner.registerError("'#{hpxml_path}' does not exist or is not an .xml file.")
      return false
    end

    hpxml_doc = XMLHelper.parse_file(hpxml_path)

    # Check for invalid HPXML file up front?
    if not skip_validation
      if not validate_hpxml(runner, hpxml_path, hpxml_doc, schemas_dir)
        return false
      end
    end

    begin
      # Weather file
      climate_and_risk_zones_values = HPXML.get_climate_and_risk_zones_values(climate_and_risk_zones: hpxml_doc.elements["/HPXML/Building/BuildingDetails/ClimateandRiskZones"])
      weather_wmo = climate_and_risk_zones_values[:weather_station_wmo]
      epw_path = nil
      CSV.foreach(File.join(weather_dir, "data.csv"), headers: true) do |row|
        next if row["wmo"] != weather_wmo

        epw_path = File.join(weather_dir, row["filename"])
        if not File.exists?(epw_path)
          runner.registerError("'#{epw_path}' could not be found.")
          return false
        end
        cache_path = epw_path.gsub('.epw', '.cache')
        if not File.exists?(cache_path)
          runner.registerError("'#{cache_path}' could not be found.")
          return false
        end
        break
      end
      if epw_path.nil?
        runner.registerError("Weather station WMO '#{weather_wmo}' could not be found in weather/data.csv.")
        return false
      end
      if epw_output_path.is_initialized
        FileUtils.cp(epw_path, epw_output_path.get)
      end

      # Apply Location to obtain weather data
      success, weather = Location.apply(model, runner, epw_path, "NA", "NA")
      return false if not success

      # Create OpenStudio model
      if not OSModel.create(hpxml_doc, runner, model, weather, map_tsv_dir)
        runner.registerError("Unsuccessful creation of OpenStudio model.")
        return false
      end
    rescue Exception => e
      if skip_validation
        # Something went wrong, check for invalid HPXML file now. This was previously
        # skipped to reduce runtime (see https://github.com/NREL/OpenStudio-ERI/issues/47).
        validate_hpxml(runner, hpxml_path, hpxml_doc, schemas_dir)
      end

      # Report exception
      runner.registerError("#{e.message}\n#{e.backtrace.join("\n")}")
      return false
    end

    if osm_output_path.is_initialized
      File.write(osm_output_path.get, model.to_s)
      runner.registerInfo("Wrote file: #{osm_output_path.get}")
    end

    return true
  end

  def validate_hpxml(runner, hpxml_path, hpxml_doc, schemas_dir)
    is_valid = true

    if schemas_dir.is_initialized
      schemas_dir = schemas_dir.get
      unless (Pathname.new schemas_dir).absolute?
        schemas_dir = File.expand_path(File.join(File.dirname(__FILE__), schemas_dir))
      end
      unless Dir.exists?(schemas_dir)
        runner.registerError("'#{schemas_dir}' does not exist.")
        return false
      end
    else
      schemas_dir = nil
    end

    # Validate input HPXML against schema
    if not schemas_dir.nil?
      XMLHelper.validate(hpxml_doc.to_s, File.join(schemas_dir, "HPXML.xsd"), runner).each do |error|
        runner.registerError("#{hpxml_path}: #{error.to_s}")
        is_valid = false
      end
      runner.registerInfo("#{hpxml_path}: Validated against HPXML schema.")
    else
      runner.registerWarning("#{hpxml_path}: No schema dir provided, no HPXML validation performed.")
    end

    # Validate input HPXML against EnergyPlus Use Case
    errors = EnergyPlusValidator.run_validator(hpxml_doc)
    errors.each do |error|
      runner.registerError("#{hpxml_path}: #{error}")
      is_valid = false
    end
    runner.registerInfo("#{hpxml_path}: Validated against HPXML EnergyPlus Use Case.")

    return is_valid
  end
end

class OSModel
  def self.create(hpxml_doc, runner, model, weather, map_tsv_dir)
    # Simulation parameters
    success = add_simulation_params(runner, model)
    return false if not success

    hpxml = hpxml_doc.elements["HPXML"]
    hpxml_values = HPXML.get_hpxml_values(hpxml: hpxml)
    building = hpxml_doc.elements["/HPXML/Building"]
    enclosure = building.elements["BuildingDetails/Enclosure"]

    @eri_version = hpxml_values[:eri_calculation_version]
    fail "Could not find ERI Version" if @eri_version.nil?

    # Global variables
    construction_values = HPXML.get_building_construction_values(building_construction: building.elements["BuildingDetails/BuildingSummary/BuildingConstruction"])
    @cfa = construction_values[:conditioned_floor_area]
    @cfa_ag = @cfa
    enclosure.elements.each("Slabs/Slab[InteriorAdjacentTo='basement - conditioned']") do |slab|
      slab_values = HPXML.get_slab_values(slab: slab)
      @cfa_ag -= slab_values[:area]
    end
    @gfa = 0 # garage floor area
    enclosure.elements.each("Slabs/Slab[InteriorAdjacentTo='garage']") do |garage_slab|
      slab_values = HPXML.get_slab_values(slab: garage_slab)
      @gfa += slab_values[:area]
    end
    @cvolume = construction_values[:conditioned_building_volume]
    @ncfl = construction_values[:number_of_conditioned_floors]
    @ncfl_ag = construction_values[:number_of_conditioned_floors_above_grade]
    @nbeds = construction_values[:number_of_bedrooms]
    @nbaths = 3.0 # TODO: Arbitrary, but update
    @has_uncond_bsmnt = !enclosure.elements["*/*[InteriorAdjacentTo='basement - unconditioned' or ExteriorAdjacentTo='basement - unconditioned']"].nil?
    @has_vented_attic = !enclosure.elements["*/*[InteriorAdjacentTo='attic - vented' or ExteriorAdjacentTo='attic - vented']"].nil?
    @has_vented_crawl = !enclosure.elements["*/*[InteriorAdjacentTo='crawlspace - vented' or ExteriorAdjacentTo='crawlspace - vented']"].nil?
    @subsurface_areas_by_surface = calc_subsurface_areas_by_surface(building)
    @default_azimuth = get_default_azimuth(building)
    @min_neighbor_distance = get_min_neighbor_distance(building)

    @hvac_map = {} # mapping between HPXML HVAC systems and model objects
    @dhw_map = {}  # mapping between HPXML Water Heating systems and model objects

    @use_only_ideal_air = false
    if not construction_values[:use_only_ideal_air_system].nil?
      @use_only_ideal_air = construction_values[:use_only_ideal_air_system]
    end

    # Geometry/Envelope

    spaces = {}
    success = add_geometry_envelope(runner, model, building, weather, spaces)
    return false if not success

    # Bedrooms, Occupants

    success = add_num_occupants(model, building, runner)
    return false if not success

    # Hot Water

    success = add_hot_water_and_appliances(runner, model, building, weather, spaces)
    return false if not success

    # HVAC

    @total_frac_remaining_heat_load_served = 1.0
    @total_frac_remaining_cool_load_served = 1.0

    control_zone = get_space_of_type(spaces, Constants.SpaceTypeLiving).thermalZone.get
    slave_zones = get_spaces_of_type(spaces, [Constants.SpaceTypeConditionedBasement]).map { |z| z.thermalZone.get }.compact
    @control_slave_zones_hash = { control_zone => slave_zones }

    # FIXME: Temporarily adding ideal air systems first to work around E+ bug
    # https://github.com/NREL/EnergyPlus/issues/7264
    success = add_residual_hvac(runner, model, building)
    return false if not success

    success = add_cooling_system(runner, model, building)
    return false if not success

    success = add_heating_system(runner, model, building)
    return false if not success

    success = add_heat_pump(runner, model, building, weather)
    return false if not success

    success = add_setpoints(runner, model, building, weather, spaces)
    return false if not success

    success = add_ceiling_fans(runner, model, building, spaces)
    return false if not success

    # Plug Loads & Lighting

    success = add_mels(runner, model, building, spaces)
    return false if not success

    success = add_lighting(runner, model, building, weather, spaces)
    return false if not success

    # Other

    success = add_airflow(runner, model, building, spaces)
    return false if not success

    success = add_hvac_sizing(runner, model, weather)
    return false if not success

    success = add_fuel_heating_eae(runner, model, building)
    return false if not success

    success = add_photovoltaics(runner, model, building)
    return false if not success

    success = add_building_output_variables(runner, model, map_tsv_dir)
    return false if not success

    return true
  end

  private

  def self.add_simulation_params(runner, model)
    sim = model.getSimulationControl
    sim.setRunSimulationforSizingPeriods(false)

    tstep = model.getTimestep
    tstep.setNumberOfTimestepsPerHour(1)

    shad = model.getShadowCalculation
    shad.setCalculationFrequency(20)
    shad.setMaximumFiguresInShadowOverlapCalculations(200)

    outsurf = model.getOutsideSurfaceConvectionAlgorithm
    outsurf.setAlgorithm('DOE-2')

    insurf = model.getInsideSurfaceConvectionAlgorithm
    insurf.setAlgorithm('TARP')

    zonecap = model.getZoneCapacitanceMultiplierResearchSpecial
    zonecap.setHumidityCapacityMultiplier(15)

    convlim = model.getConvergenceLimits
    convlim.setMinimumSystemTimestep(0)

    return true
  end

  def self.add_geometry_envelope(runner, model, building, weather, spaces)
    @foundation_top, @walls_top = get_foundation_and_walls_top(building)

    heating_season, cooling_season = HVAC.calc_heating_and_cooling_seasons(model, weather, runner)
    return false if heating_season.nil? or cooling_season.nil?

    success = add_roofs(runner, model, building, spaces)
    return false if not success

    success = add_walls(runner, model, building, spaces)
    return false if not success

    success = add_rim_joists(runner, model, building, spaces)
    return false if not success

    success = add_framefloors(runner, model, building, spaces)
    return false if not success

    success = add_foundation_walls_slabs(runner, model, building, spaces)
    return false if not success

    success = add_windows(runner, model, building, spaces, weather, cooling_season)
    return false if not success

    success = add_doors(runner, model, building, spaces)
    return false if not success

    success = add_skylights(runner, model, building, spaces, weather, cooling_season)
    return false if not success

    success = add_conditioned_floor_area(runner, model, building, spaces)
    return false if not success

    success = add_thermal_mass(runner, model, building)
    return false if not success

    success = check_for_errors(runner, model)
    return false if not success

    success = set_zone_volumes(runner, model, building)
    return false if not success

    success = explode_surfaces(runner, model, building)
    return false if not success

    return true
  end

  def self.set_zone_volumes(runner, model, building)
    # TODO: Use HPXML values not Model values
    thermal_zones = model.getThermalZones

    # Init
    living_volume = @cvolume
    zones_updated = 0

    # Basements, crawl, garage
    thermal_zones.each do |thermal_zone|
      if Geometry.is_conditioned_basement(thermal_zone) or Geometry.is_unconditioned_basement(thermal_zone) or Geometry.is_crawl(thermal_zone) or Geometry.is_garage(thermal_zone)
        zones_updated += 1

        zone_floor_area = 0.0
        thermal_zone.spaces.each do |space|
          space.surfaces.each do |surface|
            if surface.surfaceType.downcase == "floor"
              zone_floor_area += UnitConversions.convert(surface.grossArea, "m^2", "ft^2")
            end
          end
        end

        zone_volume = Geometry.get_height_of_spaces(thermal_zone.spaces) * zone_floor_area
        if zone_volume <= 0
          fail "Calculated volume for #{thermal_zone.name} zone (#{zone_volume}) is not greater than zero."
        end

        thermal_zone.setVolume(UnitConversions.convert(zone_volume, "ft^3", "m^3"))

        if Geometry.is_conditioned_basement(thermal_zone)
          living_volume = @cvolume - zone_volume
        end

      end
    end

    # Conditioned living
    thermal_zones.each do |thermal_zone|
      if Geometry.is_living(thermal_zone)
        zones_updated += 1

        if living_volume <= 0
          fail "Calculated volume for living zone (#{living_volume}) is not greater than zero."
        end

        thermal_zone.setVolume(UnitConversions.convert(living_volume, "ft^3", "m^3"))
      end
    end

    # Attic
    thermal_zones.each do |thermal_zone|
      if Geometry.is_unconditioned_attic(thermal_zone)
        zones_updated += 1

        zone_surfaces = []
        zone_floor_area = 0.0
        thermal_zone.spaces.each do |space|
          space.surfaces.each do |surface|
            zone_surfaces << surface
            if surface.surfaceType.downcase == "floor"
              zone_floor_area += UnitConversions.convert(surface.grossArea, "m^2", "ft^2")
            end
          end
        end

        # Assume square hip roof for volume calculations; energy results are very insensitive to actual volume
        zone_length = zone_floor_area**0.5
        zone_height = Math.tan(UnitConversions.convert(Geometry.get_roof_pitch(zone_surfaces), "deg", "rad")) * zone_length / 2.0
        zone_volume = [zone_floor_area * zone_height / 3.0, 0.01].max
        thermal_zone.setVolume(UnitConversions.convert(zone_volume, "ft^3", "m^3"))
      end
    end

    if zones_updated != thermal_zones.size
      fail "Unhandled volume calculations for thermal zones."
    end

    return true
  end

  def self.explode_surfaces(runner, model, building)
    # Re-position surfaces so as to not shade each other and to make it easier to visualize the building.
    # FUTURE: Might be able to use the new self-shading options in E+ 8.9 ShadowCalculation object?

    gap_distance = UnitConversions.convert(10.0, "ft", "m") # distance between surfaces of the same azimuth
    rad90 = UnitConversions.convert(90, "deg", "rad")

    # Determine surfaces to shift and distance with which to explode surfaces horizontally outward
    surfaces = []
    azimuth_lengths = {}
    model.getSurfaces.sort.each do |surface|
      next unless ["wall", "roofceiling"].include? surface.surfaceType.downcase
      next unless ["outdoors", "foundation"].include? surface.outsideBoundaryCondition.downcase
      next if surface.additionalProperties.getFeatureAsDouble("Tilt").get <= 0 # skip flat roofs

      surfaces << surface
      azimuth = surface.additionalProperties.getFeatureAsInteger("Azimuth").get
      if azimuth_lengths[azimuth].nil?
        azimuth_lengths[azimuth] = 0.0
      end
      azimuth_lengths[azimuth] += surface.additionalProperties.getFeatureAsDouble("Length").get + gap_distance
    end
    max_azimuth_length = azimuth_lengths.values.max

    # Using the max length for a given azimuth, calculate the apothem (radius of the incircle) of a regular
    # n-sided polygon to create the smallest polygon possible without self-shading. The number of polygon
    # sides is defined by the minimum difference between two azimuths.
    min_azimuth_diff = 360
    azimuths_sorted = azimuth_lengths.keys.sort
    azimuths_sorted.each_with_index do |az, idx|
      diff1 = (az - azimuths_sorted[(idx + 1) % azimuths_sorted.size]).abs
      diff2 = 360.0 - diff1 # opposite direction
      if diff1 < min_azimuth_diff
        min_azimuth_diff = diff1
      end
      if diff2 < min_azimuth_diff
        min_azimuth_diff = diff2
      end
    end
    nsides = (360.0 / min_azimuth_diff).ceil
    nsides = 4 if nsides < 4 # assume rectangle at the minimum
    explode_distance = max_azimuth_length / (2.0 * Math.tan(UnitConversions.convert(180.0 / nsides, "deg", "rad")))

    success = add_neighbors(runner, model, building, max_azimuth_length)
    return false if not success

    # Initial distance of shifts at 90-degrees to horizontal outward
    azimuth_side_shifts = {}
    azimuth_lengths.keys.each do |azimuth|
      azimuth_side_shifts[azimuth] = max_azimuth_length / 2.0
    end

    # Explode neighbors
    model.getShadingSurfaceGroups.each do |shading_surface_group|
      next if shading_surface_group.name.to_s != Constants.ObjectNameNeighbors

      shading_surface_group.shadingSurfaces.each do |shading_surface|
        azimuth = shading_surface.additionalProperties.getFeatureAsInteger("Azimuth").get
        azimuth_rad = UnitConversions.convert(azimuth, "deg", "rad")
        distance = shading_surface.additionalProperties.getFeatureAsDouble("Distance").get

        unless azimuth_lengths.keys.include? azimuth
          runner.registerError("A neighbor building has an azimuth (#{azimuth}) not equal to the azimuth of any wall.")
          return false
        end

        # Push out horizontally
        distance += explode_distance
        transformation = get_surface_transformation(distance, Math::sin(azimuth_rad), Math::cos(azimuth_rad), 0)

        shading_surface.setVertices(transformation * shading_surface.vertices)
      end
    end

    # Explode walls, windows, doors, roofs, and skylights
    surfaces_moved = []

    surfaces.sort.each do |surface|
      next if surface.additionalProperties.getFeatureAsDouble("Tilt").get <= 0 # skip flat roofs

      if surface.adjacentSurface.is_initialized
        next if surfaces_moved.include? surface.adjacentSurface.get
      end

      azimuth = surface.additionalProperties.getFeatureAsInteger("Azimuth").get
      azimuth_rad = UnitConversions.convert(azimuth, "deg", "rad")

      # Push out horizontally
      distance = explode_distance

      if surface.surfaceType.downcase == "roofceiling"
        # Ensure pitched surfaces are positioned outward justified with walls, etc.
        tilt = surface.additionalProperties.getFeatureAsDouble("Tilt").get
        width = surface.additionalProperties.getFeatureAsDouble("Width").get
        distance -= 0.5 * Math.cos(Math.atan(tilt)) * width
      end
      transformation = get_surface_transformation(distance, Math::sin(azimuth_rad), Math::cos(azimuth_rad), 0)

      surface.setVertices(transformation * surface.vertices)
      if surface.adjacentSurface.is_initialized
        surface.adjacentSurface.get.setVertices(transformation * surface.adjacentSurface.get.vertices)
      end
      surface.subSurfaces.each do |subsurface|
        subsurface.setVertices(transformation * subsurface.vertices)
        next unless subsurface.subSurfaceType.downcase == "fixedwindow"

        subsurface.shadingSurfaceGroups.each do |overhang_group|
          overhang_group.shadingSurfaces.each do |overhang|
            overhang.setVertices(transformation * overhang.vertices)
          end
        end
      end

      # Shift at 90-degrees to previous transformation
      azimuth_side_shifts[azimuth] -= surface.additionalProperties.getFeatureAsDouble("Length").get / 2.0
      transformation_shift = get_surface_transformation(azimuth_side_shifts[azimuth], Math::sin(azimuth_rad + rad90), Math::cos(azimuth_rad + rad90), 0)

      surface.setVertices(transformation_shift * surface.vertices)
      if surface.adjacentSurface.is_initialized
        surface.adjacentSurface.get.setVertices(transformation_shift * surface.adjacentSurface.get.vertices)
      end
      surface.subSurfaces.each do |subsurface|
        subsurface.setVertices(transformation_shift * subsurface.vertices)
        next unless subsurface.subSurfaceType.downcase == "fixedwindow"

        subsurface.shadingSurfaceGroups.each do |overhang_group|
          overhang_group.shadingSurfaces.each do |overhang|
            overhang.setVertices(transformation_shift * overhang.vertices)
          end
        end
      end

      azimuth_side_shifts[azimuth] -= (surface.additionalProperties.getFeatureAsDouble("Length").get / 2.0 + gap_distance)

      surfaces_moved << surface
    end

    return true
  end

  def self.check_for_errors(runner, model)
    # Check every thermal zone has:
    # 1. At least one floor surface
    # 2. At least one roofceiling surface
    # 3. At least one surface adjacent to outside/ground
    model.getThermalZones.each do |zone|
      n_floorsroofsceilings = 0
      n_exteriors = 0
      zone.spaces.each do |space|
        space.surfaces.each do |surface|
          if ["outdoors", "foundation"].include? surface.outsideBoundaryCondition.downcase
            n_exteriors += 1
          end
          if ["floor", "roofceiling"].include? surface.surfaceType.downcase
            n_floorsroofsceilings += 1
          end
        end
      end

      if n_floorsroofsceilings < 1
        runner.registerError("Thermal zone '#{zone.name}' must have at least two floor/roof/ceiling surfaces.")
        return false
      end
      if n_exteriors == 0
        runner.registerError("Thermal zone '#{zone.name}' must have at least one surface adjacent to outside/ground.")
        return false
      end
    end

    return true
  end

  def self.create_space_and_zone(model, spaces, space_type)
    if not spaces.keys.include? space_type
      thermal_zone = OpenStudio::Model::ThermalZone.new(model)
      thermal_zone.setName(space_type)

      space = OpenStudio::Model::Space.new(model)
      space.setName(space_type)

      st = OpenStudio::Model::SpaceType.new(model)
      st.setStandardsSpaceType(space_type)
      space.setSpaceType(st)

      space.setThermalZone(thermal_zone)
      spaces[space_type] = space
    end
  end

  def self.get_surface_transformation(offset, x, y, z)
    x = UnitConversions.convert(x, "ft", "m")
    y = UnitConversions.convert(y, "ft", "m")
    z = UnitConversions.convert(z, "ft", "m")

    m = OpenStudio::Matrix.new(4, 4, 0)
    m[0, 0] = 1
    m[1, 1] = 1
    m[2, 2] = 1
    m[3, 3] = 1
    m[0, 3] = x * offset
    m[1, 3] = y * offset
    m[2, 3] = z.abs * offset

    return OpenStudio::Transformation.new(m)
  end

  def self.add_floor_polygon(x, y, z)
    x = UnitConversions.convert(x, "ft", "m")
    y = UnitConversions.convert(y, "ft", "m")
    z = UnitConversions.convert(z, "ft", "m")

    vertices = OpenStudio::Point3dVector.new
    vertices << OpenStudio::Point3d.new(0 - x / 2, 0 - y / 2, z)
    vertices << OpenStudio::Point3d.new(0 - x / 2, y / 2, z)
    vertices << OpenStudio::Point3d.new(x / 2, y / 2, z)
    vertices << OpenStudio::Point3d.new(x / 2, 0 - y / 2, z)

    return vertices
  end

  def self.add_wall_polygon(x, y, z, azimuth = 0, offsets = [0] * 4)
    x = UnitConversions.convert(x, "ft", "m")
    y = UnitConversions.convert(y, "ft", "m")
    z = UnitConversions.convert(z, "ft", "m")

    vertices = OpenStudio::Point3dVector.new
    vertices << OpenStudio::Point3d.new(0 - (x / 2) - offsets[1], 0, z - offsets[0])
    vertices << OpenStudio::Point3d.new(0 - (x / 2) - offsets[1], 0, z + y + offsets[2])
    vertices << OpenStudio::Point3d.new(x - (x / 2) + offsets[3], 0, z + y + offsets[2])
    vertices << OpenStudio::Point3d.new(x - (x / 2) + offsets[3], 0, z - offsets[0])

    # Rotate about the z axis
    azimuth_rad = UnitConversions.convert(azimuth, "deg", "rad")
    m = OpenStudio::Matrix.new(4, 4, 0)
    m[0, 0] = Math::cos(-azimuth_rad)
    m[1, 1] = Math::cos(-azimuth_rad)
    m[0, 1] = -Math::sin(-azimuth_rad)
    m[1, 0] = Math::sin(-azimuth_rad)
    m[2, 2] = 1
    m[3, 3] = 1
    transformation = OpenStudio::Transformation.new(m)

    return transformation * vertices
  end

  def self.add_roof_polygon(x, y, z, azimuth = 0, tilt = 0.5)
    x = UnitConversions.convert(x, "ft", "m")
    y = UnitConversions.convert(y, "ft", "m")
    z = UnitConversions.convert(z, "ft", "m")

    vertices = OpenStudio::Point3dVector.new
    vertices << OpenStudio::Point3d.new(x / 2, -y / 2, 0)
    vertices << OpenStudio::Point3d.new(x / 2, y / 2, 0)
    vertices << OpenStudio::Point3d.new(-x / 2, y / 2, 0)
    vertices << OpenStudio::Point3d.new(-x / 2, -y / 2, 0)

    # Rotate about the x axis
    m = OpenStudio::Matrix.new(4, 4, 0)
    m[0, 0] = 1
    m[1, 1] = Math::cos(Math::atan(tilt))
    m[1, 2] = -Math::sin(Math::atan(tilt))
    m[2, 1] = Math::sin(Math::atan(tilt))
    m[2, 2] = Math::cos(Math::atan(tilt))
    m[3, 3] = 1
    transformation = OpenStudio::Transformation.new(m)
    vertices = transformation * vertices

    # Rotate about the z axis
    azimuth_rad = UnitConversions.convert(azimuth, "deg", "rad")
    rad180 = UnitConversions.convert(180, "deg", "rad")
    m = OpenStudio::Matrix.new(4, 4, 0)
    m[0, 0] = Math::cos(rad180 - azimuth_rad)
    m[1, 1] = Math::cos(rad180 - azimuth_rad)
    m[0, 1] = -Math::sin(rad180 - azimuth_rad)
    m[1, 0] = Math::sin(rad180 - azimuth_rad)
    m[2, 2] = 1
    m[3, 3] = 1
    transformation = OpenStudio::Transformation.new(m)
    vertices = transformation * vertices

    # Shift up by z
    new_vertices = OpenStudio::Point3dVector.new
    vertices.each do |vertex|
      new_vertices << OpenStudio::Point3d.new(vertex.x, vertex.y, vertex.z + z)
    end

    return new_vertices
  end

  def self.add_ceiling_polygon(x, y, z)
    return OpenStudio::reverse(add_floor_polygon(x, y, z))
  end

  def self.net_surface_area(gross_area, surface_id, surface_type)
    net_area = gross_area
    if @subsurface_areas_by_surface.keys.include? surface_id
      net_area -= @subsurface_areas_by_surface[surface_id]
    end

    if net_area <= 0
      fail "Calculated a negative net surface area for #{surface_type} '#{surface_id}'."
    end

    return net_area
  end

  def self.add_num_occupants(model, building, runner)
    building_occupancy_values = HPXML.get_building_occupancy_values(building_occupancy: building.elements["BuildingDetails/BuildingSummary/BuildingOccupancy"])

    # Occupants
    num_occ = Geometry.get_occupancy_default_num(@nbeds)
    unless building_occupancy_values.nil?
      unless building_occupancy_values[:number_of_residents].nil?
        num_occ = building_occupancy_values[:number_of_residents]
      end
    end
    if num_occ > 0
      occ_gain, hrs_per_day, sens_frac, lat_frac = Geometry.get_occupancy_default_values()
      weekday_sch = "1.00000, 1.00000, 1.00000, 1.00000, 1.00000, 1.00000, 1.00000, 0.88310, 0.40861, 0.24189, 0.24189, 0.24189, 0.24189, 0.24189, 0.24189, 0.24189, 0.29498, 0.55310, 0.89693, 0.89693, 0.89693, 1.00000, 1.00000, 1.00000" # TODO: Normalize schedule based on hrs_per_day
      weekend_sch = weekday_sch
      monthly_sch = "1.0, 1.0, 1.0, 1.0, 1.0, 1.0, 1.0, 1.0, 1.0, 1.0, 1.0, 1.0"
      success = Geometry.process_occupants(model, runner, num_occ, occ_gain, sens_frac, lat_frac, weekday_sch, weekend_sch, monthly_sch, @cfa, @nbeds)
      return false if not success
    end

    return true
  end

  def self.calc_subsurface_areas_by_surface(building)
    # Returns a hash with the amount of subsurface (window/skylight/door)
    # area for each surface. Used to convert gross surface area to net surface
    # area for a given surface.
    subsurface_areas = {}

    # Windows
    building.elements.each("BuildingDetails/Enclosure/Windows/Window") do |window|
      window_values = HPXML.get_window_values(window: window)
      wall_id = window_values[:wall_idref]
      subsurface_areas[wall_id] = 0.0 if subsurface_areas[wall_id].nil?
      subsurface_areas[wall_id] += window_values[:area]
    end

    # Skylights
    building.elements.each("BuildingDetails/Enclosure/Skylights/Skylight") do |skylight|
      skylight_values = HPXML.get_skylight_values(skylight: skylight)
      roof_id = skylight_values[:roof_idref]
      subsurface_areas[roof_id] = 0.0 if subsurface_areas[roof_id].nil?
      subsurface_areas[roof_id] += skylight_values[:area]
    end

    # Doors
    building.elements.each("BuildingDetails/Enclosure/Doors/Door") do |door|
      door_values = HPXML.get_door_values(door: door)
      wall_id = door_values[:wall_idref]
      subsurface_areas[wall_id] = 0.0 if subsurface_areas[wall_id].nil?
      subsurface_areas[wall_id] += door_values[:area]
    end

    return subsurface_areas
  end

  def self.get_default_azimuth(building)
    building.elements.each("BuildingDetails/Enclosure//Azimuth") do |azimuth|
      return Integer(azimuth.text)
    end
    return 90
  end

  def self.create_or_get_space(model, spaces, spacetype)
    if spaces[spacetype].nil?
      create_space_and_zone(model, spaces, spacetype)
    end
    return spaces[spacetype]
  end

  def self.add_roofs(runner, model, building, spaces)
    building.elements.each("BuildingDetails/Enclosure/Roofs/Roof") do |roof|
      roof_values = HPXML.get_roof_values(roof: roof)

      net_area = net_surface_area(roof_values[:area], roof_values[:id], "Roof")
      width = Math::sqrt(net_area)
      length = net_area / width
      tilt = roof_values[:pitch] / 12.0
      z_origin = @walls_top + 0.5 * Math.sin(Math.atan(tilt)) * width
      azimuth = @default_azimuth
      if not roof_values[:azimuth].nil?
        azimuth = roof_values[:azimuth]
      end

      surface = OpenStudio::Model::Surface.new(add_roof_polygon(length, width, z_origin, azimuth, tilt), model)
      surface.additionalProperties.setFeature("Length", length)
      surface.additionalProperties.setFeature("Width", width)
      surface.additionalProperties.setFeature("Azimuth", azimuth)
      surface.additionalProperties.setFeature("Tilt", tilt)
      surface.setName(roof_values[:id])
      surface.setSurfaceType("RoofCeiling")
      surface.setOutsideBoundaryCondition("Outdoors")
      set_surface_interior(model, spaces, surface, roof_values[:id], roof_values[:interior_adjacent_to])

      # Apply construction
      if is_thermal_boundary(roof_values)
        drywall_thick_in = 0.5
      else
        drywall_thick_in = 0.0
      end
      film_r = Material.AirFilmOutside.rvalue + Material.AirFilmRoof(Geometry.get_roof_pitch([surface])).rvalue
      mat_roofing = Material.RoofingAsphaltShinglesDark
      solar_abs = roof_values[:solar_absorptance]
      emitt = roof_values[:emittance]
      has_radiant_barrier = roof_values[:radiant_barrier]

      assembly_r = roof_values[:insulation_assembly_r_value]
      constr_sets = [
        WoodStudConstructionSet.new(Material.Stud2x(8.0), 0.07, 10.0, 0.75, drywall_thick_in, mat_roofing), # 2x8, 24" o.c. + R10
        WoodStudConstructionSet.new(Material.Stud2x(8.0), 0.07, 5.0, 0.75, drywall_thick_in, mat_roofing),  # 2x8, 24" o.c. + R5
        WoodStudConstructionSet.new(Material.Stud2x(8.0), 0.07, 0.0, 0.75, drywall_thick_in, mat_roofing),  # 2x8, 24" o.c.
        WoodStudConstructionSet.new(Material.Stud2x6, 0.07, 0.0, 0.75, drywall_thick_in, mat_roofing),      # 2x6, 24" o.c.
        WoodStudConstructionSet.new(Material.Stud2x4, 0.07, 0.0, 0.5, drywall_thick_in, mat_roofing),       # 2x4, 16" o.c.
        WoodStudConstructionSet.new(Material.Stud2x4, 0.01, 0.0, 0.0, 0.0, mat_roofing),                    # Fallback
      ]
      constr_set, cavity_r = pick_wood_stud_construction_set(assembly_r, constr_sets, film_r, roof_values[:id])

      install_grade = 1

      success = Constructions.apply_closed_cavity_roof(runner, model, [surface], "#{roof_values[:id]} construction",
                                                       cavity_r, install_grade,
                                                       constr_set.stud.thick_in,
                                                       true, constr_set.framing_factor,
                                                       constr_set.drywall_thick_in,
                                                       constr_set.osb_thick_in, constr_set.rigid_r,
                                                       constr_set.exterior_material)
      return false if not success

      check_surface_assembly_rvalue(surface, film_r, assembly_r)

      apply_solar_abs_emittance_to_construction(surface, solar_abs, emitt)
    end

    return true
  end

  def self.add_walls(runner, model, building, spaces)
    building.elements.each("BuildingDetails/Enclosure/Walls/Wall") do |wall|
      wall_values = HPXML.get_wall_values(wall: wall)

      net_area = net_surface_area(wall_values[:area], wall_values[:id], "Wall")
      height = 8.0 * @ncfl_ag
      length = net_area / height
      z_origin = @foundation_top
      azimuth = @default_azimuth
      if not wall_values[:azimuth].nil?
        azimuth = wall_values[:azimuth]
      end

      surface = OpenStudio::Model::Surface.new(add_wall_polygon(length, height, z_origin, azimuth), model)
      surface.additionalProperties.setFeature("Length", length)
      surface.additionalProperties.setFeature("Azimuth", azimuth)
      surface.additionalProperties.setFeature("Tilt", 90.0)
      surface.setName(wall_values[:id])
      surface.setSurfaceType("Wall")
      set_surface_interior(model, spaces, surface, wall_values[:id], wall_values[:interior_adjacent_to])
      set_surface_exterior(model, spaces, surface, wall_values[:id], wall_values[:exterior_adjacent_to])
      if wall_values[:exterior_adjacent_to] != "outside"
        surface.setSunExposure("NoSun")
        surface.setWindExposure("NoWind")
      end

      # Apply construction
      # The code below constructs a reasonable wall construction based on the
      # wall type while ensuring the correct assembly R-value.

      if is_thermal_boundary(wall_values)
        drywall_thick_in = 0.5
      else
        drywall_thick_in = 0.0
      end
      if wall_values[:exterior_adjacent_to] == "outside"
        film_r = Material.AirFilmVertical.rvalue + Material.AirFilmOutside.rvalue
        mat_ext_finish = Material.ExtFinishWoodLight
      else
        film_r = 2.0 * Material.AirFilmVertical.rvalue
        mat_ext_finish = nil
      end

      success = apply_wall_construction(runner, model, surface, wall_values[:id], wall_values[:wall_type], wall_values[:insulation_assembly_r_value],
                                        drywall_thick_in, film_r, mat_ext_finish, wall_values[:solar_absorptance], wall_values[:emittance])
      return false if not success
    end

    return true
  end

  def self.add_rim_joists(runner, model, building, spaces)
    building.elements.each("BuildingDetails/Enclosure/RimJoists/RimJoist") do |rim_joist|
      rim_joist_values = HPXML.get_rim_joist_values(rim_joist: rim_joist)

      height = 1.0
      length = rim_joist_values[:area] / height
      z_origin = @foundation_top
      azimuth = @default_azimuth
      if not rim_joist_values[:azimuth].nil?
        azimuth = rim_joist_values[:azimuth]
      end

      surface = OpenStudio::Model::Surface.new(add_wall_polygon(length, height, z_origin, azimuth), model)
      surface.additionalProperties.setFeature("Length", length)
      surface.additionalProperties.setFeature("Azimuth", azimuth)
      surface.additionalProperties.setFeature("Tilt", 90.0)
      surface.setName(rim_joist_values[:id])
      surface.setSurfaceType("Wall")
      set_surface_interior(model, spaces, surface, rim_joist_values[:id], rim_joist_values[:interior_adjacent_to])
      set_surface_exterior(model, spaces, surface, rim_joist_values[:id], rim_joist_values[:exterior_adjacent_to])
      if rim_joist_values[:exterior_adjacent_to] != "outside"
        surface.setSunExposure("NoSun")
        surface.setWindExposure("NoWind")
      end

      # Apply construction

      if is_thermal_boundary(rim_joist_values)
        drywall_thick_in = 0.5
      else
        drywall_thick_in = 0.0
      end
      if rim_joist_values[:exterior_adjacent_to] == "outside"
        film_r = Material.AirFilmVertical.rvalue + Material.AirFilmOutside.rvalue
        mat_ext_finish = Material.ExtFinishWoodLight
      else
        film_r = 2.0 * Material.AirFilmVertical.rvalue
        mat_ext_finish = nil
      end
      solar_abs = rim_joist_values[:solar_absorptance]
      emitt = rim_joist_values[:emittance]

      assembly_r = rim_joist_values[:insulation_assembly_r_value]

      constr_sets = [
        WoodStudConstructionSet.new(Material.Stud2x(2.0), 0.17, 10.0, 2.0, drywall_thick_in, mat_ext_finish),  # 2x4 + R10
        WoodStudConstructionSet.new(Material.Stud2x(2.0), 0.17, 5.0, 2.0, drywall_thick_in, mat_ext_finish),   # 2x4 + R5
        WoodStudConstructionSet.new(Material.Stud2x(2.0), 0.17, 0.0, 2.0, drywall_thick_in, mat_ext_finish),   # 2x4
        WoodStudConstructionSet.new(Material.Stud2x(2.0), 0.01, 0.0, 0.0, 0.0, nil),                           # Fallback
      ]
      constr_set, cavity_r = pick_wood_stud_construction_set(assembly_r, constr_sets, film_r, rim_joist_values[:id])
      install_grade = 1

      success = Constructions.apply_rim_joist(runner, model, [surface], "#{rim_joist_values[:id]} construction",
                                              cavity_r, install_grade, constr_set.framing_factor,
                                              constr_set.drywall_thick_in, constr_set.osb_thick_in,
                                              constr_set.rigid_r, constr_set.exterior_material)
      return false if not success

      check_surface_assembly_rvalue(surface, film_r, assembly_r)

      apply_solar_abs_emittance_to_construction(surface, solar_abs, emitt)
    end

    return true
  end

  def self.add_framefloors(runner, model, building, spaces)
    building.elements.each("BuildingDetails/Enclosure/FrameFloors/FrameFloor") do |framefloor|
      framefloor_values = HPXML.get_framefloor_values(framefloor: framefloor)

      area = framefloor_values[:area]
      width = Math::sqrt(area)
      length = area / width
      if framefloor_values[:interior_adjacent_to].include? "attic" or framefloor_values[:exterior_adjacent_to].include? "attic"
        z_origin = @walls_top
      else
        z_origin = @foundation_top
      end

      if framefloor_values[:exterior_adjacent_to].include? "attic"
        surface = OpenStudio::Model::Surface.new(add_ceiling_polygon(length, width, z_origin), model)
      else
        surface = OpenStudio::Model::Surface.new(add_floor_polygon(length, width, z_origin), model)
      end
      set_surface_interior(model, spaces, surface, framefloor_values[:id], framefloor_values[:interior_adjacent_to])
      set_surface_exterior(model, spaces, surface, framefloor_values[:id], framefloor_values[:exterior_adjacent_to])
      surface.setName(framefloor_values[:id])
      surface.setSunExposure("NoSun")
      surface.setWindExposure("NoWind")

      # Apply construction

      if is_thermal_boundary(framefloor_values)
        drywall_thick_in = 0.5
      else
        drywall_thick_in = 0.0
      end
      film_r = 2.0 * Material.AirFilmFloorReduced.rvalue
      assembly_r = framefloor_values[:insulation_assembly_r_value]

      constr_sets = [
        WoodStudConstructionSet.new(Material.Stud2x6, 0.10, 10.0, 0.75, 0.0, Material.CoveringBare), # 2x6, 24" o.c. + R10
        WoodStudConstructionSet.new(Material.Stud2x6, 0.10, 0.0, 0.75, 0.0, Material.CoveringBare),  # 2x6, 24" o.c.
        WoodStudConstructionSet.new(Material.Stud2x4, 0.13, 0.0, 0.5, 0.0, Material.CoveringBare),   # 2x4, 16" o.c.
        WoodStudConstructionSet.new(Material.Stud2x4, 0.01, 0.0, 0.0, 0.0, nil),                     # Fallback
      ]
      constr_set, cavity_r = pick_wood_stud_construction_set(assembly_r, constr_sets, film_r, framefloor_values[:id])

      mat_floor_covering = nil
      install_grade = 1

      # Floor
      success = Constructions.apply_floor(runner, model, [surface], "#{framefloor_values[:id]} construction",
                                          cavity_r, install_grade,
                                          constr_set.framing_factor, constr_set.stud.thick_in,
                                          constr_set.osb_thick_in, constr_set.rigid_r,
                                          mat_floor_covering, constr_set.exterior_material)
      return false if not success

      if not assembly_r.nil?
        check_surface_assembly_rvalue(surface, film_r, assembly_r)
      end
    end

    return true
  end

  def self.add_foundation_walls_slabs(runner, model, building, spaces)
    # Get foundation types
    foundation_types = []
    building.elements.each("BuildingDetails/Enclosure/Slabs/Slab/InteriorAdjacentTo") do |int_adjacent_to|
      next if foundation_types.include? int_adjacent_to.text

      foundation_types << int_adjacent_to.text
    end

    foundation_types.each do |foundation_type|
      # Create Kiva foundation for each type

      # Get attached foundation walls/slabs
      fnd_walls = []
      slabs = []
      building.elements.each("BuildingDetails/Enclosure/FoundationWalls/FoundationWall[InteriorAdjacentTo='#{foundation_type}']") do |fnd_wall|
        fnd_walls << fnd_wall
      end
      building.elements.each("BuildingDetails/Enclosure/Slabs/Slab[InteriorAdjacentTo='#{foundation_type}']") do |slab|
        slabs << slab
      end

      # Calculate sum of exterior foundation wall lengths
      sum_wall_length = 0.0
      fnd_walls.each do |fnd_wall|
        fnd_wall_values = HPXML.get_foundation_wall_values(foundation_wall: fnd_wall)
        next unless fnd_wall_values[:exterior_adjacent_to] == "ground"

        net_area = net_surface_area(fnd_wall_values[:area], fnd_wall_values[:id], "Wall")
        sum_wall_length += net_area / fnd_wall_values[:height]
      end

      # Obtain the exposed perimeter for each slab
      slabs_perimeter_exposed = {}
      slabs.each do |slab|
        slab_values = HPXML.get_slab_values(slab: slab)
        slabs_perimeter_exposed[slab_values[:id]] = slab_values[:exposed_perimeter]
      end

      # Exterior foundation wall surfaces
      foundation_object = {}
      fnd_walls.each do |fnd_wall|
        fnd_wall_values = HPXML.get_foundation_wall_values(foundation_wall: fnd_wall)
        next unless fnd_wall_values[:exterior_adjacent_to] == "ground"

        height = fnd_wall_values[:height]
        net_area = net_surface_area(fnd_wall_values[:area], fnd_wall_values[:id], "Wall")
        height_ag = height - fnd_wall_values[:depth_below_grade]
        z_origin = -1 * fnd_wall_values[:depth_below_grade]
        total_length = net_area / height

        azimuth = @default_azimuth # don't split up surface due to the Kiva runtime impact
        if not fnd_wall_values[:azimuth].nil?
          azimuth = fnd_wall_values[:azimuth]
        end

        # Attach a portion of the foundation wall to each slab. This is
        # needed if there are multiple Slab elements defined for the foundation.
        slabs_perimeter_exposed.each do |slab_id, slab_perimeter_exposed|
          # Calculate exposed section of wall based on slab's total exposed perimeter.
          # Apportioned to each foundation wall.
          length = total_length * slab_perimeter_exposed / sum_wall_length

          surface = OpenStudio::Model::Surface.new(add_wall_polygon(length, height, z_origin, azimuth), model)
          surface.additionalProperties.setFeature("Length", length)
          surface.additionalProperties.setFeature("Azimuth", azimuth)
          surface.additionalProperties.setFeature("Tilt", 90.0)
          surface.setName(fnd_wall_values[:id])
          surface.setSurfaceType("Wall")
          set_surface_interior(model, spaces, surface, fnd_wall_values[:id], fnd_wall_values[:interior_adjacent_to])
          set_surface_exterior(model, spaces, surface, fnd_wall_values[:id], fnd_wall_values[:exterior_adjacent_to])

          if is_thermal_boundary(fnd_wall_values)
            drywall_thick_in = 0.5
          else
            drywall_thick_in = 0.0
          end
          filled_cavity = true
          concrete_thick_in = fnd_wall_values[:thickness]
          cavity_r = 0.0
          cavity_depth_in = 0.0
          install_grade = 1
          framing_factor = 0.0
          assembly_r = fnd_wall_values[:insulation_assembly_r_value]
          if not assembly_r.nil?
            rigid_height = height
            film_r = Material.AirFilmVertical.rvalue
            rigid_r = assembly_r - Material.Concrete(concrete_thick_in).rvalue - Material.GypsumWall(drywall_thick_in).rvalue - film_r
            if rigid_r < 0 # Try without drywall
              drywall_thick_in = 0.0
              rigid_r = assembly_r - Material.Concrete(concrete_thick_in).rvalue - Material.GypsumWall(drywall_thick_in).rvalue - film_r
            end
          else
            rigid_height = fnd_wall_values[:insulation_distance_to_bottom]
            rigid_r = fnd_wall_values[:insulation_r_value]
          end

          foundation = foundation_object[slab_id]

          # TODO: Currently assumes all walls have the same height, insulation height, etc.
          success = Constructions.apply_foundation_wall(runner, model, [surface], "#{fnd_wall_values[:id]} construction",
                                                        rigid_height, cavity_r, install_grade,
                                                        cavity_depth_in, filled_cavity, framing_factor,
                                                        rigid_r, drywall_thick_in, concrete_thick_in,
                                                        height, height_ag, foundation)
          return false if not success

          if not assembly_r.nil?
            check_surface_assembly_rvalue(surface, film_r, assembly_r)
          end

          foundation_object[slab_id] = surface.adjacentFoundation.get
        end
      end

      # Foundation slab surfaces
      slabs.each do |slab|
        slab_values = HPXML.get_slab_values(slab: slab)

        # Need to ensure surface perimeter >= user-specified exposed perimeter
        # (for Kiva) and surface area == user-specified area.
        exp_perim = slab_values[:exposed_perimeter]
        tot_perim = exp_perim
        if tot_perim**2 - 16.0 * slab_values[:area] <= 0
          # Cannot construct rectangle with this perimeter/area. Some of the
          # perimeter is presumably not exposed, so bump up perimeter value.
          tot_perim = Math.sqrt(16.0 * slab_values[:area])
        end
        sqrt_term = tot_perim**2 - 16.0 * slab_values[:area]
        length = tot_perim / 4.0 + Math.sqrt(sqrt_term) / 4.0
        width = tot_perim / 4.0 - Math.sqrt(sqrt_term) / 4.0

        z_origin = -1 * slab_values[:depth_below_grade]

        surface = OpenStudio::Model::Surface.new(add_floor_polygon(length, width, z_origin), model)
        surface.setName(slab_values[:id])
        surface.setSurfaceType("Floor")
        surface.setOutsideBoundaryCondition("Foundation")
        set_surface_interior(model, spaces, surface, slab_values[:id], slab_values[:interior_adjacent_to])
        surface.setSunExposure("NoSun")
        surface.setWindExposure("NoWind")

        perim_r = slab_values[:perimeter_insulation_r_value]
        perim_depth = slab_values[:perimeter_insulation_depth]
        if perim_r == 0 or perim_depth == 0
          perim_r = 0
          perim_depth = 0
        end

        if slab_values[:under_slab_insulation_spans_entire_slab]
          whole_r = slab_values[:under_slab_insulation_r_value]
          under_r = 0
          under_width = 0
        else
          under_r = slab_values[:under_slab_insulation_r_value]
          under_width = slab_values[:under_slab_insulation_width]
          if under_r == 0 or under_width == 0
            under_r = 0
            under_width = 0
          end
          whole_r = 0
        end
        slab_gap_r = under_r

        mat_carpet = nil
        if slab_values[:carpet_fraction] > 0 and slab_values[:carpet_r_value] > 0
          mat_carpet = Material.CoveringBare(slab_values[:carpet_fraction],
                                             slab_values[:carpet_r_value])
        end

        foundation = foundation_object[slab_values[:id]]

        success = Constructions.apply_foundation_slab(runner, model, surface, "#{slab_values[:id]} construction",
                                                      under_r, under_width, slab_gap_r, perim_r,
                                                      perim_depth, whole_r, slab_values[:thickness],
                                                      exp_perim, mat_carpet, foundation)
        return false if not success

        # FIXME: Temporary code for sizing
        surface.additionalProperties.setFeature(Constants.SizingInfoSlabRvalue, 5.0)
      end

      # Interior foundation wall surfaces
      # The above-grade portion of the walls are modeled as EnergyPlus surfaces with standard adjacency.
      # The below-grade portion of the walls (in contact with ground) are not modeled, as Kiva does not
      # calculate heat flow between two zones through the ground.
      fnd_walls.each do |fnd_wall|
        fnd_wall_values = HPXML.get_foundation_wall_values(foundation_wall: fnd_wall)
        next unless fnd_wall_values[:exterior_adjacent_to] != "ground"

        ag_height = fnd_wall_values[:height] - fnd_wall_values[:depth_below_grade]
        ag_net_area = net_surface_area(fnd_wall_values[:area], fnd_wall_values[:id], "Wall") * ag_height / fnd_wall_values[:height]
        length = ag_net_area / ag_height
        z_origin = -1 * ag_height
        azimuth = @default_azimuth
        if not fnd_wall_values[:azimuth].nil?
          azimuth = fnd_wall_values[:azimuth]
        end

        surface = OpenStudio::Model::Surface.new(add_wall_polygon(length, ag_height, z_origin, azimuth), model)
        surface.additionalProperties.setFeature("Length", length)
        surface.additionalProperties.setFeature("Azimuth", azimuth)
        surface.additionalProperties.setFeature("Tilt", 90.0)
        surface.setName(fnd_wall_values[:id])
        surface.setSurfaceType("Wall")
        set_surface_interior(model, spaces, surface, fnd_wall_values[:id], fnd_wall_values[:interior_adjacent_to])
        set_surface_exterior(model, spaces, surface, fnd_wall_values[:id], fnd_wall_values[:exterior_adjacent_to])
        surface.setSunExposure("NoSun")
        surface.setWindExposure("NoWind")

        # Apply construction

        wall_type = "SolidConcrete"
        solar_absorptance = 0.75
        emittance = 0.9
        if is_thermal_boundary(fnd_wall_values)
          drywall_thick_in = 0.5
        else
          drywall_thick_in = 0.0
        end
        film_r = 2.0 * Material.AirFilmVertical.rvalue
        assembly_r = fnd_wall_values[:insulation_assembly_r_value]
        if assembly_r.nil?
          concrete_thick_in = fnd_wall_values[:thickness]
          assembly_r = fnd_wall_values[:insulation_r_value] + Material.Concrete(concrete_thick_in).rvalue + Material.GypsumWall(drywall_thick_in).rvalue + film_r
        end
        mat_ext_finish = nil

        success = apply_wall_construction(runner, model, surface, fnd_wall_values[:id], wall_type, assembly_r,
                                          drywall_thick_in, film_r, mat_ext_finish, solar_absorptance, emittance)
        return false if not success
      end
    end
  end

  def self.add_conditioned_floor_area(runner, model, building, spaces)
    # FIXME: Simplify this.
    # TODO: Use HPXML values not Model values
    cfa = @cfa.round(1)

    model.getThermalZones.each do |zone|
      next if not Geometry.is_conditioned_basement(zone)

      floor_area = 0.0
      ceiling_area = 0.0
      zone.spaces.each do |space|
        space.surfaces.each do |surface|
          if surface.surfaceType.downcase.to_s == "floor"
            floor_area += UnitConversions.convert(surface.grossArea, "m^2", "ft^2").round(2)
          elsif surface.surfaceType.downcase.to_s == "roofceiling"
            ceiling_area += UnitConversions.convert(surface.grossArea, "m^2", "ft^2").round(2)
          end
        end
      end

      addtl_cfa = floor_area - ceiling_area
      if addtl_cfa > 0
        runner.registerWarning("Adding conditioned basement adiabatic ceiling with #{addtl_cfa.to_s} ft^2.")

        conditioned_floor_width = Math::sqrt(addtl_cfa)
        conditioned_floor_length = addtl_cfa / conditioned_floor_width
        z_origin = @foundation_top

        surface = OpenStudio::Model::Surface.new(add_ceiling_polygon(-conditioned_floor_width, -conditioned_floor_length, z_origin), model)

        surface.setSunExposure("NoSun")
        surface.setWindExposure("NoWind")
        surface.setName("inferred conditioned basement ceiling")
        surface.setSurfaceType("RoofCeiling")
        surface.setSpace(zone.spaces[0])
        surface.setOutsideBoundaryCondition("Adiabatic")

        # Apply Construction
        success = apply_adiabatic_construction(runner, model, [surface], "floor")
        return false if not success
      end
    end

    # Next check if we need to add floors between conditioned spaces (e.g., 2-story buildings).

    # Calculate cfa already added to model
    model_cfa = 0.0
    model.getSpaces.each do |space|
      next unless Geometry.space_is_conditioned(space)

      space.surfaces.each do |surface|
        next unless surface.surfaceType.downcase.to_s == "floor"

        model_cfa += UnitConversions.convert(surface.grossArea, "m^2", "ft^2").round(2)
      end
    end

    if model_cfa > cfa
      runner.registerError("Sum of conditioned floor surface areas #{model_cfa.to_s} is greater than ConditionedFloorArea specified #{cfa.to_s}.")
      return false
    end

    addtl_cfa = cfa - model_cfa
    return true unless addtl_cfa > 0

    runner.registerWarning("Adding adiabatic conditioned floor with #{addtl_cfa.to_s} ft^2 to preserve building total conditioned floor area.")

    conditioned_floor_width = Math::sqrt(addtl_cfa)
    conditioned_floor_length = addtl_cfa / conditioned_floor_width
    z_origin = @foundation_top + 8.0 * (@ncfl_ag - 1)

    surface = OpenStudio::Model::Surface.new(add_floor_polygon(-conditioned_floor_width, -conditioned_floor_length, z_origin), model)

    surface.setSunExposure("NoSun")
    surface.setWindExposure("NoWind")
    surface.setName("inferred conditioned floor")
    surface.setSurfaceType("Floor")
    surface.setSpace(create_or_get_space(model, spaces, Constants.SpaceTypeLiving))
    surface.setOutsideBoundaryCondition("Adiabatic")

    # Apply Construction
    success = apply_adiabatic_construction(runner, model, [surface], "floor")
    return false if not success

    return true
  end

  def self.add_thermal_mass(runner, model, building)
    drywall_thick_in = 0.5
    partition_frac_of_cfa = 1.0
    success = Constructions.apply_partition_walls(runner, model, [],
                                                  "PartitionWallConstruction",
                                                  drywall_thick_in, partition_frac_of_cfa)
    return false if not success

    # FIXME ?
    furniture_frac_of_cfa = 1.0
    mass_lb_per_sqft = 8.0
    density_lb_per_cuft = 40.0
    mat = BaseMaterial.Wood
    success = Constructions.apply_furniture(runner, model, furniture_frac_of_cfa,
                                            mass_lb_per_sqft, density_lb_per_cuft, mat)
    return false if not success

    return true
  end

  def self.add_neighbors(runner, model, building, length)
    # Get the max z-value of any model surface
    height = -9e99
    model.getSpaces.each do |space|
      z_origin = space.zOrigin
      space.surfaces.each do |surface|
        surface.vertices.each do |vertex|
          surface_z = vertex.z + z_origin
          next if surface_z < height

          height = surface_z
        end
      end
    end
    height = UnitConversions.convert(height, "m", "ft")
    z_origin = 0 # shading surface always starts at grade

    shading_surfaces = []
    building.elements.each("BuildingDetails/BuildingSummary/Site/extension/Neighbors/NeighborBuilding") do |neighbor_building|
      neighbor_building_values = HPXML.get_neighbor_building_values(neighbor_building: neighbor_building)
      azimuth = neighbor_building_values[:azimuth]
      distance = neighbor_building_values[:distance]

      shading_surface = OpenStudio::Model::ShadingSurface.new(add_wall_polygon(length, height, z_origin, azimuth), model)
      shading_surface.additionalProperties.setFeature("Azimuth", azimuth)
      shading_surface.additionalProperties.setFeature("Distance", distance)
      shading_surface.setName("Neighbor azimuth #{azimuth} distance #{distance}")

      shading_surfaces << shading_surface
    end

    unless shading_surfaces.empty?
      shading_surface_group = OpenStudio::Model::ShadingSurfaceGroup.new(model)
      shading_surface_group.setName(Constants.ObjectNameNeighbors)
      shading_surfaces.each do |shading_surface|
        shading_surface.setShadingSurfaceGroup(shading_surface_group)
      end
    end

    return true
  end

  def self.add_windows(runner, model, building, spaces, weather, cooling_season)
    surfaces = []
    building.elements.each("BuildingDetails/Enclosure/Windows/Window") do |window|
      window_values = HPXML.get_window_values(window: window)

      window_id = window_values[:id]

      window_height = 4.0 # ft, default
      overhang_depth = nil
      if not window.elements["Overhangs"].nil?
        overhang_depth = window_values[:overhangs_depth]
        overhang_distance_to_top = window_values[:overhangs_distance_to_top_of_window]
        overhang_distance_to_bottom = window_values[:overhangs_distance_to_bottom_of_window]
        window_height = overhang_distance_to_bottom - overhang_distance_to_top
      end

      window_area = window_values[:area]
      window_width = window_area / window_height
      z_origin = @foundation_top
      window_azimuth = window_values[:azimuth]

      # Create parent surface slightly bigger than window
      surface = OpenStudio::Model::Surface.new(add_wall_polygon(window_width, window_height, z_origin,
                                                                window_azimuth, [0, 0.001, 0.001, 0.001]), model)

      surface.additionalProperties.setFeature("Length", window_width)
      surface.additionalProperties.setFeature("Azimuth", window_azimuth)
      surface.additionalProperties.setFeature("Tilt", 90.0)
      surface.setName("surface #{window_id}")
      surface.setSurfaceType("Wall")
      assign_space_to_subsurface(surface, window_id, window_values[:wall_idref], building, spaces, model, "window")
      surface.setOutsideBoundaryCondition("Outdoors") # cannot be adiabatic because subsurfaces won't be created
      surfaces << surface

      sub_surface = OpenStudio::Model::SubSurface.new(add_wall_polygon(window_width, window_height, z_origin,
                                                                       window_azimuth, [-0.001, 0, 0.001, 0]), model)
      sub_surface.setName(window_id)
      sub_surface.setSurface(surface)
      sub_surface.setSubSurfaceType("FixedWindow")

      if not overhang_depth.nil?
        overhang = sub_surface.addOverhang(UnitConversions.convert(overhang_depth, "ft", "m"), UnitConversions.convert(overhang_distance_to_top, "ft", "m"))
        overhang.get.setName("#{sub_surface.name} - #{Constants.ObjectNameOverhangs}")

        sub_surface.additionalProperties.setFeature(Constants.SizingInfoWindowOverhangDepth, overhang_depth)
        sub_surface.additionalProperties.setFeature(Constants.SizingInfoWindowOverhangOffset, overhang_distance_to_top)
      end

      # Apply construction
      ufactor = window_values[:ufactor]
      shgc = window_values[:shgc]
      default_shade_summer, default_shade_winter = Constructions.get_default_interior_shading_factors()
      cool_shade_mult = default_shade_summer
      if not window_values[:interior_shading_factor_summer].nil?
        cool_shade_mult = window_values[:interior_shading_factor_summer]
      end
      heat_shade_mult = default_shade_winter
      if not window_values[:interior_shading_factor_winter].nil?
        heat_shade_mult = window_values[:interior_shading_factor_winter]
      end
      success = Constructions.apply_window(runner, model, [sub_surface],
                                           "WindowConstruction",
                                           weather, cooling_season, ufactor, shgc,
                                           heat_shade_mult, cool_shade_mult)
      return false if not success
    end

    success = apply_adiabatic_construction(runner, model, surfaces, "wall")
    return false if not success

    return true
  end

  def self.add_skylights(runner, model, building, spaces, weather, cooling_season)
    surfaces = []
    building.elements.each("BuildingDetails/Enclosure/Skylights/Skylight") do |skylight|
      skylight_values = HPXML.get_skylight_values(skylight: skylight)

      skylight_id = skylight_values[:id]

      # Obtain skylight tilt from attached roof
      skylight_tilt = nil
      building.elements.each("BuildingDetails/Enclosure/Roofs/Roof") do |roof|
        roof_values = HPXML.get_roof_values(roof: roof)
        next unless roof_values[:id] == skylight_values[:roof_idref]

        skylight_tilt = roof_values[:pitch] / 12.0
      end
      if skylight_tilt.nil?
        fail "Attached roof '#{skylight_values[:roof_idref]}' not found for skylight '#{skylight_id}'."
      end

      skylight_area = skylight_values[:area]
      skylight_height = Math::sqrt(skylight_area)
      skylight_width = skylight_area / skylight_height
      z_origin = @walls_top + 0.5 * Math.sin(Math.atan(skylight_tilt)) * skylight_height
      skylight_azimuth = skylight_values[:azimuth]

      # Create parent surface slightly bigger than skylight
      surface = OpenStudio::Model::Surface.new(add_roof_polygon(skylight_width + 0.001, skylight_height + 0.001, z_origin,
                                                                skylight_azimuth, skylight_tilt), model)

      surface.additionalProperties.setFeature("Length", skylight_width)
      surface.additionalProperties.setFeature("Width", skylight_height)
      surface.additionalProperties.setFeature("Azimuth", skylight_azimuth)
      surface.additionalProperties.setFeature("Tilt", skylight_tilt)
      surface.setName("surface #{skylight_id}")
      surface.setSurfaceType("RoofCeiling")
      surface.setSpace(create_or_get_space(model, spaces, Constants.SpaceTypeLiving)) # Ensures it is included in Manual J sizing
      surface.setOutsideBoundaryCondition("Outdoors") # cannot be adiabatic because subsurfaces won't be created
      surfaces << surface

      sub_surface = OpenStudio::Model::SubSurface.new(add_roof_polygon(skylight_width, skylight_height, z_origin,
                                                                       skylight_azimuth, skylight_tilt), model)
      sub_surface.setName(skylight_id)
      sub_surface.setSurface(surface)
      sub_surface.setSubSurfaceType("Skylight")

      # Apply construction
      ufactor = skylight_values[:ufactor]
      shgc = skylight_values[:shgc]
      cool_shade_mult = 1.0
      heat_shade_mult = 1.0
      success = Constructions.apply_skylight(runner, model, [sub_surface],
                                             "SkylightConstruction",
                                             weather, cooling_season, ufactor, shgc,
                                             heat_shade_mult, cool_shade_mult)
      return false if not success
    end

    success = apply_adiabatic_construction(runner, model, surfaces, "roof")
    return false if not success

    return true
  end

  def self.add_doors(runner, model, building, spaces)
    surfaces = []
    building.elements.each("BuildingDetails/Enclosure/Doors/Door") do |door|
      door_values = HPXML.get_door_values(door: door)
      door_id = door_values[:id]

      door_area = door_values[:area]
      door_azimuth = door_values[:azimuth]

      door_height = 6.67 # ft
      door_width = door_area / door_height
      z_origin = @foundation_top

      # Create parent surface slightly bigger than door
      surface = OpenStudio::Model::Surface.new(add_wall_polygon(door_width, door_height, z_origin,
                                                                door_azimuth, [0, 0.001, 0.001, 0.001]), model)

      surface.additionalProperties.setFeature("Length", door_width)
      surface.additionalProperties.setFeature("Azimuth", door_azimuth)
      surface.additionalProperties.setFeature("Tilt", 90.0)
      surface.setName("surface #{door_id}")
      surface.setSurfaceType("Wall")
      assign_space_to_subsurface(surface, door_id, door_values[:wall_idref], building, spaces, model, "door")
      surface.setOutsideBoundaryCondition("Outdoors") # cannot be adiabatic because subsurfaces won't be created
      surfaces << surface

      sub_surface = OpenStudio::Model::SubSurface.new(add_wall_polygon(door_width, door_height, z_origin,
                                                                       door_azimuth, [0, 0, 0, 0]), model)
      sub_surface.setName(door_id)
      sub_surface.setSurface(surface)
      sub_surface.setSubSurfaceType("Door")

      # Apply construction
      ufactor = 1.0 / door_values[:r_value]

      success = Constructions.apply_door(runner, model, [sub_surface], "Door", ufactor)
      return false if not success
    end

    success = apply_adiabatic_construction(runner, model, surfaces, "wall")
    return false if not success

    return true
  end

  def self.apply_adiabatic_construction(runner, model, surfaces, type)
    # Arbitrary construction for heat capacitance.
    # Only applies to surfaces where outside boundary conditioned is
    # adiabatic or surface net area is near zero.

    if type == "wall"

      success = Constructions.apply_wood_stud_wall(runner, model, surfaces, "AdiabaticWallConstruction",
                                                   0, 1, 3.5, true, 0.1, 0.5, 0, 999,
                                                   Material.ExtFinishStuccoMedDark)
      return false if not success

    elsif type == "floor"

      success = Constructions.apply_floor(runner, model, surfaces, "AdiabaticFloorConstruction",
                                          0, 1, 0.07, 5.5, 0.75, 999,
                                          Material.FloorWood, Material.CoveringBare)
      return false if not success

    elsif type == "roof"

      success = Constructions.apply_open_cavity_roof(runner, model, surfaces, "AdiabaticRoofConstruction",
                                                     0, 1, 7.25, 0.07, 7.25, 0.75, 999,
                                                     Material.RoofingAsphaltShinglesMed, false)
      return false if not success

    end

    return true
  end

  def self.add_hot_water_and_appliances(runner, model, building, weather, spaces)
    # Clothes Washer
    clothes_washer_values = HPXML.get_clothes_washer_values(clothes_washer: building.elements["BuildingDetails/Appliances/ClothesWasher"])
    if not clothes_washer_values.nil?
      cw_space = get_space_from_location(clothes_washer_values[:location], "ClothesWasher", model, spaces)
      cw_ler = clothes_washer_values[:rated_annual_kwh]
      cw_elec_rate = clothes_washer_values[:label_electric_rate]
      cw_gas_rate = clothes_washer_values[:label_gas_rate]
      cw_agc = clothes_washer_values[:label_annual_gas_cost]
      cw_cap = clothes_washer_values[:capacity]
      cw_mef = clothes_washer_values[:modified_energy_factor]
      if cw_mef.nil?
        cw_mef = HotWaterAndAppliances.calc_clothes_washer_mef_from_imef(clothes_washer_values[:integrated_modified_energy_factor])
      end
    else
      cw_mef = cw_ler = cw_elec_rate = cw_gas_rate = cw_agc = cw_cap = cw_space = nil
    end

    # Clothes Dryer
    clothes_dryer_values = HPXML.get_clothes_dryer_values(clothes_dryer: building.elements["BuildingDetails/Appliances/ClothesDryer"])
    if not clothes_dryer_values.nil?
      cd_space = get_space_from_location(clothes_dryer_values[:location], "ClothesDryer", model, spaces)
      cd_fuel = to_beopt_fuel(clothes_dryer_values[:fuel_type])
      cd_control = clothes_dryer_values[:control_type]
      cd_ef = clothes_dryer_values[:energy_factor]
      if cd_ef.nil?
        cd_ef = HotWaterAndAppliances.calc_clothes_dryer_ef_from_cef(clothes_dryer_values[:combined_energy_factor])
      end
    else
      cd_ef = cd_control = cd_fuel = cd_space = nil
    end

    # Dishwasher
    dishwasher_values = HPXML.get_dishwasher_values(dishwasher: building.elements["BuildingDetails/Appliances/Dishwasher"])
    if not dishwasher_values.nil?
      dw_cap = dishwasher_values[:place_setting_capacity]
      dw_ef = dishwasher_values[:energy_factor]
      if dw_ef.nil?
        dw_ef = HotWaterAndAppliances.calc_dishwasher_ef_from_annual_kwh(dishwasher_values[:rated_annual_kwh])
      end
    else
      dw_ef = dw_cap = nil
    end

    # Refrigerator
    refrigerator_values = HPXML.get_refrigerator_values(refrigerator: building.elements["BuildingDetails/Appliances/Refrigerator"])
    if not refrigerator_values.nil?
      fridge_space = get_space_from_location(refrigerator_values[:location], "Refrigerator", model, spaces)
      fridge_annual_kwh = refrigerator_values[:rated_annual_kwh]
    else
      fridge_annual_kwh = fridge_space = nil
    end

    # Cooking Range/Oven
    cooking_range_values = HPXML.get_cooking_range_values(cooking_range: building.elements["BuildingDetails/Appliances/CookingRange"])
    oven_values = HPXML.get_oven_values(oven: building.elements["BuildingDetails/Appliances/Oven"])
    if not cooking_range_values.nil? and not oven_values.nil?
      cook_fuel_type = to_beopt_fuel(cooking_range_values[:fuel_type])
      cook_is_induction = cooking_range_values[:is_induction]
      oven_is_convection = oven_values[:is_convection]
    else
      cook_fuel_type = cook_is_induction = oven_is_convection = nil
    end

    wh = building.elements["BuildingDetails/Systems/WaterHeating"]

    # Fixtures
    has_low_flow_fixtures = false
    if not wh.nil?
      low_flow_fixtures_list = []
      wh.elements.each("WaterFixture[WaterFixtureType='shower head' or WaterFixtureType='faucet']") do |wf|
        water_fixture_values = HPXML.get_water_fixture_values(water_fixture: wf)
        low_flow_fixtures_list << water_fixture_values[:low_flow]
      end
      low_flow_fixtures_list.uniq!
      if low_flow_fixtures_list.size == 1 and low_flow_fixtures_list[0]
        has_low_flow_fixtures = true
      end
    end

    # Distribution
    if not wh.nil?
      dist = wh.elements["HotWaterDistribution"]
      hot_water_distribution_values = HPXML.get_hot_water_distribution_values(hot_water_distribution: wh.elements["HotWaterDistribution"])
      dist_type = hot_water_distribution_values[:system_type].downcase
      if dist_type == "standard"
        std_pipe_length = hot_water_distribution_values[:standard_piping_length]
        recirc_loop_length = nil
        recirc_branch_length = nil
        recirc_control_type = nil
        recirc_pump_power = nil
      elsif dist_type == "recirculation"
        recirc_loop_length = hot_water_distribution_values[:recirculation_piping_length]
        recirc_branch_length = hot_water_distribution_values[:recirculation_branch_piping_length]
        recirc_control_type = hot_water_distribution_values[:recirculation_control_type]
        recirc_pump_power = hot_water_distribution_values[:recirculation_pump_power]
        std_pipe_length = nil
      end
      pipe_r = hot_water_distribution_values[:pipe_r_value]
    end

    # Drain Water Heat Recovery
    dwhr_present = false
    dwhr_facilities_connected = nil
    dwhr_is_equal_flow = nil
    dwhr_efficiency = nil
    if not wh.nil?
      if XMLHelper.has_element(dist, "DrainWaterHeatRecovery")
        dwhr_present = true
        dwhr_facilities_connected = hot_water_distribution_values[:dwhr_facilities_connected]
        dwhr_is_equal_flow = hot_water_distribution_values[:dwhr_equal_flow]
        dwhr_efficiency = hot_water_distribution_values[:dwhr_efficiency]
      end
    end

    # Water Heater
    dhw_loop_fracs = {}
    if not wh.nil?
      wh.elements.each("WaterHeatingSystem") do |dhw|
        water_heating_system_values = HPXML.get_water_heating_system_values(water_heating_system: dhw)

        space = get_space_from_location(water_heating_system_values[:location], "WaterHeatingSystem", model, spaces)
        setpoint_temp = Waterheater.get_default_hot_water_temperature(@eri_version)
        wh_type = water_heating_system_values[:water_heater_type]
        fuel = water_heating_system_values[:fuel_type]

        ef = water_heating_system_values[:energy_factor]
        if ef.nil?
          uef = water_heating_system_values[:uniform_energy_factor]
          ef = Waterheater.calc_ef_from_uef(uef, to_beopt_wh_type(wh_type), to_beopt_fuel(fuel))
        end

        ec_adj = HotWaterAndAppliances.get_dist_energy_consumption_adjustment(@has_uncond_bsmnt, @cfa, @ncfl,
                                                                              dist_type, recirc_control_type,
                                                                              pipe_r, std_pipe_length, recirc_loop_length)

        dhw_load_frac = water_heating_system_values[:fraction_dhw_load_served]

        sys_id = water_heating_system_values[:id]
        @dhw_map[sys_id] = []

        if wh_type == "storage water heater"

          tank_vol = water_heating_system_values[:tank_volume]
          if fuel != "electricity"
            re = water_heating_system_values[:recovery_efficiency]
          else
            re = 0.98
          end
          capacity_kbtuh = water_heating_system_values[:heating_capacity] / 1000.0
          oncycle_power = 0.0
          offcycle_power = 0.0
          success = Waterheater.apply_tank(model, runner, space, to_beopt_fuel(fuel),
                                           capacity_kbtuh, tank_vol, ef, re, setpoint_temp,
                                           oncycle_power, offcycle_power, ec_adj,
                                           @nbeds, @dhw_map, sys_id)
          return false if not success

        elsif wh_type == "instantaneous water heater"

          cycling_derate = water_heating_system_values[:performance_adjustment]
          if cycling_derate.nil?
            cycling_derate = Waterheater.get_tankless_cycling_derate()
          end

          capacity_kbtuh = 100000000.0
          oncycle_power = 0.0
          offcycle_power = 0.0
          success = Waterheater.apply_tankless(model, runner, space, to_beopt_fuel(fuel),
                                               capacity_kbtuh, ef, cycling_derate,
                                               setpoint_temp, oncycle_power, offcycle_power, ec_adj,
                                               @nbeds, @dhw_map, sys_id)
          return false if not success

        elsif wh_type == "heat pump water heater"

          tank_vol = water_heating_system_values[:tank_volume]
          e_cap = 4.5 # FIXME
          min_temp = 45.0 # FIXME
          max_temp = 120.0 # FIXME
          cap = 0.5 # FIXME
          cop = 2.8 # FIXME
          shr = 0.88 # FIXME
          airflow_rate = 181.0 # FIXME
          fan_power = 0.0462 # FIXME
          parasitics = 3.0 # FIXME
          tank_ua = 3.9 # FIXME
          int_factor = 1.0 # FIXME
          temp_depress = 0.0 # FIXME
          # FIXME: Use ef, ec_adj
          success = Waterheater.apply_heatpump(model, runner, space, weather,
                                               e_cap, tank_vol, setpoint_temp, min_temp, max_temp,
                                               cap, cop, shr, airflow_rate, fan_power,
                                               parasitics, tank_ua, int_factor, temp_depress,
                                               @nbeds, @dhw_map, sys_id)
          return false if not success

        else

          fail "Unhandled water heater (#{wh_type})."

        end

        dhw_loop_fracs[sys_id] = dhw_load_frac
      end
    end

    wh_setpoint = Waterheater.get_default_hot_water_temperature(@eri_version)
    living_space = get_space_of_type(spaces, Constants.SpaceTypeLiving)
    success = HotWaterAndAppliances.apply(model, runner, weather, living_space,
                                          @cfa, @nbeds, @ncfl, @has_uncond_bsmnt, wh_setpoint,
                                          cw_mef, cw_ler, cw_elec_rate, cw_gas_rate,
                                          cw_agc, cw_cap, cw_space, cd_fuel, cd_ef, cd_control,
                                          cd_space, dw_ef, dw_cap, fridge_annual_kwh, fridge_space,
                                          cook_fuel_type, cook_is_induction, oven_is_convection,
                                          has_low_flow_fixtures, dist_type, pipe_r,
                                          std_pipe_length, recirc_loop_length,
                                          recirc_branch_length, recirc_control_type,
                                          recirc_pump_power, dwhr_present,
                                          dwhr_facilities_connected, dwhr_is_equal_flow,
                                          dwhr_efficiency, dhw_loop_fracs, @eri_version,
                                          @dhw_map)
    return false if not success

    return true
  end

  def self.add_cooling_system(runner, model, building)
    return true if @use_only_ideal_air

    building.elements.each("BuildingDetails/Systems/HVAC/HVACPlant/CoolingSystem") do |clgsys|
      cooling_system_values = HPXML.get_cooling_system_values(cooling_system: clgsys)

      clg_type = cooling_system_values[:cooling_system_type]

      cool_capacity_btuh = cooling_system_values[:cooling_capacity]
      if cool_capacity_btuh < 0
        cool_capacity_btuh = Constants.SizingAuto
      end

      load_frac = cooling_system_values[:fraction_cool_load_served]
      sequential_load_frac = load_frac / @total_frac_remaining_cool_load_served # Fraction of remaining load served by this system
      @total_frac_remaining_cool_load_served -= load_frac

      dse_heat, dse_cool, has_dse = get_dse(building, cooling_system_values)

      sys_id = cooling_system_values[:id]
      @hvac_map[sys_id] = []

      if clg_type == "central air conditioning"

        # FIXME: Generalize
        seer = cooling_system_values[:cooling_efficiency_seer]
        num_speeds = get_ac_num_speeds(seer)
        crankcase_kw = 0.05 # From RESNET Publication No. 002-2017
        crankcase_temp = 50.0 # From RESNET Publication No. 002-2017

        if num_speeds == "1-Speed"

          shrs = [0.73]
          fan_power_installed = get_fan_power_installed(seer)
          success = HVAC.apply_central_ac_1speed(model, runner, seer, shrs,
                                                 fan_power_installed, crankcase_kw, crankcase_temp,
                                                 cool_capacity_btuh, dse_cool, load_frac,
                                                 sequential_load_frac, @control_slave_zones_hash,
                                                 @hvac_map, sys_id)
          return false if not success

        elsif num_speeds == "2-Speed"

          shrs = [0.71, 0.73]
          fan_power_installed = get_fan_power_installed(seer)
          success = HVAC.apply_central_ac_2speed(model, runner, seer, shrs,
                                                 fan_power_installed, crankcase_kw, crankcase_temp,
                                                 cool_capacity_btuh, dse_cool, load_frac,
                                                 sequential_load_frac, @control_slave_zones_hash,
                                                 @hvac_map, sys_id)
          return false if not success

        elsif num_speeds == "Variable-Speed"

          shrs = [0.87, 0.80, 0.79, 0.78]
          fan_power_installed = get_fan_power_installed(seer)
          success = HVAC.apply_central_ac_4speed(model, runner, seer, shrs,
                                                 fan_power_installed, crankcase_kw, crankcase_temp,
                                                 cool_capacity_btuh, dse_cool, load_frac,
                                                 sequential_load_frac, @control_slave_zones_hash,
                                                 @hvac_map, sys_id)
          return false if not success

        else

          fail "Unexpected number of speeds (#{num_speeds}) for cooling system."

        end

      elsif clg_type == "room air conditioner"

        eer = cooling_system_values[:cooling_efficiency_eer]
        shr = 0.65
        airflow_rate = 350.0
        success = HVAC.apply_room_ac(model, runner, eer, shr,
                                     airflow_rate, cool_capacity_btuh, load_frac,
                                     sequential_load_frac, @control_slave_zones_hash,
                                     @hvac_map, sys_id)
        return false if not success

      end
    end

    return true
  end

  def self.add_heating_system(runner, model, building)
    return true if @use_only_ideal_air

    # We need to process furnaces attached to ACs before any other heating system
    # such that the sequential load heating fraction is properly applied.

    [true, false].each do |only_furnaces_attached_to_cooling|
      building.elements.each("BuildingDetails/Systems/HVAC/HVACPlant/HeatingSystem") do |htgsys|
        heating_system_values = HPXML.get_heating_system_values(heating_system: htgsys)

        htg_type = heating_system_values[:heating_system_type]

        dse_heat, dse_cool, has_dse = get_dse(building, heating_system_values)

        attached_clg_system = get_attached_system(heating_system_values, building,
                                                  "CoolingSystem", has_dse)

        if only_furnaces_attached_to_cooling
          next unless htg_type == "Furnace" and not attached_clg_system.nil?
        else
          next if htg_type == "Furnace" and not attached_clg_system.nil?
        end

        fuel = to_beopt_fuel(heating_system_values[:heating_system_fuel])

        heat_capacity_btuh = heating_system_values[:heating_capacity]
        if heat_capacity_btuh < 0
          heat_capacity_btuh = Constants.SizingAuto
        end

        load_frac = heating_system_values[:fraction_heat_load_served]
        sequential_load_frac = load_frac / @total_frac_remaining_heat_load_served # Fraction of remaining load served by this system
        @total_frac_remaining_heat_load_served -= load_frac

        sys_id = heating_system_values[:id]
        @hvac_map[sys_id] = []

        if htg_type == "Furnace"

          afue = heating_system_values[:heating_efficiency_afue]
          fan_power = 0.5 # For fuel furnaces, will be overridden by EAE later
          success = HVAC.apply_furnace(model, runner, fuel, afue,
                                       heat_capacity_btuh, fan_power, dse_heat,
                                       load_frac, sequential_load_frac,
                                       attached_clg_system, @control_slave_zones_hash,
                                       @hvac_map, sys_id)
          return false if not success

        elsif htg_type == "WallFurnace"

          afue = heating_system_values[:heating_efficiency_afue]
          fan_power = 0.0
          airflow_rate = 0.0
          success = HVAC.apply_unit_heater(model, runner, fuel,
                                           afue, heat_capacity_btuh, fan_power,
                                           airflow_rate, load_frac,
                                           sequential_load_frac, @control_slave_zones_hash,
                                           @hvac_map, sys_id)
          return false if not success

        elsif htg_type == "Boiler"

          system_type = Constants.BoilerTypeForcedDraft
          afue = heating_system_values[:heating_efficiency_afue]
          oat_reset_enabled = false
          oat_high = nil
          oat_low = nil
          oat_hwst_high = nil
          oat_hwst_low = nil
          design_temp = 180.0
          success = HVAC.apply_boiler(model, runner, fuel, system_type, afue,
                                      oat_reset_enabled, oat_high, oat_low, oat_hwst_high, oat_hwst_low,
                                      heat_capacity_btuh, design_temp, dse_heat, load_frac,
                                      sequential_load_frac, @control_slave_zones_hash,
                                      @hvac_map, sys_id)
          return false if not success

        elsif htg_type == "ElectricResistance"

          efficiency = heating_system_values[:heating_efficiency_percent]
          success = HVAC.apply_electric_baseboard(model, runner, efficiency,
                                                  heat_capacity_btuh, load_frac,
                                                  sequential_load_frac, @control_slave_zones_hash,
                                                  @hvac_map, sys_id)
          return false if not success

        elsif htg_type == "Stove"

          efficiency = heating_system_values[:heating_efficiency_percent]
          airflow_rate = 125.0 # cfm/ton; doesn't affect energy consumption
          fan_power = 0.5 # For fuel equipment, will be overridden by EAE later
          success = HVAC.apply_unit_heater(model, runner, fuel,
                                           efficiency, heat_capacity_btuh, fan_power,
                                           airflow_rate, load_frac,
                                           sequential_load_frac, @control_slave_zones_hash,
                                           @hvac_map, sys_id)
          return false if not success

        end
      end
    end

    return true
  end

  def self.add_heat_pump(runner, model, building, weather)
    return true if @use_only_ideal_air

    building.elements.each("BuildingDetails/Systems/HVAC/HVACPlant/HeatPump") do |hp|
      heat_pump_values = HPXML.get_heat_pump_values(heat_pump: hp)

      hp_type = heat_pump_values[:heat_pump_type]

      cool_capacity_btuh = heat_pump_values[:cooling_capacity]
      if cool_capacity_btuh < 0
        cool_capacity_btuh = Constants.SizingAuto
      end

      load_frac_heat = heat_pump_values[:fraction_heat_load_served]
      sequential_load_frac_heat = load_frac_heat / @total_frac_remaining_heat_load_served # Fraction of remaining load served by this system
      @total_frac_remaining_heat_load_served -= load_frac_heat

      load_frac_cool = heat_pump_values[:fraction_cool_load_served]
      sequential_load_frac_cool = load_frac_cool / @total_frac_remaining_cool_load_served # Fraction of remaining load served by this system
      @total_frac_remaining_cool_load_served -= load_frac_cool

      backup_heat_capacity_btuh = heat_pump_values[:backup_heating_capacity]
      if backup_heat_capacity_btuh < 0
        backup_heat_capacity_btuh = Constants.SizingAuto
      end

      backup_heat_efficiency = heat_pump_values[:backup_heating_efficiency_percent]

      dse_heat, dse_cool, has_dse = get_dse(building, heat_pump_values)
      if dse_heat != dse_cool
        # FUTURE: Remove this when available in E+
        fail "Cannot handle different distribution system efficiency (DSE) values for heating and cooling."
      end

      sys_id = heat_pump_values[:id]
      @hvac_map[sys_id] = []

      if hp_type == "air-to-air"

        seer = heat_pump_values[:cooling_efficiency_seer]
        hspf = heat_pump_values[:heating_efficiency_hspf]

        if load_frac_cool > 0
          num_speeds = get_ashp_num_speeds_by_seer(seer)
        else
          num_speeds = get_ashp_num_speeds_by_hspf(hspf)
        end

        crankcase_kw = 0.05 # From RESNET Publication No. 002-2017
        crankcase_temp = 50.0 # From RESNET Publication No. 002-2017
        min_temp = 0.0 # FIXME

        if num_speeds == "1-Speed"

          shrs = [0.73]
          fan_power_installed = get_fan_power_installed(seer)
<<<<<<< HEAD
          success = HVAC.apply_central_ashp_1speed(model, runner, seer, hspf, eers, cops, shrs,
=======
          min_temp = 0.0
          supplemental_efficiency = 1.0
          success = HVAC.apply_central_ashp_1speed(model, runner, seer, hspf, shrs,
>>>>>>> 5ca68b06
                                                   fan_power_installed, min_temp, crankcase_kw, crankcase_temp,
                                                   cool_capacity_btuh, backup_heat_efficiency,
                                                   backup_heat_capacity_btuh, dse_heat,
                                                   load_frac_heat, load_frac_cool,
                                                   sequential_load_frac_heat, sequential_load_frac_cool,
                                                   @control_slave_zones_hash, @hvac_map, sys_id)
          return false if not success

        elsif num_speeds == "2-Speed"

          shrs = [0.71, 0.724]       
          fan_power_installed = get_fan_power_installed(seer)
<<<<<<< HEAD
          success = HVAC.apply_central_ashp_2speed(model, runner, seer, hspf, eers, cops, shrs,
                                                   capacity_ratios, fan_speed_ratios_cooling, fan_speed_ratios_heating,
=======
          min_temp = 0.0
          supplemental_efficiency = 1.0
          success = HVAC.apply_central_ashp_2speed(model, runner, seer, hspf, shrs,
>>>>>>> 5ca68b06
                                                   fan_power_installed, min_temp, crankcase_kw, crankcase_temp,
                                                   cool_capacity_btuh, backup_heat_efficiency,
                                                   backup_heat_capacity_btuh, dse_heat,
                                                   load_frac_heat, load_frac_cool,
                                                   sequential_load_frac_heat, sequential_load_frac_cool,
                                                   @control_slave_zones_hash, @hvac_map, sys_id)
          return false if not success

        elsif num_speeds == "Variable-Speed"

          shrs = [0.87, 0.80, 0.79, 0.78]
          fan_power_installed = get_fan_power_installed(seer)
<<<<<<< HEAD
          success = HVAC.apply_central_ashp_4speed(model, runner, seer, hspf, eers, cops, shrs,
                                                   capacity_ratios, fan_speed_ratios_cooling, fan_speed_ratios_heating,
=======
          min_temp = 0.0
          supplemental_efficiency = 1.0
          success = HVAC.apply_central_ashp_4speed(model, runner, seer, hspf, shrs,
>>>>>>> 5ca68b06
                                                   fan_power_installed, min_temp, crankcase_kw, crankcase_temp,
                                                   cool_capacity_btuh, backup_heat_efficiency,
                                                   backup_heat_capacity_btuh, dse_heat,
                                                   load_frac_heat, load_frac_cool,
                                                   sequential_load_frac_heat, sequential_load_frac_cool,
                                                   @control_slave_zones_hash, @hvac_map, sys_id)
          return false if not success

        else

          fail "Unexpected number of speeds (#{num_speeds}) for heat pump system."

        end

      elsif hp_type == "mini-split"

        # FIXME: Generalize
        seer = heat_pump_values[:cooling_efficiency_seer]
        hspf = heat_pump_values[:heating_efficiency_hspf]
        shr = 0.73
        min_cooling_capacity = 0.4
        max_cooling_capacity = 1.2
        min_cooling_airflow_rate = 200.0
        max_cooling_airflow_rate = 425.0
        min_heating_capacity = 0.3
        max_heating_capacity = 1.2
        min_heating_airflow_rate = 200.0
        max_heating_airflow_rate = 400.0
        heating_capacity_offset = 2300.0
        cap_retention_frac = 0.25
        cap_retention_temp = -5.0
        pan_heater_power = 0.0
        fan_power = 0.07
        is_ducted = (XMLHelper.has_element(hp, "DistributionSystem") and not has_dse)
        success = HVAC.apply_mshp(model, runner, seer, hspf, shr,
                                  min_cooling_capacity, max_cooling_capacity,
                                  min_cooling_airflow_rate, max_cooling_airflow_rate,
                                  min_heating_capacity, max_heating_capacity,
                                  min_heating_airflow_rate, max_heating_airflow_rate,
                                  heating_capacity_offset, cap_retention_frac,
                                  cap_retention_temp, pan_heater_power, fan_power,
                                  is_ducted, cool_capacity_btuh,
                                  backup_heat_efficiency, backup_heat_capacity_btuh,
                                  dse_heat, load_frac_heat, load_frac_cool,
                                  sequential_load_frac_heat, sequential_load_frac_cool,
                                  @control_slave_zones_hash, @hvac_map, sys_id)
        return false if not success

      elsif hp_type == "ground-to-air"

        # FIXME: Generalize
        eer = heat_pump_values[:cooling_efficiency_eer]
        cop = heat_pump_values[:heating_efficiency_cop]
        shr = 0.732
        ground_conductivity = 0.6
        grout_conductivity = 0.4
        bore_config = Constants.SizingAuto
        bore_holes = Constants.SizingAuto
        bore_depth = Constants.SizingAuto
        bore_spacing = 20.0
        bore_diameter = 5.0
        pipe_size = 0.75
        ground_diffusivity = 0.0208
        fluid_type = Constants.FluidPropyleneGlycol
        frac_glycol = 0.3
        design_delta_t = 10.0
        pump_head = 50.0
        u_tube_leg_spacing = 0.9661
        u_tube_spacing_type = "b"
        fan_power = 0.5
        success = HVAC.apply_gshp(model, runner, weather, cop, eer, shr,
                                  ground_conductivity, grout_conductivity,
                                  bore_config, bore_holes, bore_depth,
                                  bore_spacing, bore_diameter, pipe_size,
                                  ground_diffusivity, fluid_type, frac_glycol,
                                  design_delta_t, pump_head,
                                  u_tube_leg_spacing, u_tube_spacing_type,
                                  fan_power, cool_capacity_btuh, backup_heat_efficiency,
                                  backup_heat_capacity_btuh, dse_heat,
                                  load_frac_heat, load_frac_cool,
                                  sequential_load_frac_heat, sequential_load_frac_cool,
                                  @control_slave_zones_hash, @hvac_map, sys_id)
        return false if not success

      end
    end

    return true
  end

  def self.add_residual_hvac(runner, model, building)
    if @use_only_ideal_air
      success = HVAC.apply_ideal_air_loads(model, runner, 1, 1, 1, 1, @control_slave_zones_hash)
      return false if not success

      return true
    end

    # Residual heating
    htg_load_frac = building.elements["sum(BuildingDetails/Systems/HVAC/HVACPlant/HeatingSystem/FractionHeatLoadServed)"]
    htg_load_frac += building.elements["sum(BuildingDetails/Systems/HVAC/HVACPlant/HeatPump/FractionHeatLoadServed)"]
    residual_heat_load_served = 1.0 - htg_load_frac

    # Residual cooling
    clg_load_frac = building.elements["sum(BuildingDetails/Systems/HVAC/HVACPlant/CoolingSystem/FractionCoolLoadServed)"]
    clg_load_frac += building.elements["sum(BuildingDetails/Systems/HVAC/HVACPlant/HeatPump/FractionCoolLoadServed)"]
    residual_cool_load_served = 1.0 - clg_load_frac

    # Don't add ideal air if no heating system
    residual_heat_load_served = 0 if residual_heat_load_served >= 1.0

    # Don't add ideal air if no cooling system
    residual_cool_load_served = 0 if residual_cool_load_served >= 1.0

    @total_frac_remaining_heat_load_served -= residual_heat_load_served
    @total_frac_remaining_cool_load_served -= residual_cool_load_served

    # Only add ideal air if heating/cooling system doesn't meet entire load
    if residual_heat_load_served > 0.02 or residual_cool_load_served > 0.02
      success = HVAC.apply_ideal_air_loads(model, runner, residual_cool_load_served, residual_heat_load_served,
                                           residual_cool_load_served, residual_heat_load_served,
                                           @control_slave_zones_hash)
      return false if not success
    end

    return true
  end

  def self.add_setpoints(runner, model, building, weather, spaces)
    hvac_control_values = HPXML.get_hvac_control_values(hvac_control: building.elements["BuildingDetails/Systems/HVAC/HVACControl"])
    return true if hvac_control_values.nil?

    conditioned_zones = get_spaces_of_type(spaces, [Constants.SpaceTypeLiving, Constants.SpaceTypeConditionedBasement]).map { |z| z.thermalZone.get }.compact

    control_type = hvac_control_values[:control_type]
    heating_temp = hvac_control_values[:setpoint_temp_heating_season]
    if not heating_temp.nil? # Use provided value
      htg_weekday_setpoints = [[heating_temp] * 24] * 12
    else # Use ERI default
      htg_sp, htg_setback_sp, htg_setback_hrs_per_week, htg_setback_start_hr = HVAC.get_default_heating_setpoint(control_type)
      if htg_setback_sp.nil?
        htg_weekday_setpoints = [[htg_sp] * 24] * 12
      else
        htg_weekday_setpoints = [[htg_sp] * 24] * 12
        (0..11).to_a.each do |m|
          for hr in htg_setback_start_hr..htg_setback_start_hr + Integer(htg_setback_hrs_per_week / 7.0) - 1
            htg_weekday_setpoints[m][hr % 24] = htg_setback_sp
          end
        end
      end
    end
    htg_weekend_setpoints = htg_weekday_setpoints
    htg_use_auto_season = false
    htg_season_start_month = 1
    htg_season_end_month = 12
    success = HVAC.apply_heating_setpoints(model, runner, weather, htg_weekday_setpoints, htg_weekend_setpoints,
                                           htg_use_auto_season, htg_season_start_month, htg_season_end_month,
                                           conditioned_zones)
    return false if not success

    cooling_temp = hvac_control_values[:setpoint_temp_cooling_season]
    if not cooling_temp.nil? # Use provided value
      clg_weekday_setpoints = [[cooling_temp] * 24] * 12
    else # Use ERI default
      clg_sp, clg_setup_sp, clg_setup_hrs_per_week, clg_setup_start_hr = HVAC.get_default_cooling_setpoint(control_type)
      if clg_setup_sp.nil?
        clg_weekday_setpoints = [[clg_sp] * 24] * 12
      else
        clg_weekday_setpoints = [[clg_sp] * 24] * 12
        (0..11).to_a.each do |m|
          for hr in clg_setup_start_hr..clg_setup_start_hr + Integer(clg_setup_hrs_per_week / 7.0) - 1
            clg_weekday_setpoints[m][hr % 24] = clg_setup_sp
          end
        end
      end
    end
    # Apply ceiling fan offset?
    if not building.elements["BuildingDetails/Lighting/CeilingFan"].nil?
      cooling_setpoint_offset = 0.5 # deg-F
      monthly_avg_temp_control = 63.0 # deg-F
      weather.data.MonthlyAvgDrybulbs.each_with_index do |val, m|
        next unless val > monthly_avg_temp_control

        clg_weekday_setpoints[m] = [clg_weekday_setpoints[m], Array.new(24, cooling_setpoint_offset)].transpose.map { |i| i.reduce(:+) }
      end
    end
    clg_weekend_setpoints = clg_weekday_setpoints
    clg_use_auto_season = false
    clg_season_start_month = 1
    clg_season_end_month = 12
    success = HVAC.apply_cooling_setpoints(model, runner, weather, clg_weekday_setpoints, clg_weekend_setpoints,
                                           clg_use_auto_season, clg_season_start_month, clg_season_end_month,
                                           conditioned_zones)
    return false if not success

    return true
  end

  def self.add_ceiling_fans(runner, model, building, spaces)
    ceiling_fan_values = HPXML.get_ceiling_fan_values(ceiling_fan: building.elements["BuildingDetails/Lighting/CeilingFan"])
    return true if ceiling_fan_values.nil?

    medium_cfm = 3000.0
    weekday_sch = [0.0, 0.0, 0.0, 0.0, 0.0, 0.0, 0.0, 0.0, 0.0, 0.5, 1.0, 1.0, 1.0, 1.0, 1.0, 1.0, 1.0, 1.0, 1.0, 1.0, 0.0, 0.0, 0.0, 0.0]
    weekend_sch = weekday_sch
    hrs_per_day = weekday_sch.inject { |sum, n| sum + n }

    cfm_per_w = ceiling_fan_values[:efficiency]
    if cfm_per_w.nil?
      fan_power_w = HVAC.get_default_ceiling_fan_power()
      cfm_per_w = medium_cfm / fan_power_w
    end
    quantity = ceiling_fan_values[:quantity]
    if quantity.nil?
      quantity = HVAC.get_default_ceiling_fan_quantity(@nbeds)
    end
    annual_kwh = UnitConversions.convert(quantity * medium_cfm / cfm_per_w * hrs_per_day * 365.0, "Wh", "kWh")

    conditioned_spaces = get_spaces_of_type(spaces, [Constants.SpaceTypeLiving, Constants.SpaceTypeConditionedBasement])
    success = HVAC.apply_ceiling_fans(model, runner, annual_kwh, weekday_sch, weekend_sch,
                                      @cfa, conditioned_spaces)
    return false if not success

    return true
  end

  def self.get_dse(building, system_values)
    dist_id = system_values[:distribution_system_idref]
    if dist_id.nil? # No distribution system
      return 1.0, 1.0, false
    end

    # Get attached distribution system
    attached_dist = nil
    found_attached_dist = nil
    annual_cooling_dse = nil
    annual_heating_dse = nil
    building.elements.each("BuildingDetails/Systems/HVAC/HVACDistribution") do |dist|
      hvac_distribution_values = HPXML.get_hvac_distribution_values(hvac_distribution: dist)
      next if dist_id != hvac_distribution_values[:id]

      found_attached_dist = true
      next if hvac_distribution_values[:distribution_system_type] != 'DSE'

      attached_dist = dist
      annual_cooling_dse = hvac_distribution_values[:annual_cooling_dse]
      annual_heating_dse = hvac_distribution_values[:annual_heating_dse]
    end

    if not found_attached_dist
      fail "Attached HVAC distribution system '#{dist_id}' cannot be found for HVAC system '#{system_values[:id]}'."
    end

    if attached_dist.nil? # No attached DSEs for system
      return 1.0, 1.0, false
    end

    dse_cool = annual_cooling_dse
    dse_heat = annual_heating_dse
    return dse_heat, dse_cool, true
  end

  def self.add_mels(runner, model, building, spaces)
    # Misc
    plug_load_values = HPXML.get_plug_load_values(plug_load: building.elements["BuildingDetails/MiscLoads/PlugLoad[PlugLoadType='other']"])
    if not plug_load_values.nil?
      misc_annual_kwh = plug_load_values[:kWh_per_year]
      if misc_annual_kwh.nil?
        misc_annual_kwh = MiscLoads.get_residual_mels_values(@cfa)[0]
      end

      misc_sens_frac = plug_load_values[:frac_sensible]
      if misc_sens_frac.nil?
        misc_sens_frac = MiscLoads.get_residual_mels_values(@cfa)[1]
      end

      misc_lat_frac = plug_load_values[:frac_latent]
      if misc_lat_frac.nil?
        misc_lat_frac = MiscLoads.get_residual_mels_values(@cfa)[2]
      end

      misc_loads_schedule_values = HPXML.get_misc_loads_schedule_values(misc_loads: building.elements["BuildingDetails/MiscLoads"])
      misc_weekday_sch = misc_loads_schedule_values[:weekday_fractions]
      if misc_weekday_sch.nil?
        misc_weekday_sch = "0.04, 0.037, 0.037, 0.036, 0.033, 0.036, 0.043, 0.047, 0.034, 0.023, 0.024, 0.025, 0.024, 0.028, 0.031, 0.032, 0.039, 0.053, 0.063, 0.067, 0.071, 0.069, 0.059, 0.05"
      end

      misc_weekend_sch = misc_loads_schedule_values[:weekend_fractions]
      if misc_weekend_sch.nil?
        misc_weekend_sch = "0.04, 0.037, 0.037, 0.036, 0.033, 0.036, 0.043, 0.047, 0.034, 0.023, 0.024, 0.025, 0.024, 0.028, 0.031, 0.032, 0.039, 0.053, 0.063, 0.067, 0.071, 0.069, 0.059, 0.05"
      end

      misc_monthly_sch = misc_loads_schedule_values[:monthly_multipliers]
      if misc_monthly_sch.nil?
        misc_monthly_sch = "1.248, 1.257, 0.993, 0.989, 0.993, 0.827, 0.821, 0.821, 0.827, 0.99, 0.987, 1.248"
      end
    else
      misc_annual_kwh = 0
    end

    # Television
    plug_load_values = HPXML.get_plug_load_values(plug_load: building.elements["BuildingDetails/MiscLoads/PlugLoad[PlugLoadType='TV other']"])
    if not plug_load_values.nil?
      tv_annual_kwh = plug_load_values[:kWh_per_year]
      if tv_annual_kwh.nil?
        tv_annual_kwh, tv_sens_frac, tv_lat_frac = MiscLoads.get_televisions_values(@cfa, @nbeds)
      end
    else
      tv_annual_kwh = 0
    end

    conditioned_spaces = get_spaces_of_type(spaces, [Constants.SpaceTypeLiving, Constants.SpaceTypeConditionedBasement])
    success, sch = MiscLoads.apply_plug(model, runner, misc_annual_kwh, misc_sens_frac, misc_lat_frac,
                                        misc_weekday_sch, misc_weekend_sch, misc_monthly_sch, tv_annual_kwh,
                                        @cfa, conditioned_spaces)
    return false if not success

    return true
  end

  def self.add_lighting(runner, model, building, weather, spaces)
    lighting = building.elements["BuildingDetails/Lighting"]
    return true if lighting.nil?

    lighting_values = HPXML.get_lighting_values(lighting: lighting)

    if lighting_values[:fraction_tier_i_interior] + lighting_values[:fraction_tier_ii_interior] > 1
      fail "Fraction of qualifying interior lighting fixtures #{lighting_values[:fraction_tier_i_interior] + lighting_values[:fraction_tier_ii_interior]} is greater than 1."
    end
    if lighting_values[:fraction_tier_i_exterior] + lighting_values[:fraction_tier_ii_exterior] > 1
      fail "Fraction of qualifying exterior lighting fixtures #{lighting_values[:fraction_tier_i_exterior] + lighting_values[:fraction_tier_ii_exterior]} is greater than 1."
    end
    if lighting_values[:fraction_tier_i_garage] + lighting_values[:fraction_tier_ii_garage] > 1
      fail "Fraction of qualifying garage lighting fixtures #{lighting_values[:fraction_tier_i_garage] + lighting_values[:fraction_tier_ii_garage]} is greater than 1."
    end

    int_kwh, ext_kwh, grg_kwh = Lighting.calc_lighting_energy(@eri_version, @cfa, @gfa,
                                                              lighting_values[:fraction_tier_i_interior],
                                                              lighting_values[:fraction_tier_i_exterior],
                                                              lighting_values[:fraction_tier_i_garage],
                                                              lighting_values[:fraction_tier_ii_interior],
                                                              lighting_values[:fraction_tier_ii_exterior],
                                                              lighting_values[:fraction_tier_ii_garage])

    conditioned_spaces = get_spaces_of_type(spaces, [Constants.SpaceTypeLiving, Constants.SpaceTypeConditionedBasement])
    garage_spaces = get_spaces_of_type(spaces, [Constants.SpaceTypeGarage])
    success, sch = Lighting.apply(model, runner, weather, int_kwh, grg_kwh, ext_kwh, @cfa, @gfa,
                                  conditioned_spaces, garage_spaces)
    return false if not success

    return true
  end

  def self.add_airflow(runner, model, building, spaces)
    # Infiltration
    infil_volume = nil
    building.elements.each("BuildingDetails/Enclosure/AirInfiltration/AirInfiltrationMeasurement") do |air_infiltration_measurement|
      air_infiltration_measurement_values = HPXML.get_air_infiltration_measurement_values(air_infiltration_measurement: air_infiltration_measurement)
      infil_volume = air_infiltration_measurement_values[:infiltration_volume] unless air_infiltration_measurement_values[:infiltration_volume].nil?
    end
    if infil_volume.nil?
      infil_volume = @cvolume
    end

    infil_ach50 = nil
    infil_const_ach = nil
    building.elements.each("BuildingDetails/Enclosure/AirInfiltration/AirInfiltrationMeasurement") do |air_infiltration_measurement|
      air_infiltration_measurement_values = HPXML.get_air_infiltration_measurement_values(air_infiltration_measurement: air_infiltration_measurement)
      if air_infiltration_measurement_values[:house_pressure] == 50 and air_infiltration_measurement_values[:unit_of_measure] == "ACH"
        infil_ach50 = air_infiltration_measurement_values[:air_leakage]
      elsif air_infiltration_measurement_values[:house_pressure] == 50 and air_infiltration_measurement_values[:unit_of_measure] == "CFM"
        infil_ach50 = air_infiltration_measurement_values[:air_leakage] * 60.0 / infil_volume # Convert CFM50 to ACH50
      else
        infil_const_ach = air_infiltration_measurement_values[:constant_ach_natural]
      end
    end

    # FIXME: Update code below for SLA vs nACH vs constant nACH

    if @has_vented_attic
      attic_sla = nil
      attic_const_ach = nil
      building.elements.each("BuildingDetails/Enclosure/Attics/Attic[AtticType/Attic[Vented='true']]") do |vented_attic|
        vented_attic_values = HPXML.get_attic_values(attic: vented_attic)
        attic_sla = vented_attic_values[:vented_attic_sla]
        attic_const_ach = vented_attic_values[:vented_attic_constant_ach]
      end
      if attic_sla.nil? and attic_const_ach.nil?
        attic_sla = Airflow.get_default_vented_attic_sla()
      end
    else
      attic_sla = 0.0
      attic_const_ach = nil
    end

    if @has_vented_crawl
      crawl_sla = nil
      crawl_ach = nil
      building.elements.each("BuildingDetails/Enclosure/Foundations/Foundation[FoundationType/Crawlspace[Vented='true']]") do |vented_crawl|
        vented_crawl_values = HPXML.get_foundation_values(foundation: vented_crawl)
        crawl_sla = vented_crawl_values[:vented_crawlspace_sla]
        crawl_ach = vented_crawl_values[:vented_crawlspace_constant_ach]
      end
      if crawl_sla.nil? and crawl_ach.nil?
        crawl_sla = Airflow.get_default_vented_crawl_sla()
      end
    else
      crawl_ach = 0.0
      crawl_sla = nil
    end
    if crawl_ach.nil? and not crawl_sla.nil? # FIXME: TEMPORARY
      crawl_ach = crawl_sla
      crawl_sla = nil
    end

    living_ach50 = infil_ach50
    living_constant_ach = infil_const_ach
    garage_ach50 = infil_ach50
    conditioned_basement_ach = 0 # TODO: Need to handle above-grade basement
    unconditioned_basement_ach = 0.1 # TODO: Need to handle above-grade basement
    pier_beam_ach = 100
    site_values = HPXML.get_site_values(site: building.elements["BuildingDetails/BuildingSummary/Site"])
    shelter_coef = site_values[:shelter_coefficient]
    if shelter_coef.nil?
      shelter_coef = Airflow.get_default_shelter_coefficient()
    end
    has_flue_chimney = false
    is_existing_home = false
    terrain = Constants.TerrainSuburban
    infil = Infiltration.new(living_ach50, living_constant_ach, shelter_coef, garage_ach50, crawl_ach, attic_sla, attic_const_ach, unconditioned_basement_ach,
                             conditioned_basement_ach, pier_beam_ach, has_flue_chimney, is_existing_home, terrain)

    # Mechanical Ventilation
    whole_house_fan = building.elements["BuildingDetails/Systems/MechanicalVentilation/VentilationFans/VentilationFan[UsedForWholeBuildingVentilation='true']"]
    whole_house_fan_values = HPXML.get_ventilation_fan_values(ventilation_fan: whole_house_fan)
    mech_vent_type = Constants.VentTypeNone
    mech_vent_total_efficiency = 0.0
    mech_vent_sensible_efficiency = 0.0
    mech_vent_fan_w = 0.0
    mech_vent_cfm = 0.0
    cfis_open_time = 0.0
    if not whole_house_fan_values.nil?
      fan_type = whole_house_fan_values[:fan_type]
      if fan_type == "supply only"
        mech_vent_type = Constants.VentTypeSupply
        num_fans = 1.0
      elsif fan_type == "exhaust only"
        mech_vent_type = Constants.VentTypeExhaust
        num_fans = 1.0
      elsif fan_type == "central fan integrated supply"
        mech_vent_type = Constants.VentTypeCFIS
        num_fans = 1.0
      elsif ["balanced", "energy recovery ventilator", "heat recovery ventilator"].include? fan_type
        mech_vent_type = Constants.VentTypeBalanced
        num_fans = 2.0
      end
      mech_vent_total_efficiency = 0.0
      mech_vent_sensible_efficiency = 0.0
      if fan_type == "energy recovery ventilator" or fan_type == "heat recovery ventilator"
        mech_vent_sensible_efficiency = whole_house_fan_values[:sensible_recovery_efficiency]
      end
      if fan_type == "energy recovery ventilator"
        mech_vent_total_efficiency = whole_house_fan_values[:total_recovery_efficiency]
      end
      mech_vent_cfm = whole_house_fan_values[:rated_flow_rate]
      mech_vent_fan_w = whole_house_fan_values[:fan_power]
      if mech_vent_type == Constants.VentTypeCFIS
        # CFIS: Specify minimum open time in minutes
        cfis_open_time = whole_house_fan_values[:hours_in_operation] / 24.0 * 60.0
      else
        # Other: Adjust CFM based on hours/day of operation
        mech_vent_cfm *= (whole_house_fan_values[:hours_in_operation] / 24.0)
      end
    end
    cfis_airflow_frac = 1.0
    clothes_dryer_exhaust = 0.0
    range_exhaust = 0.0
    range_exhaust_hour = 16
    bathroom_exhaust = 0.0
    bathroom_exhaust_hour = 5

    # Get AirLoop associated with CFIS
    cfis_airloop = nil
    if mech_vent_type == Constants.VentTypeCFIS
      # Get HVAC distribution system CFIS is attached to
      cfis_hvac_dist = nil
      building.elements.each("BuildingDetails/Systems/HVAC/HVACDistribution") do |hvac_dist|
        next unless hvac_dist.elements["SystemIdentifier"].attributes["id"] == whole_house_fan.elements["AttachedToHVACDistributionSystem"].attributes["idref"]

        cfis_hvac_dist = hvac_dist
      end
      if cfis_hvac_dist.nil?
        fail "Attached HVAC distribution system '#{whole_house_fan.elements['AttachedToHVACDistributionSystem'].attributes['idref']}' not found for mechanical ventilation '#{whole_house_fan.elements["SystemIdentifier"].attributes["id"]}'."
      end

      cfis_hvac_dist_values = HPXML.get_hvac_distribution_values(hvac_distribution: cfis_hvac_dist)
      if cfis_hvac_dist_values[:distribution_system_type] == 'HydronicDistribution'
        fail "Attached HVAC distribution system '#{whole_house_fan.elements['AttachedToHVACDistributionSystem'].attributes['idref']}' cannot be hydronic for mechanical ventilation '#{whole_house_fan.elements["SystemIdentifier"].attributes["id"]}'."
      end

      # Get HVAC systems attached to this distribution system
      cfis_sys_ids = []
      hvac_plant = building.elements["BuildingDetails/Systems/HVAC/HVACPlant"]
      hvac_plant.elements.each("HeatingSystem | CoolingSystem | HeatPump") do |hvac|
        next unless XMLHelper.has_element(hvac, "DistributionSystem")
        next unless cfis_hvac_dist.elements["SystemIdentifier"].attributes["id"] == hvac.elements["DistributionSystem"].attributes["idref"]

        cfis_sys_ids << hvac.elements["SystemIdentifier"].attributes["id"]
      end

      # Get AirLoopHVACs associated with these HVAC systems
      @hvac_map.each do |sys_id, hvacs|
        next unless cfis_sys_ids.include? sys_id

        hvacs.each do |loop|
          next unless loop.is_a? OpenStudio::Model::AirLoopHVAC
          next if cfis_airloop == loop # already assigned

          fail "Two airloops found for CFIS. Aborting..." unless cfis_airloop.nil?

          cfis_airloop = loop
        end
      end
    end

    mech_vent = MechanicalVentilation.new(mech_vent_type, nil, mech_vent_total_efficiency,
                                          nil, mech_vent_cfm, mech_vent_fan_w, mech_vent_sensible_efficiency,
                                          nil, clothes_dryer_exhaust, range_exhaust,
                                          range_exhaust_hour, bathroom_exhaust, bathroom_exhaust_hour,
                                          cfis_open_time, cfis_airflow_frac, cfis_airloop)

    # Natural Ventilation
    site_values = HPXML.get_site_values(site: building.elements["BuildingDetails/BuildingSummary/Site"])
    disable_nat_vent = site_values[:disable_natural_ventilation]
    if not disable_nat_vent.nil? and disable_nat_vent
      nat_vent_htg_offset = 0
      nat_vent_clg_offset = 0
      nat_vent_ovlp_offset = 0
      nat_vent_htg_season = false
      nat_vent_clg_season = false
      nat_vent_ovlp_season = false
      nat_vent_num_weekdays = 0
      nat_vent_num_weekends = 0
      nat_vent_frac_windows_open = 0
      nat_vent_frac_window_area_openable = 0
      nat_vent_max_oa_hr = 0.0115
      nat_vent_max_oa_rh = 0.7
    else
      nat_vent_htg_offset = 1.0
      nat_vent_clg_offset = 1.0
      nat_vent_ovlp_offset = 1.0
      nat_vent_htg_season = true
      nat_vent_clg_season = true
      nat_vent_ovlp_season = true
      nat_vent_num_weekdays = 5
      nat_vent_num_weekends = 2
      nat_vent_frac_windows_open = 0.33
      nat_vent_frac_window_area_openable = 0.2
      nat_vent_max_oa_hr = 0.0115
      nat_vent_max_oa_rh = 0.7
    end
    nat_vent = NaturalVentilation.new(nat_vent_htg_offset, nat_vent_clg_offset, nat_vent_ovlp_offset, nat_vent_htg_season,
                                      nat_vent_clg_season, nat_vent_ovlp_season, nat_vent_num_weekdays,
                                      nat_vent_num_weekends, nat_vent_frac_windows_open, nat_vent_frac_window_area_openable,
                                      nat_vent_max_oa_hr, nat_vent_max_oa_rh)

    # Ducts
    duct_systems = {}
    side_map = { 'supply' => Constants.DuctSideSupply,
                 'return' => Constants.DuctSideReturn }
    building.elements.each("BuildingDetails/Systems/HVAC/HVACDistribution") do |hvac_distribution|
      hvac_distribution_values = HPXML.get_hvac_distribution_values(hvac_distribution: hvac_distribution)
      air_distribution = hvac_distribution.elements["DistributionSystemType/AirDistribution"]
      next if air_distribution.nil?

      air_ducts = []

      # Duct leakage
      leakage_to_outside_cfm25 = { Constants.DuctSideSupply => 0.0,
                                   Constants.DuctSideReturn => 0.0 }
      air_distribution.elements.each("DuctLeakageMeasurement") do |duct_leakage_measurement|
        duct_leakage_values = HPXML.get_duct_leakage_measurement_values(duct_leakage_measurement: duct_leakage_measurement)
        next unless duct_leakage_values[:duct_leakage_units] == "CFM25" and duct_leakage_values[:duct_leakage_total_or_to_outside] == "to outside"

        duct_side = side_map[duct_leakage_values[:duct_type]]
        leakage_to_outside_cfm25[duct_side] = duct_leakage_values[:duct_leakage_value]
      end

      # Duct location, Rvalue, Area
      total_duct_area = { Constants.DuctSideSupply => 0.0,
                          Constants.DuctSideReturn => 0.0 }
      air_distribution.elements.each("Ducts") do |ducts|
        ducts_values = HPXML.get_ducts_values(ducts: ducts)
        next if ['living space', 'basement - conditioned'].include? ducts_values[:duct_location]

        # Calculate total duct area in unconditioned spaces
        duct_side = side_map[ducts_values[:duct_type]]
        total_duct_area[duct_side] += ducts_values[:duct_surface_area]
      end

      air_distribution.elements.each("Ducts") do |ducts|
        ducts_values = HPXML.get_ducts_values(ducts: ducts)
        next if ['living space', 'basement - conditioned'].include? ducts_values[:duct_location]

        duct_side = side_map[ducts_values[:duct_type]]
        duct_area = ducts_values[:duct_surface_area]
        duct_space = get_space_from_location(ducts_values[:duct_location], "Duct", model, spaces)
        # Apportion leakage to individual ducts by surface area
        duct_leakage_cfm = (leakage_to_outside_cfm25[duct_side] *
                            duct_area / total_duct_area[duct_side])

        air_ducts << Duct.new(duct_side, duct_space, nil, duct_leakage_cfm, duct_area, ducts_values[:duct_insulation_r_value])
      end

      # Connect AirLoopHVACs to ducts
      dist_id = hvac_distribution_values[:id]
      heating_systems_attached = []
      cooling_systems_attached = []
      ['HeatingSystem', 'CoolingSystem', 'HeatPump'].each do |hpxml_sys|
        building.elements.each("BuildingDetails/Systems/HVAC/HVACPlant/#{hpxml_sys}") do |sys|
          next if sys.elements["DistributionSystem"].nil? or dist_id != sys.elements["DistributionSystem"].attributes["idref"]

          sys_id = sys.elements["SystemIdentifier"].attributes["id"]
          heating_systems_attached << sys_id if ['HeatingSystem', 'HeatPump'].include? hpxml_sys and Float(XMLHelper.get_value(sys, "FractionHeatLoadServed")) > 0
          cooling_systems_attached << sys_id if ['CoolingSystem', 'HeatPump'].include? hpxml_sys and Float(XMLHelper.get_value(sys, "FractionCoolLoadServed")) > 0

          @hvac_map[sys_id].each do |loop|
            next unless loop.is_a? OpenStudio::Model::AirLoopHVAC
            next if duct_systems[air_ducts] == loop # already assigned

            duct_systems[air_ducts] = loop
          end
        end
      end

      fail "Multiple cooling systems found attached to distribution system '#{dist_id}'." if cooling_systems_attached.size > 1
      fail "Multiple heating systems found attached to distribution system '#{dist_id}'." if heating_systems_attached.size > 1
    end

    window_area = 0.0
    building.elements.each("BuildingDetails/Enclosure/Windows/Window") do |window|
      window_values = HPXML.get_window_values(window: window)
      window_area += window_values[:area]
    end

    success = Airflow.apply(model, runner, infil, mech_vent, nat_vent, duct_systems,
                            @cfa, @cfa_ag, @nbeds, @nbaths, @ncfl, @ncfl_ag, window_area,
                            @min_neighbor_distance)
    return false if not success

    return true
  end

  def self.add_hvac_sizing(runner, model, weather)
    success = HVACSizing.apply(model, runner, weather, @cfa, @nbeds, @min_neighbor_distance, false)
    return false if not success

    return true
  end

  def self.add_fuel_heating_eae(runner, model, building)
    # Needs to come after HVAC sizing (needs heating capacity and airflow rate)
    # FUTURE: Could remove this method and simplify everything if we could autosize via the HPXML file

    building.elements.each("BuildingDetails/Systems/HVAC/HVACPlant/HeatingSystem[FractionHeatLoadServed > 0]") do |htgsys|
      heating_system_values = HPXML.get_heating_system_values(heating_system: htgsys)
      htg_type = heating_system_values[:heating_system_type]
      next unless ["Furnace", "WallFurnace", "Stove", "Boiler"].include? htg_type

      fuel = to_beopt_fuel(heating_system_values[:heating_system_fuel])
      next if fuel == Constants.FuelTypeElectric

      fuel_eae = heating_system_values[:electric_auxiliary_energy]
      load_frac = heating_system_values[:fraction_heat_load_served]
      dse_heat, dse_cool, has_dse = get_dse(building, heating_system_values)
      sys_id = heating_system_values[:id]

      success = HVAC.apply_eae_to_heating_fan(runner, @hvac_map[sys_id], fuel_eae, fuel, dse_heat, load_frac, htg_type)
      return false if not success
    end

    return true
  end

  def self.add_photovoltaics(runner, model, building)
    pv_system_values = HPXML.get_pv_system_values(pv_system: building.elements["BuildingDetails/Systems/Photovoltaics/PVSystem"])
    return true if pv_system_values.nil?

    modules_map = { "standard" => Constants.PVModuleTypeStandard,
                    "premium" => Constants.PVModuleTypePremium,
                    "thin film" => Constants.PVModuleTypeThinFilm }

    building.elements.each("BuildingDetails/Systems/Photovoltaics/PVSystem") do |pvsys|
      pv_system_values = HPXML.get_pv_system_values(pv_system: pvsys)
      pv_id = pv_system_values[:id]
      module_type = modules_map[pv_system_values[:module_type]]
      if pv_system_values[:tracking] == 'fixed' and pv_system_values[:location] == 'roof'
        array_type = Constants.PVArrayTypeFixedRoofMount
      elsif pv_system_values[:tracking] == 'fixed' and pv_system_values[:location] == 'ground'
        array_type = Constants.PVArrayTypeFixedOpenRack
      elsif pv_system_values[:tracking] == '1-axis'
        array_type = Constants.PVArrayTypeFixed1Axis
      elsif pv_system_values[:tracking] == '1-axis backtracked'
        array_type = Constants.PVArrayTypeFixed1AxisBacktracked
      elsif pv_system_values[:tracking] == '2-axis'
        array_type = Constants.PVArrayTypeFixed2Axis
      end
      az = pv_system_values[:array_azimuth]
      tilt = pv_system_values[:array_tilt]
      power_w = pv_system_values[:max_power_output]
      inv_eff = pv_system_values[:inverter_efficiency]
      system_losses = pv_system_values[:system_losses_fraction]

      success = PV.apply(model, runner, pv_id, power_w, module_type,
                         system_losses, inv_eff, tilt, az, array_type)
      return false if not success
    end

    return true
  end

  def self.add_building_output_variables(runner, model, map_tsv_dir)
    hvac_output_vars = [OutputVars.SpaceHeatingElectricity,
                        OutputVars.SpaceHeatingFuel,
                        OutputVars.SpaceHeatingLoad,
                        OutputVars.SpaceCoolingElectricity,
                        OutputVars.SpaceCoolingLoad]

    dhw_output_vars = [OutputVars.WaterHeatingElectricity,
                       OutputVars.WaterHeatingElectricityRecircPump,
                       OutputVars.WaterHeatingFuel,
                       OutputVars.WaterHeatingLoad]

    # Remove objects that are not referenced by output vars and are not
    # EMS output vars.
    { @hvac_map => hvac_output_vars,
      @dhw_map => dhw_output_vars }.each do |map, vars|
      all_vars = vars.reduce({}, :merge)
      map.each do |sys_id, objects|
        objects_to_delete = []
        objects.each do |object|
          next if object.is_a? OpenStudio::Model::EnergyManagementSystemOutputVariable
          next unless all_vars[object.class.to_s].nil? # Referenced?

          objects_to_delete << object
        end
        objects_to_delete.uniq.each do |object|
          map[sys_id].delete object
        end
      end
    end

    # Add output variables to model
    @hvac_map.each do |sys_id, hvac_objects|
      hvac_output_vars.each do |hvac_output_var|
        add_output_variables(model, hvac_output_var, hvac_objects)
      end
    end
    @dhw_map.each do |sys_id, dhw_objects|
      dhw_output_vars.each do |dhw_output_var|
        add_output_variables(model, dhw_output_var, dhw_objects)
      end
    end

    if map_tsv_dir.is_initialized
      # Write maps to file
      map_tsv_dir = map_tsv_dir.get
      write_mapping(@hvac_map, File.join(map_tsv_dir, "map_hvac.tsv"))
      write_mapping(@dhw_map, File.join(map_tsv_dir, "map_water_heating.tsv"))
    end

    return true
  end

  def self.add_output_variables(model, vars, objects)
    objects.each do |object|
      if object.is_a? OpenStudio::Model::EnergyManagementSystemOutputVariable
        outputVariable = OpenStudio::Model::OutputVariable.new(object.name.to_s, model)
        outputVariable.setReportingFrequency('runperiod')
        outputVariable.setKeyValue('*')
      else
        next if vars[object.class.to_s].nil?

        vars[object.class.to_s].each do |object_var|
          outputVariable = OpenStudio::Model::OutputVariable.new(object_var, model)
          outputVariable.setReportingFrequency('runperiod')
          outputVariable.setKeyValue(object.name.to_s)
        end
      end
    end
  end

  def self.write_mapping(map, map_tsv_path)
    # Write simple mapping TSV file for use by ERI calculation. Mapping file correlates
    # EnergyPlus object name to a HPXML object name.

    CSV.open(map_tsv_path, 'w', col_sep: "\t") do |tsv|
      # Header
      tsv << ["HPXML Name", "E+ Name(s)"]

      map.each do |sys_id, objects|
        out_data = [sys_id]
        objects.uniq.each do |object|
          out_data << object.name.to_s
        end
        tsv << out_data if out_data.size > 1
      end
    end
  end

  def self.calc_non_cavity_r(film_r, constr_set)
    # Calculate R-value for all non-cavity layers
    non_cavity_r = film_r
    if not constr_set.exterior_material.nil?
      non_cavity_r += constr_set.exterior_material.rvalue
    end
    if not constr_set.rigid_r.nil?
      non_cavity_r += constr_set.rigid_r
    end
    if not constr_set.osb_thick_in.nil?
      non_cavity_r += Material.Plywood(constr_set.osb_thick_in).rvalue
    end
    if not constr_set.drywall_thick_in.nil?
      non_cavity_r += Material.GypsumWall(constr_set.drywall_thick_in).rvalue
    end
    return non_cavity_r
  end

  def self.apply_wall_construction(runner, model, surface, wall_id, wall_type, assembly_r,
                                   drywall_thick_in, film_r, mat_ext_finish, solar_abs, emitt)
    if wall_type == "WoodStud"
      install_grade = 1
      cavity_filled = true

      constr_sets = [
        WoodStudConstructionSet.new(Material.Stud2x6, 0.20, 10.0, 0.5, drywall_thick_in, mat_ext_finish), # 2x6, 24" o.c. + R10
        WoodStudConstructionSet.new(Material.Stud2x6, 0.20, 5.0, 0.5, drywall_thick_in, mat_ext_finish),  # 2x6, 24" o.c. + R5
        WoodStudConstructionSet.new(Material.Stud2x6, 0.20, 0.0, 0.5, drywall_thick_in, mat_ext_finish),  # 2x6, 24" o.c.
        WoodStudConstructionSet.new(Material.Stud2x4, 0.23, 0.0, 0.5, drywall_thick_in, mat_ext_finish),  # 2x4, 16" o.c.
        WoodStudConstructionSet.new(Material.Stud2x4, 0.01, 0.0, 0.0, 0.0, nil),                          # Fallback
      ]
      constr_set, cavity_r = pick_wood_stud_construction_set(assembly_r, constr_sets, film_r, wall_id)

      success = Constructions.apply_wood_stud_wall(runner, model, [surface], "#{wall_id} construction",
                                                   cavity_r, install_grade, constr_set.stud.thick_in,
                                                   cavity_filled, constr_set.framing_factor,
                                                   constr_set.drywall_thick_in, constr_set.osb_thick_in,
                                                   constr_set.rigid_r, constr_set.exterior_material)
      return false if not success

    elsif wall_type == "SteelFrame"
      install_grade = 1
      cavity_filled = true
      corr_factor = 0.45

      constr_sets = [
        SteelStudConstructionSet.new(5.5, corr_factor, 0.20, 10.0, 0.5, drywall_thick_in, mat_ext_finish), # 2x6, 24" o.c. + R10
        SteelStudConstructionSet.new(5.5, corr_factor, 0.20, 5.0, 0.5, drywall_thick_in, mat_ext_finish),  # 2x6, 24" o.c. + R5
        SteelStudConstructionSet.new(5.5, corr_factor, 0.20, 0.0, 0.5, drywall_thick_in, mat_ext_finish),  # 2x6, 24" o.c.
        SteelStudConstructionSet.new(3.5, corr_factor, 0.23, 0.0, 0.5, drywall_thick_in, mat_ext_finish),  # 2x4, 16" o.c.
        SteelStudConstructionSet.new(3.5, 1.0, 0.01, 0.0, 0.0, 0.0, nil),                                  # Fallback
      ]
      constr_set, cavity_r = pick_steel_stud_construction_set(assembly_r, constr_sets, film_r, "wall #{wall_id}")

      success = Constructions.apply_steel_stud_wall(runner, model, [surface], "WallConstruction",
                                                    cavity_r, install_grade, constr_set.cavity_thick_in,
                                                    cavity_filled, constr_set.framing_factor,
                                                    constr_set.corr_factor, constr_set.drywall_thick_in,
                                                    constr_set.osb_thick_in, constr_set.rigid_r,
                                                    constr_set.exterior_material)
      return false if not success

    elsif wall_type == "DoubleWoodStud"
      install_grade = 1
      is_staggered = false

      constr_sets = [
        DoubleStudConstructionSet.new(Material.Stud2x4, 0.23, 24.0, 0.0, 0.5, drywall_thick_in, mat_ext_finish),  # 2x4, 24" o.c.
        DoubleStudConstructionSet.new(Material.Stud2x4, 0.01, 16.0, 0.0, 0.0, 0.0, nil),                          # Fallback
      ]
      constr_set, cavity_r = pick_double_stud_construction_set(assembly_r, constr_sets, film_r, "wall #{wall_id}")

      success = Constructions.apply_double_stud_wall(runner, model, [surface], "WallConstruction",
                                                     cavity_r, install_grade, constr_set.stud.thick_in,
                                                     constr_set.stud.thick_in, constr_set.framing_factor,
                                                     constr_set.framing_spacing, is_staggered,
                                                     constr_set.drywall_thick_in, constr_set.osb_thick_in,
                                                     constr_set.rigid_r, constr_set.exterior_material)
      return false if not success

    elsif wall_type == "ConcreteMasonryUnit"
      density = 119.0 # lb/ft^3
      furring_r = 0
      furring_cavity_depth_in = 0 # in
      furring_spacing = 0

      constr_sets = [
        CMUConstructionSet.new(8.0, 1.4, 0.08, 0.5, drywall_thick_in, mat_ext_finish),  # 8" perlite-filled CMU
        CMUConstructionSet.new(6.0, 5.29, 0.01, 0.0, 0.0, nil),                         # Fallback (6" hollow CMU)
      ]
      constr_set, rigid_r = pick_cmu_construction_set(assembly_r, constr_sets, film_r, "wall #{wall_id}")

      success = Constructions.apply_cmu_wall(runner, model, [surface], "WallConstruction",
                                             constr_set.thick_in, constr_set.cond_in, density,
                                             constr_set.framing_factor, furring_r,
                                             furring_cavity_depth_in, furring_spacing,
                                             constr_set.drywall_thick_in, constr_set.osb_thick_in,
                                             rigid_r, constr_set.exterior_material)
      return false if not success

    elsif wall_type == "StructurallyInsulatedPanel"
      sheathing_thick_in = 0.44
      sheathing_type = Constants.MaterialOSB

      constr_sets = [
        SIPConstructionSet.new(10.0, 0.16, 0.0, sheathing_thick_in, 0.5, drywall_thick_in, mat_ext_finish), # 10" SIP core
        SIPConstructionSet.new(5.0, 0.16, 0.0, sheathing_thick_in, 0.5, drywall_thick_in, mat_ext_finish),  # 5" SIP core
        SIPConstructionSet.new(1.0, 0.01, 0.0, sheathing_thick_in, 0.0, 0.0, nil),                          # Fallback
      ]
      constr_set, cavity_r = pick_sip_construction_set(assembly_r, constr_sets, film_r, "wall #{wall_id}")

      success = Constructions.apply_sip_wall(runner, model, [surface], "WallConstruction",
                                             cavity_r, constr_set.thick_in, constr_set.framing_factor,
                                             sheathing_type, constr_set.sheath_thick_in,
                                             constr_set.drywall_thick_in, constr_set.osb_thick_in,
                                             constr_set.rigid_r, constr_set.exterior_material)
      return false if not success

    elsif wall_type == "InsulatedConcreteForms"
      constr_sets = [
        ICFConstructionSet.new(2.0, 4.0, 0.08, 0.0, 0.5, drywall_thick_in, mat_ext_finish), # ICF w/4" concrete and 2" rigid ins layers
        ICFConstructionSet.new(1.0, 1.0, 0.01, 0.0, 0.0, 0.0, nil),                         # Fallback
      ]
      constr_set, icf_r = pick_icf_construction_set(assembly_r, constr_sets, film_r, "wall #{wall_id}")

      success = Constructions.apply_icf_wall(runner, model, [surface], "WallConstruction",
                                             icf_r, constr_set.ins_thick_in,
                                             constr_set.concrete_thick_in, constr_set.framing_factor,
                                             constr_set.drywall_thick_in, constr_set.osb_thick_in,
                                             constr_set.rigid_r, constr_set.exterior_material)
      return false if not success

    elsif ["SolidConcrete", "StructuralBrick", "StrawBale", "Stone", "LogWall"].include? wall_type
      constr_sets = [
        GenericConstructionSet.new(10.0, 0.5, drywall_thick_in, mat_ext_finish), # w/R-10 rigid
        GenericConstructionSet.new(0.0, 0.5, drywall_thick_in, mat_ext_finish),  # Standard
        GenericConstructionSet.new(0.0, 0.0, 0.0, nil),                          # Fallback
      ]
      constr_set, layer_r = pick_generic_construction_set(assembly_r, constr_sets, film_r, "wall #{wall_id}")

      if wall_type == "SolidConcrete"
        thick_in = 6.0
        base_mat = BaseMaterial.Concrete
      elsif wall_type == "StructuralBrick"
        thick_in = 8.0
        base_mat = BaseMaterial.Brick
      elsif wall_type == "StrawBale"
        thick_in = 23.0
        base_mat = BaseMaterial.StrawBale
      elsif wall_type == "Stone"
        thick_in = 6.0
        base_mat = BaseMaterial.Stone
      elsif wall_type == "LogWall"
        thick_in = 6.0
        base_mat = BaseMaterial.Wood
      end
      thick_ins = [thick_in]
      conds = [thick_in / layer_r]
      denss = [base_mat.rho]
      specheats = [base_mat.cp]

      success = Constructions.apply_generic_layered_wall(runner, model, [surface], "WallConstruction",
                                                         thick_ins, conds, denss, specheats,
                                                         constr_set.drywall_thick_in, constr_set.osb_thick_in,
                                                         constr_set.rigid_r, constr_set.exterior_material)
      return false if not success

    else

      fail "Unexpected wall type '#{wall_type}'."

    end

    check_surface_assembly_rvalue(surface, film_r, assembly_r)

    apply_solar_abs_emittance_to_construction(surface, solar_abs, emitt)
  end

  def self.pick_wood_stud_construction_set(assembly_r, constr_sets, film_r, surface_name)
    # Picks a construction set from supplied constr_sets for which a positive R-value
    # can be calculated for the unknown insulation to achieve the assembly R-value.

    constr_sets.each do |constr_set|
      fail "Unexpected object." unless constr_set.is_a? WoodStudConstructionSet

      non_cavity_r = calc_non_cavity_r(film_r, constr_set)

      # Calculate effective cavity R-value
      # Assumes installation quality 1
      cavity_frac = 1.0 - constr_set.framing_factor
      cavity_r = cavity_frac / (1.0 / assembly_r - constr_set.framing_factor / (constr_set.stud.rvalue + non_cavity_r)) - non_cavity_r
      if cavity_r > 0 # Choose this construction set
        return constr_set, cavity_r
      end
    end

    fail "Unable to calculate a construction for '#{surface_name}' using the provided assembly R-value (#{assembly_r})."
  end

  def self.pick_steel_stud_construction_set(assembly_r, constr_sets, film_r, surface_name)
    # Picks a construction set from supplied constr_sets for which a positive R-value
    # can be calculated for the unknown insulation to achieve the assembly R-value.

    constr_sets.each do |constr_set|
      fail "Unexpected object." unless constr_set.is_a? SteelStudConstructionSet

      non_cavity_r = calc_non_cavity_r(film_r, constr_set)

      # Calculate effective cavity R-value
      # Assumes installation quality 1
      cavity_r = (assembly_r - non_cavity_r) / constr_set.corr_factor
      if cavity_r > 0 # Choose this construction set
        return constr_set, cavity_r
      end
    end

    fail "Unable to calculate a construction for '#{surface_name}' using the provided assembly R-value (#{assembly_r})."
  end

  def self.pick_double_stud_construction_set(assembly_r, constr_sets, film_r, surface_name)
    # Picks a construction set from supplied constr_sets for which a positive R-value
    # can be calculated for the unknown insulation to achieve the assembly R-value.

    constr_sets.each do |constr_set|
      fail "Unexpected object." unless constr_set.is_a? DoubleStudConstructionSet

      non_cavity_r = calc_non_cavity_r(film_r, constr_set)

      # Calculate effective cavity R-value
      # Assumes installation quality 1, not staggered, gap depth == stud depth
      # Solved in Wolfram Alpha: https://www.wolframalpha.com/input/?i=1%2FA+%3D+B%2F(2*C%2Bx%2BD)+%2B+E%2F(3*C%2BD)+%2B+(1-B-E)%2F(3*x%2BD)
      stud_frac = 1.5 / constr_set.framing_spacing
      misc_framing_factor = constr_set.framing_factor - stud_frac
      cavity_frac = 1.0 - (2 * stud_frac + misc_framing_factor)
      a = assembly_r
      b = stud_frac
      c = constr_set.stud.rvalue
      d = non_cavity_r
      e = misc_framing_factor
      cavity_r = ((3 * c + d) * Math.sqrt(4 * a**2 * b**2 + 12 * a**2 * b * e + 4 * a**2 * b + 9 * a**2 * e**2 - 6 * a**2 * e + a**2 - 48 * a * b * c - 16 * a * b * d - 36 * a * c * e + 12 * a * c - 12 * a * d * e + 4 * a * d + 36 * c**2 + 24 * c * d + 4 * d**2) + 6 * a * b * c + 2 * a * b * d + 3 * a * c * e + 3 * a * c + 3 * a * d * e + a * d - 18 * c**2 - 18 * c * d - 4 * d**2) / (2 * (-3 * a * e + 9 * c + 3 * d))
      cavity_r = 3 * cavity_r
      if cavity_r > 0 # Choose this construction set
        return constr_set, cavity_r
      end
    end

    fail "Unable to calculate a construction for '#{surface_name}' using the provided assembly R-value (#{assembly_r})."
  end

  def self.pick_sip_construction_set(assembly_r, constr_sets, film_r, surface_name)
    # Picks a construction set from supplied constr_sets for which a positive R-value
    # can be calculated for the unknown insulation to achieve the assembly R-value.

    constr_sets.each do |constr_set|
      fail "Unexpected object." unless constr_set.is_a? SIPConstructionSet

      non_cavity_r = calc_non_cavity_r(film_r, constr_set)
      non_cavity_r += Material.new(nil, constr_set.sheath_thick_in, BaseMaterial.Wood).rvalue

      # Calculate effective SIP core R-value
      # Solved in Wolfram Alpha: https://www.wolframalpha.com/input/?i=1%2FA+%3D+B%2F(C%2BD)+%2B+E%2F(2*F%2BG%2FH*x%2BD)+%2B+(1-B-E)%2F(x%2BD)
      spline_thick_in = 0.5 # in
      ins_thick_in = constr_set.thick_in - (2.0 * spline_thick_in) # in
      framing_r = Material.new(nil, constr_set.thick_in, BaseMaterial.Wood).rvalue
      spline_r = Material.new(nil, spline_thick_in, BaseMaterial.Wood).rvalue
      spline_frac = 4.0 / 48.0 # One 4" spline for every 48" wide panel
      cavity_frac = 1.0 - (spline_frac + constr_set.framing_factor)
      a = assembly_r
      b = constr_set.framing_factor
      c = framing_r
      d = non_cavity_r
      e = spline_frac
      f = spline_r
      g = ins_thick_in
      h = constr_set.thick_in
      cavity_r = (Math.sqrt((a * b * c * g - a * b * d * h - 2 * a * b * f * h + a * c * e * g - a * c * e * h - a * c * g + a * d * e * g - a * d * e * h - a * d * g + c * d * g + c * d * h + 2 * c * f * h + d**2 * g + d**2 * h + 2 * d * f * h)**2 - 4 * (-a * b * g + c * g + d * g) * (a * b * c * d * h + 2 * a * b * c * f * h - a * c * d * h + 2 * a * c * e * f * h - 2 * a * c * f * h - a * d**2 * h + 2 * a * d * e * f * h - 2 * a * d * f * h + c * d**2 * h + 2 * c * d * f * h + d**3 * h + 2 * d**2 * f * h)) - a * b * c * g + a * b * d * h + 2 * a * b * f * h - a * c * e * g + a * c * e * h + a * c * g - a * d * e * g + a * d * e * h + a * d * g - c * d * g - c * d * h - 2 * c * f * h - g * d**2 - d**2 * h - 2 * d * f * h) / (2 * (-a * b * g + c * g + d * g))
      if cavity_r > 0 # Choose this construction set
        return constr_set, cavity_r
      end
    end

    fail "Unable to calculate a construction for '#{surface_name}' using the provided assembly R-value (#{assembly_r})."
  end

  def self.pick_cmu_construction_set(assembly_r, constr_sets, film_r, surface_name)
    # Picks a construction set from supplied constr_sets for which a positive R-value
    # can be calculated for the unknown insulation to achieve the assembly R-value.

    constr_sets.each do |constr_set|
      fail "Unexpected object." unless constr_set.is_a? CMUConstructionSet

      non_cavity_r = calc_non_cavity_r(film_r, constr_set)

      # Calculate effective other CMU R-value
      # Assumes no furring strips
      # Solved in Wolfram Alpha: https://www.wolframalpha.com/input/?i=1%2FA+%3D+B%2F(C%2BE%2Bx)+%2B+(1-B)%2F(D%2BE%2Bx)
      a = assembly_r
      b = constr_set.framing_factor
      c = Material.new(nil, constr_set.thick_in, BaseMaterial.Wood).rvalue # Framing
      d = Material.new(nil, constr_set.thick_in, BaseMaterial.Concrete, constr_set.cond_in).rvalue # Concrete
      e = non_cavity_r
      rigid_r = 0.5 * (Math.sqrt(a**2 - 4 * a * b * c + 4 * a * b * d + 2 * a * c - 2 * a * d + c**2 - 2 * c * d + d**2) + a - c - d - 2 * e)
      if rigid_r > 0 # Choose this construction set
        return constr_set, rigid_r
      end
    end

    fail "Unable to calculate a construction for '#{surface_name}' using the provided assembly R-value (#{assembly_r})."
  end

  def self.pick_icf_construction_set(assembly_r, constr_sets, film_r, surface_name)
    # Picks a construction set from supplied constr_sets for which a positive R-value
    # can be calculated for the unknown insulation to achieve the assembly R-value.

    constr_sets.each do |constr_set|
      fail "Unexpected object." unless constr_set.is_a? ICFConstructionSet

      non_cavity_r = calc_non_cavity_r(film_r, constr_set)

      # Calculate effective ICF rigid ins R-value
      # Solved in Wolfram Alpha: https://www.wolframalpha.com/input/?i=1%2FA+%3D+B%2F(C%2BE)+%2B+(1-B)%2F(D%2BE%2B2*x)
      a = assembly_r
      b = constr_set.framing_factor
      c = Material.new(nil, 2 * constr_set.ins_thick_in + constr_set.concrete_thick_in, BaseMaterial.Wood).rvalue # Framing
      d = Material.new(nil, constr_set.concrete_thick_in, BaseMaterial.Concrete).rvalue # Concrete
      e = non_cavity_r
      icf_r = (a * b * c - a * b * d - a * c - a * e + c * d + c * e + d * e + e**2) / (2 * (a * b - c - e))
      if icf_r > 0 # Choose this construction set
        return constr_set, icf_r
      end
    end

    fail "Unable to calculate a construction for '#{surface_name}' using the provided assembly R-value (#{assembly_r})."
  end

  def self.pick_generic_construction_set(assembly_r, constr_sets, film_r, surface_name)
    # Picks a construction set from supplied constr_sets for which a positive R-value
    # can be calculated for the unknown insulation to achieve the assembly R-value.

    constr_sets.each do |constr_set|
      fail "Unexpected object." unless constr_set.is_a? GenericConstructionSet

      non_cavity_r = calc_non_cavity_r(film_r, constr_set)

      # Calculate effective ins layer R-value
      layer_r = assembly_r - non_cavity_r
      if layer_r > 0 # Choose this construction set
        return constr_set, layer_r
      end
    end

    fail "Unable to calculate a construction for '#{surface_name}' using the provided assembly R-value (#{assembly_r})."
  end

  def self.apply_solar_abs_emittance_to_construction(surface, solar_abs, emitt)
    # Applies the solar absorptance and emittance to the construction's exterior layer
    exterior_material = surface.construction.get.to_LayeredConstruction.get.layers[0].to_StandardOpaqueMaterial.get
    exterior_material.setThermalAbsorptance(emitt)
    exterior_material.setSolarAbsorptance(solar_abs)
    exterior_material.setVisibleAbsorptance(solar_abs)
  end

  def self.check_surface_assembly_rvalue(surface, film_r, assembly_r)
    # Verify that the actual OpenStudio construction R-value matches our target assembly R-value

    constr_r = UnitConversions.convert(1.0 / surface.construction.get.uFactor(0.0).get, 'm^2*k/w', 'hr*ft^2*f/btu') + film_r

    if surface.adjacentFoundation.is_initialized
      foundation = surface.adjacentFoundation.get
      if foundation.interiorVerticalInsulationMaterial.is_initialized
        int_mat = foundation.interiorVerticalInsulationMaterial.get.to_StandardOpaqueMaterial.get
        constr_r += UnitConversions.convert(int_mat.thickness, "m", "ft") / UnitConversions.convert(int_mat.thermalConductivity, "W/(m*K)", "Btu/(hr*ft*R)")
      end
      if foundation.exteriorVerticalInsulationMaterial.is_initialized
        ext_mat = foundation.exteriorVerticalInsulationMaterial.get.to_StandardOpaqueMaterial.get
        constr_r += UnitConversions.convert(ext_mat.thickness, "m", "ft") / UnitConversions.convert(ext_mat.thermalConductivity, "W/(m*K)", "Btu/(hr*ft*R)")
      end
    end

    if (assembly_r - constr_r).abs > 0.01
      fail "Construction R-value (#{constr_r}) does not match Assembly R-value (#{assembly_r}) for '#{surface.name.to_s}'."
    end
  end

  def self.get_attached_system(system_values, building, system_to_search, has_dse)
    return nil if system_values[:distribution_system_idref].nil?
    return nil if has_dse

    # Finds the OpenStudio object of the heating (or cooling) system attached (i.e., on the same
    # distribution system) to the current cooling (or heating) system.
    building.elements.each("BuildingDetails/Systems/HVAC/HVACPlant/#{system_to_search}") do |other_sys|
      if system_to_search == "CoolingSystem"
        attached_system_values = HPXML.get_cooling_system_values(cooling_system: other_sys)
      elsif system_to_search == "HeatingSystem"
        attached_system_values = HPXML.get_heating_system_values(heating_system: other_sys)
      end
      next unless system_values[:distribution_system_idref] == attached_system_values[:distribution_system_idref]

      @hvac_map[attached_system_values[:id]].each do |hvac_object|
        next unless hvac_object.is_a? OpenStudio::Model::AirLoopHVACUnitarySystem

        return hvac_object
      end
    end

    return nil
  end

  def self.set_surface_interior(model, spaces, surface, surface_id, interior_adjacent_to)
    if ["living space"].include? interior_adjacent_to
      surface.setSpace(create_or_get_space(model, spaces, Constants.SpaceTypeLiving))
    elsif ["garage"].include? interior_adjacent_to
      surface.setSpace(create_or_get_space(model, spaces, Constants.SpaceTypeGarage))
    elsif ["basement - unconditioned"].include? interior_adjacent_to
      surface.setSpace(create_or_get_space(model, spaces, Constants.SpaceTypeUnconditionedBasement))
    elsif ["basement - conditioned"].include? interior_adjacent_to
      surface.setSpace(create_or_get_space(model, spaces, Constants.SpaceTypeConditionedBasement))
    elsif ["crawlspace - vented", "crawlspace - unvented"].include? interior_adjacent_to
      surface.setSpace(create_or_get_space(model, spaces, Constants.SpaceTypeCrawl))
    elsif ["attic - unvented", "attic - vented"].include? interior_adjacent_to
      surface.setSpace(create_or_get_space(model, spaces, Constants.SpaceTypeUnconditionedAttic))
    else
      fail "Unhandled AdjacentTo value (#{interior_adjacent_to}) for surface '#{surface_id}'."
    end
  end

  def self.set_surface_exterior(model, spaces, surface, surface_id, exterior_adjacent_to)
    if ["outside"].include? exterior_adjacent_to
      surface.setOutsideBoundaryCondition("Outdoors")
    elsif ["ground"].include? exterior_adjacent_to
      surface.setOutsideBoundaryCondition("Foundation")
    elsif ["other housing unit"].include? exterior_adjacent_to
      surface.setOutsideBoundaryCondition("Adiabatic")
    elsif ["living space"].include? exterior_adjacent_to
      surface.createAdjacentSurface(create_or_get_space(model, spaces, Constants.SpaceTypeLiving))
    elsif ["garage"].include? exterior_adjacent_to
      surface.createAdjacentSurface(create_or_get_space(model, spaces, Constants.SpaceTypeGarage))
    elsif ["basement - unconditioned"].include? exterior_adjacent_to
      surface.createAdjacentSurface(create_or_get_space(model, spaces, Constants.SpaceTypeUnconditionedBasement))
    elsif ["basement - conditioned"].include? exterior_adjacent_to
      surface.createAdjacentSurface(create_or_get_space(model, spaces, Constants.SpaceTypeConditionedBasement))
    elsif ["crawlspace - vented", "crawlspace - unvented"].include? exterior_adjacent_to
      surface.createAdjacentSurface(create_or_get_space(model, spaces, Constants.SpaceTypeCrawl))
    elsif ["attic - unvented", "attic - vented"].include? exterior_adjacent_to
      surface.createAdjacentSurface(create_or_get_space(model, spaces, Constants.SpaceTypeUnconditionedAttic))
    else
      fail "Unhandled AdjacentTo value (#{exterior_adjacent_to}) for surface '#{surface_id}'."
    end
  end

  def self.get_space_from_location(location, object_name, model, spaces)
    num_orig_spaces = spaces.size

    space = nil
    if location == 'living space'
      space = create_or_get_space(model, spaces, Constants.SpaceTypeLiving)
    elsif location == 'basement - conditioned'
      space = create_or_get_space(model, spaces, Constants.SpaceTypeConditionedBasement)
    elsif location == 'basement - unconditioned'
      space = create_or_get_space(model, spaces, Constants.SpaceTypeUnconditionedBasement)
    elsif location == 'garage'
      space = create_or_get_space(model, spaces, Constants.SpaceTypeGarage)
    elsif location == 'attic - unvented' or location == 'attic - vented'
      space = create_or_get_space(model, spaces, Constants.SpaceTypeUnconditionedAttic)
    elsif location == 'crawlspace - unvented' or location == 'crawlspace - vented'
      space = create_or_get_space(model, spaces, Constants.SpaceTypeCrawl)
    end

    if space.nil?
      fail "Unhandled #{object_name} location: #{location}."
    end

    if spaces.size != num_orig_spaces
      fail "#{object_name} location is '#{location}' but building does not have this location specified."
    end

    return space
  end

  def self.get_spaces_of_type(spaces, space_types_list)
    spaces_of_type = []
    space_types_list.each do |space_type|
      spaces_of_type << spaces[space_type] unless spaces[space_type].nil?
    end
    return spaces_of_type
  end

  def self.get_space_of_type(spaces, space_type)
    spaces_of_type = self.get_spaces_of_type(spaces, [space_type])
    if spaces_of_type.size > 1
      fail "Unexpected number of spaces."
    elsif spaces_of_type.size == 1
      return spaces_of_type[0]
    end

    return nil
  end

  def self.assign_space_to_subsurface(surface, subsurface_id, wall_idref, building, spaces, model, subsurface_type)
    # Check walls
    building.elements.each("BuildingDetails/Enclosure/Walls/Wall") do |wall|
      wall_values = HPXML.get_wall_values(wall: wall)
      next unless wall_values[:id] == wall_idref

      set_surface_interior(model, spaces, surface, subsurface_id, wall_values[:interior_adjacent_to])
      return
    end

    # Check foundation walls
    building.elements.each("BuildingDetails/Enclosure/FoundationWalls/FoundationWall") do |fnd_wall|
      fnd_wall_values = HPXML.get_foundation_wall_values(foundation_wall: fnd_wall)
      next unless fnd_wall_values[:id] == wall_idref

      set_surface_interior(model, spaces, surface, subsurface_id, fnd_wall_values[:interior_adjacent_to])
      return
    end

    if not surface.space.is_initialized
      fail "Attached wall '#{wall_idref}' not found for #{subsurface_type} '#{subsurface_id}'."
    end
  end

  def self.get_min_neighbor_distance(building)
    min_neighbor_distance = nil
    building.elements.each("BuildingDetails/BuildingSummary/Site/extension/Neighbors/NeighborBuilding") do |neighbor_building|
      neighbor_building_values = HPXML.get_neighbor_building_values(neighbor_building: neighbor_building)
      if min_neighbor_distance.nil?
        min_neighbor_distance = 9e99
      end
      if neighbor_building_values[:distance] < min_neighbor_distance
        min_neighbor_distance = neighbor_building_values[:distance]
      end
    end
    return min_neighbor_distance
  end
end

class WoodStudConstructionSet
  def initialize(stud, framing_factor, rigid_r, osb_thick_in, drywall_thick_in, exterior_material)
    @stud = stud
    @framing_factor = framing_factor
    @rigid_r = rigid_r
    @osb_thick_in = osb_thick_in
    @drywall_thick_in = drywall_thick_in
    @exterior_material = exterior_material
  end
  attr_accessor(:stud, :framing_factor, :rigid_r, :osb_thick_in, :drywall_thick_in, :exterior_material)
end

class SteelStudConstructionSet
  def initialize(cavity_thick_in, corr_factor, framing_factor, rigid_r, osb_thick_in, drywall_thick_in, exterior_material)
    @cavity_thick_in = cavity_thick_in
    @corr_factor = corr_factor
    @framing_factor = framing_factor
    @rigid_r = rigid_r
    @osb_thick_in = osb_thick_in
    @drywall_thick_in = drywall_thick_in
    @exterior_material = exterior_material
  end
  attr_accessor(:cavity_thick_in, :corr_factor, :framing_factor, :rigid_r, :osb_thick_in, :drywall_thick_in, :exterior_material)
end

class DoubleStudConstructionSet
  def initialize(stud, framing_factor, framing_spacing, rigid_r, osb_thick_in, drywall_thick_in, exterior_material)
    @stud = stud
    @framing_factor = framing_factor
    @framing_spacing = framing_spacing
    @rigid_r = rigid_r
    @osb_thick_in = osb_thick_in
    @drywall_thick_in = drywall_thick_in
    @exterior_material = exterior_material
  end
  attr_accessor(:stud, :framing_factor, :framing_spacing, :rigid_r, :osb_thick_in, :drywall_thick_in, :exterior_material)
end

class SIPConstructionSet
  def initialize(thick_in, framing_factor, rigid_r, sheath_thick_in, osb_thick_in, drywall_thick_in, exterior_material)
    @thick_in = thick_in
    @framing_factor = framing_factor
    @rigid_r = rigid_r
    @sheath_thick_in = sheath_thick_in
    @osb_thick_in = osb_thick_in
    @drywall_thick_in = drywall_thick_in
    @exterior_material = exterior_material
  end
  attr_accessor(:thick_in, :framing_factor, :rigid_r, :sheath_thick_in, :osb_thick_in, :drywall_thick_in, :exterior_material)
end

class CMUConstructionSet
  def initialize(thick_in, cond_in, framing_factor, osb_thick_in, drywall_thick_in, exterior_material)
    @thick_in = thick_in
    @cond_in = cond_in
    @framing_factor = framing_factor
    @osb_thick_in = osb_thick_in
    @drywall_thick_in = drywall_thick_in
    @exterior_material = exterior_material
    @rigid_r = nil # solved for
  end
  attr_accessor(:thick_in, :cond_in, :framing_factor, :rigid_r, :osb_thick_in, :drywall_thick_in, :exterior_material)
end

class ICFConstructionSet
  def initialize(ins_thick_in, concrete_thick_in, framing_factor, rigid_r, osb_thick_in, drywall_thick_in, exterior_material)
    @ins_thick_in = ins_thick_in
    @concrete_thick_in = concrete_thick_in
    @framing_factor = framing_factor
    @rigid_r = rigid_r
    @osb_thick_in = osb_thick_in
    @drywall_thick_in = drywall_thick_in
    @exterior_material = exterior_material
  end
  attr_accessor(:ins_thick_in, :concrete_thick_in, :framing_factor, :rigid_r, :osb_thick_in, :drywall_thick_in, :exterior_material)
end

class GenericConstructionSet
  def initialize(rigid_r, osb_thick_in, drywall_thick_in, exterior_material)
    @rigid_r = rigid_r
    @osb_thick_in = osb_thick_in
    @drywall_thick_in = drywall_thick_in
    @exterior_material = exterior_material
  end
  attr_accessor(:rigid_r, :osb_thick_in, :drywall_thick_in, :exterior_material)
end

def to_beopt_fuel(fuel)
  return { "natural gas" => Constants.FuelTypeGas,
           "fuel oil" => Constants.FuelTypeOil,
           "propane" => Constants.FuelTypePropane,
           "electricity" => Constants.FuelTypeElectric,
           "wood" => Constants.FuelTypeWood,
           "wood pellets" => Constants.FuelTypeWoodPellets }[fuel]
end

def to_beopt_wh_type(type)
  return { 'storage water heater' => Constants.WaterHeaterTypeTank,
           'instantaneous water heater' => Constants.WaterHeaterTypeTankless,
           'heat pump water heater' => Constants.WaterHeaterTypeHeatPump }[type]
end

def is_thermal_boundary(surface_values)
  if surface_values[:exterior_adjacent_to] == "other housing unit"
    return false # adiabatic
  end

  interior_conditioned = is_adjacent_to_conditioned(surface_values[:interior_adjacent_to])
  exterior_conditioned = is_adjacent_to_conditioned(surface_values[:exterior_adjacent_to])
  return (interior_conditioned != exterior_conditioned)
end

def is_adjacent_to_conditioned(adjacent_to)
  if ["living space", "basement - conditioned"].include? adjacent_to
    return true
  end

  return false
end

def hpxml_floor_is_ceiling(floor_interior_adjacent_to, floor_exterior_adjacent_to)
  if floor_interior_adjacent_to.include? "attic"
    return true
  elsif floor_exterior_adjacent_to.include? "attic"
    return true
  end

  return false
end

def get_foundation_and_walls_top(building)
  foundation_top = 0
  building.elements.each("BuildingDetails/Enclosure/FoundationWalls/FoundationWall") do |fnd_wall|
    fnd_wall_values = HPXML.get_foundation_wall_values(foundation_wall: fnd_wall)
    top = -1 * fnd_wall_values[:depth_below_grade] + fnd_wall_values[:height]
    foundation_top = top if top > foundation_top
  end
  walls_top = foundation_top + 8.0 * @ncfl_ag
  return foundation_top, walls_top
end

def get_ac_num_speeds(seer)
  if seer <= 15
    return "1-Speed"
  elsif seer <= 21
    return "2-Speed"
  elsif seer > 21
    return "Variable-Speed"
  end
end

def get_ashp_num_speeds_by_seer(seer)
  if seer <= 15
    return "1-Speed"
  elsif seer <= 21
    return "2-Speed"
  elsif seer > 21
    return "Variable-Speed"
  end
end

def get_ashp_num_speeds_by_hspf(hspf)
  if hspf <= 8.5
    return "1-Speed"
  elsif hspf <= 9.5
    return "2-Speed"
  elsif hspf > 9.5
    return "Variable-Speed"
  end
end

def get_fan_power_installed(seer)
  if seer <= 15
    return 0.365 # W/cfm
  else
    return 0.14 # W/cfm
  end
end

class OutputVars
  def self.SpaceHeatingElectricity
    return { 'OpenStudio::Model::CoilHeatingDXSingleSpeed' => ['Heating Coil Electric Energy', 'Heating Coil Crankcase Heater Electric Energy', 'Heating Coil Defrost Electric Energy'],
             'OpenStudio::Model::CoilHeatingDXMultiSpeed' => ['Heating Coil Electric Energy', 'Heating Coil Crankcase Heater Electric Energy', 'Heating Coil Defrost Electric Energy'],
             'OpenStudio::Model::CoilHeatingElectric' => ['Heating Coil Electric Energy', 'Heating Coil Crankcase Heater Electric Energy', 'Heating Coil Defrost Electric Energy'],
             'OpenStudio::Model::CoilHeatingWaterToAirHeatPumpEquationFit' => ['Heating Coil Electric Energy', 'Heating Coil Crankcase Heater Electric Energy', 'Heating Coil Defrost Electric Energy'],
             'OpenStudio::Model::ZoneHVACBaseboardConvectiveElectric' => ['Baseboard Electric Energy'],
             'OpenStudio::Model::BoilerHotWater' => ['Boiler Electric Energy'] }
  end

  def self.SpaceHeatingFuel
    return { 'OpenStudio::Model::CoilHeatingGas' => ['Heating Coil Gas Energy', 'Heating Coil Propane Energy', 'Heating Coil FuelOil#1 Energy'],
             'OpenStudio::Model::ZoneHVACBaseboardConvectiveElectric' => ['Baseboard Gas Energy', 'Baseboard Propane Energy', 'Baseboard FuelOil#1 Energy'],
             'OpenStudio::Model::BoilerHotWater' => ['Boiler Gas Energy', 'Boiler Propane Energy', 'Boiler FuelOil#1 Energy'] }
  end

  def self.SpaceHeatingLoad
    return { 'OpenStudio::Model::CoilHeatingDXSingleSpeed' => ['Heating Coil Heating Energy'],
             'OpenStudio::Model::CoilHeatingDXMultiSpeed' => ['Heating Coil Heating Energy'],
             'OpenStudio::Model::CoilHeatingElectric' => ['Heating Coil Heating Energy'],
             'OpenStudio::Model::CoilHeatingWaterToAirHeatPumpEquationFit' => ['Heating Coil Heating Energy'],
             'OpenStudio::Model::CoilHeatingGas' => ['Heating Coil Heating Energy'],
             'OpenStudio::Model::ZoneHVACBaseboardConvectiveElectric' => ['Baseboard Total Heating Energy'],
             'OpenStudio::Model::BoilerHotWater' => ['Boiler Heating Energy'] }
  end

  def self.SpaceCoolingElectricity
    return { 'OpenStudio::Model::CoilCoolingDXSingleSpeed' => ['Cooling Coil Electric Energy', 'Cooling Coil Crankcase Heater Electric Energy'],
             'OpenStudio::Model::CoilCoolingDXMultiSpeed' => ['Cooling Coil Electric Energy', 'Cooling Coil Crankcase Heater Electric Energy'],
             'OpenStudio::Model::CoilCoolingWaterToAirHeatPumpEquationFit' => ['Cooling Coil Electric Energy', 'Cooling Coil Crankcase Heater Electric Energy'] }
  end

  def self.SpaceCoolingLoad
    return { 'OpenStudio::Model::CoilCoolingDXSingleSpeed' => ['Cooling Coil Total Cooling Energy'],
             'OpenStudio::Model::CoilCoolingDXMultiSpeed' => ['Cooling Coil Total Cooling Energy'],
             'OpenStudio::Model::CoilCoolingWaterToAirHeatPumpEquationFit' => ['Cooling Coil Total Cooling Energy'] }
  end

  def self.WaterHeatingElectricity
    return { 'OpenStudio::Model::WaterHeaterMixed' => ['Water Heater Electric Energy', 'Water Heater Off Cycle Parasitic Electric Energy', 'Water Heater On Cycle Parasitic Electric Energy'],
             'OpenStudio::Model::WaterHeaterStratified' => ['Water Heater Electric Energy', 'Water Heater Off Cycle Parasitic Electric Energy', 'Water Heater On Cycle Parasitic Electric Energy'],
             'OpenStudio::Model::CoilWaterHeatingAirToWaterHeatPumpWrapped' => ['Cooling Coil Water Heating Electric Energy'] }
  end

  def self.WaterHeatingElectricityRecircPump
    return { 'OpenStudio::Model::ElectricEquipment' => ['Electric Equipment Electric Energy'] }
  end

  def self.WaterHeatingFuel
    return { 'OpenStudio::Model::WaterHeaterMixed' => ['Water Heater Gas Energy', 'Water Heater Propane Energy', 'Water Heater FuelOil#1 Energy'],
             'OpenStudio::Model::WaterHeaterStratified' => ['Water Heater Gas Energy', 'Water Heater Propane Energy', 'Water Heater FuelOil#1 Energy'] }
  end

  def self.WaterHeatingLoad
    return { 'OpenStudio::Model::WaterUseConnections' => ['Water Use Connections Plant Hot Water Energy'] }
  end
end

# register the measure to be used by the application
HPXMLTranslator.new.registerWithApplication<|MERGE_RESOLUTION|>--- conflicted
+++ resolved
@@ -2187,13 +2187,7 @@
 
           shrs = [0.73]
           fan_power_installed = get_fan_power_installed(seer)
-<<<<<<< HEAD
-          success = HVAC.apply_central_ashp_1speed(model, runner, seer, hspf, eers, cops, shrs,
-=======
-          min_temp = 0.0
-          supplemental_efficiency = 1.0
           success = HVAC.apply_central_ashp_1speed(model, runner, seer, hspf, shrs,
->>>>>>> 5ca68b06
                                                    fan_power_installed, min_temp, crankcase_kw, crankcase_temp,
                                                    cool_capacity_btuh, backup_heat_efficiency,
                                                    backup_heat_capacity_btuh, dse_heat,
@@ -2206,14 +2200,7 @@
 
           shrs = [0.71, 0.724]       
           fan_power_installed = get_fan_power_installed(seer)
-<<<<<<< HEAD
-          success = HVAC.apply_central_ashp_2speed(model, runner, seer, hspf, eers, cops, shrs,
-                                                   capacity_ratios, fan_speed_ratios_cooling, fan_speed_ratios_heating,
-=======
-          min_temp = 0.0
-          supplemental_efficiency = 1.0
           success = HVAC.apply_central_ashp_2speed(model, runner, seer, hspf, shrs,
->>>>>>> 5ca68b06
                                                    fan_power_installed, min_temp, crankcase_kw, crankcase_temp,
                                                    cool_capacity_btuh, backup_heat_efficiency,
                                                    backup_heat_capacity_btuh, dse_heat,
@@ -2226,14 +2213,7 @@
 
           shrs = [0.87, 0.80, 0.79, 0.78]
           fan_power_installed = get_fan_power_installed(seer)
-<<<<<<< HEAD
-          success = HVAC.apply_central_ashp_4speed(model, runner, seer, hspf, eers, cops, shrs,
-                                                   capacity_ratios, fan_speed_ratios_cooling, fan_speed_ratios_heating,
-=======
-          min_temp = 0.0
-          supplemental_efficiency = 1.0
           success = HVAC.apply_central_ashp_4speed(model, runner, seer, hspf, shrs,
->>>>>>> 5ca68b06
                                                    fan_power_installed, min_temp, crankcase_kw, crankcase_temp,
                                                    cool_capacity_btuh, backup_heat_efficiency,
                                                    backup_heat_capacity_btuh, dse_heat,
