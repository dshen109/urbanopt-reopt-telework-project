--- conflicted
+++ resolved
@@ -111,9 +111,9 @@
 
     hpxml_doc = XMLHelper.parse_file(hpxml_path)
 
-    if not validate_hpxml(runner, hpxml_path, hpxml_doc, schemas_dir)
-      return false
-    end
+      if not validate_hpxml(runner, hpxml_path, hpxml_doc, schemas_dir)
+        return false
+      end
 
     begin
       # Weather file
@@ -282,35 +282,13 @@
     @total_frac_remaining_heat_load_served = 1.0
     @total_frac_remaining_cool_load_served = 1.0
 
-<<<<<<< HEAD
-    success = add_cooling_system(runner, model, building)
-    return false if not success
-
-    success = add_heating_system(runner, model, building)
-    return false if not success
-
-    success = add_heat_pump(runner, model, building, weather)
-    return false if not success
-
-    success = add_dehumidifier(runner, model, building)
-    return false if not success
-
-    success = add_residual_hvac(runner, model, building)
-    return false if not success
-
-    success = add_setpoints(runner, model, building, weather)
-    return false if not success
-
-    success = add_ceiling_fans(runner, model, building, weather)
-    return false if not success
-=======
     add_cooling_system(runner, model, building)
     add_heating_system(runner, model, building)
     add_heat_pump(runner, model, building, weather)
+    add_dehumidifier(runner, model, building)
     add_residual_hvac(runner, model, building)
     add_setpoints(runner, model, building, weather)
     add_ceiling_fans(runner, model, building, weather)
->>>>>>> a72c5060
 
     # Hot Water
 
@@ -375,14 +353,25 @@
     @living_space = get_space_of_type(spaces, 'living space')
     @living_zone = @living_space.thermalZone.get
 
-    add_thermal_mass(runner, model, building)
-    modify_cond_basement_surface_properties(runner, model)
-    assign_view_factor(runner, model)
-    check_for_errors(runner, model)
-    set_zone_volumes(runner, model, building)
-    explode_surfaces(runner, model, building)
-
-    return spaces
+    success = add_thermal_mass(runner, model, building)
+    return false if not success
+
+    success = modify_cond_basement_surface_properties(runner, model)
+    return false if not success
+
+    success = assign_view_factor(runner, model)
+    return false if not success
+
+    success = check_for_errors(runner, model)
+    return false if not success
+
+    success = set_zone_volumes(runner, model, building)
+    return false if not success
+
+    success = explode_surfaces(runner, model, building)
+    return false if not success
+
+    return true
   end
 
   def self.set_zone_volumes(runner, model, building)
@@ -1120,12 +1109,12 @@
       install_grade = 1
 
       Constructions.apply_closed_cavity_roof(model, surfaces, "#{roof_values[:id]} construction",
-                                             cavity_r, install_grade,
-                                             constr_set.stud.thick_in,
-                                             true, constr_set.framing_factor,
-                                             constr_set.drywall_thick_in,
-                                             constr_set.osb_thick_in, constr_set.rigid_r,
-                                             constr_set.exterior_material, has_radiant_barrier)
+                                                       cavity_r, install_grade,
+                                                       constr_set.stud.thick_in,
+                                                       true, constr_set.framing_factor,
+                                                       constr_set.drywall_thick_in,
+                                                       constr_set.osb_thick_in, constr_set.rigid_r,
+                                                       constr_set.exterior_material, has_radiant_barrier)
       check_surface_assembly_rvalue(runner, surfaces, film_r, assembly_r, match)
     end
   end
@@ -1197,7 +1186,7 @@
       end
 
       apply_wall_construction(runner, model, surfaces, wall_values[:id], wall_values[:wall_type], wall_values[:insulation_assembly_r_value],
-                              drywall_thick_in, film_r, mat_ext_finish)
+                                        drywall_thick_in, film_r, mat_ext_finish)
     end
   end
 
@@ -1272,9 +1261,9 @@
       install_grade = 1
 
       Constructions.apply_rim_joist(model, surfaces, "#{rim_joist_values[:id]} construction",
-                                    cavity_r, install_grade, constr_set.framing_factor,
-                                    constr_set.drywall_thick_in, constr_set.osb_thick_in,
-                                    constr_set.rigid_r, constr_set.exterior_material)
+                                              cavity_r, install_grade, constr_set.framing_factor,
+                                              constr_set.drywall_thick_in, constr_set.osb_thick_in,
+                                              constr_set.rigid_r, constr_set.exterior_material)
       check_surface_assembly_rvalue(runner, surfaces, film_r, assembly_r, match)
     end
   end
@@ -1323,10 +1312,10 @@
 
       # Floor
       Constructions.apply_floor(model, [surface], "#{framefloor_values[:id]} construction",
-                                cavity_r, install_grade,
-                                constr_set.framing_factor, constr_set.stud.thick_in,
-                                constr_set.osb_thick_in, constr_set.rigid_r,
-                                mat_floor_covering, constr_set.exterior_material)
+                                          cavity_r, install_grade,
+                                          constr_set.framing_factor, constr_set.stud.thick_in,
+                                          constr_set.osb_thick_in, constr_set.rigid_r,
+                                          mat_floor_covering, constr_set.exterior_material)
       check_surface_assembly_rvalue(runner, [surface], film_r, assembly_r, match)
     end
   end
@@ -1490,7 +1479,7 @@
         mat_ext_finish = nil
 
         apply_wall_construction(runner, model, [surface], fnd_wall_values[:id], wall_type, assembly_r,
-                                drywall_thick_in, film_r, mat_ext_finish)
+                                          drywall_thick_in, film_r, mat_ext_finish)
       end
     end
   end
@@ -1630,9 +1619,9 @@
     end
 
     Constructions.apply_foundation_slab(model, surface, "#{slab_values[:id]} construction",
-                                        slab_under_r, slab_under_width, slab_gap_r, slab_perim_r,
-                                        slab_perim_depth, slab_whole_r, slab_values[:thickness],
-                                        slab_exp_perim, mat_carpet, kiva_foundation)
+                                                  slab_under_r, slab_under_width, slab_gap_r, slab_perim_r,
+                                                  slab_perim_depth, slab_whole_r, slab_values[:thickness],
+                                                  slab_exp_perim, mat_carpet, kiva_foundation)
     # FIXME: Temporary code for sizing
     surface.additionalProperties.setFeature(Constants.SizingInfoSlabRvalue, 10.0)
 
@@ -1700,13 +1689,13 @@
     partition_frac_of_cfa = 1.0 # Ratio of partition wall area to conditioned floor area
     basement_frac_of_cfa = (@cfa - @cfa_ag) / @cfa
     Constructions.apply_partition_walls(model, "PartitionWallConstruction", drywall_thick_in, partition_frac_of_cfa,
-                                        basement_frac_of_cfa, @cond_bsmnt_surfaces, @living_space)
+                                                  basement_frac_of_cfa, @cond_bsmnt_surfaces, @living_space)
 
     mass_lb_per_sqft = 8.0
     density_lb_per_cuft = 40.0
     mat = BaseMaterial.Wood
     Constructions.apply_furniture(model, mass_lb_per_sqft, density_lb_per_cuft, mat,
-                                  basement_frac_of_cfa, @cond_bsmnt_surfaces, @living_space)
+                                            basement_frac_of_cfa, @cond_bsmnt_surfaces, @living_space)
   end
 
   def self.add_neighbors(runner, model, building, length)
@@ -1822,9 +1811,9 @@
       end
 
       Constructions.apply_window(model, [sub_surface],
-                                 "WindowConstruction",
+                                           "WindowConstruction",
                                  weather, is_sch, ufactor, shgc,
-                                 heat_shade_mult, cool_shade_mult)
+                                           heat_shade_mult, cool_shade_mult)
     end
 
     apply_adiabatic_construction(runner, model, surfaces, "wall")
@@ -1882,9 +1871,9 @@
       cool_shade_mult = 1.0
       heat_shade_mult = 1.0
       Constructions.apply_skylight(model, [sub_surface],
-                                   "SkylightConstruction",
+                                             "SkylightConstruction",
                                    weather, is_sch, ufactor, shgc,
-                                   heat_shade_mult, cool_shade_mult)
+                                             heat_shade_mult, cool_shade_mult)
     end
 
     apply_adiabatic_construction(runner, model, surfaces, "roof")
@@ -1939,16 +1928,16 @@
 
     if type == "wall"
       Constructions.apply_wood_stud_wall(model, surfaces, "AdiabaticWallConstruction",
-                                         0, 1, 3.5, true, 0.1, 0.5, 0, 999,
-                                         Material.ExtFinishStuccoMedDark)
+                                                   0, 1, 3.5, true, 0.1, 0.5, 0, 999,
+                                                   Material.ExtFinishStuccoMedDark)
     elsif type == "floor"
       Constructions.apply_floor(model, surfaces, "AdiabaticFloorConstruction",
-                                0, 1, 0.07, 5.5, 0.75, 999,
-                                Material.FloorWood, Material.CoveringBare)
+                                          0, 1, 0.07, 5.5, 0.75, 999,
+                                          Material.FloorWood, Material.CoveringBare)
     elsif type == "roof"
       Constructions.apply_open_cavity_roof(model, surfaces, "AdiabaticRoofConstruction",
-                                           0, 1, 7.25, 0.07, 7.25, 0.75, 999,
-                                           Material.RoofingAsphaltShinglesMed, false)
+                                                     0, 1, 7.25, 0.07, 7.25, 0.75, 999,
+                                                     Material.RoofingAsphaltShinglesMed, false)
     end
   end
 
@@ -2112,16 +2101,6 @@
           end
         end
 
-        # Check if simple solar water heater (defined by Solar Fraction) attached.
-        # Solar fraction is used to adjust water heater's tank losses and hot water use, because it is
-        # the portion of the total conventional hot water heating load (delivered energy + tank losses).
-        solar_fraction = nil
-        solar_thermal_values = HPXML.get_solar_thermal_system_values(solar_thermal_system: sts)
-        if not solar_thermal_values.nil? and solar_thermal_values[:water_heating_system_idref] == sys_id
-          solar_fraction = solar_thermal_values[:solar_fraction]
-        end
-        solar_fraction = 0.0 if solar_fraction.nil?
-
         ec_adj = HotWaterAndAppliances.get_dist_energy_consumption_adjustment(@has_uncond_bsmnt, @cfa, @ncfl,
                                                                               dist_type, recirc_control_type,
                                                                               pipe_r, std_pipe_length, recirc_loop_length)
@@ -2135,7 +2114,7 @@
         if wh_type == "storage water heater"
 
           tank_vol = water_heating_system_values[:tank_volume]
-          re = water_heating_system_values[:recovery_efficiency]
+            re = water_heating_system_values[:recovery_efficiency]
           capacity_kbtuh = water_heating_system_values[:heating_capacity] / 1000.0
 
           Waterheater.apply_tank(model, space, fuel, capacity_kbtuh, tank_vol,
@@ -2174,7 +2153,7 @@
 
           Waterheater.apply_indirect(model, runner, space, vol, setpoint_temp, ec_adj, @nbeds,
                                      boiler_sys['boiler'], boiler_sys['plant_loop'], boiler_fuel_type,
-                                     @dhw_map, sys_id, wh_type, jacket_r, standby_loss)
+                                               @dhw_map, sys_id, wh_type, jacket_r, standby_loss)
 
         else
 
@@ -2188,18 +2167,18 @@
 
     wh_setpoint = Waterheater.get_default_hot_water_temperature(@eri_version)
     HotWaterAndAppliances.apply(model, weather, @living_space,
-                                @cfa, @nbeds, @ncfl, @has_uncond_bsmnt, wh_setpoint,
-                                cw_mef, cw_ler, cw_elec_rate, cw_gas_rate,
-                                cw_agc, cw_cap, cw_space, cd_fuel, cd_ef, cd_control,
-                                cd_space, dw_ef, dw_cap, fridge_annual_kwh, fridge_space,
-                                cook_fuel_type, cook_is_induction, oven_is_convection,
-                                has_low_flow_fixtures, dist_type, pipe_r,
-                                std_pipe_length, recirc_loop_length,
-                                recirc_branch_length, recirc_control_type,
-                                recirc_pump_power, dwhr_present,
-                                dwhr_facilities_connected, dwhr_is_equal_flow,
-                                dwhr_efficiency, dhw_loop_fracs, @eri_version,
-                                @dhw_map, @hpxml_path)
+                                          @cfa, @nbeds, @ncfl, @has_uncond_bsmnt, wh_setpoint,
+                                          cw_mef, cw_ler, cw_elec_rate, cw_gas_rate,
+                                          cw_agc, cw_cap, cw_space, cd_fuel, cd_ef, cd_control,
+                                          cd_space, dw_ef, dw_cap, fridge_annual_kwh, fridge_space,
+                                          cook_fuel_type, cook_is_induction, oven_is_convection,
+                                          has_low_flow_fixtures, dist_type, pipe_r,
+                                          std_pipe_length, recirc_loop_length,
+                                          recirc_branch_length, recirc_control_type,
+                                          recirc_pump_power, dwhr_present,
+                                          dwhr_facilities_connected, dwhr_is_equal_flow,
+                                          dwhr_efficiency, dhw_loop_fracs, @eri_version,
+                                          @dhw_map, @hpxml_path)
 
     solar_thermal_values = HPXML.get_solar_thermal_system_values(solar_thermal_system: sts)
     if not solar_thermal_values.nil?
@@ -2319,10 +2298,10 @@
           fan_power_installed = get_fan_power_installed(seer)
           airflow_rate = cooling_system_values[:cooling_cfm] # Hidden feature; used only for HERS DSE test
           HVAC.apply_central_ac_1speed(model, runner, seer, shrs,
-                                       fan_power_installed, crankcase_kw, crankcase_temp,
-                                       cool_capacity_btuh, airflow_rate, load_frac,
-                                       sequential_load_frac, @living_zone,
-                                       @hvac_map, sys_id)
+                                                 fan_power_installed, crankcase_kw, crankcase_temp,
+                                                 cool_capacity_btuh, airflow_rate, load_frac,
+                                                 sequential_load_frac, @living_zone,
+                                                 @hvac_map, sys_id)
         elsif num_speeds == "2-Speed"
 
           if cooling_system_values[:cooling_shr].nil?
@@ -2333,10 +2312,10 @@
           end
           fan_power_installed = get_fan_power_installed(seer)
           HVAC.apply_central_ac_2speed(model, runner, seer, shrs,
-                                       fan_power_installed, crankcase_kw, crankcase_temp,
-                                       cool_capacity_btuh, load_frac,
-                                       sequential_load_frac, @living_zone,
-                                       @hvac_map, sys_id)
+                                                 fan_power_installed, crankcase_kw, crankcase_temp,
+                                                 cool_capacity_btuh, load_frac,
+                                                 sequential_load_frac, @living_zone,
+                                                 @hvac_map, sys_id)
         elsif num_speeds == "Variable-Speed"
 
           if cooling_system_values[:cooling_shr].nil?
@@ -2347,10 +2326,10 @@
           end
           fan_power_installed = get_fan_power_installed(seer)
           HVAC.apply_central_ac_4speed(model, runner, seer, shrs,
-                                       fan_power_installed, crankcase_kw, crankcase_temp,
-                                       cool_capacity_btuh, load_frac,
-                                       sequential_load_frac, @living_zone,
-                                       @hvac_map, sys_id)
+                                                 fan_power_installed, crankcase_kw, crankcase_temp,
+                                                 cool_capacity_btuh, load_frac,
+                                                 sequential_load_frac, @living_zone,
+                                                 @hvac_map, sys_id)
         else
 
           fail "Unexpected number of speeds (#{num_speeds}) for cooling system."
@@ -2369,15 +2348,15 @@
 
         airflow_rate = 350.0
         HVAC.apply_room_ac(model, runner, eer, shr,
-                           airflow_rate, cool_capacity_btuh, load_frac,
-                           sequential_load_frac, @living_zone,
-                           @hvac_map, sys_id)
+                                     airflow_rate, cool_capacity_btuh, load_frac,
+                                     sequential_load_frac, @living_zone,
+                                     @hvac_map, sys_id)
       elsif clg_type == "evaporative cooler"
 
         is_ducted = XMLHelper.has_element(clgsys, "DistributionSystem")
         HVAC.apply_evaporative_cooler(model, runner, load_frac,
-                                      sequential_load_frac, @living_zone,
-                                      @hvac_map, sys_id, is_ducted)
+                                                sequential_load_frac, @living_zone,
+                                                @hvac_map, sys_id, is_ducted)
       end
     end
   end
@@ -2428,20 +2407,20 @@
           fan_power = 0.5 # For fuel furnaces, will be overridden by EAE later
           airflow_rate = heating_system_values[:heating_cfm] # Hidden feature; used only for HERS DSE test
           HVAC.apply_furnace(model, runner, fuel, afue,
-                             heat_capacity_btuh, airflow_rate, fan_power,
-                             load_frac, sequential_load_frac,
-                             attached_clg_system, @living_zone,
-                             @hvac_map, sys_id)
+                                       heat_capacity_btuh, airflow_rate, fan_power,
+                                       load_frac, sequential_load_frac,
+                                       attached_clg_system, @living_zone,
+                                       @hvac_map, sys_id)
         elsif htg_type == "WallFurnace"
 
           afue = heating_system_values[:heating_efficiency_afue]
           fan_power = 0.0
           airflow_rate = 0.0
           HVAC.apply_unit_heater(model, runner, fuel,
-                                 afue, heat_capacity_btuh, fan_power,
-                                 airflow_rate, load_frac,
-                                 sequential_load_frac, @living_zone,
-                                 @hvac_map, sys_id)
+                                           afue, heat_capacity_btuh, fan_power,
+                                           airflow_rate, load_frac,
+                                           sequential_load_frac, @living_zone,
+                                           @hvac_map, sys_id)
         elsif htg_type == "Boiler"
 
           system_type = Constants.BoilerTypeForcedDraft
@@ -2453,27 +2432,27 @@
           oat_hwst_low = nil
           design_temp = 180.0
           HVAC.apply_boiler(model, runner, fuel, system_type, afue,
-                            oat_reset_enabled, oat_high, oat_low, oat_hwst_high, oat_hwst_low,
-                            heat_capacity_btuh, design_temp, load_frac,
-                            sequential_load_frac, @living_zone,
-                            @hvac_map, sys_id)
+                                      oat_reset_enabled, oat_high, oat_low, oat_hwst_high, oat_hwst_low,
+                                      heat_capacity_btuh, design_temp, load_frac,
+                                      sequential_load_frac, @living_zone,
+                                      @hvac_map, sys_id)
         elsif htg_type == "ElectricResistance"
 
           efficiency = heating_system_values[:heating_efficiency_percent]
           HVAC.apply_electric_baseboard(model, runner, efficiency,
-                                        heat_capacity_btuh, load_frac,
-                                        sequential_load_frac, @living_zone,
-                                        @hvac_map, sys_id)
+                                                  heat_capacity_btuh, load_frac,
+                                                  sequential_load_frac, @living_zone,
+                                                  @hvac_map, sys_id)
         elsif htg_type == "Stove" or htg_type == "PortableHeater"
 
           efficiency = heating_system_values[:heating_efficiency_percent]
           airflow_rate = 125.0 # cfm/ton; doesn't affect energy consumption
           fan_power = 0.5 # For fuel equipment, will be overridden by EAE later
           HVAC.apply_unit_heater(model, runner, fuel,
-                                 efficiency, heat_capacity_btuh, fan_power,
-                                 airflow_rate, load_frac,
-                                 sequential_load_frac, @living_zone,
-                                 @hvac_map, sys_id)
+                                           efficiency, heat_capacity_btuh, fan_power,
+                                           airflow_rate, load_frac,
+                                           sequential_load_frac, @living_zone,
+                                           @hvac_map, sys_id)
         end
       end
     end
@@ -2589,12 +2568,12 @@
 
           fan_power_installed = get_fan_power_installed(seer)
           HVAC.apply_central_ashp_1speed(model, runner, seer, hspf, shrs,
-                                         fan_power_installed, hp_compressor_min_temp, crankcase_kw, crankcase_temp,
-                                         cool_capacity_btuh, heat_capacity_btuh, heat_capacity_btuh_17F,
-                                         backup_heat_fuel, backup_heat_efficiency, backup_heat_capacity_btuh, supp_htg_max_outdoor_temp,
-                                         load_frac_heat, load_frac_cool,
-                                         sequential_load_frac_heat, sequential_load_frac_cool,
-                                         @living_zone, @hvac_map, sys_id)
+                                                   fan_power_installed, hp_compressor_min_temp, crankcase_kw, crankcase_temp,
+                                                   cool_capacity_btuh, heat_capacity_btuh, heat_capacity_btuh_17F,
+                                                   backup_heat_fuel, backup_heat_efficiency, backup_heat_capacity_btuh, supp_htg_max_outdoor_temp,
+                                                   load_frac_heat, load_frac_cool,
+                                                   sequential_load_frac_heat, sequential_load_frac_cool,
+                                                   @living_zone, @hvac_map, sys_id)
         elsif num_speeds == "2-Speed"
 
           if heat_pump_values[:cooling_shr].nil?
@@ -2605,12 +2584,12 @@
           end
           fan_power_installed = get_fan_power_installed(seer)
           HVAC.apply_central_ashp_2speed(model, runner, seer, hspf, shrs,
-                                         fan_power_installed, hp_compressor_min_temp, crankcase_kw, crankcase_temp,
-                                         cool_capacity_btuh, heat_capacity_btuh, heat_capacity_btuh_17F,
-                                         backup_heat_fuel, backup_heat_efficiency, backup_heat_capacity_btuh, supp_htg_max_outdoor_temp,
-                                         load_frac_heat, load_frac_cool,
-                                         sequential_load_frac_heat, sequential_load_frac_cool,
-                                         @living_zone, @hvac_map, sys_id)
+                                                   fan_power_installed, hp_compressor_min_temp, crankcase_kw, crankcase_temp,
+                                                   cool_capacity_btuh, heat_capacity_btuh, heat_capacity_btuh_17F,
+                                                   backup_heat_fuel, backup_heat_efficiency, backup_heat_capacity_btuh, supp_htg_max_outdoor_temp,
+                                                   load_frac_heat, load_frac_cool,
+                                                   sequential_load_frac_heat, sequential_load_frac_cool,
+                                                   @living_zone, @hvac_map, sys_id)
         elsif num_speeds == "Variable-Speed"
 
           if heat_pump_values[:cooling_shr].nil?
@@ -2621,12 +2600,12 @@
           end
           fan_power_installed = get_fan_power_installed(seer)
           HVAC.apply_central_ashp_4speed(model, runner, seer, hspf, shrs,
-                                         fan_power_installed, hp_compressor_min_temp, crankcase_kw, crankcase_temp,
-                                         cool_capacity_btuh, heat_capacity_btuh, heat_capacity_btuh_17F,
-                                         backup_heat_fuel, backup_heat_efficiency, backup_heat_capacity_btuh, supp_htg_max_outdoor_temp,
-                                         load_frac_heat, load_frac_cool,
-                                         sequential_load_frac_heat, sequential_load_frac_cool,
-                                         @living_zone, @hvac_map, sys_id)
+                                                   fan_power_installed, hp_compressor_min_temp, crankcase_kw, crankcase_temp,
+                                                   cool_capacity_btuh, heat_capacity_btuh, heat_capacity_btuh_17F,
+                                                   backup_heat_fuel, backup_heat_efficiency, backup_heat_capacity_btuh, supp_htg_max_outdoor_temp,
+                                                   load_frac_heat, load_frac_cool,
+                                                   sequential_load_frac_heat, sequential_load_frac_cool,
+                                                   @living_zone, @hvac_map, sys_id)
         else
 
           fail "Unexpected number of speeds (#{num_speeds}) for heat pump system."
@@ -2670,17 +2649,17 @@
         fan_power = 0.07
         is_ducted = XMLHelper.has_element(hp, "DistributionSystem")
         HVAC.apply_mshp(model, runner, seer, hspf, shr,
-                        min_cooling_capacity, max_cooling_capacity,
-                        min_cooling_airflow_rate, max_cooling_airflow_rate,
-                        min_heating_capacity, max_heating_capacity,
-                        min_heating_airflow_rate, max_heating_airflow_rate,
-                        heating_capacity_offset, cap_retention_frac,
-                        cap_retention_temp, pan_heater_power, fan_power,
-                        is_ducted, cool_capacity_btuh, hp_compressor_min_temp,
-                        backup_heat_fuel, backup_heat_efficiency, backup_heat_capacity_btuh,
-                        supp_htg_max_outdoor_temp, load_frac_heat, load_frac_cool,
-                        sequential_load_frac_heat, sequential_load_frac_cool,
-                        @living_zone, @hvac_map, sys_id)
+                                  min_cooling_capacity, max_cooling_capacity,
+                                  min_cooling_airflow_rate, max_cooling_airflow_rate,
+                                  min_heating_capacity, max_heating_capacity,
+                                  min_heating_airflow_rate, max_heating_airflow_rate,
+                                  heating_capacity_offset, cap_retention_frac,
+                                  cap_retention_temp, pan_heater_power, fan_power,
+                                  is_ducted, cool_capacity_btuh, hp_compressor_min_temp,
+                                  backup_heat_fuel, backup_heat_efficiency, backup_heat_capacity_btuh,
+                                  supp_htg_max_outdoor_temp, load_frac_heat, load_frac_cool,
+                                  sequential_load_frac_heat, sequential_load_frac_cool,
+                                  @living_zone, @hvac_map, sys_id)
       elsif hp_type == "ground-to-air"
 
         eer = heat_pump_values[:cooling_efficiency_eer]
@@ -2707,17 +2686,17 @@
         u_tube_spacing_type = "b"
         fan_power = 0.5
         HVAC.apply_gshp(model, runner, weather, cop, eer, shr,
-                        ground_conductivity, grout_conductivity,
-                        bore_config, bore_holes, bore_depth,
-                        bore_spacing, bore_diameter, pipe_size,
-                        ground_diffusivity, fluid_type, frac_glycol,
-                        design_delta_t, pump_head,
-                        u_tube_leg_spacing, u_tube_spacing_type,
-                        fan_power, cool_capacity_btuh, heat_capacity_btuh,
-                        backup_heat_efficiency, backup_heat_capacity_btuh,
-                        load_frac_heat, load_frac_cool,
-                        sequential_load_frac_heat, sequential_load_frac_cool,
-                        @living_zone, @hvac_map, sys_id)
+                                  ground_conductivity, grout_conductivity,
+                                  bore_config, bore_holes, bore_depth,
+                                  bore_spacing, bore_diameter, pipe_size,
+                                  ground_diffusivity, fluid_type, frac_glycol,
+                                  design_delta_t, pump_head,
+                                  u_tube_leg_spacing, u_tube_spacing_type,
+                                  fan_power, cool_capacity_btuh, heat_capacity_btuh,
+                                  backup_heat_efficiency, backup_heat_capacity_btuh,
+                                  load_frac_heat, load_frac_cool,
+                                  sequential_load_frac_heat, sequential_load_frac_cool,
+                                  @living_zone, @hvac_map, sys_id)
       end
     end
   end
@@ -2748,7 +2727,7 @@
     end
     if sequential_heat_load_frac > 0 or sequential_cool_load_frac > 0
       HVAC.apply_ideal_air_loads(model, runner, sequential_cool_load_frac, sequential_heat_load_frac,
-                                 @living_zone)
+                                           @living_zone)
     end
   end
 
@@ -2828,10 +2807,9 @@
     annual_kwh *= monthly_sch.inject(:+) / 12.0
 
     HVAC.apply_ceiling_fans(model, runner, annual_kwh, weekday_sch, weekend_sch, monthly_sch,
-                            @cfa, @living_space)
-  end
-
-<<<<<<< HEAD
+                                      @cfa, @living_space)
+  end
+
   def self.add_dehumidifier(runner, model, building)
     dehumidifier_values = HPXML.get_dehumidifier_values(dehumidifier: building.elements["BuildingDetails/Appliances/Dehumidifier"])
     return true if dehumidifier_values.nil?
@@ -2844,18 +2822,12 @@
     # Calculate air flow rate by assuming 2.75 cfm/pint/day (based on experimental test data)
     air_flow_rate = 2.75 * water_removal_rate
 
-    success = HVAC.apply_dehumidifier(model, runner, energy_factor, integrated_energy_factor, water_removal_rate,
+    HVAC.apply_dehumidifier(model, runner, energy_factor, integrated_energy_factor, water_removal_rate,
                                       air_flow_rate, humidity_setpoint, @living_zone)
-    return false if not success
-
-    return true
-  end
-
-  def self.check_distribution_system(building, system_values)
-    dist_id = system_values[:distribution_system_idref]
-=======
+
+  end
+
   def self.check_distribution_system(building, dist_id, system_id, system_type)
->>>>>>> a72c5060
     return if dist_id.nil?
 
     hvac_distribution_type_map = { "Furnace" => ["AirDistribution", "DSE"],
@@ -2953,8 +2925,8 @@
     end
 
     MiscLoads.apply_plug(model, misc_annual_kwh, misc_sens_frac, misc_lat_frac,
-                         misc_weekday_sch, misc_weekend_sch, misc_monthly_sch, tv_annual_kwh,
-                         @cfa, @living_space)
+                                        misc_weekday_sch, misc_weekend_sch, misc_monthly_sch, tv_annual_kwh,
+                                        @cfa, @living_space)
   end
 
   def self.add_lighting(runner, model, building, weather, spaces)
@@ -2984,7 +2956,7 @@
 
     garage_space = get_space_of_type(spaces, 'garage')
     Lighting.apply(model, weather, int_kwh, grg_kwh, ext_kwh, @cfa, @gfa,
-                   @living_space, garage_space)
+                                  @living_space, garage_space)
   end
 
   def self.add_airflow(runner, model, building, weather, spaces)
@@ -3253,8 +3225,8 @@
     end
 
     Airflow.apply(model, runner, weather, infil, mech_vent, nat_vent, duct_systems,
-                  @cfa, @infilvolume, @nbeds, @nbaths, @ncfl, @ncfl_ag, window_area,
-                  @min_neighbor_distance)
+                            @cfa, @infilvolume, @nbeds, @nbaths, @ncfl, @ncfl_ag, window_area,
+                            @min_neighbor_distance)
   end
 
   def self.create_ducts(air_distribution, model, spaces, dist_id)
@@ -3394,7 +3366,7 @@
       system_losses = pv_system_values[:system_losses_fraction]
 
       PV.apply(model, pv_id, power_w, module_type,
-               system_losses, inv_eff, tilt, az, array_type)
+                         system_losses, inv_eff, tilt, az, array_type)
     end
   end
 
@@ -4096,10 +4068,10 @@
       match, constr_set, cavity_r = pick_wood_stud_construction_set(assembly_r, constr_sets, film_r, wall_id)
 
       Constructions.apply_wood_stud_wall(model, surfaces, "#{wall_id} construction",
-                                         cavity_r, install_grade, constr_set.stud.thick_in,
-                                         cavity_filled, constr_set.framing_factor,
-                                         constr_set.drywall_thick_in, constr_set.osb_thick_in,
-                                         constr_set.rigid_r, constr_set.exterior_material)
+                                                   cavity_r, install_grade, constr_set.stud.thick_in,
+                                                   cavity_filled, constr_set.framing_factor,
+                                                   constr_set.drywall_thick_in, constr_set.osb_thick_in,
+                                                   constr_set.rigid_r, constr_set.exterior_material)
     elsif wall_type == "SteelFrame"
       install_grade = 1
       cavity_filled = true
@@ -4115,11 +4087,11 @@
       match, constr_set, cavity_r = pick_steel_stud_construction_set(assembly_r, constr_sets, film_r, "wall #{wall_id}")
 
       Constructions.apply_steel_stud_wall(model, surfaces, "#{wall_id} construction",
-                                          cavity_r, install_grade, constr_set.cavity_thick_in,
-                                          cavity_filled, constr_set.framing_factor,
-                                          constr_set.corr_factor, constr_set.drywall_thick_in,
-                                          constr_set.osb_thick_in, constr_set.rigid_r,
-                                          constr_set.exterior_material)
+                                                    cavity_r, install_grade, constr_set.cavity_thick_in,
+                                                    cavity_filled, constr_set.framing_factor,
+                                                    constr_set.corr_factor, constr_set.drywall_thick_in,
+                                                    constr_set.osb_thick_in, constr_set.rigid_r,
+                                                    constr_set.exterior_material)
     elsif wall_type == "DoubleWoodStud"
       install_grade = 1
       is_staggered = false
@@ -4131,11 +4103,11 @@
       match, constr_set, cavity_r = pick_double_stud_construction_set(assembly_r, constr_sets, film_r, "wall #{wall_id}")
 
       Constructions.apply_double_stud_wall(model, surfaces, "#{wall_id} construction",
-                                           cavity_r, install_grade, constr_set.stud.thick_in,
-                                           constr_set.stud.thick_in, constr_set.framing_factor,
-                                           constr_set.framing_spacing, is_staggered,
-                                           constr_set.drywall_thick_in, constr_set.osb_thick_in,
-                                           constr_set.rigid_r, constr_set.exterior_material)
+                                                     cavity_r, install_grade, constr_set.stud.thick_in,
+                                                     constr_set.stud.thick_in, constr_set.framing_factor,
+                                                     constr_set.framing_spacing, is_staggered,
+                                                     constr_set.drywall_thick_in, constr_set.osb_thick_in,
+                                                     constr_set.rigid_r, constr_set.exterior_material)
     elsif wall_type == "ConcreteMasonryUnit"
       density = 119.0 # lb/ft^3
       furring_r = 0
@@ -4149,11 +4121,11 @@
       match, constr_set, rigid_r = pick_cmu_construction_set(assembly_r, constr_sets, film_r, "wall #{wall_id}")
 
       Constructions.apply_cmu_wall(model, surfaces, "#{wall_id} construction",
-                                   constr_set.thick_in, constr_set.cond_in, density,
-                                   constr_set.framing_factor, furring_r,
-                                   furring_cavity_depth_in, furring_spacing,
-                                   constr_set.drywall_thick_in, constr_set.osb_thick_in,
-                                   rigid_r, constr_set.exterior_material)
+                                             constr_set.thick_in, constr_set.cond_in, density,
+                                             constr_set.framing_factor, furring_r,
+                                             furring_cavity_depth_in, furring_spacing,
+                                             constr_set.drywall_thick_in, constr_set.osb_thick_in,
+                                             rigid_r, constr_set.exterior_material)
     elsif wall_type == "StructurallyInsulatedPanel"
       sheathing_thick_in = 0.44
       sheathing_type = Constants.MaterialOSB
@@ -4166,10 +4138,10 @@
       match, constr_set, cavity_r = pick_sip_construction_set(assembly_r, constr_sets, film_r, "wall #{wall_id}")
 
       Constructions.apply_sip_wall(model, surfaces, "#{wall_id} construction",
-                                   cavity_r, constr_set.thick_in, constr_set.framing_factor,
-                                   sheathing_type, constr_set.sheath_thick_in,
-                                   constr_set.drywall_thick_in, constr_set.osb_thick_in,
-                                   constr_set.rigid_r, constr_set.exterior_material)
+                                             cavity_r, constr_set.thick_in, constr_set.framing_factor,
+                                             sheathing_type, constr_set.sheath_thick_in,
+                                             constr_set.drywall_thick_in, constr_set.osb_thick_in,
+                                             constr_set.rigid_r, constr_set.exterior_material)
     elsif wall_type == "InsulatedConcreteForms"
       constr_sets = [
         ICFConstructionSet.new(2.0, 4.0, 0.08, 0.0, 0.5, drywall_thick_in, mat_ext_finish), # ICF w/4" concrete and 2" rigid ins layers
@@ -4178,10 +4150,10 @@
       match, constr_set, icf_r = pick_icf_construction_set(assembly_r, constr_sets, film_r, "wall #{wall_id}")
 
       Constructions.apply_icf_wall(model, surfaces, "#{wall_id} construction",
-                                   icf_r, constr_set.ins_thick_in,
-                                   constr_set.concrete_thick_in, constr_set.framing_factor,
-                                   constr_set.drywall_thick_in, constr_set.osb_thick_in,
-                                   constr_set.rigid_r, constr_set.exterior_material)
+                                             icf_r, constr_set.ins_thick_in,
+                                             constr_set.concrete_thick_in, constr_set.framing_factor,
+                                             constr_set.drywall_thick_in, constr_set.osb_thick_in,
+                                             constr_set.rigid_r, constr_set.exterior_material)
     elsif ["SolidConcrete", "StructuralBrick", "StrawBale", "Stone", "LogWall"].include? wall_type
       constr_sets = [
         GenericConstructionSet.new(10.0, 0.5, drywall_thick_in, mat_ext_finish), # w/R-10 rigid
@@ -4216,9 +4188,9 @@
       specheats = [base_mat.cp]
 
       Constructions.apply_generic_layered_wall(model, surfaces, "#{wall_id} construction",
-                                               thick_ins, conds, denss, specheats,
-                                               constr_set.drywall_thick_in, constr_set.osb_thick_in,
-                                               constr_set.rigid_r, constr_set.exterior_material)
+                                                         thick_ins, conds, denss, specheats,
+                                                         constr_set.drywall_thick_in, constr_set.osb_thick_in,
+                                                         constr_set.rigid_r, constr_set.exterior_material)
     else
       fail "Unexpected wall type '#{wall_type}'."
     end
