--- conflicted
+++ resolved
@@ -1547,17 +1547,10 @@
 											<xs:documentation>[deg F]</xs:documentation>
 										</xs:annotation>
 									</xs:element>
-<<<<<<< HEAD
-									<xs:element minOccurs="0" name="HasDesuperheater"
-										type="xs:boolean">
-										<xs:annotation>
-											<xs:documentation>Indicates whether this water heater has a desuperheater. The attached heat pump or air conditioner can be referenced in the RelatedHVACSystem element.</xs:documentation>
-=======
 									<xs:element minOccurs="0" name="UsesDesuperheater"
 										type="xs:boolean">
 										<xs:annotation>
 											<xs:documentation>Indicates whether this water heater uses a desuperheater. The attached heat pump or air conditioner can be referenced in the RelatedHVACSystem element.</xs:documentation>
->>>>>>> d47ce825
 										</xs:annotation>
 									</xs:element>
 									<xs:element minOccurs="0" name="HasSharedCombustionVentilation"
