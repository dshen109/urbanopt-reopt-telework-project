--- conflicted
+++ resolved
@@ -180,13 +180,8 @@
                             'unattached-solar-thermal-system.xml' => ["Attached water heating system 'foobar' not found for solar thermal system 'SolarThermalSystem'."],
                             'unattached-window.xml' => ["Attached wall 'foobar' not found for window 'WindowNorth'."],
                             'water-heater-location.xml' => ["WaterHeatingSystem location is 'crawlspace - vented' but building does not have this location specified."],
-<<<<<<< HEAD
                             'water-heater-location-other.xml' => ['Expected [1] element(s) but found 0 element(s) for xpath: /HPXML/Building/BuildingDetails/Systems/WaterHeating/WaterHeatingSystem: [not(Location)] |'],
-                            'mismatched-slab-and-foundation-wall.xml' => ["Foundation wall 'FoundationWall' is adjacent to 'basement - conditioned' but no corresponding slab was found adjacent to"],
                             'attached-multifamily-window-outside-condition.xml' => ["Window 'WindowNorth' cannot be adjacent to 'other multifamily buffer space'. Check parent wall: 'WallMultifamilyBuffer'"] }
-=======
-                            'water-heater-location-other.xml' => ['Expected [1] element(s) but found 0 element(s) for xpath: /HPXML/Building/BuildingDetails/Systems/WaterHeating/WaterHeatingSystem: [not(Location)] |'] }
->>>>>>> a2f5f5db
 
     # Test simulations
     Dir["#{sample_files_dir}/invalid_files/*.xml"].sort.each do |xml|
@@ -301,7 +296,7 @@
       next if row.nil? || (row.size < 2)
 
       results[row[0]] = Float(row[1])
-    end
+  end
 
     sql_path = File.join(rundir, 'eplusout.sql')
     sqlFile = OpenStudio::SqlFile.new(sql_path, false)
@@ -999,15 +994,15 @@
 
         # CFIS Fan power
         hpxml_value = vent_fan_whole_house.fan_power
-        query = "SELECT Value FROM ReportData WHERE ReportDataDictionaryIndex IN (SELECT ReportDataDictionaryIndex FROM ReportDataDictionary WHERE Name='#{@cfis_fan_power_output_var.variableName}' AND ReportingFrequency='Run Period')"
-        sql_value = sqlFile.execAndReturnFirstDouble(query).get
-        assert_in_delta(hpxml_value, sql_value, 0.01)
+      query = "SELECT Value FROM ReportData WHERE ReportDataDictionaryIndex IN (SELECT ReportDataDictionaryIndex FROM ReportDataDictionary WHERE Name='#{@cfis_fan_power_output_var.variableName}' AND ReportingFrequency='Run Period')"
+      sql_value = sqlFile.execAndReturnFirstDouble(query).get
+      assert_in_delta(hpxml_value, sql_value, 0.01)
 
         # CFIS Flow rate
         hpxml_value = vent_fan_whole_house.tested_flow_rate * vent_fan_whole_house.hours_in_operation / 24.0
-        query = "SELECT Value FROM ReportData WHERE ReportDataDictionaryIndex IN (SELECT ReportDataDictionaryIndex FROM ReportDataDictionary WHERE Name='#{@cfis_flow_rate_output_var.variableName}' AND ReportingFrequency='Run Period')"
-        sql_value = UnitConversions.convert(sqlFile.execAndReturnFirstDouble(query).get, 'm^3/s', 'cfm')
-        assert_in_delta(hpxml_value, sql_value, 0.01)
+      query = "SELECT Value FROM ReportData WHERE ReportDataDictionaryIndex IN (SELECT ReportDataDictionaryIndex FROM ReportDataDictionary WHERE Name='#{@cfis_flow_rate_output_var.variableName}' AND ReportingFrequency='Run Period')"
+      sql_value = UnitConversions.convert(sqlFile.execAndReturnFirstDouble(query).get, 'm^3/s', 'cfm')
+      assert_in_delta(hpxml_value, sql_value, 0.01)
       else
         # Supply, exhaust, ERV, HRV, etc., check for appropriate mech vent energy
         fan_gj = 0
@@ -1100,7 +1095,7 @@
     hpxml.water_heating_systems.each do |water_heating_system|
       related_hvac = water_heating_system.related_hvac_system
       if related_hvac.nil?
-        wh_fuels << water_heating_system.fuel_type
+      wh_fuels << water_heating_system.fuel_type
       elsif related_hvac.respond_to? :heating_system_fuel
         wh_fuels << related_hvac.heating_system_fuel
       end
@@ -1119,24 +1114,24 @@
       energy_cr = results.fetch("#{fuel_name}: Range/Oven (MBtu)", 0)
       if htg_fuels.include?(fuel) && (not hpxml_path.include? 'location-miami')
         assert_operator(energy_htg, :>, 0)
-      else
+    else
         assert_equal(0, energy_htg)
-      end
+    end
       if wh_fuels.include? fuel
         assert_operator(energy_dhw, :>, 0)
-      else
+    else
         assert_equal(0, energy_dhw)
-      end
+    end
       if (hpxml.clothes_dryers.size > 0) && (hpxml.clothes_dryers[0].fuel_type == fuel)
         assert_operator(energy_cd, :>, 0)
-      else
+    else
         assert_equal(0, energy_cd)
-      end
+    end
       if (hpxml.cooking_ranges.size > 0) && (hpxml.cooking_ranges[0].fuel_type == fuel)
         assert_operator(energy_cr, :>, 0)
-      else
+    else
         assert_equal(0, energy_cr)
-      end
+    end
     end
 
     sqlFile.close
@@ -1154,8 +1149,8 @@
 
     column_headers = ['HPXML']
     output_keys.each do |key|
-      column_headers << key
-    end
+        column_headers << key
+      end
 
     CSV.open(csv_out, 'w') do |csv|
       csv << column_headers
