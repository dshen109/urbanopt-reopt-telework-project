# frozen_string_literal: true

require_relative '../../HPXMLtoOpenStudio/resources/minitest_helper'
require 'openstudio'
require 'openstudio/ruleset/ShowRunnerOutput'
require 'minitest/autorun'
require 'fileutils'
require_relative '../../HPXMLtoOpenStudio/measure.rb'
require_relative '../../HPXMLtoOpenStudio/resources/constants'
require_relative '../../HPXMLtoOpenStudio/resources/meta_measure'
require_relative '../../HPXMLtoOpenStudio/resources/unit_conversions'
require_relative '../../HPXMLtoOpenStudio/resources/xmlhelper'

class HPXMLTest < MiniTest::Test
  @@simulation_runtime_key = 'Simulation Runtime'
  @@workflow_runtime_key = 'Workflow Runtime'

  @@os_log = OpenStudio::StringStreamLogSink.new
  @@os_log.setLogLevel(OpenStudio::Warn)

  def test_simulations
    this_dir = File.dirname(__FILE__)
    results_dir = File.join(this_dir, 'results')
    rm_path(results_dir)

    sample_files_dir = File.absolute_path(File.join(this_dir, '..', 'sample_files'))
    autosize_dir = File.absolute_path(File.join(this_dir, '..', 'sample_files', 'hvac_autosizing'))
    ashrae_140_dir = File.absolute_path(File.join(this_dir, 'ASHRAE_Standard_140'))

    test_dirs = [sample_files_dir,
                 autosize_dir,
                 ashrae_140_dir]

    xmls = []
    test_dirs.each do |test_dir|
      Dir["#{test_dir}/*.xml"].sort.each do |xml|
        xmls << File.absolute_path(xml)
      end
    end

    # Test simulations
    puts "Running #{xmls.size} HPXML files..."
    all_results = {}
    all_sizing_results = {}
    xmls.each do |xml|
      all_results[xml], all_sizing_results[xml] = _run_xml(xml, this_dir)
    end

    Dir.mkdir(results_dir)
    _write_summary_results(results_dir, all_results)
    _write_hvac_sizing_results(results_dir, all_sizing_results)
    _write_and_check_ashrae_140_results(results_dir, all_results, ashrae_140_dir)
  end

  def test_run_simulation_rb
    # Check that simulation works using run_simulation.rb script
    os_cli = OpenStudio.getOpenStudioCLI
    rb_path = File.join(File.dirname(__FILE__), '..', 'run_simulation.rb')
    xml = File.join(File.dirname(__FILE__), '..', 'sample_files', 'base.xml')
    command = "#{os_cli} #{rb_path} -x #{xml} --debug --hourly ALL"
    system(command, err: File::NULL)

    # Check for output files
    sql_path = File.join(File.dirname(xml), 'run', 'eplusout.sql')
    assert(File.exist? sql_path)
    csv_output_path = File.join(File.dirname(xml), 'run', 'results_annual.csv')
    assert(File.exist? csv_output_path)
    csv_output_path = File.join(File.dirname(xml), 'run', 'results_timeseries.csv')
    assert(File.exist? csv_output_path)

    # Check for debug files
    osm_path = File.join(File.dirname(xml), 'run', 'in.osm')
    assert(File.exist? osm_path)
    hpxml_defaults_path = File.join(File.dirname(xml), 'run', 'in.xml')
    assert(File.exist? hpxml_defaults_path)
  end

  def test_template_osw
    # Check that simulation works using template.osw
    require 'json'

    os_cli = OpenStudio.getOpenStudioCLI
    osw_path = File.join(File.dirname(__FILE__), '..', 'template.osw')

    # Create derivative OSW for testing
    osw_path_test = osw_path.gsub('.osw', '_test.osw')
    FileUtils.cp(osw_path, osw_path_test)

    # Turn on debug mode
    json = JSON.parse(File.read(osw_path_test), symbolize_names: true)
    json[:steps][0][:arguments][:debug] = true

    if Dir.exist? File.join(File.dirname(__FILE__), '..', '..', 'project')
      # CI checks out the repo as "project", so update dir name
      json[:steps][0][:measure_dir_name] = 'project'
    end

    File.open(osw_path_test, 'w') do |f|
      f.write(JSON.pretty_generate(json))
    end

    command = "#{os_cli} run -w #{osw_path_test}"
    system(command, err: File::NULL)

    # Check for output files
    sql_path = File.join(File.dirname(osw_path_test), 'run', 'eplusout.sql')
    assert(File.exist? sql_path)
    csv_output_path = File.join(File.dirname(osw_path_test), 'run', 'results_annual.csv')
    assert(File.exist? csv_output_path)

    # Check for debug files
    osm_path = File.join(File.dirname(osw_path_test), 'run', 'in.osm')
    assert(File.exist? osm_path)
    hpxml_defaults_path = File.join(File.dirname(osw_path_test), 'run', 'in.xml')
    assert(File.exist? hpxml_defaults_path)

    # Cleanup
    File.delete(osw_path_test)
  end

  def test_weather_cache
    this_dir = File.dirname(__FILE__)
    cache_orig = File.join(this_dir, '..', '..', 'weather', 'USA_CO_Denver.Intl.AP.725650_TMY3-cache.csv')
    cache_bak = cache_orig + '.bak'
    File.rename(cache_orig, cache_bak)
    _run_xml(File.absolute_path(File.join(this_dir, '..', 'sample_files', 'base.xml')), this_dir)
    File.rename(cache_bak, cache_orig) # Put original file back
  end

  def test_invalid
    this_dir = File.dirname(__FILE__)
    sample_files_dir = File.join(this_dir, '..', 'sample_files')

    expected_error_msgs = { 'appliances-location-unconditioned-space.xml' => ['Expected 1 element(s) for xpath: /HPXML/Building/BuildingDetails/Appliances/ClothesWasher: [not(Location)] |',
                                                                              'Expected 1 element(s) for xpath: /HPXML/Building/BuildingDetails/Appliances/ClothesDryer: [not(Location)] |',
                                                                              'Expected 1 element(s) for xpath: /HPXML/Building/BuildingDetails/Appliances/Dishwasher: [not(Location)] |',
                                                                              'Expected 1 element(s) for xpath: /HPXML/Building/BuildingDetails/Appliances/Refrigerator: [not(Location)] |',
                                                                              'Expected 1 element(s) for xpath: /HPXML/Building/BuildingDetails/Appliances/CookingRange: [not(Location)] |'],
                            'cfis-with-hydronic-distribution.xml' => ["Attached HVAC distribution system 'HVACDistribution' cannot be hydronic for ventilation fan 'MechanicalVentilation'."],
                            'clothes-dryer-location.xml' => ["ClothesDryer location is 'garage' but building does not have this location specified."],
                            'clothes-washer-location.xml' => ["ClothesWasher location is 'garage' but building does not have this location specified."],
                            'coal-for-non-boiler-heating.xml' => ['Expected 1 element(s) for xpath: /HPXML/Building/BuildingDetails/Systems/HVAC/HVACPlant/HeatingSystem[HeatingSystemType/Stove]: HeatingSystemFuel[text()='], # FIXME: Allow this when E+/OS is updated
                            'cooking-range-location.xml' => ["CookingRange location is 'garage' but building does not have this location specified."],
                            'dishwasher-location.xml' => ["Dishwasher location is 'garage' but building does not have this location specified."],
                            'dhw-frac-load-served.xml' => ['Expected FractionDHWLoadServed to sum to 1, but calculated sum is 1.15.'],
                            'duct-location.xml' => ["Duct location is 'garage' but building does not have this location specified."],
<<<<<<< HEAD
                            'duct-location-unconditioned-space.xml' => ['Expected 0 or 2 element(s) for xpath: /HPXML/Building/BuildingDetails/Systems/HVAC/HVACDistribution/DistributionSystemType/AirDistribution/Ducts[DuctType="supply" or DuctType="return"]: DuctSurfaceArea | DuctLocation[text()='],
=======
                            'duct-location-unconditioned-space.xml' => ['Expected [0, 2] element(s) but found 1 element(s) for xpath: /HPXML/Building/BuildingDetails/Systems/HVAC/HVACDistribution/DistributionSystemType/*/Ducts[DuctType="supply" or DuctType="return"]: DuctSurfaceArea | DuctLocation[text()='],
>>>>>>> 80ffc336
                            'duplicate-id.xml' => ["Duplicate SystemIdentifier IDs detected for 'Wall'."],
                            'enclosure-attic-missing-roof.xml' => ['There must be at least one roof adjacent to attic - unvented.'],
                            'enclosure-basement-missing-exterior-foundation-wall.xml' => ['There must be at least one exterior foundation wall adjacent to basement - unconditioned.'],
                            'enclosure-basement-missing-slab.xml' => ['There must be at least one slab adjacent to basement - unconditioned.'],
                            'enclosure-garage-missing-exterior-wall.xml' => ['There must be at least one exterior wall/foundation wall adjacent to garage.'],
                            'enclosure-garage-missing-roof-ceiling.xml' => ['There must be at least one roof/ceiling adjacent to garage.'],
                            'enclosure-garage-missing-slab.xml' => ['There must be at least one slab adjacent to garage.'],
                            'enclosure-living-missing-ceiling-roof.xml' => ['There must be at least one ceiling/roof adjacent to conditioned space.'],
                            'enclosure-living-missing-exterior-wall.xml' => ['There must be at least one exterior wall adjacent to conditioned space.'],
                            'enclosure-living-missing-floor-slab.xml' => ['There must be at least one floor/slab adjacent to conditioned space.'],
                            'heat-pump-mixed-fixed-and-autosize-capacities.xml' => ["HeatPump 'HeatPump' must have both HeatingCapacity and HeatingCapacity17F provided or not provided."],
                            'heat-pump-mixed-fixed-and-autosize-capacities2.xml' => ["HeatPump 'HeatPump' must have both HeatingCapacity and BackupHeatingCapacity provided or not provided."],
                            'hvac-invalid-distribution-system-type.xml' => ["Incorrect HVAC distribution system type for HVAC type: 'Furnace'. Should be one of: ["],
                            'hvac-distribution-multiple-attached-cooling.xml' => ["Multiple cooling systems found attached to distribution system 'HVACDistribution2'."],
                            'hvac-distribution-multiple-attached-heating.xml' => ["Multiple heating systems found attached to distribution system 'HVACDistribution'."],
                            'hvac-dse-multiple-attached-cooling.xml' => ["Multiple cooling systems found attached to distribution system 'HVACDistribution'."],
                            'hvac-dse-multiple-attached-heating.xml' => ["Multiple heating systems found attached to distribution system 'HVACDistribution'."],
                            'hvac-frac-load-served.xml' => ['Expected FractionCoolLoadServed to sum to <= 1, but calculated sum is 1.2.',
                                                            'Expected FractionHeatLoadServed to sum to <= 1, but calculated sum is 1.1.'],
                            'hvac-distribution-return-duct-leakage-missing.xml' => ["Return ducts exist but leakage was not specified for distribution system 'HVACDistribution'."],
                            'invalid-distribution-cfa-served.xml' => ['The total conditioned floor area served by the HVAC distribution system(s) for heating is larger than the conditioned floor area of the building.',
                                                                      'The total conditioned floor area served by the HVAC distribution system(s) for cooling is larger than the conditioned floor area of the building.'],
                            'invalid-epw-filepath.xml' => ["foo.epw' could not be found."],
                            'invalid-facility-type.xml' => ['Expected 1 element(s) for xpath: /HPXML/Building/BuildingDetails/Systems/WaterHeating/WaterHeatingSystem[IsSharedSystem="true"]: ../../../BuildingSummary/BuildingConstruction[ResidentialFacilityType[text()="single-family attached" or text()="apartment unit"]]',
                                                            'Expected 1 element(s) for xpath: /HPXML/Building/BuildingDetails/Appliances/ClothesWasher[IsSharedAppliance="true"]: ../../BuildingSummary/BuildingConstruction[ResidentialFacilityType[text()="single-family attached" or text()="apartment unit"]]',
                                                            'Expected 1 element(s) for xpath: /HPXML/Building/BuildingDetails/Appliances/ClothesDryer[IsSharedAppliance="true"]: ../../BuildingSummary/BuildingConstruction[ResidentialFacilityType[text()="single-family attached" or text()="apartment unit"]]',
                                                            'Expected 1 element(s) for xpath: /HPXML/Building/BuildingDetails/Appliances/Dishwasher[IsSharedAppliance="true"]: ../../BuildingSummary/BuildingConstruction[ResidentialFacilityType[text()="single-family attached" or text()="apartment unit"]]',
                                                            "The building is of type 'single-family detached' but the surface",
                                                            "The building is of type 'single-family detached' but the object",
                                                            "The building is of type 'single-family detached' but the HVAC distribution"],
                            'invalid-neighbor-shading-azimuth.xml' => ['A neighbor building has an azimuth (145) not equal to the azimuth of any wall.'],
                            'invalid-relatedhvac-dhw-indirect.xml' => ["RelatedHVACSystem 'HeatingSystem_bad' not found for water heating system 'WaterHeater'"],
                            'invalid-relatedhvac-desuperheater.xml' => ["RelatedHVACSystem 'CoolingSystem_bad' not found for water heating system 'WaterHeater'."],
                            'invalid-timestep.xml' => ['Timestep (45) must be one of: 60, 30, 20, 15, 12, 10, 6, 5, 4, 3, 2, 1.'],
                            'invalid-runperiod.xml' => ['Run Period End Day of Month (31) must be one of: 1, 2, 3, 4, 5, 6, 7, 8, 9, 10, 11, 12, 13, 14, 15, 16, 17, 18, 19, 20, 21, 22, 23, 24, 25, 26, 27, 28, 29, 30.'],
                            'invalid-window-height.xml' => ["For Window 'WindowEast', overhangs distance to bottom (2.0) must be greater than distance to top (2.0)."],
                            'invalid-window-interior-shading.xml' => ["SummerShadingCoefficient (0.85) must be less than or equal to WinterShadingCoefficient (0.7) for window 'WindowNorth'."],
                            'invalid-wmo.xml' => ["Weather station WMO '999999' could not be found in"],
                            'invalid-daylight-saving.xml' => ['Daylight Saving End Day of Month (31) must be one of: 1, 2, 3, 4, 5, 6, 7, 8, 9, 10, 11, 12, 13, 14, 15, 16, 17, 18, 19, 20, 21, 22, 23, 24, 25, 26, 27, 28, 29, 30.'],
                            'lighting-fractions.xml' => ['Sum of fractions of interior lighting (1.15) is greater than 1.'],
                            'mismatched-slab-and-foundation-wall.xml' => ["Foundation wall 'FoundationWall' is adjacent to 'basement - conditioned' but no corresponding slab was found adjacent to"],
<<<<<<< HEAD
                            'missing-elements.xml' => ['Expected 1 element(s) for xpath: /HPXML/Building/BuildingDetails/BuildingSummary/BuildingConstruction: NumberofConditionedFloors',
                                                       'Expected 1 element(s) for xpath: /HPXML/Building/BuildingDetails/BuildingSummary/BuildingConstruction: ConditionedFloorArea'],
                            'missing-duct-location.xml' => ['Expected 0 or 2 element(s) for xpath: /HPXML/Building/BuildingDetails/Systems/HVAC/HVACDistribution/DistributionSystemType/AirDistribution/Ducts[DuctType="supply" or DuctType="return"]: DuctSurfaceArea | DuctLocation[text()='],
=======
                            'missing-elements.xml' => ['Expected [1] element(s) but found 0 element(s) for xpath: /HPXML/Building/BuildingDetails/BuildingSummary/BuildingConstruction: NumberofConditionedFloors',
                                                       'Expected [1] element(s) but found 0 element(s) for xpath: /HPXML/Building/BuildingDetails/BuildingSummary/BuildingConstruction: ConditionedFloorArea'],
                            'missing-duct-location.xml' => ['Expected [0, 2] element(s) but found 1 element(s) for xpath: /HPXML/Building/BuildingDetails/Systems/HVAC/HVACDistribution/DistributionSystemType/*/Ducts[DuctType="supply" or DuctType="return"]: DuctSurfaceArea | DuctLocation[text()='],
>>>>>>> 80ffc336
                            'missing-duct-location-and-surface-area.xml' => ['Error: The location and surface area of all ducts must be provided or blank.'],
                            'multifamily-reference-appliance.xml' => ["The building is of type 'single-family detached' but"],
                            'multifamily-reference-duct.xml' => ["The building is of type 'single-family detached' but"],
                            'multifamily-reference-surface.xml' => ["The building is of type 'single-family detached' but"],
                            'multifamily-reference-water-heater.xml' => ["The building is of type 'single-family detached' but"],
                            'net-area-negative-wall.xml' => ["Calculated a negative net surface area for surface 'Wall'."],
                            'net-area-negative-roof.xml' => ["Calculated a negative net surface area for surface 'Roof'."],
                            'orphaned-hvac-distribution.xml' => ["Distribution system 'HVACDistribution' found but no HVAC system attached to it."],
                            'refrigerator-location.xml' => ["Refrigerator location is 'garage' but building does not have this location specified."],
                            'repeated-relatedhvac-dhw-indirect.xml' => ["RelatedHVACSystem 'HeatingSystem' is attached to multiple water heating systems."],
                            'repeated-relatedhvac-desuperheater.xml' => ["RelatedHVACSystem 'CoolingSystem' is attached to multiple water heating systems."],
                            'slab-zero-exposed-perimeter.xml' => ["Exposed perimeter for Slab 'Slab' must be greater than zero."],
                            'solar-thermal-system-with-combi-tankless.xml' => ["Water heating system 'WaterHeater' connected to solar thermal system 'SolarThermalSystem' cannot be a space-heating boiler."],
                            'solar-thermal-system-with-desuperheater.xml' => ["Water heating system 'WaterHeater' connected to solar thermal system 'SolarThermalSystem' cannot be attached to a desuperheater."],
                            'solar-thermal-system-with-dhw-indirect.xml' => ["Water heating system 'WaterHeater' connected to solar thermal system 'SolarThermalSystem' cannot be a space-heating boiler."],
                            'unattached-cfis.xml' => ["Attached HVAC distribution system 'foobar' not found for ventilation fan 'MechanicalVentilation'."],
                            'unattached-door.xml' => ["Attached wall 'foobar' not found for door 'DoorNorth'."],
                            'unattached-hvac-distribution.xml' => ["Attached HVAC distribution system 'foobar' not found for HVAC system 'HeatingSystem'."],
                            'unattached-skylight.xml' => ["Attached roof 'foobar' not found for skylight 'SkylightNorth'."],
                            'unattached-solar-thermal-system.xml' => ["Attached water heating system 'foobar' not found for solar thermal system 'SolarThermalSystem'."],
                            'unattached-shared-clothes-washer-water-heater.xml' => ["Attached water heating system 'foobar' not found for clothes washer"],
                            'unattached-shared-dishwasher-water-heater.xml' => ["Attached water heating system 'foobar' not found for dishwasher"],
                            'unattached-window.xml' => ["Attached wall 'foobar' not found for window 'WindowNorth'."],
                            'water-heater-location.xml' => ["WaterHeatingSystem location is 'crawlspace - vented' but building does not have this location specified."],
                            'water-heater-location-other.xml' => ['Expected 1 element(s) for xpath: /HPXML/Building/BuildingDetails/Systems/WaterHeating/WaterHeatingSystem: [not(Location)] |'],
                            'refrigerators-multiple-primary.xml' => ['More than one refrigerator designated as the primary.'],
                            'refrigerators-no-primary.xml' => ['Could not find a primary refrigerator.'] }

    # Test simulations
    Dir["#{sample_files_dir}/invalid_files/*.xml"].sort.each do |xml|
      _run_xml(File.absolute_path(xml), this_dir, true, expected_error_msgs[File.basename(xml)])
    end
  end

  def _run_xml(xml, this_dir, expect_error = false, expect_error_msgs = nil)
    print "Testing #{File.basename(xml)}...\n"
    rundir = File.join(this_dir, 'run')

    measures_dir = File.join(this_dir, '..', '..')

    measures = {}

    # Add HPXML translator measure to workflow
    measure_subdir = 'HPXMLtoOpenStudio'
    args = {}
    args['hpxml_path'] = xml
    args['weather_dir'] = 'weather'
    args['output_dir'] = File.absolute_path(rundir)
    args['debug'] = true
    update_args_hash(measures, measure_subdir, args)

    # Add reporting measure to workflow
    measure_subdir = 'SimulationOutputReport'
    args = {}
    args['timeseries_frequency'] = 'monthly'
    args['include_timeseries_fuel_consumptions'] = true
    args['include_timeseries_end_use_consumptions'] = true
    args['include_timeseries_hot_water_uses'] = true
    args['include_timeseries_total_loads'] = true
    args['include_timeseries_component_loads'] = true
    args['include_timeseries_zone_temperatures'] = true
    args['include_timeseries_airflows'] = true
    args['include_timeseries_weather'] = true
    update_args_hash(measures, measure_subdir, args)

    # Add output variables for combi system energy check and CFIS
    output_vars = [['Water Heater Source Side Heat Transfer Energy', 'runperiod', '*'],
                   ['Baseboard Total Heating Energy', 'runperiod', '*'],
                   ['Boiler Heating Energy', 'runperiod', '*'],
                   ['Fluid Heat Exchanger Heat Transfer Energy', 'runperiod', '*'],
                   ['Electric Equipment Electric Energy', 'runperiod', Constants.ObjectNameMechanicalVentilationHouseFanCFIS]]

    # Run workflow
    workflow_start = Time.now
    results = run_hpxml_workflow(rundir, xml, measures, measures_dir,
                                 debug: true, output_vars: output_vars,
                                 run_measures_only: expect_error)
    workflow_time = (Time.now - workflow_start).round(1)
    success = results[:success]
    runner = results[:runner]
    sim_time = results[:sim_time]
    puts "Completed in #{workflow_time} seconds."
    puts

    # Check results
    if expect_error
      assert_equal(false, success)

      if expect_error_msgs.nil?
        flunk "No error message defined for #{File.basename(xml)}."
      else
        run_log = File.readlines(File.join(rundir, 'run.log')).map(&:strip)
        expect_error_msgs.each do |error_msg|
          found_error_msg = false
          run_log.each do |run_line|
            next unless run_line.include? error_msg

            found_error_msg = true
            break
          end
          assert(found_error_msg)
        end
      end

      return
    end

    show_output(runner.result) unless success
    assert_equal(true, success)

    # Check for output files
    annual_csv_path = File.join(rundir, 'results_annual.csv')
    timeseries_csv_path = File.join(rundir, 'results_timeseries.csv')
    assert(File.exist? annual_csv_path)
    assert(File.exist? timeseries_csv_path)

    # Get results
    results = _get_results(rundir, sim_time, workflow_time, annual_csv_path, xml)
    sizing_results = _get_sizing_results(rundir)

    # Check outputs
    _verify_outputs(runner, rundir, xml, results)

    return results, sizing_results
  end

  def _get_results(rundir, sim_time, workflow_time, annual_csv_path, xml)
    # Grab all outputs from reporting measure CSV annual results
    results = {}
    CSV.foreach(annual_csv_path) do |row|
      next if row.nil? || (row.size < 2)

      results[row[0]] = Float(row[1])
    end

    sql_path = File.join(rundir, 'eplusout.sql')
    sqlFile = OpenStudio::SqlFile.new(sql_path, false)

    # Obtain HVAC capacities
    # TODO: Add to reporting measure?
    htg_cap_w = 0
    for spd in [4, 2]
      # Get capacity of highest speed for multi-speed coil
      query = "SELECT SUM(Value) FROM ComponentSizes WHERE CompType='Coil:Heating:DX:MultiSpeed' AND Description LIKE '%User-Specified Speed #{spd}%Capacity' AND Units='W'"
      htg_cap_w += sqlFile.execAndReturnFirstDouble(query).get
      break if htg_cap_w > 0
    end
    query = "SELECT SUM(Value) FROM ComponentSizes WHERE ((CompType LIKE 'Coil:Heating:%' OR CompType LIKE 'Boiler:%' OR CompType LIKE 'ZONEHVAC:BASEBOARD:%') AND CompType!='Coil:Heating:DX:MultiSpeed') AND Description LIKE '%User-Specified%Capacity' AND Units='W'"
    htg_cap_w += sqlFile.execAndReturnFirstDouble(query).get
    results['Capacity: Heating (W)'] = htg_cap_w

    clg_cap_w = 0
    for spd in [4, 2]
      # Get capacity of highest speed for multi-speed coil
      query = "SELECT SUM(Value) FROM ComponentSizes WHERE CompType='Coil:Cooling:DX:MultiSpeed' AND Description LIKE 'User-Specified Speed #{spd}%Total%Capacity' AND Units='W'"
      clg_cap_w += sqlFile.execAndReturnFirstDouble(query).get
      break if clg_cap_w > 0
    end
    query = "SELECT SUM(Value) FROM ComponentSizes WHERE CompType LIKE 'Coil:Cooling:%' AND CompType!='Coil:Cooling:DX:MultiSpeed' AND Description LIKE '%User-Specified%Total%Capacity' AND Units='W'"
    clg_cap_w += sqlFile.execAndReturnFirstDouble(query).get
    results['Capacity: Cooling (W)'] = clg_cap_w

    sqlFile.close

    # Check discrepancy between total load and sum of component loads
    if not xml.include? 'ASHRAE_Standard_140'
      sum_component_htg_loads = results.select { |k, v| k.start_with? 'Component Load: Heating:' }.map { |k, v| v }.sum(0.0)
      sum_component_clg_loads = results.select { |k, v| k.start_with? 'Component Load: Cooling:' }.map { |k, v| v }.sum(0.0)
      residual_htg_load = results['Load: Heating (MBtu)'] - sum_component_htg_loads
      residual_clg_load = results['Load: Cooling (MBtu)'] - sum_component_clg_loads
      assert_operator(residual_htg_load.abs, :<, 0.5)
      assert_operator(residual_clg_load.abs, :<, 0.5)
    end

    results[@@simulation_runtime_key] = sim_time
    results[@@workflow_runtime_key] = workflow_time

    return results
  end

  def _get_sizing_results(rundir)
    results = {}
    File.readlines(File.join(rundir, 'run.log')).each do |s|
      next unless s.start_with?('Heat ') || s.start_with?('Cool ')
      next unless s.include? '='

      vals = s.split('=')
      prop = vals[0].strip
      vals = vals[1].split(' ')
      value = Float(vals[0].strip)
      prop += " [#{vals[1].strip}]" # add units
      results[prop] = 0.0 if results[prop].nil?
      results[prop] += value
    end
    assert(!results.empty?)
    return results
  end

  def _verify_outputs(runner, rundir, hpxml_path, results)
    sql_path = File.join(rundir, 'eplusout.sql')
    assert(File.exist? sql_path)

    sqlFile = OpenStudio::SqlFile.new(sql_path, false)
    hpxml_defaults_path = File.join(rundir, 'in.xml')
    hpxml = HPXML.new(hpxml_path: hpxml_defaults_path)
    HVAC.apply_shared_systems(hpxml)

    # Collapse windows further using same logic as measure.rb
    hpxml.windows.each do |window|
      window.fraction_operable = nil
    end
    hpxml.collapse_enclosure_surfaces()

    # Check run.log warnings
    File.readlines(File.join(rundir, 'run.log')).each do |log_line|
      next if log_line.strip.empty?
      next if log_line.include? 'Warning: Could not load nokogiri, no HPXML validation performed.'
      next if log_line.start_with? 'Info: '
      next if log_line.start_with? 'Executing command'
      next if (log_line.start_with?('Heat ') || log_line.start_with?('Cool ')) && log_line.include?('=')
      next if log_line.include? "-cache.csv' could not be found; regenerating it."
      next if log_line.include?('Warning: HVACDistribution') && log_line.include?('has ducts entirely within conditioned space but there is non-zero leakage to the outside.')

      if hpxml.clothes_washers.empty?
        next if log_line.include? 'No clothes washer specified, the model will not include clothes washer energy use.'
      end
      if hpxml.clothes_dryers.empty?
        next if log_line.include? 'No clothes dryer specified, the model will not include clothes dryer energy use.'
      end
      if hpxml.dishwashers.empty?
        next if log_line.include? 'No dishwasher specified, the model will not include dishwasher energy use.'
      end
      if hpxml.refrigerators.empty?
        next if log_line.include? 'No refrigerator specified, the model will not include refrigerator energy use.'
      end
      if hpxml.cooking_ranges.empty?
        next if log_line.include? 'No cooking range specified, the model will not include cooking range/oven energy use.'
      end
      if hpxml.water_heating_systems.empty?
        next if log_line.include? 'No water heater specified, the model will not include water heating energy use.'
      end
      if (hpxml.heating_systems + hpxml.heat_pumps).select { |h| h.fraction_heat_load_served.to_f > 0 }.empty?
        next if log_line.include? 'No heating system specified, the model will not include space heating energy use.'
      end
      if (hpxml.cooling_systems + hpxml.heat_pumps).select { |c| c.fraction_cool_load_served.to_f > 0 }.empty?
        next if log_line.include? 'No cooling system specified, the model will not include space cooling energy use.'
      end
      if hpxml.plug_loads.select { |p| p.plug_load_type == HPXML::PlugLoadTypeOther }.empty?
        next if log_line.include? "No '#{HPXML::PlugLoadTypeOther}' plug loads specified, the model will not include misc plug load energy use."
      end
      if hpxml.plug_loads.select { |p| p.plug_load_type == HPXML::PlugLoadTypeTelevision }.empty?
        next if log_line.include? "No '#{HPXML::PlugLoadTypeTelevision}' plug loads specified, the model will not include television plug load energy use."
      end
      if hpxml.lighting_groups.empty?
        next if log_line.include? 'No lighting specified, the model will not include lighting energy use.'
      end

      flunk "Unexpected warning found in run.log: #{log_line}"
    end

    # Check for unexpected warnings
    File.readlines(File.join(rundir, 'eplusout.err')).each do |err_line|
      next unless err_line.include? '** Warning **'

      # General
      next if err_line.include? 'Schedule:Constant="ALWAYS ON CONTINUOUS", Blank Schedule Type Limits Name input'
      next if err_line.include? 'Schedule:Constant="ALWAYS OFF DISCRETE", Blank Schedule Type Limits Name input'
      next if err_line.include? 'Output:Meter: invalid Key Name'
      next if err_line.include? 'Entered Zone Volumes differ from calculated zone volume'
      next if err_line.include?('CalculateZoneVolume') && err_line.include?('not fully enclosed')
      next if err_line.include?('GetInputViewFactors') && err_line.include?('not enough values')
      next if err_line.include? 'Pump nominal power or motor efficiency is set to 0'
      next if err_line.include? 'volume flow rate per watt of rated total cooling capacity is out of range'
      next if err_line.include? 'volume flow rate per watt of rated total heating capacity is out of range'
      next if err_line.include? 'The following Report Variables were requested but not generated'
      next if err_line.include? 'Timestep: Requested number'
      next if err_line.include? 'The Standard Ratings is calculated for'
      next if err_line.include?('CheckUsedConstructions') && err_line.include?('nominally unused constructions')
      next if err_line.include?('WetBulb not converged after') && err_line.include?('iterations(PsyTwbFnTdbWPb)')
      next if err_line.include? 'Inside surface heat balance did not converge with Max Temp Difference'

      # HPWHs
      if hpxml.water_heating_systems.select { |wh| wh.water_heater_type == HPXML::WaterHeaterTypeHeatPump }.size > 0
        next if err_line.include? 'Recovery Efficiency and Energy Factor could not be calculated during the test for standard ratings'
        next if err_line.include? 'SimHVAC: Maximum iterations (20) exceeded for all HVAC loops'
      end
      # HP defrost curves
      if hpxml.heat_pumps.select { |hp| [HPXML::HVACTypeHeatPumpAirToAir, HPXML::HVACTypeHeatPumpMiniSplit].include? hp.heat_pump_type }.size > 0
        next if err_line.include?('GetDXCoils: Coil:Heating:DX') && err_line.include?('curve values')
      end
      # FUTURE: Remove when https://github.com/NREL/EnergyPlus/pull/8073 is available
      if hpxml_path.include? 'ASHRAE_Standard_140'
        next if err_line.include?('SurfaceProperty:ExposedFoundationPerimeter') && err_line.include?('Total Exposed Perimeter is greater than the perimeter')
      end
      # FUTURE: Remove when https://github.com/NREL/EnergyPlus/issues/8163 is addressed
      if (hpxml.solar_thermal_systems.size > 0) || (hpxml.water_heating_systems.select { |wh| wh.water_heater_type == HPXML::WaterHeaterTypeHeatPump }.size > 0)
        next if err_line.include? 'More Additional Loss Coefficients were entered than the number of nodes; extra coefficients will not be used'
      end
      if hpxml_path.include?('base-dhw-tank-heat-pump-outside.xml') || hpxml_path.include?('base-hvac-flowrate.xml')
        next if err_line.include? 'Full load outlet air dry-bulb temperature < 2C. This indicates the possibility of coil frost/freeze.'
        next if err_line.include? 'Full load outlet temperature indicates a possibility of frost/freeze error continues.'
      end
      next if err_line.include? 'Missing temperature setpoint for LeavingSetpointModulated mode' # These warnings are fine, simulation continues with assigning plant loop setpoint to boiler, which is the expected one

      if hpxml.cooling_systems.select { |c| c.cooling_system_type == HPXML::HVACTypeEvaporativeCooler }.size > 0
        # Evap cooler model is not really using Controller:MechanicalVentilation object, so these warnings of ignoring some features are fine.
        # OS requires a Controller:MechanicalVentilation to be attached to the oa controller, however it's not required by E+.
        # Manually removing Controller:MechanicalVentilation from idf eliminates these two warnings.
        # FUTURE: Can we update OS to allow removing it?
        next if err_line.include?('Zone') && err_line.include?('is not accounted for by Controller:MechanicalVentilation object')
        next if err_line.include?('PEOPLE object for zone') && err_line.include?('is not accounted for by Controller:MechanicalVentilation object')
        # "The only valid controller type for an AirLoopHVAC is Controller:WaterCoil.", evap cooler doesn't need one.
        next if err_line.include?('GetAirPathData: AirLoopHVAC') && err_line.include?('has no Controllers')
        # input "Autosize" for Fixed Minimum Air Flow Rate is added by OS translation, now set it to 0 to skip potential sizing process, though no way to prevent this warning.
        next if err_line.include? 'Since Zone Minimum Air Flow Input Method = CONSTANT, input for Fixed Minimum Air Flow Rate will be ignored'
      end
      next if err_line.include?('Glycol: Temperature') && err_line.include?('out of range (too low) for fluid')
      next if err_line.include?('Glycol: Temperature') && err_line.include?('out of range (too high) for fluid')
      next if err_line.include? 'Plant loop exceeding upper temperature limit'

      if hpxml.cooling_systems.select { |c| c.cooling_system_type == HPXML::HVACTypeRoomAirConditioner }.size > 0
        next if err_line.include? 'GetDXCoils: Coil:Cooling:DX:SingleSpeed="ROOM AC CLG COIL" curve values' # TODO: Double-check curves
      end
      next if err_line.include?('Foundation:Kiva') && err_line.include?('wall surfaces with more than four vertices') # TODO: Check alternative approach

      if hpxml_path.include?('base-simcontrol-timestep-10-mins.xml') || hpxml_path.include?('ASHRAE_Standard_140')
        next if err_line.include? 'Temperature out of range [-100. to 200.] (PsyPsatFnTemp)'
      end
      if hpxml_path.include? 'fan-coil' # Warning for unused coil
        next if err_line.include? 'In calculating the design coil UA for Coil:Cooling:Water'
      end

      flunk "Unexpected warning found: #{err_line}"
    end

    # Timestep
    timestep = hpxml.header.timestep
    if timestep.nil?
      timestep = 60
    end
    query = 'SELECT NumTimestepsPerHour FROM Simulations'
    sql_value = sqlFile.execAndReturnFirstDouble(query).get
    assert_equal(60 / timestep, sql_value)

    # Conditioned Floor Area
    if (hpxml.total_fraction_cool_load_served > 0) || (hpxml.total_fraction_heat_load_served > 0) # EnergyPlus will only report conditioned floor area if there is an HVAC system
      hpxml_value = hpxml.building_construction.conditioned_floor_area
      query = "SELECT Value FROM TabularDataWithStrings WHERE ReportName='InputVerificationandResultsSummary' AND ReportForString='Entire Facility' AND TableName='Zone Summary' AND RowName='Conditioned Total' AND ColumnName='Area' AND Units='m2'"
      sql_value = UnitConversions.convert(sqlFile.execAndReturnFirstDouble(query).get, 'm^2', 'ft^2')
      # Subtract duct return plenum conditioned floor area
      query = "SELECT SUM(Value) FROM TabularDataWithStrings WHERE ReportName='InputVerificationandResultsSummary' AND ReportForString='Entire Facility' AND TableName='Zone Summary' AND RowName LIKE '%RET AIR ZONE' AND ColumnName='Area' AND Units='m2'"
      sql_value -= UnitConversions.convert(sqlFile.execAndReturnFirstDouble(query).get, 'm^2', 'ft^2')
      assert_in_epsilon(hpxml_value, sql_value, 0.01)
    end

    # Enclosure Roofs
    hpxml.roofs.each do |roof|
      roof_id = roof.id.upcase

      # R-value
      hpxml_value = roof.insulation_assembly_r_value
      if hpxml_path.include? 'ASHRAE_Standard_140'
        # Compare R-value w/o film
        hpxml_value -= Material.AirFilmRoofASHRAE140.rvalue
        hpxml_value -= Material.AirFilmOutsideASHRAE140.rvalue
        query = "SELECT AVG(Value) FROM TabularDataWithStrings WHERE ReportName='EnvelopeSummary' AND ReportForString='Entire Facility' AND TableName='Opaque Exterior' AND (RowName='#{roof_id}' OR RowName LIKE '#{roof_id}:%') AND ColumnName='U-Factor no Film' AND Units='W/m2-K'"
      else
        # Compare R-value w/ film
        query = "SELECT AVG(Value) FROM TabularDataWithStrings WHERE ReportName='EnvelopeSummary' AND ReportForString='Entire Facility' AND TableName='Opaque Exterior' AND (RowName='#{roof_id}' OR RowName LIKE '#{roof_id}:%') AND ColumnName='U-Factor with Film' AND Units='W/m2-K'"
      end
      sql_value = 1.0 / UnitConversions.convert(sqlFile.execAndReturnFirstDouble(query).get, 'W/(m^2*K)', 'Btu/(hr*ft^2*F)')
      assert_in_epsilon(hpxml_value, sql_value, 0.1) # TODO: Higher due to outside air film?

      # Net area
      hpxml_value = roof.area
      hpxml.skylights.each do |subsurface|
        next if subsurface.roof_idref.upcase != roof_id

        hpxml_value -= subsurface.area
      end
      query = "SELECT SUM(Value) FROM TabularDataWithStrings WHERE ReportName='EnvelopeSummary' AND ReportForString='Entire Facility' AND TableName='Opaque Exterior' AND (RowName='#{roof_id}' OR RowName LIKE '#{roof_id}:%') AND ColumnName='Net Area' AND Units='m2'"
      sql_value = UnitConversions.convert(sqlFile.execAndReturnFirstDouble(query).get, 'm^2', 'ft^2')
      assert_operator(sql_value, :>, 0.01)
      assert_in_epsilon(hpxml_value, sql_value, 0.01)

      # Solar absorptance
      hpxml_value = roof.solar_absorptance
      query = "SELECT AVG(Value) FROM TabularDataWithStrings WHERE ReportName='EnvelopeSummary' AND ReportForString='Entire Facility' AND TableName='Opaque Exterior' AND (RowName='#{roof_id}' OR RowName LIKE '#{roof_id}:%') AND ColumnName='Reflectance'"
      sql_value = 1.0 - sqlFile.execAndReturnFirstDouble(query).get
      assert_in_epsilon(hpxml_value, sql_value, 0.01)

      # Tilt
      hpxml_value = UnitConversions.convert(Math.atan(roof.pitch / 12.0), 'rad', 'deg')
      query = "SELECT AVG(Value) FROM TabularDataWithStrings WHERE ReportName='EnvelopeSummary' AND ReportForString='Entire Facility' AND TableName='Opaque Exterior' AND (RowName='#{roof_id}' OR RowName LIKE '#{roof_id}:%') AND ColumnName='Tilt' AND Units='deg'"
      sql_value = sqlFile.execAndReturnFirstDouble(query).get
      assert_in_epsilon(hpxml_value, sql_value, 0.01)

      # Azimuth
      next unless (not roof.azimuth.nil?) && (Float(roof.pitch) > 0)

      hpxml_value = roof.azimuth
      query = "SELECT AVG(Value) FROM TabularDataWithStrings WHERE ReportName='EnvelopeSummary' AND ReportForString='Entire Facility' AND TableName='Opaque Exterior' AND (RowName='#{roof_id}' OR RowName LIKE '#{roof_id}:%') AND ColumnName='Azimuth' AND Units='deg'"
      sql_value = sqlFile.execAndReturnFirstDouble(query).get
      assert_in_epsilon(hpxml_value, sql_value, 0.01)
    end

    # Enclosure Foundations
    # Ensure Kiva instances have perimeter fraction of 1.0 as we explicitly define them to end up this way.
    num_kiva_instances = 0
    File.readlines(File.join(rundir, 'eplusout.eio')).each do |eio_line|
      next unless eio_line.downcase.start_with? 'foundation kiva'

      kiva_perim_frac = Float(eio_line.split(',')[5])
      assert_equal(1.0, kiva_perim_frac)

      num_kiva_instances += 1
    end

    num_expected_kiva_instances = { 'base-foundation-ambient.xml' => 0,               # no foundation in contact w/ ground
                                    'base-foundation-multiple.xml' => 2,              # additional instance for 2nd foundation type
                                    'base-enclosure-2stories-garage.xml' => 2,        # additional instance for garage
                                    'base-enclosure-garage.xml' => 2,                 # additional instance for garage
                                    'base-enclosure-other-housing-unit.xml' => 0,     # no foundation in contact w/ ground
                                    'base-enclosure-other-heated-space.xml' => 0,     # no foundation in contact w/ ground
                                    'base-enclosure-other-non-freezing-space.xml' => 0, # no foundation in contact w/ ground
                                    'base-enclosure-other-multifamily-buffer-space.xml' => 0, # no foundation in contact w/ ground
                                    'base-foundation-walkout-basement.xml' => 4, # 3 foundation walls plus a no-wall exposed perimeter
                                    'base-foundation-complex.xml' => 10,
                                    'base-misc-loads-large-uncommon.xml' => 2,
                                    'base-misc-loads-large-uncommon2.xml' => 2 }

    if hpxml_path.include? 'ASHRAE_Standard_140'
      # nop
    elsif not num_expected_kiva_instances[File.basename(hpxml_path)].nil?
      assert_equal(num_expected_kiva_instances[File.basename(hpxml_path)], num_kiva_instances)
    else
      assert_equal(1, num_kiva_instances)
    end

    # Enclosure Foundation Slabs
    num_slabs = hpxml.slabs.size
    if (num_slabs <= 1) && (num_kiva_instances <= 1) # The slab surfaces may be combined in these situations, so skip tests
      hpxml.slabs.each do |slab|
        slab_id = slab.id.upcase

        # Exposed Area
        hpxml_value = Float(slab.area)
        query = "SELECT Value FROM TabularDataWithStrings WHERE ReportName='EnvelopeSummary' AND ReportForString='Entire Facility' AND TableName='Opaque Exterior' AND RowName='#{slab_id}' AND ColumnName='Gross Area' AND Units='m2'"
        sql_value = UnitConversions.convert(sqlFile.execAndReturnFirstDouble(query).get, 'm^2', 'ft^2')
        assert_operator(sql_value, :>, 0.01)
        assert_in_epsilon(hpxml_value, sql_value, 0.01)

        # Tilt
        query = "SELECT Value FROM TabularDataWithStrings WHERE ReportName='EnvelopeSummary' AND ReportForString='Entire Facility' AND TableName='Opaque Exterior' AND RowName='#{slab_id}' AND ColumnName='Tilt' AND Units='deg'"
        sql_value = sqlFile.execAndReturnFirstDouble(query).get
        assert_in_epsilon(180.0, sql_value, 0.01)
      end
    end

    # Enclosure Walls/RimJoists/FoundationWalls
    (hpxml.walls + hpxml.rim_joists + hpxml.foundation_walls).each do |wall|
      next unless wall.is_exterior

      wall_id = wall.id.upcase

      # R-value
      if (not wall.insulation_assembly_r_value.nil?) && (not hpxml_path.include? 'base-foundation-unconditioned-basement-assembly-r.xml') # This file uses Foundation:Kiva for insulation, so skip it
        hpxml_value = wall.insulation_assembly_r_value
        if hpxml_path.include? 'ASHRAE_Standard_140'
          # Compare R-value w/o film
          hpxml_value -= Material.AirFilmVerticalASHRAE140.rvalue
          hpxml_value -= Material.AirFilmOutsideASHRAE140.rvalue
          query = "SELECT AVG(Value) FROM TabularDataWithStrings WHERE ReportName='EnvelopeSummary' AND ReportForString='Entire Facility' AND TableName='Opaque Exterior' AND (RowName='#{wall_id}' OR RowName LIKE '#{wall_id}:%') AND ColumnName='U-Factor no Film' AND Units='W/m2-K'"
        else
          # Compare R-value w/ film
          query = "SELECT AVG(Value) FROM TabularDataWithStrings WHERE ReportName='EnvelopeSummary' AND ReportForString='Entire Facility' AND TableName='Opaque Exterior' AND (RowName='#{wall_id}' OR RowName LIKE '#{wall_id}:%') AND ColumnName='U-Factor with Film' AND Units='W/m2-K'"
        end
        sql_value = 1.0 / UnitConversions.convert(sqlFile.execAndReturnFirstDouble(query).get, 'W/(m^2*K)', 'Btu/(hr*ft^2*F)')
        assert_in_epsilon(hpxml_value, sql_value, 0.03)
      end

      # Net area
      hpxml_value = wall.area
      (hpxml.windows + hpxml.doors).each do |subsurface|
        next if subsurface.wall_idref.upcase != wall_id

        hpxml_value -= subsurface.area
      end
      if wall.exterior_adjacent_to == HPXML::LocationGround
        # Calculate total length of walls
        wall_total_length = 0
        hpxml.foundation_walls.each do |foundation_wall|
          next unless foundation_wall.exterior_adjacent_to == HPXML::LocationGround
          next unless wall.interior_adjacent_to == foundation_wall.interior_adjacent_to

          wall_total_length += foundation_wall.area / foundation_wall.height
        end

        # Calculate total slab exposed perimeter
        slab_exposed_length = 0
        hpxml.slabs.each do |slab|
          next unless wall.interior_adjacent_to == slab.interior_adjacent_to

          slab_exposed_length += slab.exposed_perimeter
        end

        # Calculate exposed foundation wall area
        if slab_exposed_length < wall_total_length
          hpxml_value *= (slab_exposed_length / wall_total_length)
        end
      end
      query = "SELECT SUM(Value) FROM TabularDataWithStrings WHERE ReportName='EnvelopeSummary' AND ReportForString='Entire Facility' AND TableName='Opaque Exterior' AND (RowName='#{wall_id}' OR RowName LIKE '#{wall_id}:%' OR RowName LIKE '#{wall_id} %') AND ColumnName='Net Area' AND Units='m2'"
      sql_value = UnitConversions.convert(sqlFile.execAndReturnFirstDouble(query).get, 'm^2', 'ft^2')
      assert_operator(sql_value, :>, 0.01)
      assert_in_epsilon(hpxml_value, sql_value, 0.01)

      # Solar absorptance
      if wall.respond_to? :solar_absorptance
        hpxml_value = wall.solar_absorptance
        query = "SELECT AVG(Value) FROM TabularDataWithStrings WHERE ReportName='EnvelopeSummary' AND ReportForString='Entire Facility' AND TableName='Opaque Exterior' AND (RowName='#{wall_id}' OR RowName LIKE '#{wall_id}:%') AND ColumnName='Reflectance'"
        sql_value = 1.0 - sqlFile.execAndReturnFirstDouble(query).get
        assert_in_epsilon(hpxml_value, sql_value, 0.01)
      end

      # Tilt
      query = "SELECT AVG(Value) FROM TabularDataWithStrings WHERE ReportName='EnvelopeSummary' AND ReportForString='Entire Facility' AND TableName='Opaque Exterior' AND (RowName='#{wall_id}' OR RowName LIKE '#{wall_id}:%') AND ColumnName='Tilt' AND Units='deg'"
      sql_value = sqlFile.execAndReturnFirstDouble(query).get
      assert_in_epsilon(90.0, sql_value, 0.01)

      # Azimuth
      next unless not wall.azimuth.nil?

      hpxml_value = wall.azimuth
      query = "SELECT AVG(Value) FROM TabularDataWithStrings WHERE ReportName='EnvelopeSummary' AND ReportForString='Entire Facility' AND TableName='Opaque Exterior' AND (RowName='#{wall_id}' OR RowName LIKE '#{wall_id}:%') AND ColumnName='Azimuth' AND Units='deg'"
      sql_value = sqlFile.execAndReturnFirstDouble(query).get
      assert_in_epsilon(hpxml_value, sql_value, 0.01)
    end

    # Enclosure FrameFloors
    hpxml.frame_floors.each do |frame_floor|
      next unless frame_floor.is_exterior

      frame_floor_id = frame_floor.id.upcase

      # R-value
      hpxml_value = frame_floor.insulation_assembly_r_value
      if hpxml_path.include? 'ASHRAE_Standard_140'
        # Compare R-value w/o film
        if frame_floor.is_exterior # Raised floor
          hpxml_value -= Material.AirFilmFloorASHRAE140.rvalue
          hpxml_value -= Material.AirFilmFloorZeroWindASHRAE140.rvalue
        elsif frame_floor.is_ceiling # Attic floor
          hpxml_value -= Material.AirFilmFloorASHRAE140.rvalue
          hpxml_value -= Material.AirFilmFloorASHRAE140.rvalue
        end
        query = "SELECT AVG(Value) FROM TabularDataWithStrings WHERE ReportName='EnvelopeSummary' AND ReportForString='Entire Facility' AND TableName='Opaque Exterior' AND RowName='#{frame_floor_id}' AND ColumnName='U-Factor no Film' AND Units='W/m2-K'"
      else
        # Compare R-value w/ film
        query = "SELECT AVG(Value) FROM TabularDataWithStrings WHERE ReportName='EnvelopeSummary' AND ReportForString='Entire Facility' AND TableName='Opaque Exterior' AND RowName='#{frame_floor_id}' AND ColumnName='U-Factor with Film' AND Units='W/m2-K'"
      end
      sql_value = 1.0 / UnitConversions.convert(sqlFile.execAndReturnFirstDouble(query).get, 'W/(m^2*K)', 'Btu/(hr*ft^2*F)')
      assert_in_epsilon(hpxml_value, sql_value, 0.03)

      # Area
      hpxml_value = frame_floor.area
      query = "SELECT SUM(Value) FROM TabularDataWithStrings WHERE ReportName='EnvelopeSummary' AND ReportForString='Entire Facility' AND TableName='Opaque Exterior' AND RowName='#{frame_floor_id}' AND ColumnName='Net Area' AND Units='m2'"
      sql_value = UnitConversions.convert(sqlFile.execAndReturnFirstDouble(query).get, 'm^2', 'ft^2')
      assert_operator(sql_value, :>, 0.01)
      assert_in_epsilon(hpxml_value, sql_value, 0.01)

      # Tilt
      if frame_floor.is_ceiling
        hpxml_value = 0
      else
        hpxml_value = 180
      end
      query = "SELECT AVG(Value) FROM TabularDataWithStrings WHERE ReportName='EnvelopeSummary' AND ReportForString='Entire Facility' AND TableName='Opaque Exterior' AND RowName='#{frame_floor_id}' AND ColumnName='Tilt' AND Units='deg'"
      sql_value = sqlFile.execAndReturnFirstDouble(query).get
      assert_in_epsilon(hpxml_value, sql_value, 0.01)
    end

    # Enclosure Windows/Skylights
    (hpxml.windows + hpxml.skylights).each do |subsurface|
      next unless subsurface.is_exterior

      subsurface_id = subsurface.id.upcase

      # Area
      hpxml_value = subsurface.area
      query = "SELECT Value FROM TabularDataWithStrings WHERE ReportName='EnvelopeSummary' AND ReportForString='Entire Facility' AND TableName='Exterior Fenestration' AND RowName='#{subsurface_id}' AND ColumnName='Area of Multiplied Openings' AND Units='m2'"
      sql_value = UnitConversions.convert(sqlFile.execAndReturnFirstDouble(query).get, 'm^2', 'ft^2')
      assert_operator(sql_value, :>, 0.01)
      assert_in_epsilon(hpxml_value, sql_value, 0.02)

      # U-Factor
      hpxml_value = subsurface.ufactor
      query = "SELECT Value FROM TabularDataWithStrings WHERE ReportName='EnvelopeSummary' AND ReportForString='Entire Facility' AND TableName='Exterior Fenestration' AND RowName='#{subsurface_id}' AND ColumnName='Glass U-Factor' AND Units='W/m2-K'"
      sql_value = UnitConversions.convert(sqlFile.execAndReturnFirstDouble(query).get, 'W/(m^2*K)', 'Btu/(hr*ft^2*F)')
      if subsurface.is_a? HPXML::Skylight
        sql_value *= 1.2 # Convert back from vertical position to NFRC 20-degree slope
      end
      assert_in_epsilon(hpxml_value, sql_value, 0.02)

      # SHGC
      # TODO: Affected by interior shading

      # Azimuth
      hpxml_value = subsurface.azimuth
      query = "SELECT Value FROM TabularDataWithStrings WHERE ReportName='EnvelopeSummary' AND ReportForString='Entire Facility' AND TableName='Exterior Fenestration' AND RowName='#{subsurface_id}' AND ColumnName='Azimuth' AND Units='deg'"
      sql_value = sqlFile.execAndReturnFirstDouble(query).get
      assert_in_epsilon(hpxml_value, sql_value, 0.01)

      # Tilt
      if subsurface.respond_to? :wall_idref
        query = "SELECT Value FROM TabularDataWithStrings WHERE ReportName='EnvelopeSummary' AND ReportForString='Entire Facility' AND TableName='Exterior Fenestration' AND RowName='#{subsurface_id}' AND ColumnName='Tilt' AND Units='deg'"
        sql_value = sqlFile.execAndReturnFirstDouble(query).get
        assert_in_epsilon(90.0, sql_value, 0.01)
      elsif subsurface.respond_to? :roof_idref
        hpxml_value = nil
        hpxml.roofs.each do |roof|
          next if roof.id != subsurface.roof_idref

          hpxml_value = UnitConversions.convert(Math.atan(roof.pitch / 12.0), 'rad', 'deg')
        end
        query = "SELECT Value FROM TabularDataWithStrings WHERE ReportName='EnvelopeSummary' AND ReportForString='Entire Facility' AND TableName='Exterior Fenestration' AND RowName='#{subsurface_id}' AND ColumnName='Tilt' AND Units='deg'"
        sql_value = sqlFile.execAndReturnFirstDouble(query).get
        assert_in_epsilon(hpxml_value, sql_value, 0.01)
      else
        flunk "Subsurface '#{subsurface_id}' should have either AttachedToWall or AttachedToRoof element."
      end
    end

    # Enclosure Doors
    hpxml.doors.each do |door|
      next unless door.wall.is_exterior

      door_id = door.id.upcase

      # Area
      if not door.area.nil?
        hpxml_value = door.area
        query = "SELECT Value FROM TabularDataWithStrings WHERE ReportName='EnvelopeSummary' AND ReportForString='Entire Facility' AND TableName='Exterior Door' AND RowName='#{door_id}' AND ColumnName='Gross Area' AND Units='m2'"
        sql_value = UnitConversions.convert(sqlFile.execAndReturnFirstDouble(query).get, 'm^2', 'ft^2')
        assert_operator(sql_value, :>, 0.01)
        assert_in_epsilon(hpxml_value, sql_value, 0.01)
      end

      # R-Value
      next unless not door.r_value.nil?

      hpxml_value = door.r_value
      query = "SELECT Value FROM TabularDataWithStrings WHERE ReportName='EnvelopeSummary' AND ReportForString='Entire Facility' AND TableName='Exterior Door' AND RowName='#{door_id}' AND ColumnName='U-Factor with Film' AND Units='W/m2-K'"
      sql_value = 1.0 / UnitConversions.convert(sqlFile.execAndReturnFirstDouble(query).get, 'W/(m^2*K)', 'Btu/(hr*ft^2*F)')
      assert_in_epsilon(hpxml_value, sql_value, 0.02)
    end

    # HVAC Heating Systems
    num_htg_sys = hpxml.heating_systems.size
    hpxml.heating_systems.each do |heating_system|
      htg_sys_type = heating_system.heating_system_type
      htg_sys_fuel = heating_system.heating_system_fuel

      next unless heating_system.fraction_heat_load_served > 0

      # Electric Auxiliary Energy
      # For now, skip if multiple equipment
      next unless (num_htg_sys == 1) && [HPXML::HVACTypeFurnace, HPXML::HVACTypeBoiler, HPXML::HVACTypeWallFurnace, HPXML::HVACTypeFloorFurnace, HPXML::HVACTypeStove].include?(htg_sys_type) && (htg_sys_fuel != HPXML::FuelTypeElectricity)

      if not heating_system.electric_auxiliary_energy.nil?
        hpxml_value = heating_system.electric_auxiliary_energy / 2.08
      else
        furnace_capacity_kbtuh = nil
        if htg_sys_type == HPXML::HVACTypeFurnace
          query = "SELECT Value FROM TabularDataWithStrings WHERE ReportName='EquipmentSummary' AND ReportForString='Entire Facility' AND TableName='Heating Coils' AND RowName LIKE '%#{Constants.ObjectNameFurnace.upcase}%' AND ColumnName='Nominal Total Capacity' AND Units='W'"
          furnace_capacity_kbtuh = UnitConversions.convert(sqlFile.execAndReturnFirstDouble(query).get, 'W', 'kBtu/hr')
        end
        hpxml_value = HVAC.get_default_eae(heating_system, furnace_capacity_kbtuh) / 2.08
      end

      if htg_sys_type == HPXML::HVACTypeBoiler
        query = "SELECT Value FROM TabularDataWithStrings WHERE ReportName='EquipmentSummary' AND ReportForString='Entire Facility' AND TableName='Pumps' AND RowName LIKE '%#{Constants.ObjectNameBoiler.upcase}%' AND ColumnName='Electric Power' AND Units='W'"
        sql_value = sqlFile.execAndReturnFirstDouble(query).get
      elsif htg_sys_type == HPXML::HVACTypeFurnace
        # Ratio fan power based on heating airflow rate divided by fan airflow rate since the
        # fan is sized based on cooling.
        query = "SELECT Value FROM TabularDataWithStrings WHERE ReportName='EquipmentSummary' AND ReportForString='Entire Facility' AND TableName='Fans' AND RowName LIKE '%#{Constants.ObjectNameFurnace.upcase}%' AND ColumnName='Rated Electric Power' AND Units='W'"
        query_fan_airflow = "SELECT Value FROM TabularDataWithStrings WHERE ReportName='ComponentSizingSummary' AND ReportForString='Entire Facility' AND TableName='Fan:OnOff' AND RowName LIKE '%#{Constants.ObjectNameFurnace.upcase}%' AND ColumnName='User-Specified Maximum Flow Rate' AND Units='m3/s'"
        query_htg_airflow = "SELECT Value FROM TabularDataWithStrings WHERE ReportName='ComponentSizingSummary' AND ReportForString='Entire Facility' AND TableName='AirLoopHVAC:UnitarySystem' AND RowName LIKE '%#{Constants.ObjectNameFurnace.upcase}%' AND ColumnName='User-Specified Heating Supply Air Flow Rate' AND Units='m3/s'"
        sql_value = sqlFile.execAndReturnFirstDouble(query).get
        sql_value_fan_airflow = sqlFile.execAndReturnFirstDouble(query_fan_airflow).get
        sql_value_htg_airflow = sqlFile.execAndReturnFirstDouble(query_htg_airflow).get
        sql_value *= sql_value_htg_airflow / sql_value_fan_airflow
      elsif (htg_sys_type == HPXML::HVACTypeStove) || (htg_sys_type == HPXML::HVACTypeWallFurnace) || (htg_sys_type == HPXML::HVACTypeFloorFurnace)
        query = "SELECT AVG(Value) FROM TabularDataWithStrings WHERE ReportName='EquipmentSummary' AND ReportForString='Entire Facility' AND TableName='Fans' AND RowName LIKE '%#{Constants.ObjectNameUnitHeater.upcase}%' AND ColumnName='Rated Electric Power' AND Units='W'"
        sql_value = sqlFile.execAndReturnFirstDouble(query).get
      else
        flunk "Unexpected heating system type '#{htg_sys_type}'."
      end
      assert_in_epsilon(hpxml_value, sql_value, 0.01)
    end

    # HVAC Capacities
    htg_cap = nil
    clg_cap = nil
    hpxml.heating_systems.each do |heating_system|
      htg_sys_cap = heating_system.heating_capacity.to_f
      if htg_sys_cap > 0
        htg_cap = 0 if htg_cap.nil?
        htg_cap += htg_sys_cap
      end
    end
    hpxml.cooling_systems.each do |cooling_system|
      clg_sys_cap = cooling_system.cooling_capacity.to_f
      clg_cap_mult = 1.0
      if cooling_system.cooling_system_type == HPXML::HVACTypeMiniSplitAirConditioner
        # TODO: Generalize this
        clg_cap_mult = 1.20
      end
      if clg_sys_cap > 0
        clg_cap = 0 if clg_cap.nil?
        clg_cap += (clg_sys_cap * clg_cap_mult)
      end
    end
    hpxml.heat_pumps.each do |heat_pump|
      hp_cap_clg = heat_pump.cooling_capacity.to_f
      hp_cap_htg = heat_pump.heating_capacity.to_f
      clg_cap_mult = 1.0
      htg_cap_mult = 1.0
      if heat_pump.heat_pump_type == HPXML::HVACTypeHeatPumpMiniSplit
        # TODO: Generalize this
        clg_cap_mult = 1.20
        htg_cap_mult = 1.20
      elsif (heat_pump.heat_pump_type == HPXML::HVACTypeHeatPumpAirToAir) && (heat_pump.cooling_efficiency_seer > 21)
        # TODO: Generalize this
        htg_cap_mult = 1.17
      end
      supp_hp_cap = heat_pump.backup_heating_capacity.to_f
      if hp_cap_clg > 0
        clg_cap = 0 if clg_cap.nil?
        clg_cap += (hp_cap_clg * clg_cap_mult)
      end
      if hp_cap_htg > 0
        htg_cap = 0 if htg_cap.nil?
        htg_cap += (hp_cap_htg * htg_cap_mult)
      end
      if supp_hp_cap > 0
        htg_cap = 0 if htg_cap.nil?
        htg_cap += supp_hp_cap
      end
    end
    if not clg_cap.nil?
      sql_value = UnitConversions.convert(results['Capacity: Cooling (W)'], 'W', 'Btu/hr')
      if clg_cap == 0
        assert_operator(sql_value, :<, 1)
      elsif clg_cap > 0
        assert_in_epsilon(clg_cap, sql_value, 0.01)
      else # autosized
        assert_operator(sql_value, :>, 1)
      end
    end
    if not htg_cap.nil?
      sql_value = UnitConversions.convert(results['Capacity: Heating (W)'], 'W', 'Btu/hr')
      if htg_cap == 0
        assert_operator(sql_value, :<, 1)
      elsif htg_cap > 0
        assert_in_epsilon(htg_cap, sql_value, 0.01)
      else # autosized
        assert_operator(sql_value, :>, 1)
      end
    end

    # HVAC Load Fractions
    if not hpxml_path.include? 'location-miami'
      htg_energy = results.select { |k, v| (k.include?(': Heating (MBtu)') || k.include?(': Heating Fans/Pumps (MBtu)')) && !k.include?('Load') }.map { |k, v| v }.sum(0.0)
      assert_equal(hpxml.total_fraction_heat_load_served > 0, htg_energy > 0)
    end
    clg_energy = results.select { |k, v| (k.include?(': Cooling (MBtu)') || k.include?(': Cooling Fans/Pumps (MBtu)')) && !k.include?('Load') }.map { |k, v| v }.sum(0.0)
    assert_equal(hpxml.total_fraction_cool_load_served > 0, clg_energy > 0)

    # Water Heater
    if hpxml.water_heating_systems.select { |wh| [HPXML::WaterHeaterTypeCombiStorage, HPXML::WaterHeaterTypeCombiTankless].include? wh.water_heater_type }.size > 0
      query = "SELECT SUM(ABS(VariableValue)/1000000000) FROM ReportVariableData WHERE ReportVariableDataDictionaryIndex IN (SELECT ReportVariableDataDictionaryIndex FROM ReportVariableDataDictionary WHERE VariableType='Sum' AND VariableName='Fluid Heat Exchanger Heat Transfer Energy' AND ReportingFrequency='Run Period' AND VariableUnits='J')"
      combi_hx_load = sqlFile.execAndReturnFirstDouble(query).get.round(2)
      query = "SELECT SUM(ABS(VariableValue)/1000000000) FROM ReportVariableData WHERE ReportVariableDataDictionaryIndex IN (SELECT ReportVariableDataDictionaryIndex FROM ReportVariableDataDictionary WHERE VariableType='Sum' AND VariableName='Boiler Heating Energy' AND ReportingFrequency='Run Period' AND VariableUnits='J')"
      combi_htg_load = sqlFile.execAndReturnFirstDouble(query).get.round(2)

      # Check combi system energy balance
      query = "SELECT SUM(ABS(VariableValue)/1000000000) FROM ReportVariableData WHERE ReportVariableDataDictionaryIndex IN (SELECT ReportVariableDataDictionaryIndex FROM ReportVariableDataDictionary WHERE VariableType='Sum' AND VariableName='Water Heater Source Side Heat Transfer Energy' AND VariableUnits='J')"
      combi_tank_source_load = sqlFile.execAndReturnFirstDouble(query).get.round(2)
      assert_in_epsilon(combi_hx_load, combi_tank_source_load, 0.02)

      # Check boiler, hx, pump, heating coil energy balance
      query = "SELECT SUM(ABS(VariableValue)/1000000000) FROM ReportVariableData WHERE ReportVariableDataDictionaryIndex IN (SELECT ReportVariableDataDictionaryIndex FROM ReportVariableDataDictionary WHERE VariableType='Sum' AND VariableName='Baseboard Total Heating Energy' AND VariableUnits='J')"
      boiler_space_heating_load = sqlFile.execAndReturnFirstDouble(query).get.round(2)
      assert_in_epsilon(combi_hx_load + boiler_space_heating_load, combi_htg_load, 0.02)
    end

    # Mechanical Ventilation
    fan_cfis = hpxml.ventilation_fans.select { |vent_mech| vent_mech.used_for_whole_building_ventilation && (vent_mech.fan_type == HPXML::MechVentTypeCFIS) }
    fan_sup = hpxml.ventilation_fans.select { |vent_mech| vent_mech.used_for_whole_building_ventilation && (vent_mech.fan_type == HPXML::MechVentTypeSupply) }
    fan_exh = hpxml.ventilation_fans.select { |vent_mech| vent_mech.used_for_whole_building_ventilation && (vent_mech.fan_type == HPXML::MechVentTypeExhaust) }
    fan_bal = hpxml.ventilation_fans.select { |vent_mech| vent_mech.used_for_whole_building_ventilation && [HPXML::MechVentTypeBalanced, HPXML::MechVentTypeERV, HPXML::MechVentTypeHRV].include?(vent_mech.fan_type) }
    vent_fan_kitchen = hpxml.ventilation_fans.select { |vent_mech| vent_mech.used_for_local_ventilation && (vent_mech.fan_location == HPXML::LocationKitchen) }
    vent_fan_bath = hpxml.ventilation_fans.select { |vent_mech| vent_mech.used_for_local_ventilation && (vent_mech.fan_location == HPXML::LocationBath) }

    if not (fan_cfis + fan_sup + fan_exh + fan_bal + vent_fan_kitchen + vent_fan_bath).empty?
      mv_energy = UnitConversions.convert(results['Electricity: Mech Vent (MBtu)'], 'MBtu', 'GJ')

      if not fan_cfis.empty?
        # CFIS, check for positive mech vent energy that is less than the energy if it had run 24/7
        # CFIS Fan energy
        query = "SELECT SUM(ABS(VariableValue)/1000000000) FROM ReportVariableData WHERE ReportVariableDataDictionaryIndex IN (SELECT ReportVariableDataDictionaryIndex FROM ReportVariableDataDictionary WHERE VariableType='Sum' AND KeyValue='#{Constants.ObjectNameMechanicalVentilationHouseFanCFIS.upcase}' AND VariableName='Electric Equipment Electric Energy' AND ReportingFrequency='Run Period' AND VariableUnits='J')"
        cfis_energy = sqlFile.execAndReturnFirstDouble(query).get
        fan_gj = fan_cfis.map { |vent_mech| UnitConversions.convert(vent_mech.fan_power * vent_mech.hours_in_operation * 365.0, 'Wh', 'GJ') }.sum(0.0)
        if fan_gj > 0
          assert_operator(cfis_energy, :>, 0)
          assert_operator(cfis_energy, :<, fan_gj)
        else
          assert_equal(cfis_energy, 0.0)
        end

        mv_energy -= cfis_energy
      end

      # Supply, exhaust, ERV, HRV, etc., check for appropriate mech vent energy
      fan_gj = 0
      if not fan_sup.empty?
        fan_gj += fan_sup.map { |vent_mech| UnitConversions.convert(vent_mech.fan_power * vent_mech.hours_in_operation * 365.0, 'Wh', 'GJ') }.sum(0.0)
      end
      if not fan_exh.empty?
        fan_gj += fan_exh.map { |vent_mech| UnitConversions.convert(vent_mech.fan_power * vent_mech.hours_in_operation * 365.0, 'Wh', 'GJ') }.sum(0.0)
      end
      if not fan_bal.empty?
        fan_gj += fan_bal.map { |vent_mech| UnitConversions.convert(vent_mech.fan_power * vent_mech.hours_in_operation * 365.0, 'Wh', 'GJ') }.sum(0.0)
      end
      if not vent_fan_kitchen.empty?
        fan_gj += vent_fan_kitchen.map { |vent_kitchen| UnitConversions.convert(vent_kitchen.fan_power * vent_kitchen.hours_in_operation * vent_kitchen.quantity * 365.0, 'Wh', 'GJ') }.sum(0.0)
      end
      if not vent_fan_bath.empty?
        fan_gj += vent_fan_bath.map { |vent_bath| UnitConversions.convert(vent_bath.fan_power * vent_bath.hours_in_operation * vent_bath.quantity * 365.0, 'Wh', 'GJ') }.sum(0.0)
      end
      # Maximum error that can be caused by rounding
      assert_in_delta(mv_energy, fan_gj, 0.006)
    end

    # Clothes Washer
    if (hpxml.clothes_washers.size > 0) && (hpxml.water_heating_systems.size > 0)
      # Location
      hpxml_value = hpxml.clothes_washers[0].location
      if hpxml_value.nil? || [HPXML::LocationBasementConditioned, HPXML::LocationOtherHousingUnit, HPXML::LocationOtherHeatedSpace, HPXML::LocationOtherMultifamilyBufferSpace, HPXML::LocationOtherNonFreezingSpace].include?(hpxml_value)
        hpxml_value = HPXML::LocationLivingSpace
      end
      query = "SELECT Value FROM TabularDataWithStrings WHERE TableName='ElectricEquipment Internal Gains Nominal' AND ColumnName='Zone Name' AND RowName=(SELECT RowName FROM TabularDataWithStrings WHERE TableName='ElectricEquipment Internal Gains Nominal' AND ColumnName='Name' AND Value='#{Constants.ObjectNameClothesWasher.upcase}')"
      sql_value = sqlFile.execAndReturnFirstString(query).get
      assert_equal(hpxml_value.upcase, sql_value)
    end

    # Clothes Dryer
    if (hpxml.clothes_dryers.size > 0) && (hpxml.water_heating_systems.size > 0)
      # Location
      hpxml_value = hpxml.clothes_dryers[0].location
      if hpxml_value.nil? || [HPXML::LocationBasementConditioned, HPXML::LocationOtherHousingUnit, HPXML::LocationOtherHeatedSpace, HPXML::LocationOtherMultifamilyBufferSpace, HPXML::LocationOtherNonFreezingSpace].include?(hpxml_value)
        hpxml_value = HPXML::LocationLivingSpace
      end
      query = "SELECT Value FROM TabularDataWithStrings WHERE TableName='ElectricEquipment Internal Gains Nominal' AND ColumnName='Zone Name' AND RowName=(SELECT RowName FROM TabularDataWithStrings WHERE TableName='ElectricEquipment Internal Gains Nominal' AND ColumnName='Name' AND Value='#{Constants.ObjectNameClothesDryer.upcase}')"
      sql_value = sqlFile.execAndReturnFirstString(query).get
      assert_equal(hpxml_value.upcase, sql_value)
    end

    # Refrigerator
    if hpxml.refrigerators.size > 0
      # Location
      hpxml_value = hpxml.refrigerators[0].location
      if hpxml_value.nil? || [HPXML::LocationBasementConditioned, HPXML::LocationOtherHousingUnit, HPXML::LocationOtherHeatedSpace, HPXML::LocationOtherMultifamilyBufferSpace, HPXML::LocationOtherNonFreezingSpace].include?(hpxml_value)
        hpxml_value = HPXML::LocationLivingSpace
      end
      query = "SELECT Value FROM TabularDataWithStrings WHERE TableName='ElectricEquipment Internal Gains Nominal' AND ColumnName='Zone Name' AND RowName=(SELECT RowName FROM TabularDataWithStrings WHERE TableName='ElectricEquipment Internal Gains Nominal' AND ColumnName='Name' AND Value='#{Constants.ObjectNameRefrigerator.upcase}')"
      sql_value = sqlFile.execAndReturnFirstString(query).get
      assert_equal(hpxml_value.upcase, sql_value)
    end

    # DishWasher
    if (hpxml.dishwashers.size > 0) && (hpxml.water_heating_systems.size > 0)
      # Location
      hpxml_value = hpxml.dishwashers[0].location
      if hpxml_value.nil? || [HPXML::LocationBasementConditioned, HPXML::LocationOtherHousingUnit, HPXML::LocationOtherHeatedSpace, HPXML::LocationOtherMultifamilyBufferSpace, HPXML::LocationOtherNonFreezingSpace].include?(hpxml_value)
        hpxml_value = HPXML::LocationLivingSpace
      end
      query = "SELECT Value FROM TabularDataWithStrings WHERE TableName='ElectricEquipment Internal Gains Nominal' AND ColumnName='Zone Name' AND RowName=(SELECT RowName FROM TabularDataWithStrings WHERE TableName='ElectricEquipment Internal Gains Nominal' AND ColumnName='Name' AND Value='#{Constants.ObjectNameDishwasher.upcase}')"
      sql_value = sqlFile.execAndReturnFirstString(query).get
      assert_equal(hpxml_value.upcase, sql_value)
    end

    # Cooking Range
    if hpxml.cooking_ranges.size > 0
      # Location
      hpxml_value = hpxml.cooking_ranges[0].location
      if hpxml_value.nil? || [HPXML::LocationBasementConditioned, HPXML::LocationOtherHousingUnit, HPXML::LocationOtherHeatedSpace, HPXML::LocationOtherMultifamilyBufferSpace, HPXML::LocationOtherNonFreezingSpace].include?(hpxml_value)
        hpxml_value = HPXML::LocationLivingSpace
      end
      query = "SELECT Value FROM TabularDataWithStrings WHERE TableName='ElectricEquipment Internal Gains Nominal' AND ColumnName='Zone Name' AND RowName=(SELECT RowName FROM TabularDataWithStrings WHERE TableName='ElectricEquipment Internal Gains Nominal' AND ColumnName='Name' AND Value='#{Constants.ObjectNameCookingRange.upcase}')"
      sql_value = sqlFile.execAndReturnFirstString(query).get
      assert_equal(hpxml_value.upcase, sql_value)
    end

    # Lighting
    ltg_energy = results.select { |k, v| k.include? 'Electricity: Lighting' }.map { |k, v| v }.sum(0.0)
    assert_equal(hpxml.lighting_groups.size > 0, ltg_energy > 0)

    # Get fuels
    htg_fuels = []
    hpxml.heating_systems.each do |heating_system|
      htg_fuels << heating_system.heating_system_fuel
    end
    hpxml.heat_pumps.each do |heat_pump|
      htg_fuels << heat_pump.backup_heating_fuel
    end
    wh_fuels = []
    hpxml.water_heating_systems.each do |water_heating_system|
      related_hvac = water_heating_system.related_hvac_system
      if related_hvac.nil?
        wh_fuels << water_heating_system.fuel_type
      elsif related_hvac.respond_to? :heating_system_fuel
        wh_fuels << related_hvac.heating_system_fuel
      end
    end

    # Fuel consumption checks
    [HPXML::FuelTypeNaturalGas,
     HPXML::FuelTypeOil,
     HPXML::FuelTypeKerosene,
     HPXML::FuelTypePropane,
     HPXML::FuelTypeWoodCord,
     HPXML::FuelTypeWoodPellets,
     HPXML::FuelTypeCoal].each do |fuel|
      fuel_name = fuel.split.map(&:capitalize).join(' ')
      fuel_name += ' Cord' if fuel_name == 'Wood'
      energy_htg = results.fetch("#{fuel_name}: Heating (MBtu)", 0)
      energy_dhw = results.fetch("#{fuel_name}: Hot Water (MBtu)", 0)
      energy_cd = results.fetch("#{fuel_name}: Clothes Dryer (MBtu)", 0)
      energy_cr = results.fetch("#{fuel_name}: Range/Oven (MBtu)", 0)
      if htg_fuels.include?(fuel) && (not hpxml_path.include? 'location-miami')
        assert_operator(energy_htg, :>, 0)
      else
        assert_equal(0, energy_htg)
      end
      if wh_fuels.include? fuel
        assert_operator(energy_dhw, :>, 0)
      else
        assert_equal(0, energy_dhw)
      end
      if (hpxml.clothes_dryers.size > 0) && (hpxml.clothes_dryers[0].fuel_type == fuel)
        assert_operator(energy_cd, :>, 0)
      else
        assert_equal(0, energy_cd)
      end
      if (hpxml.cooking_ranges.size > 0) && (hpxml.cooking_ranges[0].fuel_type == fuel)
        assert_operator(energy_cr, :>, 0)
      else
        assert_equal(0, energy_cr)
      end
    end

    sqlFile.close
  end

  def _write_summary_results(results_dir, results)
    require 'csv'
    csv_out = File.join(results_dir, 'results.csv')

    output_keys = []
    results.each do |xml, xml_results|
      output_keys = xml_results.keys
      break
    end

    column_headers = ['HPXML']
    output_keys.each do |key|
      column_headers << key
    end

    CSV.open(csv_out, 'w') do |csv|
      csv << column_headers
      results.sort.each do |xml, xml_results|
        csv_row = [xml]
        output_keys.each do |key|
          if xml_results[key].nil?
            csv_row << 0
          else
            csv_row << xml_results[key]
          end
        end
        csv << csv_row
      end
    end

    puts "Wrote summary results to #{csv_out}."
  end

  def _write_hvac_sizing_results(results_dir, all_sizing_results)
    require 'csv'
    csv_out = File.join(results_dir, 'results_hvac_sizing.csv')

    output_keys = nil
    all_sizing_results.each do |xml, xml_results|
      output_keys = xml_results.keys
      break
    end
    return if output_keys.nil?

    CSV.open(csv_out, 'w') do |csv|
      csv << ['HPXML'] + output_keys
      all_sizing_results.sort.each do |xml, xml_results|
        csv_row = [xml]
        output_keys.each do |key|
          csv_row << xml_results[key]
        end
        csv << csv_row
      end
    end

    puts "Wrote HVAC sizing results to #{csv_out}."
  end

  def _write_and_check_ashrae_140_results(results_dir, all_results, ashrae_140_dir)
    require 'csv'
    csv_out = File.join(results_dir, 'results_ashrae_140.csv')

    htg_loads = {}
    clg_loads = {}
    CSV.open(csv_out, 'w') do |csv|
      csv << ['Test Case', 'Annual Heating Load [MMBtu]', 'Annual Cooling Load [MMBtu]']
      all_results.sort.each do |xml, xml_results|
        next unless xml.include? ashrae_140_dir
        next unless xml.include? 'C.xml'

        htg_load = xml_results['Load: Heating (MBtu)'].round(2)
        csv << [File.basename(xml), htg_load, 'N/A']
        test_name = File.basename(xml, File.extname(xml))
        htg_loads[test_name] = htg_load
      end
      all_results.sort.each do |xml, xml_results|
        next unless xml.include? ashrae_140_dir
        next unless xml.include? 'L.xml'

        clg_load = xml_results['Load: Cooling (MBtu)'].round(2)
        csv << [File.basename(xml), 'N/A', clg_load]
        test_name = File.basename(xml, File.extname(xml))
        clg_loads[test_name] = clg_load
      end
    end

    puts "Wrote ASHRAE 140 results to #{csv_out}."

    # TODO: Add updated HERS acceptance criteria once the E+ simple
    # window model bugfix is available.
    # FUTURE: Switch to stringent HERS acceptance criteria once it's based on
    # TMY3.
  end

  def _display_result_epsilon(xml, result1, result2, key)
    epsilon = (result1 - result2).abs / [result1, result2].min
    puts "#{xml}: epsilon=#{epsilon.round(5)} [#{key}]"
  end

  def _display_result_delta(xml, result1, result2, key)
    delta = (result1 - result2).abs
    puts "#{xml}: delta=#{delta.round(5)} [#{key}]"
  end
end

def components
  return { 'Total' => 'tot',
           'Roofs' => 'roofs',
           'Ceilings' => 'ceilings',
           'Walls' => 'walls',
           'Rim Joists' => 'rim_joists',
           'Foundation Walls' => 'foundation_walls',
           'Doors' => 'doors',
           'Windows' => 'windows',
           'Skylights' => 'skylights',
           'Floors' => 'floors',
           'Slabs' => 'slabs',
           'Internal Mass' => 'internal_mass',
           'Infiltration' => 'infil',
           'Natural Ventilation' => 'natvent',
           'Mechanical Ventilation' => 'mechvent',
           'Whole House Fan' => 'whf',
           'Ducts' => 'ducts',
           'Internal Gains' => 'intgains' }
end<|MERGE_RESOLUTION|>--- conflicted
+++ resolved
@@ -144,11 +144,7 @@
                             'dishwasher-location.xml' => ["Dishwasher location is 'garage' but building does not have this location specified."],
                             'dhw-frac-load-served.xml' => ['Expected FractionDHWLoadServed to sum to 1, but calculated sum is 1.15.'],
                             'duct-location.xml' => ["Duct location is 'garage' but building does not have this location specified."],
-<<<<<<< HEAD
                             'duct-location-unconditioned-space.xml' => ['Expected 0 or 2 element(s) for xpath: /HPXML/Building/BuildingDetails/Systems/HVAC/HVACDistribution/DistributionSystemType/AirDistribution/Ducts[DuctType="supply" or DuctType="return"]: DuctSurfaceArea | DuctLocation[text()='],
-=======
-                            'duct-location-unconditioned-space.xml' => ['Expected [0, 2] element(s) but found 1 element(s) for xpath: /HPXML/Building/BuildingDetails/Systems/HVAC/HVACDistribution/DistributionSystemType/*/Ducts[DuctType="supply" or DuctType="return"]: DuctSurfaceArea | DuctLocation[text()='],
->>>>>>> 80ffc336
                             'duplicate-id.xml' => ["Duplicate SystemIdentifier IDs detected for 'Wall'."],
                             'enclosure-attic-missing-roof.xml' => ['There must be at least one roof adjacent to attic - unvented.'],
                             'enclosure-basement-missing-exterior-foundation-wall.xml' => ['There must be at least one exterior foundation wall adjacent to basement - unconditioned.'],
@@ -190,15 +186,9 @@
                             'invalid-daylight-saving.xml' => ['Daylight Saving End Day of Month (31) must be one of: 1, 2, 3, 4, 5, 6, 7, 8, 9, 10, 11, 12, 13, 14, 15, 16, 17, 18, 19, 20, 21, 22, 23, 24, 25, 26, 27, 28, 29, 30.'],
                             'lighting-fractions.xml' => ['Sum of fractions of interior lighting (1.15) is greater than 1.'],
                             'mismatched-slab-and-foundation-wall.xml' => ["Foundation wall 'FoundationWall' is adjacent to 'basement - conditioned' but no corresponding slab was found adjacent to"],
-<<<<<<< HEAD
                             'missing-elements.xml' => ['Expected 1 element(s) for xpath: /HPXML/Building/BuildingDetails/BuildingSummary/BuildingConstruction: NumberofConditionedFloors',
                                                        'Expected 1 element(s) for xpath: /HPXML/Building/BuildingDetails/BuildingSummary/BuildingConstruction: ConditionedFloorArea'],
                             'missing-duct-location.xml' => ['Expected 0 or 2 element(s) for xpath: /HPXML/Building/BuildingDetails/Systems/HVAC/HVACDistribution/DistributionSystemType/AirDistribution/Ducts[DuctType="supply" or DuctType="return"]: DuctSurfaceArea | DuctLocation[text()='],
-=======
-                            'missing-elements.xml' => ['Expected [1] element(s) but found 0 element(s) for xpath: /HPXML/Building/BuildingDetails/BuildingSummary/BuildingConstruction: NumberofConditionedFloors',
-                                                       'Expected [1] element(s) but found 0 element(s) for xpath: /HPXML/Building/BuildingDetails/BuildingSummary/BuildingConstruction: ConditionedFloorArea'],
-                            'missing-duct-location.xml' => ['Expected [0, 2] element(s) but found 1 element(s) for xpath: /HPXML/Building/BuildingDetails/Systems/HVAC/HVACDistribution/DistributionSystemType/*/Ducts[DuctType="supply" or DuctType="return"]: DuctSurfaceArea | DuctLocation[text()='],
->>>>>>> 80ffc336
                             'missing-duct-location-and-surface-area.xml' => ['Error: The location and surface area of all ducts must be provided or blank.'],
                             'multifamily-reference-appliance.xml' => ["The building is of type 'single-family detached' but"],
                             'multifamily-reference-duct.xml' => ["The building is of type 'single-family detached' but"],
