# frozen_string_literal: true

require_relative '../../HPXMLtoOpenStudio/resources/minitest_helper'
require 'openstudio'
require 'openstudio/measure/ShowRunnerOutput'
require 'minitest/autorun'
require 'fileutils'
require_relative '../../HPXMLtoOpenStudio/measure.rb'
require_relative '../../HPXMLtoOpenStudio/resources/constants'
require_relative '../../HPXMLtoOpenStudio/resources/meta_measure'
require_relative '../../HPXMLtoOpenStudio/resources/unit_conversions'
require_relative '../../HPXMLtoOpenStudio/resources/xmlhelper'

class HPXMLTest < MiniTest::Test
  @@simulation_runtime_key = 'Simulation Runtime'
  @@workflow_runtime_key = 'Workflow Runtime'

  @@os_log = OpenStudio::StringStreamLogSink.new
  @@os_log.setLogLevel(OpenStudio::Warn)

  def test_simulations
    this_dir = File.dirname(__FILE__)
    results_dir = File.join(this_dir, 'results')
    rm_path(results_dir)

    sample_files_dir = File.absolute_path(File.join(this_dir, '..', 'sample_files'))
    autosize_dir = File.absolute_path(File.join(this_dir, '..', 'sample_files', 'hvac_autosizing'))
    ashrae_140_dir = File.absolute_path(File.join(this_dir, 'ASHRAE_Standard_140'))

    test_dirs = [sample_files_dir,
                 autosize_dir,
                 ashrae_140_dir]

    xmls = []
    test_dirs.each do |test_dir|
      Dir["#{test_dir}/*.xml"].sort.each do |xml|
        xmls << File.absolute_path(xml)
      end
    end

    # Test simulations
    puts "Running #{xmls.size} HPXML files..."
    all_results = {}
    all_sizing_results = {}
    xmls.each do |xml|
      all_results[xml], all_sizing_results[xml] = _run_xml(xml, this_dir)
    end

    Dir.mkdir(results_dir)
    _write_summary_results(results_dir, all_results)
    _write_hvac_sizing_results(results_dir, all_sizing_results)
    _write_and_check_ashrae_140_results(results_dir, all_results, ashrae_140_dir)
  end

  def test_run_simulation_rb
    # Check that simulation works using run_simulation.rb script
    os_cli = OpenStudio.getOpenStudioCLI
    rb_path = File.join(File.dirname(__FILE__), '..', 'run_simulation.rb')
    xml = File.join(File.dirname(__FILE__), '..', 'sample_files', 'base.xml')
    command = "#{os_cli} #{rb_path} -x #{xml} --debug --hourly ALL"
    system(command, err: File::NULL)

    # Check for output files
    sql_path = File.join(File.dirname(xml), 'run', 'eplusout.sql')
    assert(File.exist? sql_path)
    csv_output_path = File.join(File.dirname(xml), 'run', 'results_annual.csv')
    assert(File.exist? csv_output_path)
    csv_output_path = File.join(File.dirname(xml), 'run', 'results_timeseries.csv')
    assert(File.exist? csv_output_path)

    # Check for debug files
    osm_path = File.join(File.dirname(xml), 'run', 'in.osm')
    assert(File.exist? osm_path)
    hpxml_defaults_path = File.join(File.dirname(xml), 'run', 'in.xml')
    assert(File.exist? hpxml_defaults_path)
  end

  def test_template_osw
    # Check that simulation works using template.osw
    require 'json'

    os_cli = OpenStudio.getOpenStudioCLI
    osw_path = File.join(File.dirname(__FILE__), '..', 'template.osw')

    # Create derivative OSW for testing
    osw_path_test = osw_path.gsub('.osw', '_test.osw')
    FileUtils.cp(osw_path, osw_path_test)

    # Turn on debug mode
    json = JSON.parse(File.read(osw_path_test), symbolize_names: true)
    json[:steps][0][:arguments][:debug] = true

    if Dir.exist? File.join(File.dirname(__FILE__), '..', '..', 'project')
      # CI checks out the repo as "project", so update dir name
      json[:steps][0][:measure_dir_name] = 'project'
    end

    File.open(osw_path_test, 'w') do |f|
      f.write(JSON.pretty_generate(json))
    end

    command = "#{os_cli} run -w #{osw_path_test}"
    system(command, err: File::NULL)

    # Check for output files
    sql_path = File.join(File.dirname(osw_path_test), 'run', 'eplusout.sql')
    assert(File.exist? sql_path)
    csv_output_path = File.join(File.dirname(osw_path_test), 'run', 'results_annual.csv')
    assert(File.exist? csv_output_path)

    # Check for debug files
    osm_path = File.join(File.dirname(osw_path_test), 'run', 'in.osm')
    assert(File.exist? osm_path)
    hpxml_defaults_path = File.join(File.dirname(osw_path_test), 'run', 'in.xml')
    assert(File.exist? hpxml_defaults_path)

    # Cleanup
    File.delete(osw_path_test)
  end

  def test_weather_cache
    this_dir = File.dirname(__FILE__)
    cache_orig = File.join(this_dir, '..', '..', 'weather', 'USA_CO_Denver.Intl.AP.725650_TMY3-cache.csv')
    cache_bak = cache_orig + '.bak'
    File.rename(cache_orig, cache_bak)
    _run_xml(File.absolute_path(File.join(this_dir, '..', 'sample_files', 'base.xml')), this_dir)
    File.rename(cache_bak, cache_orig) # Put original file back
  end

  def test_invalid
    this_dir = File.dirname(__FILE__)
    sample_files_dir = File.join(this_dir, '..', 'sample_files')

    expected_error_msgs = { 'appliances-location-unconditioned-space.xml' => ['Expected 1 element(s) for xpath: [not(Location)] | Location[text()="living space" or text()="basement - conditioned" or text()="basement - unconditioned" or text()="garage" or text()="other housing unit" or text()="other heated space" or text()="other multifamily buffer space" or text()="other non-freezing space"] [context: /HPXML/Building/BuildingDetails/Appliances/ClothesWasher]',
                                                                              'Expected 1 element(s) for xpath: [not(Location)] | Location[text()="living space" or text()="basement - conditioned" or text()="basement - unconditioned" or text()="garage" or text()="other housing unit" or text()="other heated space" or text()="other multifamily buffer space" or text()="other non-freezing space"] [context: /HPXML/Building/BuildingDetails/Appliances/ClothesDryer]',
                                                                              'Expected 1 element(s) for xpath: [not(Location)] | Location[text()="living space" or text()="basement - conditioned" or text()="basement - unconditioned" or text()="garage" or text()="other housing unit" or text()="other heated space" or text()="other multifamily buffer space" or text()="other non-freezing space"] [context: /HPXML/Building/BuildingDetails/Appliances/Dishwasher]',
                                                                              'Expected 1 element(s) for xpath: [not(Location)] | Location[text()="living space" or text()="basement - conditioned" or text()="basement - unconditioned" or text()="garage" or text()="other housing unit" or text()="other heated space" or text()="other multifamily buffer space" or text()="other non-freezing space"] [context: /HPXML/Building/BuildingDetails/Appliances/Refrigerator]',
                                                                              'Expected 1 element(s) for xpath: [not(Location)] | Location[text()="living space" or text()="basement - conditioned" or text()="basement - unconditioned" or text()="garage" or text()="other housing unit" or text()="other heated space" or text()="other multifamily buffer space" or text()="other non-freezing space"] [context: /HPXML/Building/BuildingDetails/Appliances/CookingRange]'],
                            'cfis-with-hydronic-distribution.xml' => ["Attached HVAC distribution system 'HVACDistribution' cannot be hydronic for ventilation fan 'MechanicalVentilation'."],
                            'clothes-dryer-location.xml' => ["ClothesDryer location is 'garage' but building does not have this location specified."],
                            'clothes-washer-location.xml' => ["ClothesWasher location is 'garage' but building does not have this location specified."],
<<<<<<< HEAD
                            'coal-for-non-boiler-heating.xml' => ['Expected 1 element(s) for xpath: HeatingSystemFuel[text()="natural gas" or text()="fuel oil" or text()="fuel oil 1" or text()="fuel oil 2" or text()="fuel oil 4" or text()="fuel oil 5/6" or text()="diesel" or text()="propane" or text()="kerosene" or text()="electricity" or text()="wood" or text()="wood pellets"] [context: /HPXML/Building/BuildingDetails/Systems/HVAC/HVACPlant/HeatingSystem[HeatingSystemType/Stove]]'], # FIXME: Allow this when E+/OS is updated
=======
>>>>>>> aea5b413
                            'cooking-range-location.xml' => ["CookingRange location is 'garage' but building does not have this location specified."],
                            'dishwasher-location.xml' => ["Dishwasher location is 'garage' but building does not have this location specified."],
                            'dhw-frac-load-served.xml' => ['Expected FractionDHWLoadServed to sum to 1, but calculated sum is 1.15.'],
                            'duct-location.xml' => ["Duct location is 'garage' but building does not have this location specified."],
                            'duct-location-unconditioned-space.xml' => ['Expected 0 or 2 element(s) for xpath: DuctSurfaceArea | DuctLocation[text()="living space" or text()="basement - conditioned" or text()="basement - unconditioned" or text()="crawlspace - vented" or text()="crawlspace - unvented" or text()="attic - vented" or text()="attic - unvented" or text()="garage" or text()="exterior wall" or text()="under slab" or text()="roof deck" or text()="outside" or text()="other housing unit" or text()="other heated space" or text()="other multifamily buffer space" or text()="other non-freezing space"] [context: /HPXML/Building/BuildingDetails/Systems/HVAC/HVACDistribution/DistributionSystemType/AirDistribution/Ducts[DuctType="supply" or DuctType="return"]]',
                                                                        'Expected 0 or 2 element(s) for xpath: DuctSurfaceArea | DuctLocation[text()="living space" or text()="basement - conditioned" or text()="basement - unconditioned" or text()="crawlspace - vented" or text()="crawlspace - unvented" or text()="attic - vented" or text()="attic - unvented" or text()="garage" or text()="exterior wall" or text()="under slab" or text()="roof deck" or text()="outside" or text()="other housing unit" or text()="other heated space" or text()="other multifamily buffer space" or text()="other non-freezing space"] [context: /HPXML/Building/BuildingDetails/Systems/HVAC/HVACDistribution/DistributionSystemType/AirDistribution/Ducts[DuctType="supply" or DuctType="return"]]'],
                            'duplicate-id.xml' => ["Duplicate SystemIdentifier IDs detected for 'Wall'."],
                            'enclosure-attic-missing-roof.xml' => ['There must be at least one roof adjacent to attic - unvented.'],
                            'enclosure-basement-missing-exterior-foundation-wall.xml' => ['There must be at least one exterior foundation wall adjacent to basement - unconditioned.'],
                            'enclosure-basement-missing-slab.xml' => ['There must be at least one slab adjacent to basement - unconditioned.'],
                            'enclosure-floor-area-exceeds-cfa.xml' => ['Sum of floor/slab area adjacent to conditioned space (1350.0) is greater than conditioned floor area (540.0).'],
                            'enclosure-garage-missing-exterior-wall.xml' => ['There must be at least one exterior wall/foundation wall adjacent to garage.'],
                            'enclosure-garage-missing-roof-ceiling.xml' => ['There must be at least one roof/ceiling adjacent to garage.'],
                            'enclosure-garage-missing-slab.xml' => ['There must be at least one slab adjacent to garage.'],
                            'enclosure-living-missing-ceiling-roof.xml' => ['There must be at least one ceiling/roof adjacent to conditioned space.'],
                            'enclosure-living-missing-exterior-wall.xml' => ['There must be at least one exterior wall adjacent to conditioned space.'],
                            'enclosure-living-missing-floor-slab.xml' => ['There must be at least one floor/slab adjacent to conditioned space.'],
                            'heat-pump-mixed-fixed-and-autosize-capacities.xml' => ["HeatPump 'HeatPump' must have both HeatingCapacity and HeatingCapacity17F provided or not provided."],
                            'heat-pump-mixed-fixed-and-autosize-capacities2.xml' => ["HeatPump 'HeatPump' must have both HeatingCapacity and BackupHeatingCapacity provided or not provided."],
                            'hvac-invalid-distribution-system-type.xml' => ["Incorrect HVAC distribution system type for HVAC type: 'Furnace'. Should be one of: ["],
                            'hvac-distribution-multiple-attached-cooling.xml' => ["Multiple cooling systems found attached to distribution system 'HVACDistribution2'."],
                            'hvac-distribution-multiple-attached-heating.xml' => ["Multiple heating systems found attached to distribution system 'HVACDistribution'."],
                            'hvac-dse-multiple-attached-cooling.xml' => ["Multiple cooling systems found attached to distribution system 'HVACDistribution'."],
                            'hvac-dse-multiple-attached-heating.xml' => ["Multiple heating systems found attached to distribution system 'HVACDistribution'."],
                            'hvac-frac-load-served.xml' => ['Expected FractionCoolLoadServed to sum to <= 1, but calculated sum is 1.2.',
                                                            'Expected FractionHeatLoadServed to sum to <= 1, but calculated sum is 1.1.'],
                            'hvac-distribution-return-duct-leakage-missing.xml' => ["Return ducts exist but leakage was not specified for distribution system 'HVACDistribution'."],
                            'invalid-calendar-year.xml' => ['Calendar Year (20018) must be between 1600 and 9999.'],
                            'invalid-distribution-cfa-served.xml' => ['The total conditioned floor area served by the HVAC distribution system(s) for heating is larger than the conditioned floor area of the building.',
                                                                      'The total conditioned floor area served by the HVAC distribution system(s) for cooling is larger than the conditioned floor area of the building.'],
                            'invalid-epw-filepath.xml' => ["foo.epw' could not be found."],
                            'invalid-facility-type.xml' => ['Expected 1 element(s) for xpath: ../../../BuildingSummary/BuildingConstruction[ResidentialFacilityType[text()="single-family attached" or text()="apartment unit"]] [context: /HPXML/Building/BuildingDetails/Systems/WaterHeating/WaterHeatingSystem[IsSharedSystem="true"]]',
                                                            'Expected 1 element(s) for xpath: ../../BuildingSummary/BuildingConstruction[ResidentialFacilityType[text()="single-family attached" or text()="apartment unit"]] [context: /HPXML/Building/BuildingDetails/Appliances/ClothesWasher[IsSharedAppliance="true"]]',
                                                            'Expected 1 element(s) for xpath: ../../BuildingSummary/BuildingConstruction[ResidentialFacilityType[text()="single-family attached" or text()="apartment unit"]] [context: /HPXML/Building/BuildingDetails/Appliances/ClothesDryer[IsSharedAppliance="true"]]',
                                                            'Expected 1 element(s) for xpath: ../../BuildingSummary/BuildingConstruction[ResidentialFacilityType[text()="single-family attached" or text()="apartment unit"]] [context: /HPXML/Building/BuildingDetails/Appliances/Dishwasher[IsSharedAppliance="true"]]',
                                                            "The building is of type 'single-family detached' but the surface",
                                                            "The building is of type 'single-family detached' but the object",
                                                            "The building is of type 'single-family detached' but the HVAC distribution"],
                            'invalid-input-parameters.xml' => ["Expected value to be 'create' or 'update' [context: //XMLTransactionHeaderInformation/Transaction]",
                                                               "Expected value to be 'rural' or 'suburban' or 'urban' [context: //Building/BuildingDetails/BuildingSummary/Site/SiteType]",
                                                               "Expected value to be '2012' or '2009' or '2006' or '2003' [context: //Building/BuildingDetails/ClimateandRiskZones/ClimateZoneIECC/Year]",
                                                               'Expected value to be less than 360 [context: //Building/BuildingDetails/Enclosure/Roofs/Roof/Azimuth]',
                                                               'Expected value to be less than or equal to 3 [context: //Building/BuildingDetails/Enclosure/Roofs/Roof/RadiantBarrierGrade]',
                                                               'Expected value to be less than or equal to 5 [context: //Building/BuildingDetails/Appliances/Dishwasher/EnergyFactor]',
                                                               'Expected 1 element(s) for xpath: [not(SiteType)] | SiteType[text()="urban" or text()="suburban" or text()="rural"] [context: /HPXML/Building/BuildingDetails/BuildingSummary/Site]'],
                            'invalid-neighbor-shading-azimuth.xml' => ['A neighbor building has an azimuth (145) not equal to the azimuth of any wall.'],
                            'invalid-relatedhvac-dhw-indirect.xml' => ["RelatedHVACSystem 'HeatingSystem_bad' not found for water heating system 'WaterHeater'"],
                            'invalid-relatedhvac-desuperheater.xml' => ["RelatedHVACSystem 'CoolingSystem_bad' not found for water heating system 'WaterHeater'."],
                            'invalid-timestep.xml' => ['Timestep (45) must be one of: 60, 30, 20, 15, 12, 10, 6, 5, 4, 3, 2, 1.'],
                            'invalid-runperiod.xml' => ['Run Period End Day of Month (31) must be one of: 1, 2, 3, 4, 5, 6, 7, 8, 9, 10, 11, 12, 13, 14, 15, 16, 17, 18, 19, 20, 21, 22, 23, 24, 25, 26, 27, 28, 29, 30.'],
                            'invalid-window-height.xml' => ["For Window 'WindowEast', overhangs distance to bottom (2.0) must be greater than distance to top (2.0)."],
                            'invalid-daylight-saving.xml' => ['Daylight Saving End Day of Month (31) must be one of: 1, 2, 3, 4, 5, 6, 7, 8, 9, 10, 11, 12, 13, 14, 15, 16, 17, 18, 19, 20, 21, 22, 23, 24, 25, 26, 27, 28, 29, 30.'],
                            'lighting-fractions.xml' => ['Sum of fractions of interior lighting (1.15) is greater than 1.'],
                            'mismatched-slab-and-foundation-wall.xml' => ["Foundation wall 'FoundationWall' is adjacent to 'basement - conditioned' but no corresponding slab was found adjacent to"],
                            'missing-elements.xml' => ['Expected 1 element(s) for xpath: NumberofConditionedFloors [context: /HPXML/Building/BuildingDetails/BuildingSummary/BuildingConstruction]',
                                                       'Expected 1 element(s) for xpath: ConditionedFloorArea [context: /HPXML/Building/BuildingDetails/BuildingSummary/BuildingConstruction]'],
                            'missing-duct-location.xml' => ['Expected 0 or 2 element(s) for xpath: DuctSurfaceArea | DuctLocation[text()="living space" or text()="basement - conditioned" or text()="basement - unconditioned" or text()="crawlspace - vented" or text()="crawlspace - unvented" or text()="attic - vented" or text()="attic - unvented" or text()="garage" or text()="exterior wall" or text()="under slab" or text()="roof deck" or text()="outside" or text()="other housing unit" or text()="other heated space" or text()="other multifamily buffer space" or text()="other non-freezing space"] [context: /HPXML/Building/BuildingDetails/Systems/HVAC/HVACDistribution/DistributionSystemType/AirDistribution/Ducts[DuctType="supply" or DuctType="return"]]'],
                            'missing-duct-location-and-surface-area.xml' => ['Error: The location and surface area of all ducts must be provided or blank.'],
                            'multifamily-reference-appliance.xml' => ["The building is of type 'single-family detached' but"],
                            'multifamily-reference-duct.xml' => ["The building is of type 'single-family detached' but"],
                            'multifamily-reference-surface.xml' => ["The building is of type 'single-family detached' but"],
                            'multifamily-reference-water-heater.xml' => ["The building is of type 'single-family detached' but"],
                            'net-area-negative-wall.xml' => ["Calculated a negative net surface area for surface 'Wall'."],
                            'net-area-negative-roof.xml' => ["Calculated a negative net surface area for surface 'Roof'."],
                            'num-bedrooms-exceeds-limit.xml' => ['Number of bedrooms (40) exceeds limit of (CFA-120)/70=36.9.'],
                            'orphaned-hvac-distribution.xml' => ["Distribution system 'HVACDistribution' found but no HVAC system attached to it."],
                            'refrigerator-location.xml' => ["Refrigerator location is 'garage' but building does not have this location specified."],
                            'repeated-relatedhvac-dhw-indirect.xml' => ["RelatedHVACSystem 'HeatingSystem' is attached to multiple water heating systems."],
                            'repeated-relatedhvac-desuperheater.xml' => ["RelatedHVACSystem 'CoolingSystem' is attached to multiple water heating systems."],
                            'slab-zero-exposed-perimeter.xml' => ["Exposed perimeter for Slab 'Slab' must be greater than zero."],
                            'solar-thermal-system-with-combi-tankless.xml' => ["Water heating system 'WaterHeater' connected to solar thermal system 'SolarThermalSystem' cannot be a space-heating boiler."],
                            'solar-thermal-system-with-desuperheater.xml' => ["Water heating system 'WaterHeater' connected to solar thermal system 'SolarThermalSystem' cannot be attached to a desuperheater."],
                            'solar-thermal-system-with-dhw-indirect.xml' => ["Water heating system 'WaterHeater' connected to solar thermal system 'SolarThermalSystem' cannot be a space-heating boiler."],
                            'unattached-cfis.xml' => ["Attached HVAC distribution system 'foobar' not found for ventilation fan 'MechanicalVentilation'."],
                            'unattached-door.xml' => ["Attached wall 'foobar' not found for door 'DoorNorth'."],
                            'unattached-hvac-distribution.xml' => ["Attached HVAC distribution system 'foobar' not found for HVAC system 'HeatingSystem'."],
                            'unattached-skylight.xml' => ["Attached roof 'foobar' not found for skylight 'SkylightNorth'."],
                            'unattached-solar-thermal-system.xml' => ["Attached water heating system 'foobar' not found for solar thermal system 'SolarThermalSystem'."],
                            'unattached-shared-clothes-washer-water-heater.xml' => ["Attached water heating system 'foobar' not found for clothes washer"],
                            'unattached-shared-dishwasher-water-heater.xml' => ["Attached water heating system 'foobar' not found for dishwasher"],
                            'unattached-window.xml' => ["Attached wall 'foobar' not found for window 'WindowNorth'."],
                            'water-heater-location.xml' => ["WaterHeatingSystem location is 'crawlspace - vented' but building does not have this location specified."],
                            'water-heater-location-other.xml' => ['Expected 1 element(s) for xpath: [not(Location)] | Location[text()="living space" or text()="basement - unconditioned" or text()="basement - conditioned" or text()="attic - unvented" or text()="attic - vented" or text()="garage" or text()="crawlspace - unvented" or text()="crawlspace - vented" or text()="other exterior" or text()="other housing unit" or text()="other heated space" or text()="other multifamily buffer space" or text()="other non-freezing space"] [context: /HPXML/Building/BuildingDetails/Systems/WaterHeating/WaterHeatingSystem]'],
                            'refrigerators-multiple-primary.xml' => ['More than one refrigerator designated as the primary.'],
                            'refrigerators-no-primary.xml' => ['Could not find a primary refrigerator.'] }

    # Test simulations
    Dir["#{sample_files_dir}/invalid_files/*.xml"].sort.each do |xml|
      _run_xml(File.absolute_path(xml), this_dir, true, expected_error_msgs[File.basename(xml)])
    end
  end

  def _run_xml(xml, this_dir, expect_error = false, expect_error_msgs = nil)
    print "Testing #{File.basename(xml)}...\n"
    rundir = File.join(this_dir, 'run')

    measures_dir = File.join(this_dir, '..', '..')

    measures = {}

    # Add HPXML translator measure to workflow
    measure_subdir = 'HPXMLtoOpenStudio'
    args = {}
    args['hpxml_path'] = xml
    args['output_dir'] = File.absolute_path(rundir)
    args['debug'] = true
    update_args_hash(measures, measure_subdir, args)

    # Add reporting measure to workflow
    measure_subdir = 'SimulationOutputReport'
    args = {}
    args['timeseries_frequency'] = 'monthly'
    args['include_timeseries_fuel_consumptions'] = true
    args['include_timeseries_end_use_consumptions'] = true
    args['include_timeseries_hot_water_uses'] = true
    args['include_timeseries_total_loads'] = true
    args['include_timeseries_component_loads'] = true
    args['include_timeseries_zone_temperatures'] = true
    args['include_timeseries_airflows'] = true
    args['include_timeseries_weather'] = true
    update_args_hash(measures, measure_subdir, args)

    # Add output variables for combi system energy check and CFIS
    output_vars = [['Water Heater Source Side Heat Transfer Energy', 'runperiod', '*'],
                   ['Baseboard Total Heating Energy', 'runperiod', '*'],
                   ['Boiler Heating Energy', 'runperiod', '*'],
                   ['Fluid Heat Exchanger Heat Transfer Energy', 'runperiod', '*'],
                   ['Fan Electricity Rate', 'runperiod', '*'],
                   ['Fan Runtime Fraction', 'runperiod', '*'],
                   ['Electric Equipment Electricity Energy', 'runperiod', Constants.ObjectNameMechanicalVentilationHouseFanCFIS],
                   ['Boiler Part Load Ratio', 'runperiod', Constants.ObjectNameBoiler],
                   ['Pump Electricity Rate', 'runperiod', Constants.ObjectNameBoiler + ' hydronic pump'],
                   ['Unitary System Part Load Ratio', 'runperiod', Constants.ObjectNameGroundSourceHeatPump + ' unitary system'],
                   ['Pump Electricity Rate', 'runperiod', Constants.ObjectNameGroundSourceHeatPump + ' pump']]
    # Run workflow
    workflow_start = Time.now
    results = run_hpxml_workflow(rundir, xml, measures, measures_dir,
                                 debug: true, output_vars: output_vars,
                                 run_measures_only: expect_error)
    workflow_time = (Time.now - workflow_start).round(1)
    success = results[:success]
    runner = results[:runner]
    sim_time = results[:sim_time]
    puts "Completed in #{workflow_time} seconds."
    puts

    # Check results
    if expect_error
      assert_equal(false, success)

      if expect_error_msgs.nil?
        flunk "No error message defined for #{File.basename(xml)}."
      else
        run_log = File.readlines(File.join(rundir, 'run.log')).map(&:strip)
        expect_error_msgs.each do |error_msg|
          found_error_msg = false
          run_log.each do |run_line|
            next unless run_line.include? error_msg

            found_error_msg = true
            break
          end
          assert(found_error_msg)
        end
      end

      return
    end

    show_output(runner.result) unless success
    assert_equal(true, success)

    # Check for output files
    annual_csv_path = File.join(rundir, 'results_annual.csv')
    timeseries_csv_path = File.join(rundir, 'results_timeseries.csv')
    assert(File.exist? annual_csv_path)
    assert(File.exist? timeseries_csv_path)

    # Get results
    results = _get_results(rundir, sim_time, workflow_time, annual_csv_path, xml)
    sizing_results = _get_sizing_results(rundir)

    # Check outputs
    _verify_outputs(runner, rundir, xml, results)

    return results, sizing_results
  end

  def _get_results(rundir, sim_time, workflow_time, annual_csv_path, xml)
    # Grab all outputs from reporting measure CSV annual results
    results = {}
    CSV.foreach(annual_csv_path) do |row|
      next if row.nil? || (row.size < 2)

      results[row[0]] = Float(row[1])
    end

    sql_path = File.join(rundir, 'eplusout.sql')
    sqlFile = OpenStudio::SqlFile.new(sql_path, false)

    # Obtain HVAC capacities
    # TODO: Add to reporting measure?
    htg_cap_w = 0
    for spd in [4, 2]
      # Get capacity of highest speed for multi-speed coil
      query = "SELECT SUM(Value) FROM ComponentSizes WHERE CompType='Coil:Heating:DX:MultiSpeed' AND Description LIKE '%User-Specified Speed #{spd}%Capacity' AND Units='W'"
      htg_cap_w += sqlFile.execAndReturnFirstDouble(query).get
      break if htg_cap_w > 0
    end
    query = "SELECT SUM(Value) FROM ComponentSizes WHERE ((CompType LIKE 'Coil:Heating:%' OR CompType LIKE 'Boiler:%' OR CompType LIKE 'ZONEHVAC:BASEBOARD:%') AND CompType!='Coil:Heating:DX:MultiSpeed') AND Description LIKE '%User-Specified%Capacity' AND Units='W'"
    htg_cap_w += sqlFile.execAndReturnFirstDouble(query).get
    results['Capacity: Heating (W)'] = htg_cap_w

    clg_cap_w = 0
    for spd in [4, 2]
      # Get capacity of highest speed for multi-speed coil
      query = "SELECT SUM(Value) FROM ComponentSizes WHERE CompType='Coil:Cooling:DX:MultiSpeed' AND Description LIKE 'User-Specified Speed #{spd}%Total%Capacity' AND Units='W'"
      clg_cap_w += sqlFile.execAndReturnFirstDouble(query).get
      break if clg_cap_w > 0
    end
    query = "SELECT SUM(Value) FROM ComponentSizes WHERE CompType LIKE 'Coil:Cooling:%' AND CompType!='Coil:Cooling:DX:MultiSpeed' AND Description LIKE '%User-Specified%Total%Capacity' AND Units='W'"
    clg_cap_w += sqlFile.execAndReturnFirstDouble(query).get
    results['Capacity: Cooling (W)'] = clg_cap_w

    sqlFile.close

    # Check discrepancy between total load and sum of component loads
    if not xml.include? 'ASHRAE_Standard_140'
      sum_component_htg_loads = results.select { |k, v| k.start_with? 'Component Load: Heating:' }.map { |k, v| v }.sum(0.0)
      sum_component_clg_loads = results.select { |k, v| k.start_with? 'Component Load: Cooling:' }.map { |k, v| v }.sum(0.0)
      residual_htg_load = results['Load: Heating (MBtu)'] - sum_component_htg_loads
      residual_clg_load = results['Load: Cooling (MBtu)'] - sum_component_clg_loads
      assert_operator(residual_htg_load.abs, :<, 0.5)
      assert_operator(residual_clg_load.abs, :<, 0.5)
    end

    results[@@simulation_runtime_key] = sim_time
    results[@@workflow_runtime_key] = workflow_time

    return results
  end

  def _get_sizing_results(rundir)
    results = {}
    File.readlines(File.join(rundir, 'run.log')).each do |s|
      next unless s.start_with?('Heat ') || s.start_with?('Cool ')
      next unless s.include? '='

      vals = s.split('=')
      prop = vals[0].strip
      vals = vals[1].split(' ')
      value = Float(vals[0].strip)
      prop += " [#{vals[1].strip}]" # add units
      results[prop] = 0.0 if results[prop].nil?
      results[prop] += value
    end
    assert(!results.empty?)
    return results
  end

  def _verify_outputs(runner, rundir, hpxml_path, results)
    sql_path = File.join(rundir, 'eplusout.sql')
    assert(File.exist? sql_path)

    sqlFile = OpenStudio::SqlFile.new(sql_path, false)
    hpxml_defaults_path = File.join(rundir, 'in.xml')
    hpxml = HPXML.new(hpxml_path: hpxml_defaults_path)
    HVAC.apply_shared_systems(hpxml)

    # Collapse windows further using same logic as measure.rb
    hpxml.windows.each do |window|
      window.fraction_operable = nil
    end
    hpxml.collapse_enclosure_surfaces()

    # Check run.log warnings
    File.readlines(File.join(rundir, 'run.log')).each do |log_line|
      next if log_line.strip.empty?
      next if log_line.include? 'Warning: Could not load nokogiri, no HPXML validation performed.'
      next if log_line.start_with? 'Info: '
      next if log_line.start_with? 'Executing command'
      next if (log_line.start_with?('Heat ') || log_line.start_with?('Cool ')) && log_line.include?('=')
      next if log_line.include? "-cache.csv' could not be found; regenerating it."
      next if log_line.include?('Warning: HVACDistribution') && log_line.include?('has ducts entirely within conditioned space but there is non-zero leakage to the outside.')

      if hpxml.clothes_washers.empty?
        next if log_line.include? 'No clothes washer specified, the model will not include clothes washer energy use.'
      end
      if hpxml.clothes_dryers.empty?
        next if log_line.include? 'No clothes dryer specified, the model will not include clothes dryer energy use.'
      end
      if hpxml.dishwashers.empty?
        next if log_line.include? 'No dishwasher specified, the model will not include dishwasher energy use.'
      end
      if hpxml.refrigerators.empty?
        next if log_line.include? 'No refrigerator specified, the model will not include refrigerator energy use.'
      end
      if hpxml.cooking_ranges.empty?
        next if log_line.include? 'No cooking range specified, the model will not include cooking range/oven energy use.'
      end
      if hpxml.water_heating_systems.empty?
        next if log_line.include? 'No water heater specified, the model will not include water heating energy use.'
      end
      if (hpxml.heating_systems + hpxml.heat_pumps).select { |h| h.fraction_heat_load_served.to_f > 0 }.empty?
        next if log_line.include? 'No heating system specified, the model will not include space heating energy use.'
      end
      if (hpxml.cooling_systems + hpxml.heat_pumps).select { |c| c.fraction_cool_load_served.to_f > 0 }.empty?
        next if log_line.include? 'No cooling system specified, the model will not include space cooling energy use.'
      end
      if hpxml.plug_loads.select { |p| p.plug_load_type == HPXML::PlugLoadTypeOther }.empty?
        next if log_line.include? "No '#{HPXML::PlugLoadTypeOther}' plug loads specified, the model will not include misc plug load energy use."
      end
      if hpxml.plug_loads.select { |p| p.plug_load_type == HPXML::PlugLoadTypeTelevision }.empty?
        next if log_line.include? "No '#{HPXML::PlugLoadTypeTelevision}' plug loads specified, the model will not include television plug load energy use."
      end
      if hpxml.lighting_groups.empty?
        next if log_line.include? 'No lighting specified, the model will not include lighting energy use.'
      end

      flunk "Unexpected warning found in run.log: #{log_line}"
    end

    # Check for unexpected warnings
    File.readlines(File.join(rundir, 'eplusout.err')).each do |err_line|
      next unless err_line.include? '** Warning **'

      # General
      next if err_line.include? 'Schedule:Constant="ALWAYS ON CONTINUOUS", Blank Schedule Type Limits Name input'
      next if err_line.include? 'Schedule:Constant="ALWAYS OFF DISCRETE", Blank Schedule Type Limits Name input'
      next if err_line.include? 'Output:Meter: invalid Key Name'
      next if err_line.include? 'Entered Zone Volumes differ from calculated zone volume'
      next if err_line.include?('CalculateZoneVolume') && err_line.include?('not fully enclosed')
      next if err_line.include?('GetInputViewFactors') && err_line.include?('not enough values')
      next if err_line.include? 'Pump nominal power or motor efficiency is set to 0'
      next if err_line.include? 'volume flow rate per watt of rated total cooling capacity is out of range'
      next if err_line.include? 'volume flow rate per watt of rated total heating capacity is out of range'
      next if err_line.include? 'The following Report Variables were requested but not generated'
      next if err_line.include? 'Timestep: Requested number'
      next if err_line.include? 'The Standard Ratings is calculated for'
      next if err_line.include?('CheckUsedConstructions') && err_line.include?('nominally unused constructions')
      next if err_line.include?('WetBulb not converged after') && err_line.include?('iterations(PsyTwbFnTdbWPb)')
      next if err_line.include? 'Inside surface heat balance did not converge with Max Temp Difference'
      next if err_line.include? 'Missing temperature setpoint for LeavingSetpointModulated mode' # These warnings are fine, simulation continues with assigning plant loop setpoint to boiler, which is the expected one
      next if err_line.include?('Glycol: Temperature') && err_line.include?('out of range (too low) for fluid')
      next if err_line.include?('Glycol: Temperature') && err_line.include?('out of range (too high) for fluid')
      next if err_line.include? 'Plant loop exceeding upper temperature limit'
      next if err_line.include?('Foundation:Kiva') && err_line.include?('wall surfaces with more than four vertices') # TODO: Check alternative approach
      next if err_line.include? 'Temperature out of range [-100. to 200.] (PsyPsatFnTemp)'
      next if err_line.include? 'Full load outlet air dry-bulb temperature < 2C. This indicates the possibility of coil frost/freeze.'
      next if err_line.include? 'Full load outlet temperature indicates a possibility of frost/freeze error continues.'
      next if err_line.include? 'Air-cooled condenser inlet dry-bulb temperature below 0 C.'
      next if err_line.include? 'Low condenser dry-bulb temperature error continues.'

      # HPWHs
      if hpxml.water_heating_systems.select { |wh| wh.water_heater_type == HPXML::WaterHeaterTypeHeatPump }.size > 0
        next if err_line.include? 'Recovery Efficiency and Energy Factor could not be calculated during the test for standard ratings'
        next if err_line.include? 'SimHVAC: Maximum iterations (20) exceeded for all HVAC loops'
      end
      # HP defrost curves
      if hpxml.heat_pumps.select { |hp| [HPXML::HVACTypeHeatPumpAirToAir, HPXML::HVACTypeHeatPumpMiniSplit].include? hp.heat_pump_type }.size > 0
        next if err_line.include?('GetDXCoils: Coil:Heating:DX') && err_line.include?('curve values')
      end
      if hpxml.cooling_systems.select { |c| c.cooling_system_type == HPXML::HVACTypeEvaporativeCooler }.size > 0
        # Evap cooler model is not really using Controller:MechanicalVentilation object, so these warnings of ignoring some features are fine.
        # OS requires a Controller:MechanicalVentilation to be attached to the oa controller, however it's not required by E+.
        # Manually removing Controller:MechanicalVentilation from idf eliminates these two warnings.
        # FUTURE: Can we update OS to allow removing it?
        next if err_line.include?('Zone') && err_line.include?('is not accounted for by Controller:MechanicalVentilation object')
        next if err_line.include?('PEOPLE object for zone') && err_line.include?('is not accounted for by Controller:MechanicalVentilation object')
        # "The only valid controller type for an AirLoopHVAC is Controller:WaterCoil.", evap cooler doesn't need one.
        next if err_line.include?('GetAirPathData: AirLoopHVAC') && err_line.include?('has no Controllers')
        # input "Autosize" for Fixed Minimum Air Flow Rate is added by OS translation, now set it to 0 to skip potential sizing process, though no way to prevent this warning.
        next if err_line.include? 'Since Zone Minimum Air Flow Input Method = CONSTANT, input for Fixed Minimum Air Flow Rate will be ignored'
      end
      if hpxml.cooling_systems.select { |c| c.cooling_system_type == HPXML::HVACTypeRoomAirConditioner }.size > 0
        next if err_line.include? 'GetDXCoils: Coil:Cooling:DX:SingleSpeed="ROOM AC CLG COIL" curve values' # TODO: Double-check Room AC curves
      end
      if hpxml.hvac_distributions.select { |d| d.hydronic_and_air_type.to_s == HPXML::HydronicAndAirTypeFanCoil }.size > 0
        next if err_line.include? 'In calculating the design coil UA for Coil:Cooling:Water' # Warning for unused cooling coil for fan coil
      end

      flunk "Unexpected warning found: #{err_line}"
    end

    # Timestep
    timestep = hpxml.header.timestep
    if timestep.nil?
      timestep = 60
    end
    query = 'SELECT NumTimestepsPerHour FROM Simulations'
    sql_value = sqlFile.execAndReturnFirstDouble(query).get
    assert_equal(60 / timestep, sql_value)

    # Conditioned Floor Area
    if (hpxml.total_fraction_cool_load_served > 0) || (hpxml.total_fraction_heat_load_served > 0) # EnergyPlus will only report conditioned floor area if there is an HVAC system
      hpxml_value = hpxml.building_construction.conditioned_floor_area
      query = "SELECT Value FROM TabularDataWithStrings WHERE ReportName='InputVerificationandResultsSummary' AND ReportForString='Entire Facility' AND TableName='Zone Summary' AND RowName='Conditioned Total' AND ColumnName='Area' AND Units='m2'"
      sql_value = UnitConversions.convert(sqlFile.execAndReturnFirstDouble(query).get, 'm^2', 'ft^2')
      assert_in_epsilon(hpxml_value, sql_value, 0.01)
    end

    # Enclosure Roofs
    hpxml.roofs.each do |roof|
      roof_id = roof.id.upcase

      # R-value
      hpxml_value = roof.insulation_assembly_r_value
      if hpxml_path.include? 'ASHRAE_Standard_140'
        # Compare R-value w/o film
        hpxml_value -= Material.AirFilmRoofASHRAE140.rvalue
        hpxml_value -= Material.AirFilmOutsideASHRAE140.rvalue
        query = "SELECT AVG(Value) FROM TabularDataWithStrings WHERE ReportName='EnvelopeSummary' AND ReportForString='Entire Facility' AND TableName='Opaque Exterior' AND (RowName='#{roof_id}' OR RowName LIKE '#{roof_id}:%') AND ColumnName='U-Factor no Film' AND Units='W/m2-K'"
      else
        # Compare R-value w/ film
        query = "SELECT AVG(Value) FROM TabularDataWithStrings WHERE ReportName='EnvelopeSummary' AND ReportForString='Entire Facility' AND TableName='Opaque Exterior' AND (RowName='#{roof_id}' OR RowName LIKE '#{roof_id}:%') AND ColumnName='U-Factor with Film' AND Units='W/m2-K'"
      end
      sql_value = 1.0 / UnitConversions.convert(sqlFile.execAndReturnFirstDouble(query).get, 'W/(m^2*K)', 'Btu/(hr*ft^2*F)')
      assert_in_epsilon(hpxml_value, sql_value, 0.1) # TODO: Higher due to outside air film?

      # Net area
      hpxml_value = roof.area
      hpxml.skylights.each do |subsurface|
        next if subsurface.roof_idref.upcase != roof_id

        hpxml_value -= subsurface.area
      end
      query = "SELECT SUM(Value) FROM TabularDataWithStrings WHERE ReportName='EnvelopeSummary' AND ReportForString='Entire Facility' AND TableName='Opaque Exterior' AND (RowName='#{roof_id}' OR RowName LIKE '#{roof_id}:%') AND ColumnName='Net Area' AND Units='m2'"
      sql_value = UnitConversions.convert(sqlFile.execAndReturnFirstDouble(query).get, 'm^2', 'ft^2')
      assert_operator(sql_value, :>, 0.01)
      assert_in_epsilon(hpxml_value, sql_value, 0.01)

      # Solar absorptance
      hpxml_value = roof.solar_absorptance
      query = "SELECT AVG(Value) FROM TabularDataWithStrings WHERE ReportName='EnvelopeSummary' AND ReportForString='Entire Facility' AND TableName='Opaque Exterior' AND (RowName='#{roof_id}' OR RowName LIKE '#{roof_id}:%') AND ColumnName='Reflectance'"
      sql_value = 1.0 - sqlFile.execAndReturnFirstDouble(query).get
      assert_in_epsilon(hpxml_value, sql_value, 0.01)

      # Tilt
      hpxml_value = UnitConversions.convert(Math.atan(roof.pitch / 12.0), 'rad', 'deg')
      query = "SELECT AVG(Value) FROM TabularDataWithStrings WHERE ReportName='EnvelopeSummary' AND ReportForString='Entire Facility' AND TableName='Opaque Exterior' AND (RowName='#{roof_id}' OR RowName LIKE '#{roof_id}:%') AND ColumnName='Tilt' AND Units='deg'"
      sql_value = sqlFile.execAndReturnFirstDouble(query).get
      assert_in_epsilon(hpxml_value, sql_value, 0.01)

      # Azimuth
      next unless (not roof.azimuth.nil?) && (Float(roof.pitch) > 0)

      hpxml_value = roof.azimuth
      query = "SELECT AVG(Value) FROM TabularDataWithStrings WHERE ReportName='EnvelopeSummary' AND ReportForString='Entire Facility' AND TableName='Opaque Exterior' AND (RowName='#{roof_id}' OR RowName LIKE '#{roof_id}:%') AND ColumnName='Azimuth' AND Units='deg'"
      sql_value = sqlFile.execAndReturnFirstDouble(query).get
      assert_in_epsilon(hpxml_value, sql_value, 0.01)
    end

    # Enclosure Foundations
    # Ensure Kiva instances have perimeter fraction of 1.0 as we explicitly define them to end up this way.
    num_kiva_instances = 0
    File.readlines(File.join(rundir, 'eplusout.eio')).each do |eio_line|
      next unless eio_line.downcase.start_with? 'foundation kiva'

      kiva_perim_frac = Float(eio_line.split(',')[5])
      assert_equal(1.0, kiva_perim_frac)

      num_kiva_instances += 1
    end

    num_expected_kiva_instances = { 'base-foundation-ambient.xml' => 0,                       # no foundation in contact w/ ground
                                    'base-foundation-multiple.xml' => 2,                      # additional instance for 2nd foundation type
                                    'base-enclosure-2stories-garage.xml' => 2,                # additional instance for garage
                                    'base-enclosure-garage.xml' => 2,                         # additional instance for garage
                                    'base-enclosure-other-housing-unit.xml' => 0,             # no foundation in contact w/ ground
                                    'base-enclosure-other-heated-space.xml' => 0,             # no foundation in contact w/ ground
                                    'base-enclosure-other-non-freezing-space.xml' => 0,       # no foundation in contact w/ ground
                                    'base-enclosure-other-multifamily-buffer-space.xml' => 0, # no foundation in contact w/ ground
                                    'base-enclosure-common-surfaces.xml' => 2,                # additional instance for vented crawlspace
                                    'base-foundation-walkout-basement.xml' => 4,              # 3 foundation walls plus a no-wall exposed perimeter
                                    'base-foundation-complex.xml' => 10,
                                    'base-misc-loads-large-uncommon.xml' => 2,
                                    'base-misc-loads-large-uncommon2.xml' => 2 }

    if hpxml_path.include? 'ASHRAE_Standard_140'
      # nop
    elsif not num_expected_kiva_instances[File.basename(hpxml_path)].nil?
      assert_equal(num_expected_kiva_instances[File.basename(hpxml_path)], num_kiva_instances)
    else
      assert_equal(1, num_kiva_instances)
    end

    # Enclosure Foundation Slabs
    num_slabs = hpxml.slabs.size
    if (num_slabs <= 1) && (num_kiva_instances <= 1) # The slab surfaces may be combined in these situations, so skip tests
      hpxml.slabs.each do |slab|
        slab_id = slab.id.upcase

        # Exposed Area
        hpxml_value = Float(slab.area)
        query = "SELECT Value FROM TabularDataWithStrings WHERE ReportName='EnvelopeSummary' AND ReportForString='Entire Facility' AND TableName='Opaque Exterior' AND RowName='#{slab_id}' AND ColumnName='Gross Area' AND Units='m2'"
        sql_value = UnitConversions.convert(sqlFile.execAndReturnFirstDouble(query).get, 'm^2', 'ft^2')
        assert_operator(sql_value, :>, 0.01)
        assert_in_epsilon(hpxml_value, sql_value, 0.01)

        # Tilt
        query = "SELECT Value FROM TabularDataWithStrings WHERE ReportName='EnvelopeSummary' AND ReportForString='Entire Facility' AND TableName='Opaque Exterior' AND RowName='#{slab_id}' AND ColumnName='Tilt' AND Units='deg'"
        sql_value = sqlFile.execAndReturnFirstDouble(query).get
        assert_in_epsilon(180.0, sql_value, 0.01)
      end
    end

    # Enclosure Walls/RimJoists/FoundationWalls
    (hpxml.walls + hpxml.rim_joists + hpxml.foundation_walls).each do |wall|
      wall_id = wall.id.upcase

      if wall.is_adiabatic
        # Adiabatic surfaces have their "BaseSurfaceIndex" as their "ExtBoundCond" in "Surfaces" table in SQL simulation results
        query_base_surf_idx = "SELECT BaseSurfaceIndex FROM Surfaces WHERE SurfaceName='#{wall_id}'"
        query_ext_bound = "SELECT ExtBoundCond FROM Surfaces WHERE SurfaceName='#{wall_id}'"
        sql_value_base_surf_idx = sqlFile.execAndReturnFirstDouble(query_base_surf_idx).get
        sql_value_ext_bound_cond = sqlFile.execAndReturnFirstDouble(query_ext_bound).get
        assert_equal(sql_value_base_surf_idx, sql_value_ext_bound_cond)
      end

      if wall.is_exterior
        table_name = 'Opaque Exterior'
      else
        table_name = 'Opaque Interior'
      end

      # R-value
      if (not wall.insulation_assembly_r_value.nil?) && (not hpxml_path.include? 'base-foundation-unconditioned-basement-assembly-r.xml') # This file uses Foundation:Kiva for insulation, so skip it
        hpxml_value = wall.insulation_assembly_r_value
        if hpxml_path.include? 'ASHRAE_Standard_140'
          # Compare R-value w/o film
          hpxml_value -= Material.AirFilmVerticalASHRAE140.rvalue
          if wall.is_exterior
            hpxml_value -= Material.AirFilmOutsideASHRAE140.rvalue
          else
            hpxml_value -= Material.AirFilmVerticalASHRAE140.rvalue
          end
          query = "SELECT AVG(Value) FROM TabularDataWithStrings WHERE ReportName='EnvelopeSummary' AND ReportForString='Entire Facility' AND TableName='#{table_name}' AND (RowName='#{wall_id}' OR RowName LIKE '#{wall_id}:%') AND ColumnName='U-Factor no Film' AND Units='W/m2-K'"
        elsif wall.is_interior
          # Compare R-value w/o film
          hpxml_value -= Material.AirFilmVertical.rvalue
          hpxml_value -= Material.AirFilmVertical.rvalue
          query = "SELECT AVG(Value) FROM TabularDataWithStrings WHERE ReportName='EnvelopeSummary' AND ReportForString='Entire Facility' AND TableName='#{table_name}' AND (RowName='#{wall_id}' OR RowName LIKE '#{wall_id}:%') AND ColumnName='U-Factor no Film' AND Units='W/m2-K'"
        else
          # Compare R-value w/ film
          query = "SELECT AVG(Value) FROM TabularDataWithStrings WHERE ReportName='EnvelopeSummary' AND ReportForString='Entire Facility' AND TableName='#{table_name}' AND (RowName='#{wall_id}' OR RowName LIKE '#{wall_id}:%') AND ColumnName='U-Factor with Film' AND Units='W/m2-K'"
        end
        sql_value = 1.0 / UnitConversions.convert(sqlFile.execAndReturnFirstDouble(query).get, 'W/(m^2*K)', 'Btu/(hr*ft^2*F)')
        assert_in_epsilon(hpxml_value, sql_value, 0.03)
      end

      # Net area
      hpxml_value = wall.area
      (hpxml.windows + hpxml.doors).each do |subsurface|
        next if subsurface.wall_idref.upcase != wall_id

        hpxml_value -= subsurface.area
      end
      if wall.exterior_adjacent_to == HPXML::LocationGround
        # Calculate total length of walls
        wall_total_length = 0
        hpxml.foundation_walls.each do |foundation_wall|
          next unless foundation_wall.exterior_adjacent_to == HPXML::LocationGround
          next unless wall.interior_adjacent_to == foundation_wall.interior_adjacent_to

          wall_total_length += foundation_wall.area / foundation_wall.height
        end

        # Calculate total slab exposed perimeter
        slab_exposed_length = 0
        hpxml.slabs.each do |slab|
          next unless wall.interior_adjacent_to == slab.interior_adjacent_to

          slab_exposed_length += slab.exposed_perimeter
        end

        # Calculate exposed foundation wall area
        if slab_exposed_length < wall_total_length
          hpxml_value *= (slab_exposed_length / wall_total_length)
        end
      end
      if (hpxml.foundation_walls.include? wall) && (not wall.is_exterior)
        # interzonal foundation walls: only above-grade portion modeled
        hpxml_value *= (wall.height - wall.depth_below_grade) / wall.height
      end
      if wall.is_exterior
        query = "SELECT SUM(Value) FROM TabularDataWithStrings WHERE ReportName='EnvelopeSummary' AND ReportForString='Entire Facility' AND TableName='#{table_name}' AND (RowName='#{wall_id}' OR RowName LIKE '#{wall_id}:%' OR RowName LIKE '#{wall_id} %') AND ColumnName='Net Area' AND Units='m2'"
      else
        query = "SELECT SUM(Value) FROM TabularDataWithStrings WHERE ReportName='EnvelopeSummary' AND ReportForString='Entire Facility' AND TableName='#{table_name}' AND (RowName='#{wall_id}' OR RowName LIKE '#{wall_id}:%') AND ColumnName='Net Area' AND Units='m2'"
      end
      sql_value = UnitConversions.convert(sqlFile.execAndReturnFirstDouble(query).get, 'm^2', 'ft^2')
      assert_operator(sql_value, :>, 0.01)
      assert_in_epsilon(hpxml_value, sql_value, 0.01)

      # Solar absorptance
      if wall.respond_to? :solar_absorptance
        hpxml_value = wall.solar_absorptance
        query = "SELECT AVG(Value) FROM TabularDataWithStrings WHERE ReportName='EnvelopeSummary' AND ReportForString='Entire Facility' AND TableName='#{table_name}' AND (RowName='#{wall_id}' OR RowName LIKE '#{wall_id}:%') AND ColumnName='Reflectance'"
        sql_value = 1.0 - sqlFile.execAndReturnFirstDouble(query).get
        assert_in_epsilon(hpxml_value, sql_value, 0.01)
      end

      # Tilt
      query = "SELECT AVG(Value) FROM TabularDataWithStrings WHERE ReportName='EnvelopeSummary' AND ReportForString='Entire Facility' AND TableName='#{table_name}' AND (RowName='#{wall_id}' OR RowName LIKE '#{wall_id}:%') AND ColumnName='Tilt' AND Units='deg'"
      sql_value = sqlFile.execAndReturnFirstDouble(query).get
      assert_in_epsilon(90.0, sql_value, 0.01)

      # Azimuth
      next if wall.azimuth.nil?

      hpxml_value = wall.azimuth
      query = "SELECT AVG(Value) FROM TabularDataWithStrings WHERE ReportName='EnvelopeSummary' AND ReportForString='Entire Facility' AND TableName='#{table_name}' AND (RowName='#{wall_id}' OR RowName LIKE '#{wall_id}:%') AND ColumnName='Azimuth' AND Units='deg'"
      sql_value = sqlFile.execAndReturnFirstDouble(query).get
      assert_in_epsilon(hpxml_value, sql_value, 0.01)
    end

    # Enclosure FrameFloors
    hpxml.frame_floors.each do |frame_floor|
      frame_floor_id = frame_floor.id.upcase

      if frame_floor.is_adiabatic
        # Adiabatic surfaces have their "BaseSurfaceIndex" as their "ExtBoundCond" in "Surfaces" table in SQL simulation results
        query_base_surf_idx = "SELECT BaseSurfaceIndex FROM Surfaces WHERE SurfaceName='#{frame_floor_id}'"
        query_ext_bound = "SELECT ExtBoundCond FROM Surfaces WHERE SurfaceName='#{frame_floor_id}'"
        sql_value_base_surf_idx = sqlFile.execAndReturnFirstDouble(query_base_surf_idx).get
        sql_value_ext_bound_cond = sqlFile.execAndReturnFirstDouble(query_ext_bound).get
        assert_equal(sql_value_base_surf_idx, sql_value_ext_bound_cond)
      end

      if frame_floor.is_exterior
        table_name = 'Opaque Exterior'
      else
        table_name = 'Opaque Interior'
      end

      # R-value
      hpxml_value = frame_floor.insulation_assembly_r_value
      if hpxml_path.include? 'ASHRAE_Standard_140'
        # Compare R-value w/o film
        if frame_floor.is_exterior # Raised floor
          hpxml_value -= Material.AirFilmFloorASHRAE140.rvalue
          hpxml_value -= Material.AirFilmFloorZeroWindASHRAE140.rvalue
        elsif frame_floor.is_ceiling # Attic floor
          hpxml_value -= Material.AirFilmFloorASHRAE140.rvalue
          hpxml_value -= Material.AirFilmFloorASHRAE140.rvalue
        end
        query = "SELECT AVG(Value) FROM TabularDataWithStrings WHERE ReportName='EnvelopeSummary' AND ReportForString='Entire Facility' AND TableName='#{table_name}' AND RowName='#{frame_floor_id}' AND ColumnName='U-Factor no Film' AND Units='W/m2-K'"
      elsif frame_floor.is_interior
        # Compare R-value w/o film
        if frame_floor.is_ceiling
          hpxml_value -= Material.AirFilmFloorAverage.rvalue
          hpxml_value -= Material.AirFilmFloorAverage.rvalue
        else
          hpxml_value -= Material.AirFilmFloorReduced.rvalue
          hpxml_value -= Material.AirFilmFloorReduced.rvalue
        end
        query = "SELECT AVG(Value) FROM TabularDataWithStrings WHERE ReportName='EnvelopeSummary' AND ReportForString='Entire Facility' AND TableName='#{table_name}' AND RowName='#{frame_floor_id}' AND ColumnName='U-Factor no Film' AND Units='W/m2-K'"
      else
        # Compare R-value w/ film
        query = "SELECT AVG(Value) FROM TabularDataWithStrings WHERE ReportName='EnvelopeSummary' AND ReportForString='Entire Facility' AND TableName='#{table_name}' AND RowName='#{frame_floor_id}' AND ColumnName='U-Factor with Film' AND Units='W/m2-K'"
      end
      sql_value = 1.0 / UnitConversions.convert(sqlFile.execAndReturnFirstDouble(query).get, 'W/(m^2*K)', 'Btu/(hr*ft^2*F)')
      assert_in_epsilon(hpxml_value, sql_value, 0.03)

      # Area
      hpxml_value = frame_floor.area
      query = "SELECT SUM(Value) FROM TabularDataWithStrings WHERE ReportName='EnvelopeSummary' AND ReportForString='Entire Facility' AND TableName='#{table_name}' AND RowName='#{frame_floor_id}' AND ColumnName='Net Area' AND Units='m2'"
      sql_value = UnitConversions.convert(sqlFile.execAndReturnFirstDouble(query).get, 'm^2', 'ft^2')
      assert_operator(sql_value, :>, 0.01)
      assert_in_epsilon(hpxml_value, sql_value, 0.01)

      # Tilt
      if frame_floor.is_ceiling
        hpxml_value = 0
      else
        hpxml_value = 180
      end
      query = "SELECT AVG(Value) FROM TabularDataWithStrings WHERE ReportName='EnvelopeSummary' AND ReportForString='Entire Facility' AND TableName='#{table_name}' AND RowName='#{frame_floor_id}' AND ColumnName='Tilt' AND Units='deg'"
      sql_value = sqlFile.execAndReturnFirstDouble(query).get
      assert_in_epsilon(hpxml_value, sql_value, 0.01)
    end

    # Enclosure Windows/Skylights
    (hpxml.windows + hpxml.skylights).each do |subsurface|
      subsurface_id = subsurface.id.upcase

      if subsurface.is_exterior
        table_name = 'Exterior Fenestration'
      else
        table_name = 'Interior Door'
      end

      # Area
      if subsurface.is_exterior
        col_name = 'Area of Multiplied Openings'
      else
        col_name = 'Gross Area'
      end
      hpxml_value = subsurface.area
      query = "SELECT Value FROM TabularDataWithStrings WHERE ReportName='EnvelopeSummary' AND ReportForString='Entire Facility' AND TableName='#{table_name}' AND RowName='#{subsurface_id}' AND ColumnName='#{col_name}' AND Units='m2'"
      sql_value = UnitConversions.convert(sqlFile.execAndReturnFirstDouble(query).get, 'm^2', 'ft^2')
      assert_operator(sql_value, :>, 0.01)
      assert_in_epsilon(hpxml_value, sql_value, 0.02)

      # U-Factor
      if subsurface.is_exterior
        col_name = 'Glass U-Factor'
      else
        col_name = 'U-Factor no Film'
      end
      hpxml_value = subsurface.ufactor
      if subsurface.is_interior
        hpxml_value = 1.0 / (1.0 / hpxml_value - Material.AirFilmVertical.rvalue)
        hpxml_value = 1.0 / (1.0 / hpxml_value - Material.AirFilmVertical.rvalue)
      end
      query = "SELECT Value FROM TabularDataWithStrings WHERE ReportName='EnvelopeSummary' AND ReportForString='Entire Facility' AND TableName='#{table_name}' AND RowName='#{subsurface_id}' AND ColumnName='#{col_name}' AND Units='W/m2-K'"
      sql_value = UnitConversions.convert(sqlFile.execAndReturnFirstDouble(query).get, 'W/(m^2*K)', 'Btu/(hr*ft^2*F)')
      if subsurface.is_a? HPXML::Skylight
        sql_value *= 1.2 # Convert back from vertical position to NFRC 20-degree slope
      end
      assert_in_epsilon(hpxml_value, sql_value, 0.02)

      next unless subsurface.is_exterior

      # SHGC
      hpxml_value = subsurface.shgc
      query = "SELECT Value FROM TabularDataWithStrings WHERE ReportName='EnvelopeSummary' AND ReportForString='Entire Facility' AND TableName='#{table_name}' AND RowName='#{subsurface_id}' AND ColumnName='Glass SHGC'"
      sql_value = sqlFile.execAndReturnFirstDouble(query).get
      assert_in_delta(hpxml_value, sql_value, 0.01)

      # Azimuth
      hpxml_value = subsurface.azimuth
      query = "SELECT Value FROM TabularDataWithStrings WHERE ReportName='EnvelopeSummary' AND ReportForString='Entire Facility' AND TableName='#{table_name}' AND RowName='#{subsurface_id}' AND ColumnName='Azimuth' AND Units='deg'"
      sql_value = sqlFile.execAndReturnFirstDouble(query).get
      assert_in_epsilon(hpxml_value, sql_value, 0.01)

      # Tilt
      if subsurface.respond_to? :wall_idref
        query = "SELECT Value FROM TabularDataWithStrings WHERE ReportName='EnvelopeSummary' AND ReportForString='Entire Facility' AND TableName='#{table_name}' AND RowName='#{subsurface_id}' AND ColumnName='Tilt' AND Units='deg'"
        sql_value = sqlFile.execAndReturnFirstDouble(query).get
        assert_in_epsilon(90.0, sql_value, 0.01)
      elsif subsurface.respond_to? :roof_idref
        hpxml_value = nil
        hpxml.roofs.each do |roof|
          next if roof.id != subsurface.roof_idref

          hpxml_value = UnitConversions.convert(Math.atan(roof.pitch / 12.0), 'rad', 'deg')
        end
        query = "SELECT Value FROM TabularDataWithStrings WHERE ReportName='EnvelopeSummary' AND ReportForString='Entire Facility' AND TableName='#{table_name}' AND RowName='#{subsurface_id}' AND ColumnName='Tilt' AND Units='deg'"
        sql_value = sqlFile.execAndReturnFirstDouble(query).get
        assert_in_epsilon(hpxml_value, sql_value, 0.01)
      else
        flunk "Subsurface '#{subsurface_id}' should have either AttachedToWall or AttachedToRoof element."
      end
    end

    # Enclosure Doors
    hpxml.doors.each do |door|
      door_id = door.id.upcase

      if door.wall.is_exterior
        table_name = 'Exterior Door'
      else
        table_name = 'Interior Door'
      end

      # Area
      if not door.area.nil?
        hpxml_value = door.area
        query = "SELECT Value FROM TabularDataWithStrings WHERE ReportName='EnvelopeSummary' AND ReportForString='Entire Facility' AND TableName='#{table_name}' AND RowName='#{door_id}' AND ColumnName='Gross Area' AND Units='m2'"
        sql_value = UnitConversions.convert(sqlFile.execAndReturnFirstDouble(query).get, 'm^2', 'ft^2')
        assert_operator(sql_value, :>, 0.01)
        assert_in_epsilon(hpxml_value, sql_value, 0.01)
      end

      # R-Value
      next if door.r_value.nil?

      if door.is_exterior
        col_name = 'U-Factor with Film'
      else
        col_name = 'U-Factor no Film'
      end
      hpxml_value = door.r_value
      if door.is_interior
        hpxml_value -= Material.AirFilmVertical.rvalue
        hpxml_value -= Material.AirFilmVertical.rvalue
      end
      query = "SELECT Value FROM TabularDataWithStrings WHERE ReportName='EnvelopeSummary' AND ReportForString='Entire Facility' AND TableName='#{table_name}' AND RowName='#{door_id}' AND ColumnName='#{col_name}' AND Units='W/m2-K'"
      sql_value = 1.0 / UnitConversions.convert(sqlFile.execAndReturnFirstDouble(query).get, 'W/(m^2*K)', 'Btu/(hr*ft^2*F)')
      assert_in_epsilon(hpxml_value, sql_value, 0.02)
    end

    # HVAC Heating Systems
    num_htg_sys = hpxml.heating_systems.size
    hpxml.heating_systems.each do |heating_system|
      htg_sys_type = heating_system.heating_system_type
      htg_sys_fuel = heating_system.heating_system_fuel

      next unless heating_system.fraction_heat_load_served > 0

      # Electric Auxiliary Energy
      # For now, skip if multiple equipment
      next unless (num_htg_sys == 1) && [HPXML::HVACTypeFurnace, HPXML::HVACTypeBoiler, HPXML::HVACTypeWallFurnace, HPXML::HVACTypeFloorFurnace, HPXML::HVACTypeStove].include?(htg_sys_type) && (htg_sys_fuel != HPXML::FuelTypeElectricity)

      if not heating_system.electric_auxiliary_energy.nil?
        hpxml_value = heating_system.electric_auxiliary_energy / 2.08
      else
        furnace_capacity_kbtuh = nil
        if htg_sys_type == HPXML::HVACTypeFurnace
          furnace_capacity_kbtuh = UnitConversions.convert(results['Capacity: Heating (W)'], 'W', 'kBtu/hr')
        end
        hpxml_value = HVAC.get_electric_auxiliary_energy(heating_system, furnace_capacity_kbtuh) / 2.08
      end

      if htg_sys_type == HPXML::HVACTypeBoiler
        next if hpxml.water_heating_systems.select { |wh| [HPXML::WaterHeaterTypeCombiStorage, HPXML::WaterHeaterTypeCombiTankless].include? wh.water_heater_type }.size > 0 # Skip combi systems

        # Compare pump power from timeseries output
        query = "SELECT VariableValue FROM ReportVariableData WHERE ReportVariableDataDictionaryIndex IN (SELECT ReportVariableDataDictionaryIndex FROM ReportVariableDataDictionary WHERE VariableType='Avg' AND VariableName='Boiler Part Load Ratio' AND ReportingFrequency='Run Period')"
        avg_plr = sqlFile.execAndReturnFirstDouble(query).get
        query = "SELECT VariableValue FROM ReportVariableData WHERE ReportVariableDataDictionaryIndex IN (SELECT ReportVariableDataDictionaryIndex FROM ReportVariableDataDictionary WHERE VariableType='Avg' AND VariableName='Pump Electricity Rate' AND ReportingFrequency='Run Period')"
        avg_w = sqlFile.execAndReturnFirstDouble(query).get
        sql_value = avg_w / avg_plr
        assert_in_epsilon(sql_value, hpxml_value, 0.05)
      else
        next if hpxml.cooling_systems.size + hpxml.heat_pumps.size > 0 # Skip if other system types (which could result in A) multiple supply fans or B) different supply fan power consumption in the cooling season)

        # Compare fan power from timeseries output
        query = "SELECT VariableValue FROM ReportVariableData WHERE ReportVariableDataDictionaryIndex IN (SELECT ReportVariableDataDictionaryIndex FROM ReportVariableDataDictionary WHERE VariableType='Avg' AND VariableName='Fan Runtime Fraction' and KeyValue LIKE '% SUPPLY FAN' AND ReportingFrequency='Run Period')"
        avg_rtf = sqlFile.execAndReturnFirstDouble(query).get
        query = "SELECT VariableValue FROM ReportVariableData WHERE ReportVariableDataDictionaryIndex IN (SELECT ReportVariableDataDictionaryIndex FROM ReportVariableDataDictionary WHERE VariableType='Avg' AND VariableName='Fan Electricity Rate' and KeyValue LIKE '% SUPPLY FAN' AND ReportingFrequency='Run Period')"
        avg_w = sqlFile.execAndReturnFirstDouble(query).get
        sql_value = avg_w / avg_rtf
        assert_in_epsilon(sql_value, hpxml_value, 0.05)
      end
    end

    # HVAC Heat Pumps
    num_hps = hpxml.heat_pumps.size
    hpxml.heat_pumps.each do |heat_pump|
      next unless heat_pump.fraction_heat_load_served > 0
      next unless (num_hps == 1) && heat_pump.heat_pump_type == HPXML::HVACTypeHeatPumpGroundToAir

      # Compare pump power from timeseries output
      hpxml_value = heat_pump.pump_watts_per_ton * UnitConversions.convert(results['Capacity: Cooling (W)'], 'W', 'ton')
      query = "SELECT VariableValue FROM ReportVariableData WHERE ReportVariableDataDictionaryIndex IN (SELECT ReportVariableDataDictionaryIndex FROM ReportVariableDataDictionary WHERE VariableType='Avg' AND VariableName='Unitary System Part Load Ratio' AND ReportingFrequency='Run Period')"
      avg_plr = sqlFile.execAndReturnFirstDouble(query).get
      query = "SELECT VariableValue FROM ReportVariableData WHERE ReportVariableDataDictionaryIndex IN (SELECT ReportVariableDataDictionaryIndex FROM ReportVariableDataDictionary WHERE VariableType='Avg' AND VariableName='Pump Electricity Rate' AND ReportingFrequency='Run Period')"
      avg_w = sqlFile.execAndReturnFirstDouble(query).get
      sql_value = avg_w / avg_plr
      assert_in_epsilon(sql_value, hpxml_value, 0.05)
    end

    # HVAC Capacities
    htg_cap = nil
    clg_cap = nil
    hpxml.heating_systems.each do |heating_system|
      htg_sys_cap = heating_system.heating_capacity.to_f
      if htg_sys_cap > 0
        htg_cap = 0 if htg_cap.nil?
        htg_cap += htg_sys_cap
      end
    end
    hpxml.cooling_systems.each do |cooling_system|
      clg_sys_cap = cooling_system.cooling_capacity.to_f
      clg_cap_mult = 1.0
      if cooling_system.cooling_system_type == HPXML::HVACTypeMiniSplitAirConditioner
        # TODO: Generalize this
        clg_cap_mult = 1.20
      end
      if clg_sys_cap > 0
        clg_cap = 0 if clg_cap.nil?
        clg_cap += (clg_sys_cap * clg_cap_mult)
      end
    end
    hpxml.heat_pumps.each do |heat_pump|
      hp_cap_clg = heat_pump.cooling_capacity.to_f
      hp_cap_htg = heat_pump.heating_capacity.to_f
      clg_cap_mult = 1.0
      htg_cap_mult = 1.0
      if heat_pump.heat_pump_type == HPXML::HVACTypeHeatPumpMiniSplit
        # TODO: Generalize this
        clg_cap_mult = 1.20
        htg_cap_mult = 1.20
      elsif (heat_pump.heat_pump_type == HPXML::HVACTypeHeatPumpAirToAir) && (heat_pump.cooling_efficiency_seer > 21)
        # TODO: Generalize this
        htg_cap_mult = 1.17
      end
      supp_hp_cap = heat_pump.backup_heating_capacity.to_f
      if hp_cap_clg > 0
        clg_cap = 0 if clg_cap.nil?
        clg_cap += (hp_cap_clg * clg_cap_mult)
      end
      if hp_cap_htg > 0
        htg_cap = 0 if htg_cap.nil?
        htg_cap += (hp_cap_htg * htg_cap_mult)
      end
      if supp_hp_cap > 0
        htg_cap = 0 if htg_cap.nil?
        htg_cap += supp_hp_cap
      end
    end
    if not clg_cap.nil?
      sql_value = UnitConversions.convert(results['Capacity: Cooling (W)'], 'W', 'Btu/hr')
      if clg_cap == 0
        assert_operator(sql_value, :<, 1)
      elsif clg_cap > 0
        if hpxml.header.allow_increased_fixed_capacities
          assert_operator(sql_value, :>=, clg_cap)
        else
          assert_in_epsilon(clg_cap, sql_value, 0.01)
        end
      else # autosized
        assert_operator(sql_value, :>, 1)
      end
    end
    if not htg_cap.nil?
      sql_value = UnitConversions.convert(results['Capacity: Heating (W)'], 'W', 'Btu/hr')
      if htg_cap == 0
        assert_operator(sql_value, :<, 1)
      elsif htg_cap > 0
        if hpxml.header.allow_increased_fixed_capacities
          assert_operator(sql_value, :>=, htg_cap)
        else
          assert_in_epsilon(htg_cap, sql_value, 0.01)
        end
      else # autosized
        assert_operator(sql_value, :>, 1)
      end
    end

    # HVAC Load Fractions
    if not hpxml_path.include? 'location-miami'
      htg_energy = results.select { |k, v| (k.include?(': Heating (MBtu)') || k.include?(': Heating Fans/Pumps (MBtu)')) && !k.include?('Load') }.map { |k, v| v }.sum(0.0)
      assert_equal(hpxml.total_fraction_heat_load_served > 0, htg_energy > 0)
    end
    clg_energy = results.select { |k, v| (k.include?(': Cooling (MBtu)') || k.include?(': Cooling Fans/Pumps (MBtu)')) && !k.include?('Load') }.map { |k, v| v }.sum(0.0)
    assert_equal(hpxml.total_fraction_cool_load_served > 0, clg_energy > 0)

    # Water Heater
    if hpxml.water_heating_systems.select { |wh| [HPXML::WaterHeaterTypeCombiStorage, HPXML::WaterHeaterTypeCombiTankless].include? wh.water_heater_type }.size > 0
      query = "SELECT SUM(ABS(VariableValue)/1000000000) FROM ReportVariableData WHERE ReportVariableDataDictionaryIndex IN (SELECT ReportVariableDataDictionaryIndex FROM ReportVariableDataDictionary WHERE VariableType='Sum' AND VariableName='Fluid Heat Exchanger Heat Transfer Energy' AND ReportingFrequency='Run Period' AND VariableUnits='J')"
      combi_hx_load = sqlFile.execAndReturnFirstDouble(query).get.round(2)
      query = "SELECT SUM(ABS(VariableValue)/1000000000) FROM ReportVariableData WHERE ReportVariableDataDictionaryIndex IN (SELECT ReportVariableDataDictionaryIndex FROM ReportVariableDataDictionary WHERE VariableType='Sum' AND VariableName='Boiler Heating Energy' AND ReportingFrequency='Run Period' AND VariableUnits='J')"
      combi_htg_load = sqlFile.execAndReturnFirstDouble(query).get.round(2)

      # Check combi system energy balance
      query = "SELECT SUM(ABS(VariableValue)/1000000000) FROM ReportVariableData WHERE ReportVariableDataDictionaryIndex IN (SELECT ReportVariableDataDictionaryIndex FROM ReportVariableDataDictionary WHERE VariableType='Sum' AND VariableName='Water Heater Source Side Heat Transfer Energy' AND VariableUnits='J')"
      combi_tank_source_load = sqlFile.execAndReturnFirstDouble(query).get.round(2)
      assert_in_epsilon(combi_hx_load, combi_tank_source_load, 0.02)

      # Check boiler, hx, pump, heating coil energy balance
      query = "SELECT SUM(ABS(VariableValue)/1000000000) FROM ReportVariableData WHERE ReportVariableDataDictionaryIndex IN (SELECT ReportVariableDataDictionaryIndex FROM ReportVariableDataDictionary WHERE VariableType='Sum' AND VariableName='Baseboard Total Heating Energy' AND VariableUnits='J')"
      boiler_space_heating_load = sqlFile.execAndReturnFirstDouble(query).get.round(2)
      assert_in_epsilon(combi_hx_load + boiler_space_heating_load, combi_htg_load, 0.02)
    end

    # Mechanical Ventilation
    fan_cfis = hpxml.ventilation_fans.select { |vent_mech| vent_mech.used_for_whole_building_ventilation && (vent_mech.fan_type == HPXML::MechVentTypeCFIS) }
    fan_sup = hpxml.ventilation_fans.select { |vent_mech| vent_mech.used_for_whole_building_ventilation && (vent_mech.fan_type == HPXML::MechVentTypeSupply) }
    fan_exh = hpxml.ventilation_fans.select { |vent_mech| vent_mech.used_for_whole_building_ventilation && (vent_mech.fan_type == HPXML::MechVentTypeExhaust) }
    fan_bal = hpxml.ventilation_fans.select { |vent_mech| vent_mech.used_for_whole_building_ventilation && [HPXML::MechVentTypeBalanced, HPXML::MechVentTypeERV, HPXML::MechVentTypeHRV].include?(vent_mech.fan_type) }
    vent_fan_kitchen = hpxml.ventilation_fans.select { |vent_mech| vent_mech.used_for_local_ventilation && (vent_mech.fan_location == HPXML::LocationKitchen) }
    vent_fan_bath = hpxml.ventilation_fans.select { |vent_mech| vent_mech.used_for_local_ventilation && (vent_mech.fan_location == HPXML::LocationBath) }

    if not (fan_cfis + fan_sup + fan_exh + fan_bal + vent_fan_kitchen + vent_fan_bath).empty?
      mv_energy = UnitConversions.convert(results['Electricity: Mech Vent (MBtu)'], 'MBtu', 'GJ')

      if not fan_cfis.empty?
        # CFIS, check for positive mech vent energy that is less than the energy if it had run 24/7
        # CFIS Fan energy
        query = "SELECT SUM(ABS(VariableValue)/1000000000) FROM ReportVariableData WHERE ReportVariableDataDictionaryIndex IN (SELECT ReportVariableDataDictionaryIndex FROM ReportVariableDataDictionary WHERE VariableType='Sum' AND KeyValue LIKE '#{Constants.ObjectNameMechanicalVentilationHouseFanCFIS.upcase}%' AND VariableName='Electric Equipment Electricity Energy' AND ReportingFrequency='Run Period' AND VariableUnits='J')"
        cfis_energy = sqlFile.execAndReturnFirstDouble(query).get
        fan_gj = fan_cfis.map { |vent_mech| UnitConversions.convert(vent_mech.unit_fan_power * vent_mech.hours_in_operation * 365.0, 'Wh', 'GJ') }.sum(0.0)
        if fan_gj > 0
          assert_operator(cfis_energy, :>, 0)
          assert_operator(cfis_energy, :<, fan_gj)
        else
          assert_equal(cfis_energy, 0.0)
        end

        mv_energy -= cfis_energy
      end

      # Supply, exhaust, ERV, HRV, etc., check for appropriate mech vent energy
      fan_gj = 0
      if not fan_sup.empty?
        fan_gj += fan_sup.map { |vent_mech| UnitConversions.convert(vent_mech.unit_fan_power * vent_mech.hours_in_operation * 365.0, 'Wh', 'GJ') }.sum(0.0)
      end
      if not fan_exh.empty?
        fan_gj += fan_exh.map { |vent_mech| UnitConversions.convert(vent_mech.unit_fan_power * vent_mech.hours_in_operation * 365.0, 'Wh', 'GJ') }.sum(0.0)
      end
      if not fan_bal.empty?
        fan_gj += fan_bal.map { |vent_mech| UnitConversions.convert(vent_mech.unit_fan_power * vent_mech.hours_in_operation * 365.0, 'Wh', 'GJ') }.sum(0.0)
      end
      if not vent_fan_kitchen.empty?
        fan_gj += vent_fan_kitchen.map { |vent_kitchen| UnitConversions.convert(vent_kitchen.unit_fan_power * vent_kitchen.hours_in_operation * vent_kitchen.quantity * 365.0, 'Wh', 'GJ') }.sum(0.0)
      end
      if not vent_fan_bath.empty?
        fan_gj += vent_fan_bath.map { |vent_bath| UnitConversions.convert(vent_bath.unit_fan_power * vent_bath.hours_in_operation * vent_bath.quantity * 365.0, 'Wh', 'GJ') }.sum(0.0)
      end
      # Maximum error that can be caused by rounding
      assert_in_delta(mv_energy, fan_gj, 0.006)
    end

    # Clothes Washer
    if (hpxml.clothes_washers.size > 0) && (hpxml.water_heating_systems.size > 0)
      # Location
      hpxml_value = hpxml.clothes_washers[0].location
      if hpxml_value.nil? || [HPXML::LocationBasementConditioned, HPXML::LocationOtherHousingUnit, HPXML::LocationOtherHeatedSpace, HPXML::LocationOtherMultifamilyBufferSpace, HPXML::LocationOtherNonFreezingSpace].include?(hpxml_value)
        hpxml_value = HPXML::LocationLivingSpace
      end
      query = "SELECT Value FROM TabularDataWithStrings WHERE TableName='ElectricEquipment Internal Gains Nominal' AND ColumnName='Zone Name' AND RowName=(SELECT RowName FROM TabularDataWithStrings WHERE TableName='ElectricEquipment Internal Gains Nominal' AND ColumnName='Name' AND Value='#{Constants.ObjectNameClothesWasher.upcase}')"
      sql_value = sqlFile.execAndReturnFirstString(query).get
      assert_equal(hpxml_value.upcase, sql_value)
    end

    # Clothes Dryer
    if (hpxml.clothes_dryers.size > 0) && (hpxml.water_heating_systems.size > 0)
      # Location
      hpxml_value = hpxml.clothes_dryers[0].location
      if hpxml_value.nil? || [HPXML::LocationBasementConditioned, HPXML::LocationOtherHousingUnit, HPXML::LocationOtherHeatedSpace, HPXML::LocationOtherMultifamilyBufferSpace, HPXML::LocationOtherNonFreezingSpace].include?(hpxml_value)
        hpxml_value = HPXML::LocationLivingSpace
      end
      query = "SELECT Value FROM TabularDataWithStrings WHERE TableName='ElectricEquipment Internal Gains Nominal' AND ColumnName='Zone Name' AND RowName=(SELECT RowName FROM TabularDataWithStrings WHERE TableName='ElectricEquipment Internal Gains Nominal' AND ColumnName='Name' AND Value='#{Constants.ObjectNameClothesDryer.upcase}')"
      sql_value = sqlFile.execAndReturnFirstString(query).get
      assert_equal(hpxml_value.upcase, sql_value)
    end

    # Refrigerator
    if hpxml.refrigerators.size > 0
      # Location
      hpxml_value = hpxml.refrigerators[0].location
      if hpxml_value.nil? || [HPXML::LocationBasementConditioned, HPXML::LocationOtherHousingUnit, HPXML::LocationOtherHeatedSpace, HPXML::LocationOtherMultifamilyBufferSpace, HPXML::LocationOtherNonFreezingSpace].include?(hpxml_value)
        hpxml_value = HPXML::LocationLivingSpace
      end
      query = "SELECT Value FROM TabularDataWithStrings WHERE TableName='ElectricEquipment Internal Gains Nominal' AND ColumnName='Zone Name' AND RowName=(SELECT RowName FROM TabularDataWithStrings WHERE TableName='ElectricEquipment Internal Gains Nominal' AND ColumnName='Name' AND Value='#{Constants.ObjectNameRefrigerator.upcase}')"
      sql_value = sqlFile.execAndReturnFirstString(query).get
      assert_equal(hpxml_value.upcase, sql_value)
    end

    # DishWasher
    if (hpxml.dishwashers.size > 0) && (hpxml.water_heating_systems.size > 0)
      # Location
      hpxml_value = hpxml.dishwashers[0].location
      if hpxml_value.nil? || [HPXML::LocationBasementConditioned, HPXML::LocationOtherHousingUnit, HPXML::LocationOtherHeatedSpace, HPXML::LocationOtherMultifamilyBufferSpace, HPXML::LocationOtherNonFreezingSpace].include?(hpxml_value)
        hpxml_value = HPXML::LocationLivingSpace
      end
      query = "SELECT Value FROM TabularDataWithStrings WHERE TableName='ElectricEquipment Internal Gains Nominal' AND ColumnName='Zone Name' AND RowName=(SELECT RowName FROM TabularDataWithStrings WHERE TableName='ElectricEquipment Internal Gains Nominal' AND ColumnName='Name' AND Value='#{Constants.ObjectNameDishwasher.upcase}')"
      sql_value = sqlFile.execAndReturnFirstString(query).get
      assert_equal(hpxml_value.upcase, sql_value)
    end

    # Cooking Range
    if hpxml.cooking_ranges.size > 0
      # Location
      hpxml_value = hpxml.cooking_ranges[0].location
      if hpxml_value.nil? || [HPXML::LocationBasementConditioned, HPXML::LocationOtherHousingUnit, HPXML::LocationOtherHeatedSpace, HPXML::LocationOtherMultifamilyBufferSpace, HPXML::LocationOtherNonFreezingSpace].include?(hpxml_value)
        hpxml_value = HPXML::LocationLivingSpace
      end
      query = "SELECT Value FROM TabularDataWithStrings WHERE TableName='ElectricEquipment Internal Gains Nominal' AND ColumnName='Zone Name' AND RowName=(SELECT RowName FROM TabularDataWithStrings WHERE TableName='ElectricEquipment Internal Gains Nominal' AND ColumnName='Name' AND Value='#{Constants.ObjectNameCookingRange.upcase}')"
      sql_value = sqlFile.execAndReturnFirstString(query).get
      assert_equal(hpxml_value.upcase, sql_value)
    end

    # Lighting
    ltg_energy = results.select { |k, v| k.include? 'Electricity: Lighting' }.map { |k, v| v }.sum(0.0)
    assert_equal(hpxml.lighting_groups.size > 0, ltg_energy > 0)

    # Get fuels
    htg_fuels = []
    hpxml.heating_systems.each do |heating_system|
      htg_fuels << heating_system.heating_system_fuel
    end
    hpxml.heat_pumps.each do |heat_pump|
      htg_fuels << heat_pump.backup_heating_fuel
    end
    wh_fuels = []
    hpxml.water_heating_systems.each do |water_heating_system|
      related_hvac = water_heating_system.related_hvac_system
      if related_hvac.nil?
        wh_fuels << water_heating_system.fuel_type
      elsif related_hvac.respond_to? :heating_system_fuel
        wh_fuels << related_hvac.heating_system_fuel
      end
    end

    # Fuel consumption checks
    [HPXML::FuelTypeNaturalGas,
     HPXML::FuelTypeOil,
     HPXML::FuelTypeKerosene,
     HPXML::FuelTypePropane,
     HPXML::FuelTypeWoodCord,
     HPXML::FuelTypeWoodPellets,
     HPXML::FuelTypeCoal].each do |fuel|
      fuel_name = fuel.split.map(&:capitalize).join(' ')
      fuel_name += ' Cord' if fuel_name == 'Wood'
      energy_htg = results.fetch("#{fuel_name}: Heating (MBtu)", 0)
      energy_dhw = results.fetch("#{fuel_name}: Hot Water (MBtu)", 0)
      energy_cd = results.fetch("#{fuel_name}: Clothes Dryer (MBtu)", 0)
      energy_cr = results.fetch("#{fuel_name}: Range/Oven (MBtu)", 0)
      if htg_fuels.include?(fuel) && (not hpxml_path.include? 'location-miami')
        assert_operator(energy_htg, :>, 0)
      else
        assert_equal(0, energy_htg)
      end
      if wh_fuels.include? fuel
        assert_operator(energy_dhw, :>, 0)
      else
        assert_equal(0, energy_dhw)
      end
      if (hpxml.clothes_dryers.size > 0) && (hpxml.clothes_dryers[0].fuel_type == fuel)
        assert_operator(energy_cd, :>, 0)
      else
        assert_equal(0, energy_cd)
      end
      if (hpxml.cooking_ranges.size > 0) && (hpxml.cooking_ranges[0].fuel_type == fuel)
        assert_operator(energy_cr, :>, 0)
      else
        assert_equal(0, energy_cr)
      end
    end

    sqlFile.close
  end

  def _write_summary_results(results_dir, results)
    require 'csv'
    csv_out = File.join(results_dir, 'results.csv')

    output_keys = []
    results.each do |xml, xml_results|
      output_keys = xml_results.keys
      break
    end

    column_headers = ['HPXML']
    output_keys.each do |key|
      column_headers << key
    end

    CSV.open(csv_out, 'w') do |csv|
      csv << column_headers
      results.sort.each do |xml, xml_results|
        csv_row = [xml]
        output_keys.each do |key|
          if xml_results[key].nil?
            csv_row << 0
          else
            csv_row << xml_results[key]
          end
        end
        csv << csv_row
      end
    end

    puts "Wrote summary results to #{csv_out}."
  end

  def _write_hvac_sizing_results(results_dir, all_sizing_results)
    require 'csv'
    csv_out = File.join(results_dir, 'results_hvac_sizing.csv')

    output_keys = nil
    all_sizing_results.each do |xml, xml_results|
      output_keys = xml_results.keys
      break
    end
    return if output_keys.nil?

    CSV.open(csv_out, 'w') do |csv|
      csv << ['HPXML'] + output_keys
      all_sizing_results.sort.each do |xml, xml_results|
        csv_row = [xml]
        output_keys.each do |key|
          csv_row << xml_results[key]
        end
        csv << csv_row
      end
    end

    puts "Wrote HVAC sizing results to #{csv_out}."
  end

  def _write_and_check_ashrae_140_results(results_dir, all_results, ashrae_140_dir)
    require 'csv'
    csv_out = File.join(results_dir, 'results_ashrae_140.csv')

    htg_loads = {}
    clg_loads = {}
    CSV.open(csv_out, 'w') do |csv|
      csv << ['Test Case', 'Annual Heating Load [MMBtu]', 'Annual Cooling Load [MMBtu]']
      all_results.sort.each do |xml, xml_results|
        next unless xml.include? ashrae_140_dir
        next unless xml.include? 'C.xml'

        htg_load = xml_results['Load: Heating (MBtu)'].round(2)
        csv << [File.basename(xml), htg_load, 'N/A']
        test_name = File.basename(xml, File.extname(xml))
        htg_loads[test_name] = htg_load
      end
      all_results.sort.each do |xml, xml_results|
        next unless xml.include? ashrae_140_dir
        next unless xml.include? 'L.xml'

        clg_load = xml_results['Load: Cooling (MBtu)'].round(2)
        csv << [File.basename(xml), 'N/A', clg_load]
        test_name = File.basename(xml, File.extname(xml))
        clg_loads[test_name] = clg_load
      end
    end

    puts "Wrote ASHRAE 140 results to #{csv_out}."

    # TODO: Add updated HERS acceptance criteria once the E+ simple
    # window model bugfix is available.
    # FUTURE: Switch to stringent HERS acceptance criteria once it's based on
    # TMY3.
  end

  def _display_result_epsilon(xml, result1, result2, key)
    epsilon = (result1 - result2).abs / [result1, result2].min
    puts "#{xml}: epsilon=#{epsilon.round(5)} [#{key}]"
  end

  def _display_result_delta(xml, result1, result2, key)
    delta = (result1 - result2).abs
    puts "#{xml}: delta=#{delta.round(5)} [#{key}]"
  end
end

def components
  return { 'Total' => 'tot',
           'Roofs' => 'roofs',
           'Ceilings' => 'ceilings',
           'Walls' => 'walls',
           'Rim Joists' => 'rim_joists',
           'Foundation Walls' => 'foundation_walls',
           'Doors' => 'doors',
           'Windows' => 'windows',
           'Skylights' => 'skylights',
           'Floors' => 'floors',
           'Slabs' => 'slabs',
           'Internal Mass' => 'internal_mass',
           'Infiltration' => 'infil',
           'Natural Ventilation' => 'natvent',
           'Mechanical Ventilation' => 'mechvent',
           'Whole House Fan' => 'whf',
           'Ducts' => 'ducts',
           'Internal Gains' => 'intgains' }
end<|MERGE_RESOLUTION|>--- conflicted
+++ resolved
@@ -139,10 +139,6 @@
                             'cfis-with-hydronic-distribution.xml' => ["Attached HVAC distribution system 'HVACDistribution' cannot be hydronic for ventilation fan 'MechanicalVentilation'."],
                             'clothes-dryer-location.xml' => ["ClothesDryer location is 'garage' but building does not have this location specified."],
                             'clothes-washer-location.xml' => ["ClothesWasher location is 'garage' but building does not have this location specified."],
-<<<<<<< HEAD
-                            'coal-for-non-boiler-heating.xml' => ['Expected 1 element(s) for xpath: HeatingSystemFuel[text()="natural gas" or text()="fuel oil" or text()="fuel oil 1" or text()="fuel oil 2" or text()="fuel oil 4" or text()="fuel oil 5/6" or text()="diesel" or text()="propane" or text()="kerosene" or text()="electricity" or text()="wood" or text()="wood pellets"] [context: /HPXML/Building/BuildingDetails/Systems/HVAC/HVACPlant/HeatingSystem[HeatingSystemType/Stove]]'], # FIXME: Allow this when E+/OS is updated
-=======
->>>>>>> aea5b413
                             'cooking-range-location.xml' => ["CookingRange location is 'garage' but building does not have this location specified."],
                             'dishwasher-location.xml' => ["Dishwasher location is 'garage' but building does not have this location specified."],
                             'dhw-frac-load-served.xml' => ['Expected FractionDHWLoadServed to sum to 1, but calculated sum is 1.15.'],
