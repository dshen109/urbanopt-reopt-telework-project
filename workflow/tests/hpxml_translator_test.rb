--- conflicted
+++ resolved
@@ -280,91 +280,10 @@
       end
 
       return
-    else
-      show_output(runner.result) unless success
-      assert_equal(true, success)
-    end
-
-<<<<<<< HEAD
-    # Add output variables for CFIS tests
-    if xml.include? 'cfis'
-      infil_program = nil
-      model.getEnergyManagementSystemPrograms.each do |ems_program|
-        next unless ems_program.name.to_s.start_with? Constants.ObjectNameInfiltration
-
-        infil_program = ems_program
-      end
-
-      ems_output_var = OpenStudio::Model::EnergyManagementSystemOutputVariable.new(model, 'CFIS_fan_w')
-      ems_output_var.setName("#{Constants.ObjectNameMechanicalVentilation} cfis fan power".gsub(' ', '_'))
-      ems_output_var.setTypeOfDataInVariable('Averaged')
-      ems_output_var.setUpdateFrequency('ZoneTimestep')
-      ems_output_var.setEMSProgramOrSubroutineName(infil_program)
-      ems_output_var.setUnits('W')
-
-      @cfis_fan_power_output_var = OpenStudio::Model::OutputVariable.new(ems_output_var.name.to_s, model)
-      @cfis_fan_power_output_var.setReportingFrequency('runperiod')
-      @cfis_fan_power_output_var.setKeyValue('EMS')
-
-      ems_output_var = OpenStudio::Model::EnergyManagementSystemOutputVariable.new(model, 'QWHV')
-      ems_output_var.setName("#{Constants.ObjectNameMechanicalVentilation} cfis flow rate".gsub(' ', '_'))
-      ems_output_var.setTypeOfDataInVariable('Averaged')
-      ems_output_var.setUpdateFrequency('ZoneTimestep')
-      ems_output_var.setEMSProgramOrSubroutineName(infil_program)
-      ems_output_var.setUnits('m3/s')
-
-      @cfis_flow_rate_output_var = OpenStudio::Model::OutputVariable.new(ems_output_var.name.to_s, model)
-      @cfis_flow_rate_output_var.setReportingFrequency('runperiod')
-      @cfis_flow_rate_output_var.setKeyValue('EMS')
-    end
-
-    # Add output variables for combi system energy check
-    output_var = OpenStudio::Model::OutputVariable.new('Water Heater Source Side Heat Transfer Energy', model)
-    output_var.setReportingFrequency('runperiod')
-    output_var.setKeyValue('*')
-    output_var = OpenStudio::Model::OutputVariable.new('Baseboard Total Heating Energy', model)
-    output_var.setReportingFrequency('runperiod')
-    output_var.setKeyValue('*')
-    output_var = OpenStudio::Model::OutputVariable.new('Boiler Heating Energy', model) # This is needed for energy checking if there's boiler not connected to combi systems.
-    output_var.setReportingFrequency('runperiod')
-    output_var.setKeyValue('*')
-    model.getHeatExchangerFluidToFluids.each do |hx|
-      output_var = OpenStudio::Model::OutputVariable.new('Fluid Heat Exchanger Heat Transfer Energy', model)
-      output_var.setReportingFrequency('runperiod')
-      output_var.setKeyValue(hx.name.to_s)
-    end
-
-    # Translate model to IDF
-    forward_translator = OpenStudio::EnergyPlus::ForwardTranslator.new
-    forward_translator.setExcludeLCCObjects(true)
-    model_idf = forward_translator.translateModel(model)
-    report_ft_errors_warnings(forward_translator, rundir)
-
-    # Apply reporting measure output requests
-    apply_energyplus_output_requests(measures_dir, measures, runner, model, model_idf)
-
-    # Write IDF to file
-    File.open(File.join(rundir, 'in.idf'), 'w') { |f| f << model_idf.to_s }
-
-    # Run EnergyPlus
-    # getEnergyPlusDirectory can be unreliable, using getOpenStudioCLI instead
-    ep_path = File.absolute_path(File.join(OpenStudio.getOpenStudioCLI.to_s, '..', '..', 'EnergyPlus', 'energyplus'))
-    command = "cd #{rundir} && #{ep_path} -w in.epw in.idf > stdout-energyplus"
-    simulation_start = Time.now
-    system(command, err: File::NULL)
-    sim_time = (Time.now - simulation_start).round(1)
-    workflow_time = (Time.now - workflow_start).round(1)
-    puts "Completed #{File.basename(xml)} simulation in #{sim_time}, workflow in #{workflow_time}s."
-
-    # Apply reporting measures
-    runner.setLastEnergyPlusSqlFilePath(File.join(rundir, 'eplusout.sql'))
-    success = apply_measures(measures_dir, measures, runner, model, true, 'OpenStudio::Measure::ReportingMeasure')
-    report_measure_errors_warnings(runner, rundir, false)
-    runner.resetLastEnergyPlusSqlFilePath
-
-=======
->>>>>>> 6a64feff
+    end
+
     show_output(runner.result) unless success
+    assert_equal(true, success)
 
     # Check for output files
     annual_csv_path = File.join(rundir, 'results_annual.csv')
@@ -454,23 +373,7 @@
     return results
   end
 
-<<<<<<< HEAD
-  def _verify_simulation_outputs(runner, rundir, hpxml_path, results)
-=======
   def _verify_outputs(runner, rundir, hpxml_path, results)
-    # Check that eplusout.err has no lines that include "Blank Schedule Type Limits Name input"
-    # Check that eplusout.err has no lines that include "FixViewFactors: View factors not complete"
-    # Check that eplusout.err has no lines that include "GetHTSurfaceData: Surfaces with interface to Ground found but no "Ground Temperatures" were input"
-    File.readlines(File.join(rundir, 'eplusout.err')).each do |err_line|
-      next if err_line.include? 'Schedule:Constant="ALWAYS ON CONTINUOUS", Blank Schedule Type Limits Name input'
-      next if err_line.include? 'Schedule:Constant="ALWAYS OFF DISCRETE", Blank Schedule Type Limits Name input'
-
-      assert_equal(err_line.include?('Blank Schedule Type Limits Name input'), false)
-      assert_equal(err_line.include?('FixViewFactors: View factors not complete'), false)
-      assert_equal(err_line.include?('GetHTSurfaceData: Surfaces with interface to Ground found but no "Ground Temperatures" were input'), false)
-    end
-
->>>>>>> 6a64feff
     # Check run.log warnings
     File.readlines(File.join(rundir, 'run.log')).each do |log_line|
       next if log_line.strip.empty?
