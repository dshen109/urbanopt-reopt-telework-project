require_relative '../../HPXMLtoOpenStudio/resources/minitest_helper'
require 'openstudio'
require 'openstudio/ruleset/ShowRunnerOutput'
require 'minitest/autorun'
require 'fileutils'
require 'rexml/document'
require 'rexml/xpath'
require_relative '../../HPXMLtoOpenStudio/measure.rb'
require_relative '../../HPXMLtoOpenStudio/resources/constants'
require_relative '../../HPXMLtoOpenStudio/resources/meta_measure'
require_relative '../../HPXMLtoOpenStudio/resources/unit_conversions'
require_relative '../../HPXMLtoOpenStudio/resources/xmlhelper'

class HPXMLTest < MiniTest::Test
  @@simulation_runtime_key = "Simulation Runtime"
  @@workflow_runtime_key = "Workflow Runtime"

  def test_simulations
    OpenStudio::Logger.instance.standardOutLogger.setLogLevel(OpenStudio::Error)
    # OpenStudio::Logger.instance.standardOutLogger.setLogLevel(OpenStudio::Fatal)

    this_dir = File.dirname(__FILE__)
    results_dir = File.join(this_dir, "results")
    _rm_path(results_dir)

    sample_files_dir = File.absolute_path(File.join(this_dir, "..", "sample_files"))
    hvac_base_dir = File.absolute_path(File.join(this_dir, "..", "sample_files", "hvac_base"))
    hvac_multiple_dir = File.absolute_path(File.join(this_dir, "..", "sample_files", "hvac_multiple"))
    hvac_partial_dir = File.absolute_path(File.join(this_dir, "..", "sample_files", "hvac_partial"))
    hvac_load_fracs_dir = File.absolute_path(File.join(this_dir, "..", "sample_files", "hvac_load_fracs"))
    autosize_dir = File.absolute_path(File.join(this_dir, "..", "sample_files", "hvac_autosizing"))

    test_dirs = [sample_files_dir,
                 hvac_base_dir,
                 hvac_multiple_dir,
                 hvac_partial_dir,
                 hvac_load_fracs_dir,
                 autosize_dir]

    xmls = []
    test_dirs.each do |test_dir|
      Dir["#{test_dir}/base*.xml"].sort.each do |xml|
        xmls << File.absolute_path(xml)
      end
    end

    # Test simulations
    puts "Running #{xmls.size} HPXML files..."
    all_results = {}
    all_compload_results = {}
    all_sizing_results = {}
    xmls.each do |xml|
      all_results[xml], all_compload_results[xml], all_sizing_results[xml] = _run_xml(xml, this_dir)
    end

    Dir.mkdir(results_dir)
    _write_summary_results(results_dir, all_results)
    _write_component_load_results(results_dir, all_compload_results)
    _write_hvac_sizing_results(results_dir, all_sizing_results)

    # Cross simulation tests
    _test_multiple_hvac(xmls, hvac_multiple_dir, hvac_base_dir, all_results)
    _test_partial_hvac(xmls, hvac_partial_dir, hvac_base_dir, all_results)
    _test_hrv_erv_inputs(sample_files_dir, all_results)
    _test_heating_cooling_loads(xmls, hvac_base_dir, all_results)
    _test_collapsed_surfaces(all_results, sample_files_dir)
  end

  def test_run_simulation_rb
    # Check that simulation works using run_simulation.rb script
    os_cli = OpenStudio.getOpenStudioCLI
    rb_path = File.join(File.dirname(__FILE__), "..", "run_simulation.rb")
    xml = File.join(File.dirname(__FILE__), "..", "sample_files", "base.xml")
    command = "#{os_cli} #{rb_path} -x #{xml}"
    system(command, :err => File::NULL)
    sql_path = File.join(File.dirname(xml), "run", "eplusout.sql")
    assert(File.exists? sql_path)
  end

  def test_template_osw
    # Check that simulation works using template.osw
    os_cli = OpenStudio.getOpenStudioCLI
    osw_path = File.join(File.dirname(__FILE__), "..", "template.osw")
    if Dir.exists? File.join(File.dirname(__FILE__), "..", "..", "project")
      # CI checks out the repo as "project", so need to update the OSW
      osw_path_ci = osw_path.gsub('.osw', '2.osw')
      FileUtils.cp(osw_path, osw_path_ci)
      require 'json'
      json = JSON.parse(File.read(osw_path_ci), :symbolize_names => true)
      json[:steps][0][:measure_dir_name] = "project"
      File.open(osw_path_ci, "w") do |f|
        f.write(JSON.pretty_generate(json))
      end
      osw_path = osw_path_ci
    end
    command = "#{os_cli} run -w #{osw_path}"
    system(command, :err => File::NULL)
    sql_path = File.join(File.dirname(osw_path), "run", "eplusout.sql")
    assert(File.exists? sql_path)
  end

  def test_weather_cache
    this_dir = File.dirname(__FILE__)
    cache_orig = File.join(this_dir, "..", "..", "weather", "USA_CO_Denver.Intl.AP.725650_TMY3-cache.csv")
    cache_bak = cache_orig + ".bak"
    File.rename(cache_orig, cache_bak)
    _run_xml(File.absolute_path(File.join(this_dir, "..", "sample_files", "base.xml")), this_dir)
    File.rename(cache_bak, cache_orig) # Put original file back
  end

  def test_invalid
    this_dir = File.dirname(__FILE__)
    sample_files_dir = File.join(this_dir, "..", "sample_files")

    expected_error_msgs = { 'bad-wmo.xml' => ["Weather station WMO '999999' could not be found in weather/data.csv."],
                            'bad-site-neighbor-azimuth.xml' => ["A neighbor building has an azimuth (145) not equal to the azimuth of any wall."],
                            'cfis-with-hydronic-distribution.xml' => ["Attached HVAC distribution system 'HVACDistribution' cannot be hydronic for mechanical ventilation 'MechanicalVentilation'."],
                            'clothes-dryer-location.xml' => ["ClothesDryer location is 'garage' but building does not have this location specified."],
                            'clothes-dryer-location-other.xml' => ["Expected [1] element(s) but found 0 element(s) for xpath: /HPXML/Building/BuildingDetails/Appliances/ClothesDryer[Location="],
                            'clothes-washer-location.xml' => ["ClothesWasher location is 'garage' but building does not have this location specified."],
                            'clothes-washer-location-other.xml' => ["Expected [1] element(s) but found 0 element(s) for xpath: /HPXML/Building/BuildingDetails/Appliances/ClothesWasher[Location="],
                            'dhw-frac-load-served.xml' => ["Expected FractionDHWLoadServed to sum to 1, but calculated sum is 1.15."],
                            'duct-location.xml' => ["Duct location is 'garage' but building does not have this location specified."],
                            'duct-location-other.xml' => ["Expected [1] element(s) but found 0 element(s) for xpath: /HPXML/Building/BuildingDetails/Systems/HVAC/HVACDistribution/DistributionSystemType/AirDistribution/Ducts[DuctType='supply' or DuctType='return'][DuctLocation="],
                            'heat-pump-mixed-fixed-and-autosize-capacities.xml' => ["HeatPump 'HeatPump' CoolingCapacity and HeatingCapacity must either both be auto-sized or fixed-sized."],
                            'heat-pump-mixed-fixed-and-autosize-capacities2.xml' => ["HeatPump 'HeatPump' CoolingCapacity and HeatingCapacity must either both be auto-sized or fixed-sized."],
                            'heat-pump-mixed-fixed-and-autosize-capacities3.xml' => ["HeatPump 'HeatPump' has HeatingCapacity17F provided but heating capacity is auto-sized."],
                            'heat-pump-mixed-fixed-and-autosize-capacities4.xml' => ["HeatPump 'HeatPump' BackupHeatingCapacity and HeatingCapacity must either both be auto-sized or fixed-sized."],
                            'hvac-invalid-distribution-system-type.xml' => ["Incorrect HVAC distribution system type for HVAC type: 'Furnace'. Should be one of: ["],
                            'hvac-distribution-multiple-attached-cooling.xml' => ["Multiple cooling systems found attached to distribution system 'HVACDistribution4'."],
                            'hvac-distribution-multiple-attached-heating.xml' => ["Multiple heating systems found attached to distribution system 'HVACDistribution3'."],
                            'hvac-dse-multiple-attached-cooling.xml' => ["Multiple cooling systems found attached to distribution system 'HVACDistribution'."],
                            'hvac-dse-multiple-attached-heating.xml' => ["Multiple heating systems found attached to distribution system 'HVACDistribution'."],
                            'hvac-frac-load-served.xml' => ["Expected FractionCoolLoadServed to sum to <= 1, but calculated sum is 1.2.",
                                                            "Expected FractionHeatLoadServed to sum to <= 1, but calculated sum is 1.1."],
                            'hvac-distribution-return-duct-leakage-missing.xml' => ["Return ducts exist but leakage was not specified for distribution system 'HVACDistribution'."],
                            'invalid-relatedhvac-dhw-indirect.xml' => ["RelatedHVACSystem 'HeatingSystem_bad' not found for water heating system 'WaterHeater'"],
                            'invalid-relatedhvac-desuperheater.xml' => ["RelatedHVACSystem 'CoolingSystem_bad' not found for water heating system 'WaterHeater'."],
<<<<<<< HEAD
                            'invalid-timestep.xml' => ["Timestep (45) must be one of: 60, 30, 20, 15, 12, 10, 6, 5, 4, 3, 2, 1."],
=======
                            'invalid-window-height.xml' => ["For Window 'WindowEast', overhangs distance to bottom (2.0) must be greater than distance to top (2.0)."],
>>>>>>> 2b6c500e
                            'invalid-window-interior-shading.xml' => ["SummerShadingCoefficient (0.85) must be less than or equal to WinterShadingCoefficient (0.7) for window 'WindowNorth'."],
                            'missing-elements.xml' => ["Expected [1] element(s) but found 0 element(s) for xpath: /HPXML/Building/BuildingDetails/BuildingSummary/BuildingConstruction/NumberofConditionedFloors",
                                                       "Expected [1] element(s) but found 0 element(s) for xpath: /HPXML/Building/BuildingDetails/BuildingSummary/BuildingConstruction/ConditionedFloorArea"],
                            'missing-surfaces.xml' => ["'garage' must have at least one floor surface."],
                            'net-area-negative-wall.xml' => ["Calculated a negative net surface area for surface 'Wall'."],
                            'net-area-negative-roof.xml' => ["Calculated a negative net surface area for surface 'Roof'."],
                            'orphaned-hvac-distribution.xml' => ["Distribution system 'HVACDistribution' found but no HVAC system attached to it."],
                            'refrigerator-location.xml' => ["Refrigerator location is 'garage' but building does not have this location specified."],
                            'refrigerator-location-other.xml' => ["Expected [1] element(s) but found 0 element(s) for xpath: /HPXML/Building/BuildingDetails/Appliances/Refrigerator[Location="],
                            'repeated-relatedhvac-dhw-indirect.xml' => ["RelatedHVACSystem 'HeatingSystem' for water heating system 'WaterHeater2' is already attached to another water heating system."],
                            'repeated-relatedhvac-desuperheater.xml' => ["RelatedHVACSystem 'CoolingSystem' for water heating system 'WaterHeater2' is already attached to another water heating system."],
                            'slab-zero-exposed-perimeter.xml' => ["Exposed perimeter for Slab 'Slab' must be greater than zero."],
                            'solar-thermal-system-with-combi-tankless.xml' => ["Water heating system 'WaterHeater' connected to solar thermal system 'SolarThermalSystem' cannot be a space-heating boiler."],
                            'solar-thermal-system-with-desuperheater.xml' => ["Water heating system 'WaterHeater' connected to solar thermal system 'SolarThermalSystem' cannot be attached to a desuperheater."],
                            'solar-thermal-system-with-dhw-indirect.xml' => ["Water heating system 'WaterHeater' connected to solar thermal system 'SolarThermalSystem' cannot be a space-heating boiler."],
                            'unattached-cfis.xml' => ["Attached HVAC distribution system 'foobar' not found for mechanical ventilation 'MechanicalVentilation'."],
                            'unattached-door.xml' => ["Attached wall 'foobar' not found for door 'DoorNorth'."],
                            'unattached-hvac-distribution.xml' => ["Attached HVAC distribution system 'foobar' cannot be found for HVAC system 'HeatingSystem'."],
                            'unattached-skylight.xml' => ["Attached roof 'foobar' not found for skylight 'SkylightNorth'."],
                            'unattached-solar-thermal-system.xml' => ["Attached water heating system 'foobar' not found for solar thermal system 'SolarThermalSystem'."],
                            'unattached-window.xml' => ["Attached wall 'foobar' not found for window 'WindowNorth'."],
                            'water-heater-location.xml' => ["WaterHeatingSystem location is 'crawlspace - vented' but building does not have this location specified."],
                            'water-heater-location-other.xml' => ["Expected [1] element(s) but found 0 element(s) for xpath: /HPXML/Building/BuildingDetails/Systems/WaterHeating/WaterHeatingSystem[Location="],
                            'mismatched-slab-and-foundation-wall.xml' => ["Foundation wall 'FoundationWall' is adjacent to 'basement - conditioned' but no corresponding slab was found adjacent to",
                                                                          "Foundation wall 'FoundationWall2' is adjacent to 'garage' but no corresponding slab was found adjacent to",
                                                                          "Slab 'Slab' is adjacent to 'basement - unconditioned' but no corresponding foundation walls were found adjacent to"] }

    # Test simulations
    Dir["#{sample_files_dir}/invalid_files/*.xml"].sort.each do |xml|
      _run_xml(File.absolute_path(xml), this_dir, true, expected_error_msgs[File.basename(xml)])
    end
  end

  def test_generalized_hvac
    # single-speed air conditioner
    seer_to_expected_eer = { 13 => 11.2, 14 => 12.1, 15 => 13.0, 16 => 13.6 }
    seer_to_expected_eer.each do |seer, expected_eer|
      fan_power_rated = HVAC.get_fan_power_rated(seer)
      actual_eer = HVAC.calc_EER_cooling_1spd(seer, fan_power_rated, HVAC.cOOL_EIR_FT_SPEC_AC)
      assert_in_epsilon(expected_eer, actual_eer, 0.01)
    end

    # single-speed air source heat pump
    hspf_to_seer = { 7.7 => 13, 8.2 => 14, 8.5 => 15 }
    seer_to_expected_eer = { 13 => 11.31, 14 => 12.21, 15 => 13.12 }
    seer_to_expected_eer.each do |seer, expected_eer|
      fan_power_rated = HVAC.get_fan_power_rated(seer)
      actual_eer = HVAC.calc_EER_cooling_1spd(seer, fan_power_rated, HVAC.cOOL_EIR_FT_SPEC_ASHP)
      assert_in_epsilon(expected_eer, actual_eer, 0.01)
    end
    hspf_to_expected_cop = { 7.7 => 3.09, 8.2 => 3.35, 8.5 => 3.51 }
    hspf_to_expected_cop.each do |hspf, expected_cop|
      fan_power_rated = HVAC.get_fan_power_rated(hspf_to_seer[hspf])
      actual_cop = HVAC.calc_COP_heating_1spd(hspf, HVAC.get_c_d_heating(1, hspf), fan_power_rated, HVAC.hEAT_EIR_FT_SPEC_ASHP, HVAC.hEAT_CAP_FT_SPEC_ASHP)
      assert_in_epsilon(expected_cop, actual_cop, 0.01)
    end

    # two-speed air conditioner
    seer_to_expected_eers = { 16 => [13.8, 12.7], 17 => [14.7, 13.6], 18 => [15.5, 14.5], 21 => [18.2, 17.2] }
    seer_to_expected_eers.each do |seer, expected_eers|
      fan_power_rated = HVAC.get_fan_power_rated(seer)
      actual_eers = HVAC.calc_EERs_cooling_2spd(nil, seer, HVAC.get_c_d_cooling(2, seer), HVAC.two_speed_capacity_ratios, HVAC.two_speed_fan_speed_ratios_cooling, fan_power_rated, HVAC.cOOL_EIR_FT_SPEC_AC(2), HVAC.cOOL_CAP_FT_SPEC_AC(2))
      expected_eers.zip(actual_eers).each do |expected_eer, actual_eer|
        assert_in_epsilon(expected_eer, actual_eer, 0.01)
      end
    end

    # two-speed air source heat pump
    hspf_to_seer = { 8.6 => 16, 8.7 => 17, 9.3 => 18, 9.5 => 19 }
    seer_to_expected_eers = { 16 => [13.2, 12.2], 17 => [14.1, 13.0], 18 => [14.9, 13.9], 19 => [15.7, 14.7] }
    seer_to_expected_eers.each do |seer, expected_eers|
      fan_power_rated = HVAC.get_fan_power_rated(seer)
      actual_eers = HVAC.calc_EERs_cooling_2spd(nil, seer, HVAC.get_c_d_cooling(2, seer), HVAC.two_speed_capacity_ratios, HVAC.two_speed_fan_speed_ratios_cooling, fan_power_rated, HVAC.cOOL_EIR_FT_SPEC_ASHP(2), HVAC.cOOL_CAP_FT_SPEC_ASHP(2))
      expected_eers.zip(actual_eers).each do |expected_eer, actual_eer|
        assert_in_epsilon(expected_eer, actual_eer, 0.01)
      end
    end
    hspf_to_expected_cops = { 8.6 => [3.85, 3.34], 8.7 => [3.90, 3.41], 9.3 => [4.24, 3.83], 9.5 => [4.35, 3.98] }
    hspf_to_expected_cops.each do |hspf, expected_cops|
      fan_power_rated = HVAC.get_fan_power_rated(hspf_to_seer[hspf])
      actual_cops = HVAC.calc_COPs_heating_2spd(hspf, HVAC.get_c_d_heating(2, hspf), HVAC.two_speed_capacity_ratios, HVAC.two_speed_fan_speed_ratios_heating, fan_power_rated, HVAC.hEAT_EIR_FT_SPEC_ASHP(2), HVAC.hEAT_CAP_FT_SPEC_ASHP(2))
      expected_cops.zip(actual_cops).each do |expected_cop, actual_cop|
        assert_in_epsilon(expected_cop, actual_cop, 0.01)
      end
    end

    # variable-speed air conditioner
    capacity_ratios = HVAC.variable_speed_capacity_ratios_cooling
    fan_speed_ratios = HVAC.variable_speed_fan_speed_ratios_cooling
    cap_ratio_seer = [capacity_ratios[0], capacity_ratios[1], capacity_ratios[3]]
    fan_speed_seer = [fan_speed_ratios[0], fan_speed_ratios[1], fan_speed_ratios[3]]
    seer_to_expected_eers = { 24.5 => [19.5, 20.2, 19.7, 18.3] }
    seer_to_expected_eers.each do |seer, expected_eers|
      fan_power_rated = HVAC.get_fan_power_rated(seer)
      actual_eers = HVAC.calc_EERs_cooling_4spd(nil, seer, HVAC.get_c_d_cooling(4, seer), cap_ratio_seer, fan_speed_seer, fan_power_rated, HVAC.cOOL_EIR_FT_SPEC_AC([0, 1, 4]), HVAC.cOOL_CAP_FT_SPEC_AC([0, 1, 4]))
      expected_eers.zip(actual_eers).each do |expected_eer, actual_eer|
        assert_in_epsilon(expected_eer, actual_eer, 0.01)
      end
    end

    # variable-speed air source heat pump
    capacity_ratios = HVAC.variable_speed_capacity_ratios_cooling
    fan_speed_ratios = HVAC.variable_speed_fan_speed_ratios_cooling
    cap_ratio_seer = [capacity_ratios[0], capacity_ratios[1], capacity_ratios[3]]
    fan_speed_seer = [fan_speed_ratios[0], fan_speed_ratios[1], fan_speed_ratios[3]]
    seer_to_expected_eers = { 22.0 => [17.49, 18.09, 17.64, 16.43], 24.5 => [19.5, 20.2, 19.7, 18.3] }
    seer_to_expected_eers.each do |seer, expected_eers|
      fan_power_rated = HVAC.get_fan_power_rated(seer)
      actual_eers = HVAC.calc_EERs_cooling_4spd(nil, seer, HVAC.get_c_d_cooling(4, seer), cap_ratio_seer, fan_speed_seer, fan_power_rated, HVAC.cOOL_EIR_FT_SPEC_ASHP([0, 1, 4]), HVAC.cOOL_CAP_FT_SPEC_ASHP([0, 1, 4]))
      expected_eers.zip(actual_eers).each do |expected_eer, actual_eer|
        assert_in_epsilon(expected_eer, actual_eer, 0.01)
      end
    end
    capacity_ratios = HVAC.variable_speed_capacity_ratios_heating
    fan_speed_ratios = HVAC.variable_speed_fan_speed_ratios_heating
    hspf_to_expected_cops = { 10.0 => [5.18, 4.48, 3.83, 3.67] }
    hspf_to_expected_cops.each do |hspf, expected_cops|
      fan_power_rated = 0.14
      actual_cops = HVAC.calc_COPs_heating_4spd(nil, hspf, HVAC.get_c_d_heating(4, hspf), capacity_ratios, fan_speed_ratios, fan_power_rated, HVAC.hEAT_EIR_FT_SPEC_ASHP(4), HVAC.hEAT_CAP_FT_SPEC_ASHP(4))
      expected_cops.zip(actual_cops).each do |expected_cop, actual_cop|
        assert_in_epsilon(expected_cop, actual_cop, 0.01)
      end
    end
  end

  def _run_xml(xml, this_dir, expect_error = false, expect_error_msgs = nil)
    print "Testing #{File.basename(xml)}...\n"
    rundir = File.join(this_dir, "run")
    _test_schema_validation(this_dir, xml)
    results, compload_results, sizing_results = _test_simulation(this_dir, xml, rundir, expect_error, expect_error_msgs)
    return results, compload_results, sizing_results
  end

  def _get_results(rundir, sim_time, workflow_time)
    sql_path = File.join(rundir, "eplusout.sql")
    sqlFile = OpenStudio::SqlFile.new(sql_path, false)

    tdws = 'TabularDataWithStrings'
    abups = 'AnnualBuildingUtilityPerformanceSummary'
    ef = 'Entire Facility'
    eubs = 'End Uses By Subcategory'
    s = 'Subcategory'

    # Obtain fueltypes
    query = "SELECT ColumnName FROM #{tdws} WHERE ReportName='#{abups}' AND ReportForString='#{ef}' AND TableName='#{eubs}' and ColumnName!='#{s}'"
    fueltypes = sqlFile.execAndReturnVectorOfString(query).get

    # Obtain units
    query = "SELECT Units FROM #{tdws} WHERE ReportName='#{abups}' AND ReportForString='#{ef}' AND TableName='#{eubs}' and ColumnName!='#{s}'"
    units = sqlFile.execAndReturnVectorOfString(query).get

    # Obtain categories
    query = "SELECT RowName FROM #{tdws} WHERE ReportName='#{abups}' AND ReportForString='#{ef}' AND TableName='#{eubs}' AND ColumnName='#{s}'"
    categories = sqlFile.execAndReturnVectorOfString(query).get
    # Fill in blanks based on previous non-blank value
    full_categories = []
    (0..categories.size - 1).each do |i|
      full_categories << categories[i]
      next if full_categories[i].size > 0

      full_categories[i] = full_categories[i - 1]
    end
    full_categories = full_categories * fueltypes.uniq.size # Expand to size of fueltypes

    # Obtain subcategories
    query = "SELECT Value FROM #{tdws} WHERE ReportName='#{abups}' AND ReportForString='#{ef}' AND TableName='#{eubs}' AND ColumnName='#{s}'"
    subcategories = sqlFile.execAndReturnVectorOfString(query).get
    subcategories = subcategories * fueltypes.uniq.size # Expand to size of fueltypes

    # Obtain starting position of results
    query = "SELECT MIN(TabularDataIndex) FROM #{tdws} WHERE ReportName='#{abups}' AND ReportForString='#{ef}' AND TableName='#{eubs}' AND ColumnName='#{fueltypes[0]}'"
    starting_index = sqlFile.execAndReturnFirstInt(query).get

    # TabularDataWithStrings table is positional, so we access results by position.
    # TODO: When using E+ 9.3, update these queries based on https://github.com/NREL/EnergyPlus/pull/7584
    results = {}
    fueltypes.zip(full_categories, subcategories, units).each_with_index do |(fueltype, category, subcategory, fuel_units), index|
      next if ['District Cooling', 'District Heating'].include? fueltype # Exclude ideal loads results
      next if subcategory.end_with? Constants.ObjectNameWaterHeaterAdjustment(nil) # Exclude water heater EC_adj, will retrieve later with higher precision

      query = "SELECT Value FROM #{tdws} WHERE ReportName='#{abups}' AND ReportForString='#{ef}' AND TableName='#{eubs}' AND TabularDataIndex='#{starting_index + index}'"
      val = sqlFile.execAndReturnFirstDouble(query).get
      next if val == 0

      results[[fueltype, category, subcategory, fuel_units]] = val
    end

    # Obtain water heater EC_adj
    new_key = ["Any", "Water Systems", "EC_adj", "GJ"]
    query = "SELECT SUM(VariableValue/1000000000) FROM ReportVariableData WHERE ReportVariableDataDictionaryIndex IN (SELECT ReportVariableDataDictionaryIndex FROM ReportVariableDataDictionary WHERE VariableType='Sum' AND KeyValue='EMS' AND VariableName LIKE '%#{Constants.ObjectNameWaterHeaterAdjustment(nil)} outvar' AND ReportingFrequency='Run Period' AND VariableUnits='J')"
    results[new_key] = sqlFile.execAndReturnFirstDouble(query).get.round(2)

    # Disaggregate any crankcase and defrost energy from results
    query = "SELECT SUM(Value)/1000000000 FROM ReportData WHERE ReportDataDictionaryIndex IN (SELECT ReportDataDictionaryIndex FROM ReportDataDictionary WHERE Name='Cooling Coil Crankcase Heater Electric Energy' AND ReportingFrequency='Run Period')"
    sql_value = sqlFile.execAndReturnFirstDouble(query)
    if sql_value.is_initialized
      cooling_crankcase = sql_value.get.round(2)
      if cooling_crankcase > 0
        results[["Electricity", "Cooling", "General", "GJ"]] -= cooling_crankcase
        results[["Electricity", "Cooling", "Crankcase", "GJ"]] = cooling_crankcase
      end
    end
    query = "SELECT SUM(Value)/1000000000 FROM ReportData WHERE ReportDataDictionaryIndex IN (SELECT ReportDataDictionaryIndex FROM ReportDataDictionary WHERE Name='Heating Coil Crankcase Heater Electric Energy' AND ReportingFrequency='Run Period')"
    sql_value = sqlFile.execAndReturnFirstDouble(query)
    if sql_value.is_initialized
      heating_crankcase = sql_value.get.round(2)
      if heating_crankcase > 0
        results[["Electricity", "Heating", "General", "GJ"]] -= heating_crankcase
        results[["Electricity", "Heating", "Crankcase", "GJ"]] = heating_crankcase
      end
    end
    query = "SELECT SUM(Value)/1000000000 FROM ReportData WHERE ReportDataDictionaryIndex IN (SELECT ReportDataDictionaryIndex FROM ReportDataDictionary WHERE Name='Heating Coil Defrost Electric Energy' AND ReportingFrequency='Run Period')"
    sql_value = sqlFile.execAndReturnFirstDouble(query)
    if sql_value.is_initialized
      heating_defrost = sql_value.get.round(2)
      if heating_defrost > 0
        results[["Electricity", "Heating", "General", "GJ"]] -= heating_defrost
        results[["Electricity", "Heating", "Defrost", "GJ"]] = heating_defrost
      end
    end

    # Obtain hot water use
    query = "SELECT SUM(VariableValue) FROM ReportVariableData WHERE ReportVariableDataDictionaryIndex IN (SELECT ReportVariableDataDictionaryIndex FROM ReportVariableDataDictionary WHERE VariableName='Water Use Equipment Hot Water Volume' AND VariableUnits='m3' AND ReportingFrequency='Run Period')"
    results[["Volume", "Hot Water", "General", "gal"]] = UnitConversions.convert(sqlFile.execAndReturnFirstDouble(query).get, "m^3", "gal").round(2)

    # Obtain HVAC capacities
    query = "SELECT SUM(Value) FROM ComponentSizes WHERE (CompType LIKE 'Coil:Heating:%' OR CompType LIKE 'Boiler:%' OR CompType LIKE 'ZONEHVAC:BASEBOARD:%') AND Description LIKE '%User-Specified%Capacity' AND Description NOT LIKE '%Supplemental%' AND Units='W'"
    results[["Capacity", "Heating", "General", "W"]] = sqlFile.execAndReturnFirstDouble(query).get.round(2)

    query = "SELECT SUM(Value) FROM ComponentSizes WHERE CompType LIKE 'Coil:Cooling:%' AND Description LIKE '%User-Specified%Total%Capacity' AND Units='W'"
    results[["Capacity", "Cooling", "General", "W"]] = sqlFile.execAndReturnFirstDouble(query).get.round(2)

    # Obtain loads
    # TODO: Move to reporting measure tests or workflow tests (and remove temporary components() method)

    compload_results = {}

    { "Heating" => "htg", "Cooling" => "clg" }.each do |mode, mode_var|
      query = "SELECT SUM(VariableValue/1000000000) FROM ReportMeterData WHERE ReportMeterDataDictionaryIndex = (SELECT ReportMeterDataDictionaryIndex FROM ReportMeterDataDictionary WHERE VariableName='#{mode}:District#{mode}' AND ReportingFrequency='Run Period' AND VariableUnits='J')"
      compload_results["#{mode} - Unmet"] = sqlFile.execAndReturnFirstDouble(query).get
    end

    { "Heating" => "htg", "Cooling" => "clg" }.each do |mode, mode_var|
      compload_results["#{mode} - Sum"] = 0
      components.each do |component, component_var|
        query = "SELECT VariableValue/1000000000 FROM ReportVariableData WHERE ReportVariableDataDictionaryIndex = (SELECT ReportVariableDataDictionaryIndex FROM ReportVariableDataDictionary WHERE VariableType='Sum' AND KeyValue='EMS' AND VariableName='loads_#{mode_var}_#{component_var}_outvar' AND ReportingFrequency='Run Period' AND VariableUnits='J')"
        compload_results["#{mode} - #{component}"] = sqlFile.execAndReturnFirstDouble(query).get
        compload_results["#{mode} - Sum"] += compload_results["#{mode} - #{component}"] unless component == "Total"
      end
    end

    # Discrepancy between total and sum of components
    compload_results["Heating - Residual"] = compload_results["Heating - Total"] - compload_results["Heating - Sum"]
    compload_results["Cooling - Residual"] = compload_results["Cooling - Total"] - compload_results["Cooling - Sum"]

    sqlFile.close

    assert_operator(compload_results["Heating - Residual"].abs, :<, 0.45)
    assert_operator(compload_results["Cooling - Residual"].abs, :<, 0.45)

    results[@@simulation_runtime_key] = sim_time
    results[@@workflow_runtime_key] = workflow_time

    return results, compload_results
  end

  def _test_simulation(this_dir, xml, rundir, expect_error, expect_error_msgs)
    # Uses meta_measure workflow for faster simulations
    # TODO: Merge code with workflow/run_simulation.rb

    # Setup
    _rm_path(rundir)
    Dir.mkdir(rundir)

    workflow_start = Time.now
    model = OpenStudio::Model::Model.new
    runner = OpenStudio::Measure::OSRunner.new(OpenStudio::WorkflowJSON.new)
    measures_dir = File.join(this_dir, "..", "..")

    measures = {}

    # Add HPXML translator measure to workflow
    measure_subdir = "HPXMLtoOpenStudio"
    args = {}
    args['hpxml_path'] = xml
    args['weather_dir'] = "weather"
    args['epw_output_path'] = File.absolute_path(File.join(rundir, "in.epw"))
    args['osm_output_path'] = File.absolute_path(File.join(rundir, "in.osm"))
    update_args_hash(measures, measure_subdir, args)

    # Add reporting measure to workflow
    measure_subdir = "SimulationOutputReport"
    args = {}
    args['timeseries_frequency'] = 'hourly'
    args['include_timeseries_zone_temperatures'] = true
    args['include_timeseries_fuel_consumptions'] = true
    args['include_timeseries_end_use_consumptions'] = true
    args['include_timeseries_total_loads'] = true
    args['include_timeseries_component_loads'] = true
    update_args_hash(measures, measure_subdir, args)

    # Apply measure
    success = apply_measures(measures_dir, measures, runner, model)

    # Report warnings/errors
    File.open(File.join(rundir, 'run.log'), 'w') do |f|
      runner.result.stepWarnings.each do |s|
        f << "Warning: #{s}\n"
      end
      runner.result.stepErrors.each do |s|
        f << "Error: #{s}\n"
      end
    end

    if expect_error
      assert_equal(false, success)

      if expect_error_msgs.nil?
        flunk "No error message defined for #{File.basename(xml)}."
      else
        run_log = File.readlines(File.join(rundir, "run.log")).map(&:strip)
        expect_error_msgs.each do |error_msg|
          found_error_msg = false
          run_log.each do |run_line|
            next unless run_line.include? error_msg

            found_error_msg = true
            break
          end
          assert(found_error_msg)
        end
      end

      return
    else
      # show_output(runner.result)
      assert_equal(true, success)
    end

    # Add output variables for crankcase and defrost energy
    vars = ["Cooling Coil Crankcase Heater Electric Energy",
            "Heating Coil Crankcase Heater Electric Energy",
            "Heating Coil Defrost Electric Energy"]
    vars.each do |var|
      output_var = OpenStudio::Model::OutputVariable.new(var, model)
      output_var.setReportingFrequency('runperiod')
      output_var.setKeyValue('*')
    end

    # Add output variables for CFIS tests
    @cfis_fan_power_output_var = OpenStudio::Model::OutputVariable.new("#{Constants.ObjectNameMechanicalVentilation} cfis fan power".gsub(" ", "_"), model)
    @cfis_fan_power_output_var.setReportingFrequency('runperiod')
    @cfis_fan_power_output_var.setKeyValue('EMS')

    @cfis_flow_rate_output_var = OpenStudio::Model::OutputVariable.new("#{Constants.ObjectNameMechanicalVentilation} cfis flow rate".gsub(" ", "_"), model)
    @cfis_flow_rate_output_var.setReportingFrequency('runperiod')
    @cfis_flow_rate_output_var.setKeyValue('EMS')

    # Add output variables for hot water volume
    output_var = OpenStudio::Model::OutputVariable.new('Water Use Equipment Hot Water Volume', model)
    output_var.setReportingFrequency('runperiod')
    output_var.setKeyValue('*')

    # Add output variables for combi system energy check
    # TODO: Move to reporting measure tests or workflow tests
    output_var = OpenStudio::Model::OutputVariable.new('Water Heater Source Side Heat Transfer Energy', model)
    output_var.setReportingFrequency('runperiod')
    output_var.setKeyValue('*')
    output_var = OpenStudio::Model::OutputVariable.new('Baseboard Total Heating Energy', model)
    output_var.setReportingFrequency('runperiod')
    output_var.setKeyValue('*')
    output_var = OpenStudio::Model::OutputVariable.new('Boiler Heating Energy', model) # This is needed for energy checking if there's boiler not connected to combi systems.
    output_var.setReportingFrequency('runperiod')
    output_var.setKeyValue('*')

    # Add output meters for component loads check
    # TODO: Move to reporting measure tests or workflow tests
    ["Cooling:EnergyTransfer", "Heating:EnergyTransfer", "Cooling:DistrictCooling", "Heating:DistrictHeating"].each do |meter_name|
      output_meter = OpenStudio::Model::OutputMeter.new(model)
      output_meter.setName(meter_name)
      output_meter.setReportingFrequency('runperiod')
    end
    loads_program = model.getModelObjectByName(Constants.ObjectNameComponentLoadsProgram.gsub(' ', '_')).get.to_EnergyManagementSystemProgram.get
    { "Heating" => "htg", "Cooling" => "clg" }.each do |mode, mode_var|
      components.each do |component, component_var|
        ems_output_var = OpenStudio::Model::EnergyManagementSystemOutputVariable.new(model, "loads_#{mode_var}_#{component_var}")
        ems_output_var.setName("loads_#{mode_var}_#{component_var}_outvar")
        ems_output_var.setTypeOfDataInVariable("Summed")
        ems_output_var.setUpdateFrequency("ZoneTimestep")
        ems_output_var.setEMSProgramOrSubroutineName(loads_program)
        ems_output_var.setUnits("J")

        output_var = OpenStudio::Model::OutputVariable.new(ems_output_var.name.to_s, model)
        output_var.setReportingFrequency('runperiod')
        output_var.setKeyValue('*')
      end
    end

    # Add output variables for EC_adj test
    # TODO: Move to reporting measure tests or workflow tests
    model.getEnergyManagementSystemOutputVariables.each do |emsov|
      next unless emsov.name.to_s.include? Constants.ObjectNameWaterHeaterAdjustment(nil)

      output_var = OpenStudio::Model::OutputVariable.new(emsov.name.to_s, model)
      output_var.setReportingFrequency('runperiod')
      output_var.setKeyValue('*')
    end
    model.getHeatExchangerFluidToFluids.each do |hx|
      output_var = OpenStudio::Model::OutputVariable.new('Fluid Heat Exchanger Heat Transfer Energy', model)
      output_var.setReportingFrequency('runperiod')
      output_var.setKeyValue(hx.name.to_s)
    end

    # Translate model to IDF
    forward_translator = OpenStudio::EnergyPlus::ForwardTranslator.new
    forward_translator.setExcludeLCCObjects(true)
    model_idf = forward_translator.translateModel(model)

    # Apply reporting measure output requests
    apply_energyplus_output_requests(measures_dir, measures, runner, model, model_idf)

    # Write IDF to file
    File.open(File.join(rundir, "in.idf"), 'w') { |f| f << model_idf.to_s }

    # Run EnergyPlus
    # getEnergyPlusDirectory can be unreliable, using getOpenStudioCLI instead
    ep_path = File.absolute_path(File.join(OpenStudio.getOpenStudioCLI.to_s, '..', '..', 'EnergyPlus', 'energyplus'))
    command = "cd #{rundir} && #{ep_path} -w in.epw in.idf > stdout-energyplus"
    simulation_start = Time.now
    system(command, :err => File::NULL)
    sim_time = (Time.now - simulation_start).round(1)
    workflow_time = (Time.now - workflow_start).round(1)
    puts "Completed #{File.basename(xml)} simulation in #{sim_time}, workflow in #{workflow_time}s."

    # Apply reporting measures
    runner.setLastEnergyPlusSqlFilePath(File.join(rundir, "eplusout.sql"))
    success = apply_measures(measures_dir, measures, runner, model, true, "OpenStudio::Measure::ReportingMeasure")
    runner.resetLastEnergyPlusSqlFilePath

    # Report warnings/errors
    File.open(File.join(rundir, 'run.log'), 'a') do |f|
      runner.result.stepWarnings.each do |s|
        f << "Warning: #{s}\n"
      end
      runner.result.stepErrors.each do |s|
        f << "Error: #{s}\n"
      end
    end

    assert_equal(true, success)
    assert(File.exists? File.join(rundir, "results_annual.csv"))
    assert(File.exists? File.join(rundir, "results_timeseries.csv"))

    results, compload_results = _get_results(rundir, sim_time, workflow_time)

    # Verify simulation outputs
    _verify_simulation_outputs(runner, rundir, xml, results)

    # Get HVAC sizing outputs
    sizing_results = _get_sizing_results(runner)

    return results, compload_results, sizing_results
  end

  def _get_sizing_results(runner)
    results = {}
    runner.result.stepInfo.each do |s_info|
      s_info.split("\n").each do |s|
        next unless s.start_with? "Heat " or s.start_with? "Cool "
        next unless s.include? "="

        vals = s.split("=")
        prop = vals[0].strip
        vals = vals[1].split(" ")
        value = Float(vals[0].strip)
        prop += " [#{vals[1].strip}]" # add units
        results[prop] = 0.0 if results[prop].nil?
        results[prop] += value
      end
    end
    return results
  end

  def _verify_simulation_outputs(runner, rundir, hpxml_path, results)
    # Check that eplusout.err has no lines that include "Blank Schedule Type Limits Name input"
    # Check that eplusout.err has no lines that include "FixViewFactors: View factors not complete"
    File.readlines(File.join(rundir, "eplusout.err")).each do |err_line|
      next if err_line.include? 'Schedule:Constant="ALWAYS ON CONTINUOUS", Blank Schedule Type Limits Name input'
      next if err_line.include? 'Schedule:Constant="ALWAYS OFF DISCRETE", Blank Schedule Type Limits Name input'

      assert_equal(err_line.include?("Blank Schedule Type Limits Name input"), false)
      assert_equal(err_line.include?("FixViewFactors: View factors not complete"), false)
    end

    sql_path = File.join(rundir, "eplusout.sql")
    assert(File.exists? sql_path)

    sqlFile = OpenStudio::SqlFile.new(sql_path, false)
    hpxml_doc = REXML::Document.new(File.read(hpxml_path))

    # Timestep
    timestep = hpxml_doc.elements['/HPXML/SoftwareInfo/extension/SimulationControl/Timestep']
    if timestep.nil?
      timestep = 60
    else
      timestep = Integer(timestep.text)
    end
    query = "SELECT NumTimestepsPerHour FROM Simulations"
    sql_value = sqlFile.execAndReturnFirstDouble(query).get
    assert_equal(60 / timestep, sql_value)

    bldg_details = hpxml_doc.elements['/HPXML/Building/BuildingDetails']
    
    # Conditioned Floor Area
    sum_hvac_load_frac = (bldg_details.elements['sum(Systems/HVAC/HVACPlant/CoolingSystem/FractionCoolLoadServed)'] +
                          bldg_details.elements['sum(Systems/HVAC/HVACPlant/HeatingSystem/FractionHeatLoadServed)'] +
                          bldg_details.elements['sum(Systems/HVAC/HVACPlant/HeatPump/FractionCoolLoadServed)'] +
                          bldg_details.elements['sum(Systems/HVAC/HVACPlant/HeatPump/FractionHeatLoadServed)'])
    if sum_hvac_load_frac > 0 # EnergyPlus will only report conditioned floor area if there is an HVAC system
      hpxml_value = Float(XMLHelper.get_value(bldg_details, 'BuildingSummary/BuildingConstruction/ConditionedFloorArea'))
      query = "SELECT Value FROM TabularDataWithStrings WHERE ReportName='InputVerificationandResultsSummary' AND ReportForString='Entire Facility' AND TableName='Zone Summary' AND RowName='Conditioned Total' AND ColumnName='Area' AND Units='m2'"
      sql_value = UnitConversions.convert(sqlFile.execAndReturnFirstDouble(query).get, 'm^2', 'ft^2')
      # Subtract duct return plenum conditioned floor area
      query = "SELECT SUM(Value) FROM TabularDataWithStrings WHERE ReportName='InputVerificationandResultsSummary' AND ReportForString='Entire Facility' AND TableName='Zone Summary' AND RowName LIKE '%RET AIR ZONE' AND ColumnName='Area' AND Units='m2'"
      sql_value -= UnitConversions.convert(sqlFile.execAndReturnFirstDouble(query).get, 'm^2', 'ft^2')
      assert_in_epsilon(hpxml_value, sql_value, 0.01)
    end

    enclosure = bldg_details.elements["Enclosure"]
    HPXML.collapse_enclosure(enclosure)

    # Enclosure Roofs
    enclosure.elements.each('Roofs/Roof') do |roof|
      roof_id = roof.elements["SystemIdentifier"].attributes["id"].upcase

      # R-value
      hpxml_value = Float(XMLHelper.get_value(roof, 'Insulation/AssemblyEffectiveRValue'))
      query = "SELECT AVG(Value) FROM TabularDataWithStrings WHERE ReportName='EnvelopeSummary' AND ReportForString='Entire Facility' AND TableName='Opaque Exterior' AND (RowName='#{roof_id}' OR RowName LIKE '#{roof_id}:%') AND ColumnName='U-Factor with Film' AND Units='W/m2-K'"
      sql_value = 1.0 / UnitConversions.convert(sqlFile.execAndReturnFirstDouble(query).get, 'W/(m^2*K)', 'Btu/(hr*ft^2*F)')
      assert_in_epsilon(hpxml_value, sql_value, 0.1) # TODO: Higher due to outside air film?

      # Net area
      hpxml_value = Float(XMLHelper.get_value(roof, 'Area'))
      enclosure.elements.each('Skylights/Skylight') do |subsurface|
        next if subsurface.elements["AttachedToRoof"].attributes["idref"].upcase != roof_id

        hpxml_value -= Float(XMLHelper.get_value(subsurface, 'Area'))
      end
      query = "SELECT SUM(Value) FROM TabularDataWithStrings WHERE ReportName='EnvelopeSummary' AND ReportForString='Entire Facility' AND TableName='Opaque Exterior' AND (RowName='#{roof_id}' OR RowName LIKE '#{roof_id}:%') AND ColumnName='Net Area' AND Units='m2'"
      sql_value = UnitConversions.convert(sqlFile.execAndReturnFirstDouble(query).get, 'm^2', 'ft^2')
      assert_in_epsilon(hpxml_value, sql_value, 0.01)

      # Solar absorptance
      hpxml_value = Float(XMLHelper.get_value(roof, 'SolarAbsorptance'))
      query = "SELECT AVG(Value) FROM TabularDataWithStrings WHERE ReportName='EnvelopeSummary' AND ReportForString='Entire Facility' AND TableName='Opaque Exterior' AND (RowName='#{roof_id}' OR RowName LIKE '#{roof_id}:%') AND ColumnName='Reflectance'"
      sql_value = 1.0 - sqlFile.execAndReturnFirstDouble(query).get
      assert_in_epsilon(hpxml_value, sql_value, 0.01)

      # Tilt
      hpxml_value = UnitConversions.convert(Math.atan(Float(XMLHelper.get_value(roof, "Pitch")) / 12.0), "rad", "deg")
      query = "SELECT AVG(Value) FROM TabularDataWithStrings WHERE ReportName='EnvelopeSummary' AND ReportForString='Entire Facility' AND TableName='Opaque Exterior' AND (RowName='#{roof_id}' OR RowName LIKE '#{roof_id}:%') AND ColumnName='Tilt' AND Units='deg'"
      sql_value = sqlFile.execAndReturnFirstDouble(query).get
      assert_in_epsilon(hpxml_value, sql_value, 0.01)

      # Azimuth
      if XMLHelper.has_element(roof, 'Azimuth') and Float(XMLHelper.get_value(roof, "Pitch")) > 0
        hpxml_value = Float(XMLHelper.get_value(roof, 'Azimuth'))
        query = "SELECT AVG(Value) FROM TabularDataWithStrings WHERE ReportName='EnvelopeSummary' AND ReportForString='Entire Facility' AND TableName='Opaque Exterior' AND (RowName='#{roof_id}' OR RowName LIKE '#{roof_id}:%') AND ColumnName='Azimuth' AND Units='deg'"
        sql_value = sqlFile.execAndReturnFirstDouble(query).get
        assert_in_epsilon(hpxml_value, sql_value, 0.01)
      end
    end

    # Enclosure Foundations
    # Ensure Kiva instances have perimeter fraction of 1.0 as we explicitly define them to end up this way.
    num_kiva_instances = 0
    File.readlines(File.join(rundir, "eplusout.eio")).each do |eio_line|
      if eio_line.downcase.start_with? "foundation kiva"
        kiva_perim_frac = Float(eio_line.split(",")[5])
        assert_equal(1.0, kiva_perim_frac)

        num_kiva_instances += 1
      end
    end

    num_expected_kiva_instances = { 'base-foundation-ambient.xml' => 0,               # no foundation in contact w/ ground
                                    'base-foundation-multiple.xml' => 2,              # additional instance for 2nd foundation type
                                    'base-enclosure-2stories-garage.xml' => 2,        # additional instance for garage
                                    'base-enclosure-garage.xml' => 2,                 # additional instance for garage
                                    'base-enclosure-adiabatic-surfaces.xml' => 0,     # no foundation in contact w/ ground
                                    'base-foundation-walkout-basement.xml' => 4,      # 3 foundation walls plus a no-wall exposed perimeter
                                    'base-foundation-complex.xml' => 10 }

    if not num_expected_kiva_instances[File.basename(hpxml_path)].nil?
      assert_equal(num_expected_kiva_instances[File.basename(hpxml_path)], num_kiva_instances)
    else
      assert_equal(1, num_kiva_instances)
    end

    # Enclosure Foundation Slabs
    num_slabs = enclosure.elements['count(Slabs/Slab)']
    if num_slabs <= 1 and num_kiva_instances <= 1 # The slab surfaces may be combined in these situations, so skip tests
      enclosure.elements.each('Slabs/Slab') do |slab|
        slab_id = slab.elements["SystemIdentifier"].attributes["id"].upcase

        # Exposed Area
        hpxml_value = Float(XMLHelper.get_value(slab, 'Area'))
        query = "SELECT Value FROM TabularDataWithStrings WHERE ReportName='EnvelopeSummary' AND ReportForString='Entire Facility' AND TableName='Opaque Exterior' AND RowName='#{slab_id}' AND ColumnName='Gross Area' AND Units='m2'"
        sql_value = UnitConversions.convert(sqlFile.execAndReturnFirstDouble(query).get, 'm^2', 'ft^2')
        assert_in_epsilon(hpxml_value, sql_value, 0.01)

        # Tilt
        query = "SELECT Value FROM TabularDataWithStrings WHERE ReportName='EnvelopeSummary' AND ReportForString='Entire Facility' AND TableName='Opaque Exterior' AND RowName='#{slab_id}' AND ColumnName='Tilt' AND Units='deg'"
        sql_value = sqlFile.execAndReturnFirstDouble(query).get
        assert_in_epsilon(180.0, sql_value, 0.01)
      end
    end

    # Enclosure Walls/RimJoists/FoundationWalls
    enclosure.elements.each('Walls/Wall[ExteriorAdjacentTo="outside"] | RimJoists/RimJoist[ExteriorAdjacentTo="outside"] | FoundationWalls/FoundationWall[ExteriorAdjacentTo="ground"]') do |wall|
      wall_id = wall.elements["SystemIdentifier"].attributes["id"].upcase

      # R-value
      if XMLHelper.has_element(wall, 'Insulation/AssemblyEffectiveRValue') and not hpxml_path.include? "base-foundation-unconditioned-basement-assembly-r.xml" # This file uses Foundation:Kiva for insulation, so skip it
        hpxml_value = Float(XMLHelper.get_value(wall, 'Insulation/AssemblyEffectiveRValue'))
        query = "SELECT AVG(Value) FROM TabularDataWithStrings WHERE ReportName='EnvelopeSummary' AND ReportForString='Entire Facility' AND TableName='Opaque Exterior' AND (RowName='#{wall_id}' OR RowName LIKE '#{wall_id}:%') AND ColumnName='U-Factor with Film' AND Units='W/m2-K'"
        sql_value = 1.0 / UnitConversions.convert(sqlFile.execAndReturnFirstDouble(query).get, 'W/(m^2*K)', 'Btu/(hr*ft^2*F)')
        assert_in_epsilon(hpxml_value, sql_value, 0.03)
      end

      # Net area
      hpxml_value = Float(XMLHelper.get_value(wall, 'Area'))
      enclosure.elements.each('Windows/Window | Doors/Door') do |subsurface|
        next if subsurface.elements["AttachedToWall"].attributes["idref"].upcase != wall_id

        hpxml_value -= Float(XMLHelper.get_value(subsurface, 'Area'))
      end
      if XMLHelper.get_value(wall, "ExteriorAdjacentTo") == "ground"
        # Calculate total length of walls
        wall_total_length = 0
        enclosure.elements.each('FoundationWalls/FoundationWall[ExteriorAdjacentTo="ground"]') do |fwall|
          next unless XMLHelper.get_value(wall, "InteriorAdjacentTo") == XMLHelper.get_value(fwall, "InteriorAdjacentTo")

          wall_total_length += Float(XMLHelper.get_value(fwall, "Area")) / Float(XMLHelper.get_value(fwall, "Height"))
        end

        # Calculate total slab exposed perimeter
        slab_exposed_length = 0
        enclosure.elements.each('Slabs/Slab') do |slab|
          next unless XMLHelper.get_value(wall, "InteriorAdjacentTo") == XMLHelper.get_value(slab, "InteriorAdjacentTo")

          slab_exposed_length += Float(XMLHelper.get_value(slab, "ExposedPerimeter"))
        end

        # Calculate exposed foundation wall area
        if slab_exposed_length < wall_total_length
          hpxml_value *= (slab_exposed_length / wall_total_length)
        end
      end
      query = "SELECT SUM(Value) FROM TabularDataWithStrings WHERE ReportName='EnvelopeSummary' AND ReportForString='Entire Facility' AND TableName='Opaque Exterior' AND (RowName='#{wall_id}' OR RowName LIKE '#{wall_id}:%' OR RowName LIKE '#{wall_id} %') AND ColumnName='Net Area' AND Units='m2'"
      sql_value = UnitConversions.convert(sqlFile.execAndReturnFirstDouble(query).get, 'm^2', 'ft^2')
      assert_in_epsilon(hpxml_value, sql_value, 0.01)

      # Solar absorptance
      if XMLHelper.has_element(wall, 'SolarAbsorptance')
        hpxml_value = Float(XMLHelper.get_value(wall, 'SolarAbsorptance'))
        query = "SELECT AVG(Value) FROM TabularDataWithStrings WHERE ReportName='EnvelopeSummary' AND ReportForString='Entire Facility' AND TableName='Opaque Exterior' AND (RowName='#{wall_id}' OR RowName LIKE '#{wall_id}:%') AND ColumnName='Reflectance'"
        sql_value = 1.0 - sqlFile.execAndReturnFirstDouble(query).get
        assert_in_epsilon(hpxml_value, sql_value, 0.01)
      end

      # Tilt
      query = "SELECT AVG(Value) FROM TabularDataWithStrings WHERE ReportName='EnvelopeSummary' AND ReportForString='Entire Facility' AND TableName='Opaque Exterior' AND (RowName='#{wall_id}' OR RowName LIKE '#{wall_id}:%') AND ColumnName='Tilt' AND Units='deg'"
      sql_value = sqlFile.execAndReturnFirstDouble(query).get
      assert_in_epsilon(90.0, sql_value, 0.01)

      # Azimuth
      if XMLHelper.has_element(wall, 'Azimuth')
        hpxml_value = Float(XMLHelper.get_value(wall, 'Azimuth'))
        query = "SELECT AVG(Value) FROM TabularDataWithStrings WHERE ReportName='EnvelopeSummary' AND ReportForString='Entire Facility' AND TableName='Opaque Exterior' AND (RowName='#{wall_id}' OR RowName LIKE '#{wall_id}:%') AND ColumnName='Azimuth' AND Units='deg'"
        sql_value = sqlFile.execAndReturnFirstDouble(query).get
        assert_in_epsilon(hpxml_value, sql_value, 0.01)
      end
    end

    # TODO: Enclosure FrameFloors

    # Enclosure Windows/Skylights
    enclosure.elements.each('Windows/Window | Skylights/Skylight') do |subsurface|
      subsurface_id = subsurface.elements["SystemIdentifier"].attributes["id"].upcase

      # Area
      hpxml_value = Float(XMLHelper.get_value(subsurface, 'Area'))
      query = "SELECT Value FROM TabularDataWithStrings WHERE ReportName='EnvelopeSummary' AND ReportForString='Entire Facility' AND TableName='Exterior Fenestration' AND RowName='#{subsurface_id}' AND ColumnName='Area of Multiplied Openings' AND Units='m2'"
      sql_value = UnitConversions.convert(sqlFile.execAndReturnFirstDouble(query).get, 'm^2', 'ft^2')
      assert_in_epsilon(hpxml_value, sql_value, 0.01)

      # U-Factor
      hpxml_value = Float(XMLHelper.get_value(subsurface, 'UFactor'))
      query = "SELECT Value FROM TabularDataWithStrings WHERE ReportName='EnvelopeSummary' AND ReportForString='Entire Facility' AND TableName='Exterior Fenestration' AND RowName='#{subsurface_id}' AND ColumnName='Glass U-Factor' AND Units='W/m2-K'"
      sql_value = UnitConversions.convert(sqlFile.execAndReturnFirstDouble(query).get, 'W/(m^2*K)', 'Btu/(hr*ft^2*F)')
      assert_in_epsilon(hpxml_value, sql_value, 0.01)

      # SHGC
      # TODO: Affected by interior shading

      # Azimuth
      hpxml_value = Float(XMLHelper.get_value(subsurface, 'Azimuth'))
      query = "SELECT Value FROM TabularDataWithStrings WHERE ReportName='EnvelopeSummary' AND ReportForString='Entire Facility' AND TableName='Exterior Fenestration' AND RowName='#{subsurface_id}' AND ColumnName='Azimuth' AND Units='deg'"
      sql_value = sqlFile.execAndReturnFirstDouble(query).get
      assert_in_epsilon(hpxml_value, sql_value, 0.01)

      # Tilt
      if XMLHelper.has_element(subsurface, "AttachedToWall")
        query = "SELECT Value FROM TabularDataWithStrings WHERE ReportName='EnvelopeSummary' AND ReportForString='Entire Facility' AND TableName='Exterior Fenestration' AND RowName='#{subsurface_id}' AND ColumnName='Tilt' AND Units='deg'"
        sql_value = sqlFile.execAndReturnFirstDouble(query).get
        assert_in_epsilon(90.0, sql_value, 0.01)
      elsif XMLHelper.has_element(subsurface, "AttachedToRoof")
        hpxml_value = nil
        enclosure.elements.each('Roofs/Roof') do |roof|
          next if roof.elements["SystemIdentifier"].attributes["id"] != subsurface.elements["AttachedToRoof"].attributes["idref"]

          hpxml_value = UnitConversions.convert(Math.atan(Float(XMLHelper.get_value(roof, "Pitch")) / 12.0), "rad", "deg")
        end
        query = "SELECT Value FROM TabularDataWithStrings WHERE ReportName='EnvelopeSummary' AND ReportForString='Entire Facility' AND TableName='Exterior Fenestration' AND RowName='#{subsurface_id}' AND ColumnName='Tilt' AND Units='deg'"
        sql_value = sqlFile.execAndReturnFirstDouble(query).get
        assert_in_epsilon(hpxml_value, sql_value, 0.01)
      else
        flunk "Subsurface '#{subsurface_id}' should have either AttachedToWall or AttachedToRoof element."
      end
    end

    # Enclosure Doors
    enclosure.elements.each('Doors/Door') do |door|
      door_id = door.elements["SystemIdentifier"].attributes["id"].upcase

      # Area
      door_area = XMLHelper.get_value(door, 'Area')
      if not door_area.nil?
        hpxml_value = Float(door_area)
        query = "SELECT Value FROM TabularDataWithStrings WHERE ReportName='EnvelopeSummary' AND ReportForString='Entire Facility' AND TableName='Exterior Door' AND RowName='#{door_id}' AND ColumnName='Gross Area' AND Units='m2'"
        sql_value = UnitConversions.convert(sqlFile.execAndReturnFirstDouble(query).get, 'm^2', 'ft^2')
        assert_in_epsilon(hpxml_value, sql_value, 0.01)
      end

      # R-Value
      door_rvalue = XMLHelper.get_value(door, 'RValue')
      if not door_rvalue.nil?
        hpxml_value = Float(door_rvalue)
        query = "SELECT Value FROM TabularDataWithStrings WHERE ReportName='EnvelopeSummary' AND ReportForString='Entire Facility' AND TableName='Exterior Door' AND RowName='#{door_id}' AND ColumnName='U-Factor with Film' AND Units='W/m2-K'"
        sql_value = 1.0 / UnitConversions.convert(sqlFile.execAndReturnFirstDouble(query).get, 'W/(m^2*K)', 'Btu/(hr*ft^2*F)')
        assert_in_epsilon(hpxml_value, sql_value, 0.02)
      end
    end

    # HVAC Heating Systems
    num_htg_sys = bldg_details.elements['count(Systems/HVAC/HVACPlant/HeatingSystem)']
    bldg_details.elements.each('Systems/HVAC/HVACPlant/HeatingSystem') do |htg_sys|
      htg_sys_type = XMLHelper.get_child_name(htg_sys, 'HeatingSystemType')
      htg_sys_fuel = XMLHelper.get_value(htg_sys, 'HeatingSystemFuel')
      htg_load_frac = Float(XMLHelper.get_value(htg_sys, "FractionHeatLoadServed"))

      if htg_load_frac > 0

        # Electric Auxiliary Energy
        # For now, skip if multiple equipment
        if num_htg_sys == 1 and ['Furnace', 'Boiler', 'WallFurnace', 'Stove'].include? htg_sys_type and htg_sys_fuel != 'electricity'
          if XMLHelper.has_element(htg_sys, 'ElectricAuxiliaryEnergy')
            hpxml_value = Float(XMLHelper.get_value(htg_sys, 'ElectricAuxiliaryEnergy')) / 2.08
          else
            furnace_capacity_kbtuh = nil
            if htg_sys_type == 'Furnace'
              query = "SELECT Value FROM TabularDataWithStrings WHERE ReportName='EquipmentSummary' AND ReportForString='Entire Facility' AND TableName='Heating Coils' AND RowName LIKE '%#{Constants.ObjectNameFurnace.upcase}%' AND ColumnName='Nominal Total Capacity' AND Units='W'"
              furnace_capacity_kbtuh = UnitConversions.convert(sqlFile.execAndReturnFirstDouble(query).get, 'W', 'kBtu/hr')
            end
            frac_load_served = Float(XMLHelper.get_value(htg_sys, "FractionHeatLoadServed"))
            hpxml_value = HVAC.get_default_eae(htg_sys_type, htg_sys_fuel, frac_load_served, furnace_capacity_kbtuh) / 2.08
          end

          if htg_sys_type == 'Boiler'
            query = "SELECT Value FROM TabularDataWithStrings WHERE ReportName='EquipmentSummary' AND ReportForString='Entire Facility' AND TableName='Pumps' AND RowName LIKE '%#{Constants.ObjectNameBoiler.upcase}%' AND ColumnName='Electric Power' AND Units='W'"
            sql_value = sqlFile.execAndReturnFirstDouble(query).get
          elsif htg_sys_type == 'Furnace'

            # Ratio fan power based on heating airflow rate divided by fan airflow rate since the
            # fan is sized based on cooling.
            query = "SELECT Value FROM TabularDataWithStrings WHERE ReportName='EquipmentSummary' AND ReportForString='Entire Facility' AND TableName='Fans' AND RowName LIKE '%#{Constants.ObjectNameFurnace.upcase}%' AND ColumnName='Rated Electric Power' AND Units='W'"
            query_fan_airflow = "SELECT Value FROM TabularDataWithStrings WHERE ReportName='ComponentSizingSummary' AND ReportForString='Entire Facility' AND TableName='Fan:OnOff' AND RowName LIKE '%#{Constants.ObjectNameFurnace.upcase}%' AND ColumnName='User-Specified Maximum Flow Rate' AND Units='m3/s'"
            query_htg_airflow = "SELECT Value FROM TabularDataWithStrings WHERE ReportName='ComponentSizingSummary' AND ReportForString='Entire Facility' AND TableName='AirLoopHVAC:UnitarySystem' AND RowName LIKE '%#{Constants.ObjectNameFurnace.upcase}%' AND ColumnName='User-Specified Heating Supply Air Flow Rate' AND Units='m3/s'"
            sql_value = sqlFile.execAndReturnFirstDouble(query).get
            sql_value_fan_airflow = sqlFile.execAndReturnFirstDouble(query_fan_airflow).get
            sql_value_htg_airflow = sqlFile.execAndReturnFirstDouble(query_htg_airflow).get
            sql_value *= sql_value_htg_airflow / sql_value_fan_airflow
          elsif htg_sys_type == 'Stove' or htg_sys_type == 'WallFurnace'
            query = "SELECT AVG(Value) FROM TabularDataWithStrings WHERE ReportName='EquipmentSummary' AND ReportForString='Entire Facility' AND TableName='Fans' AND RowName LIKE '%#{Constants.ObjectNameUnitHeater.upcase}%' AND ColumnName='Rated Electric Power' AND Units='W'"
            sql_value = sqlFile.execAndReturnFirstDouble(query).get
          else
            flunk "Unexpected heating system type '#{htg_sys_type}'."
          end
          assert_in_epsilon(hpxml_value, sql_value, 0.01)
        end

      end
    end

    # HVAC Capacities
    htg_cap = nil
    clg_cap = nil
    has_multispeed_dx_heating_coil = false # FIXME: Remove this when https://github.com/NREL/EnergyPlus/issues/7381 is fixed
    has_gshp_coil = false # FIXME: Remove this when https://github.com/NREL/EnergyPlus/issues/7381 is fixed
    bldg_details.elements.each('Systems/HVAC/HVACPlant/HeatingSystem') do |htg_sys|
      htg_sys_cap = Float(XMLHelper.get_value(htg_sys, "HeatingCapacity"))
      if htg_sys_cap > 0
        htg_cap = 0 if htg_cap.nil?
        htg_cap += htg_sys_cap
      end
    end
    bldg_details.elements.each('Systems/HVAC/HVACPlant/CoolingSystem') do |clg_sys|
      clg_sys_cap = XMLHelper.get_value(clg_sys, "CoolingCapacity")
      if not clg_sys_cap.nil? and Float(clg_sys_cap) > 0
        clg_cap = 0 if clg_cap.nil?
        clg_cap += Float(clg_sys_cap)
      end
    end
    bldg_details.elements.each('Systems/HVAC/HVACPlant/HeatPump') do |hp|
      hp_type = XMLHelper.get_value(hp, "HeatPumpType")
      hp_cap_clg = Float(XMLHelper.get_value(hp, "CoolingCapacity"))
      hp_cap_htg = Float(XMLHelper.get_value(hp, "HeatingCapacity"))
      if hp_type == "mini-split"
        hp_cap_clg *= 1.20 # TODO: Generalize this
        hp_cap_htg *= 1.20 # TODO: Generalize this
      end
      supp_hp_cap = XMLHelper.get_value(hp, "BackupHeatingCapacity").to_f
      if hp_cap_clg > 0
        clg_cap = 0 if clg_cap.nil?
        clg_cap += hp_cap_clg
      end
      if hp_cap_htg > 0
        htg_cap = 0 if htg_cap.nil?
        htg_cap += hp_cap_htg
      end
      if supp_hp_cap > 0
        htg_cap = 0 if htg_cap.nil?
        htg_cap += supp_hp_cap
      end
      if XMLHelper.get_value(hp, "AnnualCoolingEfficiency[Units='SEER']/Value").to_f > 15
        has_multispeed_dx_heating_coil = true
      end
      if hp_type == "ground-to-air"
        has_gshp_coil = true
      end
    end
    if not clg_cap.nil?
      sql_value = UnitConversions.convert(results[["Capacity", "Cooling", "General", "W"]], 'W', 'Btu/hr')
      if clg_cap == 0
        assert_operator(sql_value, :<, 1)
      elsif clg_cap > 0
        assert_in_epsilon(clg_cap, sql_value, 0.01)
      else # autosized
        assert_operator(sql_value, :>, 1)
      end
    end
    if not htg_cap.nil? and not (has_multispeed_dx_heating_coil or has_gshp_coil)
      sql_value = UnitConversions.convert(results[["Capacity", "Heating", "General", "W"]], 'W', 'Btu/hr')
      if htg_cap == 0
        assert_operator(sql_value, :<, 1)
      elsif htg_cap > 0
        assert_in_epsilon(htg_cap, sql_value, 0.01)
      else # autosized
        assert_operator(sql_value, :>, 1)
      end
    end

    # HVAC Load Fractions
    htg_load_frac = 0.0
    clg_load_frac = 0.0
    bldg_details.elements.each('Systems/HVAC/HVACPlant/HeatingSystem') do |htg_sys|
      htg_load_frac += Float(XMLHelper.get_value(htg_sys, "FractionHeatLoadServed"))
    end
    bldg_details.elements.each('Systems/HVAC/HVACPlant/CoolingSystem') do |clg_sys|
      clg_load_frac += Float(XMLHelper.get_value(clg_sys, "FractionCoolLoadServed"))
    end
    bldg_details.elements.each('Systems/HVAC/HVACPlant/HeatPump') do |hp|
      htg_load_frac += Float(XMLHelper.get_value(hp, "FractionHeatLoadServed"))
      clg_load_frac += Float(XMLHelper.get_value(hp, "FractionCoolLoadServed"))
    end
    if htg_load_frac == 0
      found_htg_energy = false
      results.keys.each do |k|
        next unless k[1] == 'Heating' and k[0] != 'Capacity'

        found_htg_energy = true
      end
      assert_equal(false, found_htg_energy)
    end
    if clg_load_frac == 0
      found_clg_energy = false
      results.keys.each do |k|
        next unless k[1] == 'Cooling' and k[0] != 'Capacity'

        found_clg_energy = true
      end
      assert_equal(false, found_clg_energy)
    end

    # Water Heater
    wh = bldg_details.elements["Systems/WaterHeating/WaterHeatingSystem"]
    if not wh.nil?
      # EC_adj, compare calculated value to value obtained from simulation results
      calculated_ec_adj = nil
      runner.result.stepInfo.each do |s|
        next unless s.start_with? "EC_adj="

        calculated_ec_adj = Float(s.gsub("EC_adj=", ""))
      end

      # Obtain water heating energy consumption and adjusted water heating energy consumption
      water_heater_energy = 0.0
      water_heater_adj_energy = 0.0
      results.keys.each do |k|
        next unless k[1] == "Water Systems" and k[3] == "GJ"

        if k[2] == "EC_adj"
          water_heater_adj_energy += results[k]
        else
          water_heater_energy += results[k]
        end
      end

      # Add any combi water heating energy use
      query = "SELECT SUM(ABS(VariableValue)/1000000000) FROM ReportVariableData WHERE ReportVariableDataDictionaryIndex IN (SELECT ReportVariableDataDictionaryIndex FROM ReportVariableDataDictionary WHERE VariableType='Sum' AND VariableName='Fluid Heat Exchanger Heat Transfer Energy' AND ReportingFrequency='Run Period' AND VariableUnits='J')"
      combi_hx_load = sqlFile.execAndReturnFirstDouble(query).get.round(2)
      query = "SELECT SUM(ABS(VariableValue)/1000000000) FROM ReportVariableData WHERE ReportVariableDataDictionaryIndex IN (SELECT ReportVariableDataDictionaryIndex FROM ReportVariableDataDictionary WHERE VariableType='Sum' AND VariableName='Boiler Heating Energy' AND ReportingFrequency='Run Period' AND VariableUnits='J')"
      combi_htg_load = sqlFile.execAndReturnFirstDouble(query).get.round(2)
      if combi_htg_load > 0 and combi_hx_load > 0
        results.keys.each do |k|
          next unless k[1] == "Heating" and k[3] == "GJ"

          water_heater_energy += (results[k] * combi_hx_load / combi_htg_load)
        end
      end

      simulated_ec_adj = (water_heater_energy + water_heater_adj_energy) / water_heater_energy
      assert_in_epsilon(calculated_ec_adj, simulated_ec_adj, 0.02)

      # check_combi_system_energy_balance
      if combi_htg_load > 0 and combi_hx_load > 0
        query = "SELECT SUM(ABS(VariableValue)/1000000000) FROM ReportVariableData WHERE ReportVariableDataDictionaryIndex IN (SELECT ReportVariableDataDictionaryIndex FROM ReportVariableDataDictionary WHERE VariableType='Sum' AND VariableName='Water Heater Source Side Heat Transfer Energy' AND VariableUnits='J')"
        combi_tank_source_load = sqlFile.execAndReturnFirstDouble(query).get.round(2)
        assert_in_epsilon(combi_hx_load, combi_tank_source_load, 0.02)

        # Check boiler, hx, pump, heating coil energy balance
        query = "SELECT SUM(ABS(VariableValue)/1000000000) FROM ReportVariableData WHERE ReportVariableDataDictionaryIndex IN (SELECT ReportVariableDataDictionaryIndex FROM ReportVariableDataDictionary WHERE VariableType='Sum' AND VariableName='Baseboard Total Heating Energy' AND VariableUnits='J')"
        boiler_space_heating_load = sqlFile.execAndReturnFirstDouble(query).get.round(2)
        assert_in_epsilon(combi_hx_load + boiler_space_heating_load, combi_htg_load, 0.02)
      end
    end

    # Mechanical Ventilation
    mv = bldg_details.elements["Systems/MechanicalVentilation/VentilationFans/VentilationFan[UsedForWholeBuildingVentilation='true']"]
    if not mv.nil?
      mv_energy = 0.0
      results.keys.each do |k|
        next if k[0] != 'Electricity' or k[1] != 'Interior Equipment' or not k[2].start_with? Constants.ObjectNameMechanicalVentilation

        mv_energy = results[k]
      end
      if XMLHelper.has_element(mv, "AttachedToHVACDistributionSystem")
        # CFIS, check for positive mech vent energy that is less than the energy if it had run 24/7
        fan_w = Float(XMLHelper.get_value(mv, "FanPower"))
        hrs_per_day = Float(XMLHelper.get_value(mv, "HoursInOperation"))
        fan_kwhs = UnitConversions.convert(fan_w * hrs_per_day * 365.0, 'Wh', 'GJ')
        if fan_kwhs > 0
          assert_operator(mv_energy, :>, 0)
          assert_operator(mv_energy, :<, fan_kwhs)
        else
          assert_equal(mv_energy, 0.0)
        end
      else
        # Supply, exhaust, ERV, HRV, etc., check for appropriate mech vent energy
        fan_w = Float(XMLHelper.get_value(mv, "FanPower"))
        hrs_per_day = Float(XMLHelper.get_value(mv, "HoursInOperation"))
        fan_kwhs = UnitConversions.convert(fan_w * hrs_per_day * 365.0, 'Wh', 'GJ')
        assert_in_delta(mv_energy, fan_kwhs, 0.1)
      end

      # CFIS
      if XMLHelper.get_value(mv, "FanType") == 'central fan integrated supply'
        # Fan power
        hpxml_value = Float(XMLHelper.get_value(mv, "FanPower"))
        query = "SELECT Value FROM ReportData WHERE ReportDataDictionaryIndex IN (SELECT ReportDataDictionaryIndex FROM ReportDataDictionary WHERE Name='#{@cfis_fan_power_output_var.variableName}' AND ReportingFrequency='Run Period')"
        sql_value = sqlFile.execAndReturnFirstDouble(query).get
        assert_in_delta(hpxml_value, sql_value, 0.01)

        # Flow rate
        hpxml_value = Float(XMLHelper.get_value(mv, "TestedFlowRate")) * Float(XMLHelper.get_value(mv, "HoursInOperation")) / 24.0
        query = "SELECT Value FROM ReportData WHERE ReportDataDictionaryIndex IN (SELECT ReportDataDictionaryIndex FROM ReportDataDictionary WHERE Name='#{@cfis_flow_rate_output_var.variableName}' AND ReportingFrequency='Run Period')"
        sql_value = UnitConversions.convert(sqlFile.execAndReturnFirstDouble(query).get, "m^3/s", "cfm")
        assert_in_delta(hpxml_value, sql_value, 0.01)
      end

    end

    # Clothes Washer
    cw = bldg_details.elements["Appliances/ClothesWasher"]
    if not cw.nil? and not wh.nil?
      # Location
      hpxml_value = XMLHelper.get_value(cw, "Location")
      if hpxml_value.nil? or hpxml_value == 'basement - conditioned'
        hpxml_value = 'living space'
      end
      hpxml_value.upcase!
      query = "SELECT Value FROM TabularDataWithStrings WHERE TableName='ElectricEquipment Internal Gains Nominal' AND ColumnName='Zone Name' AND RowName=(SELECT RowName FROM TabularDataWithStrings WHERE TableName='ElectricEquipment Internal Gains Nominal' AND ColumnName='Name' AND Value='#{Constants.ObjectNameClothesWasher.upcase}')"
      sql_value = sqlFile.execAndReturnFirstString(query).get
      assert_equal(hpxml_value, sql_value)
    end

    # Clothes Dryer
    cd = bldg_details.elements["Appliances/ClothesDryer"]
    if not cd.nil? and not wh.nil?
      # Location
      hpxml_value = XMLHelper.get_value(cd, "Location")
      if hpxml_value.nil? or hpxml_value == 'basement - conditioned'
        hpxml_value = 'living space'
      end
      hpxml_value.upcase!
      query = "SELECT Value FROM TabularDataWithStrings WHERE TableName='ElectricEquipment Internal Gains Nominal' AND ColumnName='Zone Name' AND RowName=(SELECT RowName FROM TabularDataWithStrings WHERE TableName='ElectricEquipment Internal Gains Nominal' AND ColumnName='Name' AND Value='#{Constants.ObjectNameClothesDryer.upcase}')"
      sql_value = sqlFile.execAndReturnFirstString(query).get
      assert_equal(hpxml_value, sql_value)
    end

    # Refrigerator
    refr = bldg_details.elements["Appliances/Refrigerator"]
    if not refr.nil?
      # Location
      hpxml_value = XMLHelper.get_value(refr, "Location")
      if hpxml_value.nil? or hpxml_value == 'basement - conditioned'
        hpxml_value = 'living space'
      end
      hpxml_value.upcase!
      query = "SELECT Value FROM TabularDataWithStrings WHERE TableName='ElectricEquipment Internal Gains Nominal' AND ColumnName='Zone Name' AND RowName=(SELECT RowName FROM TabularDataWithStrings WHERE TableName='ElectricEquipment Internal Gains Nominal' AND ColumnName='Name' AND Value='#{Constants.ObjectNameRefrigerator.upcase}')"
      sql_value = sqlFile.execAndReturnFirstString(query).get
      assert_equal(hpxml_value, sql_value)
    end

    # Lighting
    found_ltg_energy = false
    results.keys.each do |k|
      next unless k[1].include? 'Lighting'

      found_ltg_energy = true
    end
    assert_equal(bldg_details.elements["Lighting"].nil?, !found_ltg_energy)

    # Natural Gas check
    ng_htg = results.fetch(["Natural Gas", "Heating", "General", "GJ"], 0) + results.fetch(["Natural Gas", "Heating", "Other", "GJ"], 0)
    ng_dhw = results.fetch(["Natural Gas", "Water Systems", "General", "GJ"], 0)
    ng_cd = results.fetch(["Natural Gas", "Interior Equipment", "clothes dryer", "GJ"], 0)
    ng_cr = results.fetch(["Natural Gas", "Interior Equipment", "cooking range", "GJ"], 0)
    if not hpxml_path.include? "location-miami" and
       (not bldg_details.elements["Systems/HVAC/HVACPlant/HeatingSystem[HeatingSystemFuel='natural gas']"].nil? or
       not bldg_details.elements["Systems/HVAC/HVACPlant/HeatPump[BackupSystemFuel='natural gas']"].nil?)
      assert_operator(ng_htg, :>, 0)
    else
      assert_equal(ng_htg, 0)
    end
    if not bldg_details.elements["Systems/WaterHeating/WaterHeatingSystem[FuelType='natural gas']"].nil?
      assert_operator(ng_dhw, :>, 0)
    else
      assert_equal(ng_dhw, 0)
    end
    if not bldg_details.elements["Appliances/ClothesDryer[FuelType='natural gas']"].nil?
      assert_operator(ng_cd, :>, 0)
    else
      assert_equal(ng_cd, 0)
    end
    if not bldg_details.elements["Appliances/CookingRange[FuelType='natural gas']"].nil?
      assert_operator(ng_cr, :>, 0)
    else
      assert_equal(ng_cr, 0)
    end

    # Additional Fuel check
    af_htg = results.fetch(["Additional Fuel", "Heating", "General", "GJ"], 0) + results.fetch(["Additional Fuel", "Heating", "Other", "GJ"], 0)
    af_dhw = results.fetch(["Additional Fuel", "Water Systems", "General", "GJ"], 0)
    af_cd = results.fetch(["Additional Fuel", "Interior Equipment", "clothes dryer", "GJ"], 0)
    af_cr = results.fetch(["Additional Fuel", "Interior Equipment", "cooking range", "GJ"], 0)
    if not hpxml_path.include? "location-miami" and
       (not bldg_details.elements["Systems/HVAC/HVACPlant/HeatingSystem[HeatingSystemFuel='fuel oil' or HeatingSystemFuel='propane' or HeatingSystemFuel='wood']"].nil? or
       not bldg_details.elements["Systems/HVAC/HVACPlant/HeatPump[BackupSystemFuel='fuel oil' or BackupSystemFuel='propane' or BackupSystemFuel='wood']"].nil?)
      assert_operator(af_htg, :>, 0)
    else
      assert_equal(af_htg, 0)
    end
    if not bldg_details.elements["Systems/WaterHeating/WaterHeatingSystem[FuelType='fuel oil' or FuelType='propane' or FuelType='wood']"].nil?
      assert_operator(af_dhw, :>, 0)
    else
      assert_equal(af_dhw, 0)
    end
    if not bldg_details.elements["Appliances/ClothesDryer[FuelType='fuel oil' or FuelType='propane' or FuelType='wood']"].nil?
      assert_operator(af_cd, :>, 0)
    else
      assert_equal(af_cd, 0)
    end
    if not bldg_details.elements["Appliances/CookingRange[FuelType='fuel oil' or FuelType='propane' or FuelType='wood']"].nil?
      assert_operator(af_cr, :>, 0)
    else
      assert_equal(af_cr, 0)
    end

    sqlFile.close
  end

  def _write_summary_results(results_dir, results)
    require 'csv'
    csv_out = File.join(results_dir, 'results.csv')

    # Get all keys across simulations for output columns
    output_keys = []
    results.each do |xml, xml_results|
      xml_results.keys.each do |key|
        next if not key.is_a? Array
        next if output_keys.include? key

        output_keys << key
      end
    end
    output_keys.sort!

    # Append runtimes at the end
    output_keys << @@simulation_runtime_key
    output_keys << @@workflow_runtime_key

    column_headers = ['HPXML']
    output_keys.each do |key|
      if key.is_a? Array
        column_headers << "#{key[0]}: #{key[1]}: #{key[2]} [#{key[3]}]"
      else
        column_headers << key
      end
    end

    CSV.open(csv_out, 'w') do |csv|
      csv << column_headers
      results.sort.each do |xml, xml_results|
        csv_row = [xml]
        output_keys.each do |key|
          if xml_results[key].nil?
            csv_row << 0
          else
            csv_row << xml_results[key]
          end
        end
        csv << csv_row
      end
    end

    puts "Wrote summary results to #{csv_out}."
  end

  def _write_component_load_results(results_dir, all_compload_results)
    require 'csv'
    csv_out = File.join(results_dir, 'results_component_loads.csv')

    output_keys = nil
    all_compload_results.each do |xml, xml_results|
      output_keys = xml_results.keys
      break
    end
    return if output_keys.nil?

    CSV.open(csv_out, 'w') do |csv|
      csv << ['HPXML'] + output_keys
      all_compload_results.sort.each do |xml, xml_results|
        csv_row = [xml]
        output_keys.each do |key|
          csv_row << xml_results[key]
        end
        csv << csv_row
      end
    end

    puts "Wrote component load results to #{csv_out}."
  end

  def _write_hvac_sizing_results(results_dir, all_sizing_results)
    require 'csv'
    csv_out = File.join(results_dir, 'results_hvac_sizing.csv')

    output_keys = nil
    all_sizing_results.each do |xml, xml_results|
      output_keys = xml_results.keys
      break
    end
    return if output_keys.nil?

    CSV.open(csv_out, 'w') do |csv|
      csv << ['HPXML'] + output_keys
      all_sizing_results.sort.each do |xml, xml_results|
        csv_row = [xml]
        output_keys.each do |key|
          csv_row << xml_results[key]
        end
        csv << csv_row
      end
    end

    puts "Wrote HVAC sizing results to #{csv_out}."
  end

  def _test_schema_validation(this_dir, xml)
    # TODO: Remove this when schema validation is included with CLI calls
    schemas_dir = File.absolute_path(File.join(this_dir, "..", "..", "HPXMLtoOpenStudio", "resources"))
    hpxml_doc = REXML::Document.new(File.read(xml))
    errors = XMLHelper.validate(hpxml_doc.to_s, File.join(schemas_dir, "HPXML.xsd"), nil)
    if errors.size > 0
      puts "#{xml}: #{errors.to_s}"
    end
    assert_equal(0, errors.size)
  end

  def _test_hrv_erv_inputs(sample_files_dir, all_results)
    # Compare HRV and ERV results that use different inputs
    ["hrv", "erv"].each do |mv_type|
      puts "#{mv_type.upcase} test results:"

      base_xml = "#{sample_files_dir}/base-mechvent-#{mv_type}.xml"
      results_base = all_results[base_xml]
      next if results_base.nil?

      Dir["#{sample_files_dir}/base-mechvent-#{mv_type}-*.xml"].sort.each do |xml|
        results = all_results[xml]
        next if results.nil?

        # Compare results
        results_base.keys.each do |k|
          next if [@@simulation_runtime_key, @@workflow_runtime_key].include? k

          result_base = results_base[k].to_f
          result = results[k].to_f
          next if result_base == 0.0 and result == 0.0

          _display_result_epsilon(xml, result_base, result, k)
          assert_in_epsilon(result_base, result, 0.01)
        end
      end
    end
  end

  def _test_heating_cooling_loads(xmls, hvac_base_dir, all_results)
    puts "Heating/Cooling Loads test results:"

    base_xml = "#{hvac_base_dir}/base-hvac-ideal-air-base.xml"
    results_base = all_results[File.absolute_path(base_xml)]
    return if results_base.nil?

    xmls.sort.each do |xml|
      next if not xml.include? hvac_base_dir

      xml_compare = File.absolute_path(xml)
      results_compare = all_results[xml_compare]
      next if results_compare.nil?

      # Compare results
      results_compare.keys.each do |k|
        next if not ["Heating", "Cooling"].include? k[1]

        result_base = results_base[k].to_f
        result_compare = results_compare[k].to_f
        next if result_base <= 0.1 or result_compare <= 0.1

        _display_result_delta(xml, result_base, result_compare, k)
        assert_in_delta(result_base, result_compare, 0.25)
      end
    end
  end

  def _test_multiple_hvac(xmls, hvac_multiple_dir, hvac_base_dir, all_results)
    # Compare end use results for three of an HVAC system to results for one HVAC system.
    puts "Multiple HVAC test results:"
    xmls.sort.each do |xml|
      next if not xml.include? hvac_multiple_dir
      next if xml.include? "evap-cooler" # skipping because W/cfm varies as a function of airflow rate

      xml_x3 = File.absolute_path(xml)
      xml_x1 = File.absolute_path(xml.gsub(hvac_multiple_dir, hvac_base_dir).gsub("-x3.xml", "-base.xml"))

      results_x3 = all_results[xml_x3]
      results_x1 = all_results[xml_x1]
      next if results_x1.nil?

      # Compare results
      results_x3.keys.each do |k|
        next unless ["Heating", "Cooling"].include? k[1]
        next unless ["General"].include? k[2] # Exclude crankcase/defrost

        result_x1 = results_x1[k].to_f
        result_x3 = results_x3[k].to_f
        next if result_x1 == 0.0 and result_x3 == 0.0

        _display_result_epsilon(xml, result_x1, result_x3, k)
        if result_x1 > 1.0
          assert_in_epsilon(result_x1, result_x3, 0.12)
        else
          assert_in_delta(result_x1, result_x3, 0.1)
        end
      end
    end
  end

  def _test_partial_hvac(xmls, hvac_partial_dir, hvac_base_dir, all_results)
    # Compare end use results for a partial HVAC system to a full HVAC system.
    puts "Partial HVAC test results:"
    xmls.sort.each do |xml|
      next if not xml.include? hvac_partial_dir
      next if xml.include? "evap-cooler" # skipping because W/cfm varies as a function of airflow rate

      xml_33 = File.absolute_path(xml)
      xml_100 = File.absolute_path(xml.gsub(hvac_partial_dir, hvac_base_dir).gsub("-33percent.xml", "-base.xml"))

      results_33 = all_results[xml_33]
      results_100 = all_results[xml_100]
      next if results_100.nil?

      # Compare results
      results_33.keys.each do |k|
        next unless ["Heating", "Cooling"].include? k[1]
        next unless ["General"].include? k[2] # Exclude crankcase/defrost

        result_33 = results_33[k].to_f
        result_100 = results_100[k].to_f
        next if result_33 == 0.0 and result_100 == 0.0

        _display_result_epsilon(xml, result_33, result_100 / 3.0, k)
        if result_33 > 1.0
          assert_in_epsilon(result_33, result_100 / 3.0, 0.12)
        else
          assert_in_delta(result_33, result_100 / 3.0, 0.1)
        end
      end
    end
  end

  def _test_collapsed_surfaces(all_results, sample_files_dir)
    results_base = all_results[File.absolute_path("#{sample_files_dir}/base-enclosure-skylights.xml")]
    results_collapsed = all_results[File.absolute_path("#{sample_files_dir}/base-enclosure-split-surfaces.xml")]
    return if results_base.nil? or results_collapsed.nil?

    # Compare results
    results_base.keys.each do |k|
      next if [@@simulation_runtime_key, @@workflow_runtime_key].include? k

      assert_equal(results_base[k].to_f, results_collapsed[k].to_f)
    end
  end

  def _display_result_epsilon(xml, result1, result2, key)
    epsilon = (result1 - result2).abs / [result1, result2].min
    puts "#{xml}: epsilon=#{epsilon.round(5)} [#{key}]"
  end

  def _display_result_delta(xml, result1, result2, key)
    delta = (result1 - result2).abs
    puts "#{xml}: delta=#{delta.round(5)} [#{key}]"
  end

  def _rm_path(path)
    if Dir.exists?(path)
      FileUtils.rm_r(path)
    end
    while true
      break if not Dir.exists?(path)

      sleep(0.01)
    end
  end
end

def components
  return { "Total" => "tot",
           "Roofs" => "roofs",
           "Ceilings" => "ceilings",
           "Walls" => "walls",
           "Rim Joists" => "rim_joists",
           "Foundation Walls" => "foundation_walls",
           "Doors" => "doors",
           "Windows" => "windows",
           "Skylights" => "skylights",
           "Floors" => "floors",
           "Slabs" => "slabs",
           "Internal Mass" => "internal_mass",
           "Infiltration" => "infil",
           "Natural Ventilation" => "natvent",
           "Mechanical Ventilation" => "mechvent",
           "Whole House Fan" => "whf",
           "Ducts" => "ducts",
           "Internal Gains" => "intgains" }
end<|MERGE_RESOLUTION|>--- conflicted
+++ resolved
@@ -136,11 +136,8 @@
                             'hvac-distribution-return-duct-leakage-missing.xml' => ["Return ducts exist but leakage was not specified for distribution system 'HVACDistribution'."],
                             'invalid-relatedhvac-dhw-indirect.xml' => ["RelatedHVACSystem 'HeatingSystem_bad' not found for water heating system 'WaterHeater'"],
                             'invalid-relatedhvac-desuperheater.xml' => ["RelatedHVACSystem 'CoolingSystem_bad' not found for water heating system 'WaterHeater'."],
-<<<<<<< HEAD
                             'invalid-timestep.xml' => ["Timestep (45) must be one of: 60, 30, 20, 15, 12, 10, 6, 5, 4, 3, 2, 1."],
-=======
                             'invalid-window-height.xml' => ["For Window 'WindowEast', overhangs distance to bottom (2.0) must be greater than distance to top (2.0)."],
->>>>>>> 2b6c500e
                             'invalid-window-interior-shading.xml' => ["SummerShadingCoefficient (0.85) must be less than or equal to WinterShadingCoefficient (0.7) for window 'WindowNorth'."],
                             'missing-elements.xml' => ["Expected [1] element(s) but found 0 element(s) for xpath: /HPXML/Building/BuildingDetails/BuildingSummary/BuildingConstruction/NumberofConditionedFloors",
                                                        "Expected [1] element(s) but found 0 element(s) for xpath: /HPXML/Building/BuildingDetails/BuildingSummary/BuildingConstruction/ConditionedFloorArea"],
