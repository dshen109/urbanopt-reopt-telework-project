# frozen_string_literal: true

require_relative '../../HPXMLtoOpenStudio/resources/minitest_helper'
require 'openstudio'
require 'openstudio/ruleset/ShowRunnerOutput'
require 'minitest/autorun'
require 'fileutils'
require_relative '../../HPXMLtoOpenStudio/measure.rb'
require_relative '../../HPXMLtoOpenStudio/resources/constants'
require_relative '../../HPXMLtoOpenStudio/resources/meta_measure'
require_relative '../../HPXMLtoOpenStudio/resources/unit_conversions'
require_relative '../../HPXMLtoOpenStudio/resources/xmlhelper'

class HPXMLTest < MiniTest::Test
  @@simulation_runtime_key = 'Simulation Runtime'
  @@workflow_runtime_key = 'Workflow Runtime'

  @@os_log = OpenStudio::StringStreamLogSink.new
  @@os_log.setLogLevel(OpenStudio::Warn)

  def test_simulations
    this_dir = File.dirname(__FILE__)
    results_dir = File.join(this_dir, 'results')
    rm_path(results_dir)

    sample_files_dir = File.absolute_path(File.join(this_dir, '..', 'sample_files'))
    autosize_dir = File.absolute_path(File.join(this_dir, '..', 'sample_files', 'hvac_autosizing'))
    ashrae_140_dir = File.absolute_path(File.join(this_dir, 'ASHRAE_Standard_140'))

    test_dirs = [sample_files_dir,
                 autosize_dir,
                 ashrae_140_dir]

    xmls = []
    test_dirs.each do |test_dir|
      Dir["#{test_dir}/*.xml"].sort.each do |xml|
        xmls << File.absolute_path(xml)
      end
    end

    # Test simulations
    puts "Running #{xmls.size} HPXML files..."
    all_results = {}
    all_sizing_results = {}
    xmls.each do |xml|
      all_results[xml], all_sizing_results[xml] = _run_xml(xml, this_dir)
    end

    Dir.mkdir(results_dir)
    _write_summary_results(results_dir, all_results)
    _write_hvac_sizing_results(results_dir, all_sizing_results)
    _write_and_check_ashrae_140_results(results_dir, all_results, ashrae_140_dir)
  end

  def test_run_simulation_rb
    # Check that simulation works using run_simulation.rb script
    os_cli = OpenStudio.getOpenStudioCLI
    rb_path = File.join(File.dirname(__FILE__), '..', 'run_simulation.rb')
    xml = File.join(File.dirname(__FILE__), '..', 'sample_files', 'base.xml')
    command = "#{os_cli} #{rb_path} -x #{xml} --debug --hourly ALL"
    system(command, err: File::NULL)

    # Check for output files
    sql_path = File.join(File.dirname(xml), 'run', 'eplusout.sql')
    assert(File.exist? sql_path)
    csv_output_path = File.join(File.dirname(xml), 'run', 'results_annual.csv')
    assert(File.exist? csv_output_path)
    csv_output_path = File.join(File.dirname(xml), 'run', 'results_timeseries.csv')
    assert(File.exist? csv_output_path)

    # Check for debug files
    osm_path = File.join(File.dirname(xml), 'run', 'in.osm')
    assert(File.exist? osm_path)
    hpxml_defaults_path = File.join(File.dirname(xml), 'run', 'in.xml')
    assert(File.exist? hpxml_defaults_path)
  end

  def test_template_osw
    # Check that simulation works using template.osw
    require 'json'

    os_cli = OpenStudio.getOpenStudioCLI
    osw_path = File.join(File.dirname(__FILE__), '..', 'template.osw')

    # Create derivative OSW for testing
    osw_path_test = osw_path.gsub('.osw', '_test.osw')
    FileUtils.cp(osw_path, osw_path_test)

    # Turn on debug mode
    json = JSON.parse(File.read(osw_path_test), symbolize_names: true)
    json[:steps][0][:arguments][:debug] = true

    if Dir.exist? File.join(File.dirname(__FILE__), '..', '..', 'project')
      # CI checks out the repo as "project", so update dir name
      json[:steps][0][:measure_dir_name] = 'project'
    end

    File.open(osw_path_test, 'w') do |f|
      f.write(JSON.pretty_generate(json))
    end

    command = "#{os_cli} run -w #{osw_path_test}"
    system(command, err: File::NULL)

    # Check for output files
    sql_path = File.join(File.dirname(osw_path_test), 'run', 'eplusout.sql')
    assert(File.exist? sql_path)
    csv_output_path = File.join(File.dirname(osw_path_test), 'run', 'results_annual.csv')
    assert(File.exist? csv_output_path)

    # Check for debug files
    osm_path = File.join(File.dirname(osw_path_test), 'run', 'in.osm')
    assert(File.exist? osm_path)
    hpxml_defaults_path = File.join(File.dirname(osw_path_test), 'run', 'in.xml')
    assert(File.exist? hpxml_defaults_path)

    # Cleanup
    File.delete(osw_path_test)
  end

  def test_weather_cache
    this_dir = File.dirname(__FILE__)
    cache_orig = File.join(this_dir, '..', '..', 'weather', 'USA_CO_Denver.Intl.AP.725650_TMY3-cache.csv')
    cache_bak = cache_orig + '.bak'
    File.rename(cache_orig, cache_bak)
    _run_xml(File.absolute_path(File.join(this_dir, '..', 'sample_files', 'base.xml')), this_dir)
    File.rename(cache_bak, cache_orig) # Put original file back
  end

  def test_invalid
    this_dir = File.dirname(__FILE__)
    sample_files_dir = File.join(this_dir, '..', 'sample_files')

    expected_error_msgs = { 'appliances-location-unconditioned-space.xml' => ['Expected 1 element(s) for xpath: /HPXML/Building/BuildingDetails/Appliances/ClothesWasher: [not(Location)] |',
                                                                              'Expected 1 element(s) for xpath: /HPXML/Building/BuildingDetails/Appliances/ClothesDryer: [not(Location)] |',
                                                                              'Expected 1 element(s) for xpath: /HPXML/Building/BuildingDetails/Appliances/Dishwasher: [not(Location)] |',
                                                                              'Expected 1 element(s) for xpath: /HPXML/Building/BuildingDetails/Appliances/Refrigerator: [not(Location)] |',
                                                                              'Expected 1 element(s) for xpath: /HPXML/Building/BuildingDetails/Appliances/CookingRange: [not(Location)] |'],
                            'cfis-with-hydronic-distribution.xml' => ["Attached HVAC distribution system 'HVACDistribution' cannot be hydronic for ventilation fan 'MechanicalVentilation'."],
                            'clothes-dryer-location.xml' => ["ClothesDryer location is 'garage' but building does not have this location specified."],
                            'clothes-washer-location.xml' => ["ClothesWasher location is 'garage' but building does not have this location specified."],
<<<<<<< HEAD
                            'coal-for-non-boiler-heating.xml' => ['Expected 1 element(s) for xpath: /HPXML/Building/BuildingDetails/Systems/HVAC/HVACPlant/HeatingSystem[HeatingSystemType/Stove]: HeatingSystemFuel[text()='], # FIXME: Allow this when E+/OS is updated
=======
>>>>>>> 09ebb88d
                            'cooking-range-location.xml' => ["CookingRange location is 'garage' but building does not have this location specified."],
                            'dishwasher-location.xml' => ["Dishwasher location is 'garage' but building does not have this location specified."],
                            'dhw-frac-load-served.xml' => ['Expected FractionDHWLoadServed to sum to 1, but calculated sum is 1.15.'],
                            'duct-location.xml' => ["Duct location is 'garage' but building does not have this location specified."],
                            'duct-location-unconditioned-space.xml' => ['Expected 0 or 2 element(s) for xpath: /HPXML/Building/BuildingDetails/Systems/HVAC/HVACDistribution/DistributionSystemType/AirDistribution/Ducts[DuctType="supply" or DuctType="return"]: DuctSurfaceArea | DuctLocation[text()='],
                            'duplicate-id.xml' => ["Duplicate SystemIdentifier IDs detected for 'Wall'."],
                            'enclosure-attic-missing-roof.xml' => ['There must be at least one roof adjacent to attic - unvented.'],
                            'enclosure-basement-missing-exterior-foundation-wall.xml' => ['There must be at least one exterior foundation wall adjacent to basement - unconditioned.'],
                            'enclosure-basement-missing-slab.xml' => ['There must be at least one slab adjacent to basement - unconditioned.'],
                            'enclosure-garage-missing-exterior-wall.xml' => ['There must be at least one exterior wall/foundation wall adjacent to garage.'],
                            'enclosure-garage-missing-roof-ceiling.xml' => ['There must be at least one roof/ceiling adjacent to garage.'],
                            'enclosure-garage-missing-slab.xml' => ['There must be at least one slab adjacent to garage.'],
                            'enclosure-living-missing-ceiling-roof.xml' => ['There must be at least one ceiling/roof adjacent to conditioned space.'],
                            'enclosure-living-missing-exterior-wall.xml' => ['There must be at least one exterior wall adjacent to conditioned space.'],
                            'enclosure-living-missing-floor-slab.xml' => ['There must be at least one floor/slab adjacent to conditioned space.'],
                            'heat-pump-mixed-fixed-and-autosize-capacities.xml' => ["HeatPump 'HeatPump' must have both HeatingCapacity and HeatingCapacity17F provided or not provided."],
                            'heat-pump-mixed-fixed-and-autosize-capacities2.xml' => ["HeatPump 'HeatPump' must have both HeatingCapacity and BackupHeatingCapacity provided or not provided."],
                            'hvac-invalid-distribution-system-type.xml' => ["Incorrect HVAC distribution system type for HVAC type: 'Furnace'. Should be one of: ["],
                            'hvac-distribution-multiple-attached-cooling.xml' => ["Multiple cooling systems found attached to distribution system 'HVACDistribution2'."],
                            'hvac-distribution-multiple-attached-heating.xml' => ["Multiple heating systems found attached to distribution system 'HVACDistribution'."],
                            'hvac-dse-multiple-attached-cooling.xml' => ["Multiple cooling systems found attached to distribution system 'HVACDistribution'."],
                            'hvac-dse-multiple-attached-heating.xml' => ["Multiple heating systems found attached to distribution system 'HVACDistribution'."],
                            'hvac-frac-load-served.xml' => ['Expected FractionCoolLoadServed to sum to <= 1, but calculated sum is 1.2.',
                                                            'Expected FractionHeatLoadServed to sum to <= 1, but calculated sum is 1.1.'],
                            'hvac-distribution-return-duct-leakage-missing.xml' => ["Return ducts exist but leakage was not specified for distribution system 'HVACDistribution'."],
                            'invalid-distribution-cfa-served.xml' => ['The total conditioned floor area served by the HVAC distribution system(s) for heating is larger than the conditioned floor area of the building.',
                                                                      'The total conditioned floor area served by the HVAC distribution system(s) for cooling is larger than the conditioned floor area of the building.'],
                            'invalid-epw-filepath.xml' => ["foo.epw' could not be found."],
                            'invalid-facility-type.xml' => ['Expected 1 element(s) for xpath: /HPXML/Building/BuildingDetails/Systems/WaterHeating/WaterHeatingSystem[IsSharedSystem="true"]: ../../../BuildingSummary/BuildingConstruction[ResidentialFacilityType[text()="single-family attached" or text()="apartment unit"]]',
                                                            'Expected 1 element(s) for xpath: /HPXML/Building/BuildingDetails/Appliances/ClothesWasher[IsSharedAppliance="true"]: ../../BuildingSummary/BuildingConstruction[ResidentialFacilityType[text()="single-family attached" or text()="apartment unit"]]',
                                                            'Expected 1 element(s) for xpath: /HPXML/Building/BuildingDetails/Appliances/ClothesDryer[IsSharedAppliance="true"]: ../../BuildingSummary/BuildingConstruction[ResidentialFacilityType[text()="single-family attached" or text()="apartment unit"]]',
                                                            'Expected 1 element(s) for xpath: /HPXML/Building/BuildingDetails/Appliances/Dishwasher[IsSharedAppliance="true"]: ../../BuildingSummary/BuildingConstruction[ResidentialFacilityType[text()="single-family attached" or text()="apartment unit"]]',
                                                            "The building is of type 'single-family detached' but the surface",
                                                            "The building is of type 'single-family detached' but the object",
                                                            "The building is of type 'single-family detached' but the HVAC distribution"],
                            'invalid-neighbor-shading-azimuth.xml' => ['A neighbor building has an azimuth (145) not equal to the azimuth of any wall.'],
                            'invalid-relatedhvac-dhw-indirect.xml' => ["RelatedHVACSystem 'HeatingSystem_bad' not found for water heating system 'WaterHeater'"],
                            'invalid-relatedhvac-desuperheater.xml' => ["RelatedHVACSystem 'CoolingSystem_bad' not found for water heating system 'WaterHeater'."],
                            'invalid-timestep.xml' => ['Timestep (45) must be one of: 60, 30, 20, 15, 12, 10, 6, 5, 4, 3, 2, 1.'],
                            'invalid-runperiod.xml' => ['Run Period End Day of Month (31) must be one of: 1, 2, 3, 4, 5, 6, 7, 8, 9, 10, 11, 12, 13, 14, 15, 16, 17, 18, 19, 20, 21, 22, 23, 24, 25, 26, 27, 28, 29, 30.'],
                            'invalid-window-height.xml' => ["For Window 'WindowEast', overhangs distance to bottom (2.0) must be greater than distance to top (2.0)."],
                            'invalid-window-interior-shading.xml' => ["SummerShadingCoefficient (0.85) must be less than or equal to WinterShadingCoefficient (0.7) for window 'WindowNorth'."],
                            'invalid-wmo.xml' => ["Weather station WMO '999999' could not be found in"],
                            'invalid-daylight-saving.xml' => ['Daylight Saving End Day of Month (31) must be one of: 1, 2, 3, 4, 5, 6, 7, 8, 9, 10, 11, 12, 13, 14, 15, 16, 17, 18, 19, 20, 21, 22, 23, 24, 25, 26, 27, 28, 29, 30.'],
                            'lighting-fractions.xml' => ['Sum of fractions of interior lighting (1.15) is greater than 1.'],
                            'mismatched-slab-and-foundation-wall.xml' => ["Foundation wall 'FoundationWall' is adjacent to 'basement - conditioned' but no corresponding slab was found adjacent to"],
                            'missing-elements.xml' => ['Expected 1 element(s) for xpath: /HPXML/Building/BuildingDetails/BuildingSummary/BuildingConstruction: NumberofConditionedFloors',
                                                       'Expected 1 element(s) for xpath: /HPXML/Building/BuildingDetails/BuildingSummary/BuildingConstruction: ConditionedFloorArea'],
                            'missing-duct-location.xml' => ['Expected 0 or 2 element(s) for xpath: /HPXML/Building/BuildingDetails/Systems/HVAC/HVACDistribution/DistributionSystemType/AirDistribution/Ducts[DuctType="supply" or DuctType="return"]: DuctSurfaceArea | DuctLocation[text()='],
                            'missing-duct-location-and-surface-area.xml' => ['Error: The location and surface area of all ducts must be provided or blank.'],
                            'multifamily-reference-appliance.xml' => ["The building is of type 'single-family detached' but"],
                            'multifamily-reference-duct.xml' => ["The building is of type 'single-family detached' but"],
                            'multifamily-reference-surface.xml' => ["The building is of type 'single-family detached' but"],
                            'multifamily-reference-water-heater.xml' => ["The building is of type 'single-family detached' but"],
                            'net-area-negative-wall.xml' => ["Calculated a negative net surface area for surface 'Wall'."],
                            'net-area-negative-roof.xml' => ["Calculated a negative net surface area for surface 'Roof'."],
                            'orphaned-hvac-distribution.xml' => ["Distribution system 'HVACDistribution' found but no HVAC system attached to it."],
                            'refrigerator-location.xml' => ["Refrigerator location is 'garage' but building does not have this location specified."],
                            'repeated-relatedhvac-dhw-indirect.xml' => ["RelatedHVACSystem 'HeatingSystem' is attached to multiple water heating systems."],
                            'repeated-relatedhvac-desuperheater.xml' => ["RelatedHVACSystem 'CoolingSystem' is attached to multiple water heating systems."],
                            'slab-zero-exposed-perimeter.xml' => ["Exposed perimeter for Slab 'Slab' must be greater than zero."],
                            'solar-thermal-system-with-combi-tankless.xml' => ["Water heating system 'WaterHeater' connected to solar thermal system 'SolarThermalSystem' cannot be a space-heating boiler."],
                            'solar-thermal-system-with-desuperheater.xml' => ["Water heating system 'WaterHeater' connected to solar thermal system 'SolarThermalSystem' cannot be attached to a desuperheater."],
                            'solar-thermal-system-with-dhw-indirect.xml' => ["Water heating system 'WaterHeater' connected to solar thermal system 'SolarThermalSystem' cannot be a space-heating boiler."],
                            'unattached-cfis.xml' => ["Attached HVAC distribution system 'foobar' not found for ventilation fan 'MechanicalVentilation'."],
                            'unattached-door.xml' => ["Attached wall 'foobar' not found for door 'DoorNorth'."],
                            'unattached-hvac-distribution.xml' => ["Attached HVAC distribution system 'foobar' not found for HVAC system 'HeatingSystem'."],
                            'unattached-skylight.xml' => ["Attached roof 'foobar' not found for skylight 'SkylightNorth'."],
                            'unattached-solar-thermal-system.xml' => ["Attached water heating system 'foobar' not found for solar thermal system 'SolarThermalSystem'."],
                            'unattached-shared-clothes-washer-water-heater.xml' => ["Attached water heating system 'foobar' not found for clothes washer"],
                            'unattached-shared-dishwasher-water-heater.xml' => ["Attached water heating system 'foobar' not found for dishwasher"],
                            'unattached-window.xml' => ["Attached wall 'foobar' not found for window 'WindowNorth'."],
                            'water-heater-location.xml' => ["WaterHeatingSystem location is 'crawlspace - vented' but building does not have this location specified."],
                            'water-heater-location-other.xml' => ['Expected 1 element(s) for xpath: /HPXML/Building/BuildingDetails/Systems/WaterHeating/WaterHeatingSystem: [not(Location)] |'],
                            'refrigerators-multiple-primary.xml' => ['More than one refrigerator designated as the primary.'],
                            'refrigerators-no-primary.xml' => ['Could not find a primary refrigerator.'] }

    # Test simulations
    Dir["#{sample_files_dir}/invalid_files/*.xml"].sort.each do |xml|
      _run_xml(File.absolute_path(xml), this_dir, true, expected_error_msgs[File.basename(xml)])
    end
  end

  def _run_xml(xml, this_dir, expect_error = false, expect_error_msgs = nil)
    print "Testing #{File.basename(xml)}...\n"
    rundir = File.join(this_dir, 'run')

    measures_dir = File.join(this_dir, '..', '..')

    measures = {}

    # Add HPXML translator measure to workflow
    measure_subdir = 'HPXMLtoOpenStudio'
    args = {}
    args['hpxml_path'] = xml
    args['weather_dir'] = 'weather'
    args['output_dir'] = File.absolute_path(rundir)
    args['debug'] = true
    update_args_hash(measures, measure_subdir, args)

    # Add reporting measure to workflow
    measure_subdir = 'SimulationOutputReport'
    args = {}
    args['timeseries_frequency'] = 'monthly'
    args['include_timeseries_fuel_consumptions'] = true
    args['include_timeseries_end_use_consumptions'] = true
    args['include_timeseries_hot_water_uses'] = true
    args['include_timeseries_total_loads'] = true
    args['include_timeseries_component_loads'] = true
    args['include_timeseries_zone_temperatures'] = true
    args['include_timeseries_airflows'] = true
    args['include_timeseries_weather'] = true
    update_args_hash(measures, measure_subdir, args)

    # Add output variables for combi system energy check and CFIS
    output_vars = [['Water Heater Source Side Heat Transfer Energy', 'runperiod', '*'],
                   ['Baseboard Total Heating Energy', 'runperiod', '*'],
                   ['Boiler Heating Energy', 'runperiod', '*'],
                   ['Fluid Heat Exchanger Heat Transfer Energy', 'runperiod', '*'],
                   ['Fan Electricity Rate', 'runperiod', '*'],
                   ['Fan Runtime Fraction', 'runperiod', '*'],
                   ['Electric Equipment Electricity Energy', 'runperiod', Constants.ObjectNameMechanicalVentilationHouseFanCFIS],
                   ['Boiler Part Load Ratio', 'runperiod', Constants.ObjectNameBoiler],
                   ['Pump Electricity Rate', 'runperiod', Constants.ObjectNameBoiler + ' hydronic pump'],
                   ['Unitary System Part Load Ratio', 'runperiod', Constants.ObjectNameGroundSourceHeatPump + ' unitary system'],
                   ['Pump Electricity Rate', 'runperiod', Constants.ObjectNameGroundSourceHeatPump + ' pump']]
    # Run workflow
    workflow_start = Time.now
    results = run_hpxml_workflow(rundir, xml, measures, measures_dir,
                                 debug: true, output_vars: output_vars,
                                 run_measures_only: expect_error)
    workflow_time = (Time.now - workflow_start).round(1)
    success = results[:success]
    runner = results[:runner]
    sim_time = results[:sim_time]
    puts "Completed in #{workflow_time} seconds."
    puts

    # Check results
    if expect_error
      assert_equal(false, success)

      if expect_error_msgs.nil?
        flunk "No error message defined for #{File.basename(xml)}."
      else
        run_log = File.readlines(File.join(rundir, 'run.log')).map(&:strip)
        expect_error_msgs.each do |error_msg|
          found_error_msg = false
          run_log.each do |run_line|
            next unless run_line.include? error_msg

            found_error_msg = true
            break
          end
          assert(found_error_msg)
        end
      end

      return
    end

    show_output(runner.result) unless success
    assert_equal(true, success)

    # Check for output files
    annual_csv_path = File.join(rundir, 'results_annual.csv')
    timeseries_csv_path = File.join(rundir, 'results_timeseries.csv')
    assert(File.exist? annual_csv_path)
    assert(File.exist? timeseries_csv_path)

    # Get results
    results = _get_results(rundir, sim_time, workflow_time, annual_csv_path, xml)
    sizing_results = _get_sizing_results(rundir)

    # Check outputs
    _verify_outputs(runner, rundir, xml, results)

    return results, sizing_results
  end

  def _get_results(rundir, sim_time, workflow_time, annual_csv_path, xml)
    # Grab all outputs from reporting measure CSV annual results
    results = {}
    CSV.foreach(annual_csv_path) do |row|
      next if row.nil? || (row.size < 2)

      results[row[0]] = Float(row[1])
    end

    sql_path = File.join(rundir, 'eplusout.sql')
    sqlFile = OpenStudio::SqlFile.new(sql_path, false)

    # Obtain HVAC capacities
    # TODO: Add to reporting measure?
    htg_cap_w = 0
    for spd in [4, 2]
      # Get capacity of highest speed for multi-speed coil
      query = "SELECT SUM(Value) FROM ComponentSizes WHERE CompType='Coil:Heating:DX:MultiSpeed' AND Description LIKE '%User-Specified Speed #{spd}%Capacity' AND Units='W'"
      htg_cap_w += sqlFile.execAndReturnFirstDouble(query).get
      break if htg_cap_w > 0
    end
    query = "SELECT SUM(Value) FROM ComponentSizes WHERE ((CompType LIKE 'Coil:Heating:%' OR CompType LIKE 'Boiler:%' OR CompType LIKE 'ZONEHVAC:BASEBOARD:%') AND CompType!='Coil:Heating:DX:MultiSpeed') AND Description LIKE '%User-Specified%Capacity' AND Units='W'"
    htg_cap_w += sqlFile.execAndReturnFirstDouble(query).get
    results['Capacity: Heating (W)'] = htg_cap_w

    clg_cap_w = 0
    for spd in [4, 2]
      # Get capacity of highest speed for multi-speed coil
      query = "SELECT SUM(Value) FROM ComponentSizes WHERE CompType='Coil:Cooling:DX:MultiSpeed' AND Description LIKE 'User-Specified Speed #{spd}%Total%Capacity' AND Units='W'"
      clg_cap_w += sqlFile.execAndReturnFirstDouble(query).get
      break if clg_cap_w > 0
    end
    query = "SELECT SUM(Value) FROM ComponentSizes WHERE CompType LIKE 'Coil:Cooling:%' AND CompType!='Coil:Cooling:DX:MultiSpeed' AND Description LIKE '%User-Specified%Total%Capacity' AND Units='W'"
    clg_cap_w += sqlFile.execAndReturnFirstDouble(query).get
    results['Capacity: Cooling (W)'] = clg_cap_w

    sqlFile.close

    # Check discrepancy between total load and sum of component loads
    if not xml.include? 'ASHRAE_Standard_140'
      sum_component_htg_loads = results.select { |k, v| k.start_with? 'Component Load: Heating:' }.map { |k, v| v }.sum(0.0)
      sum_component_clg_loads = results.select { |k, v| k.start_with? 'Component Load: Cooling:' }.map { |k, v| v }.sum(0.0)
      residual_htg_load = results['Load: Heating (MBtu)'] - sum_component_htg_loads
      residual_clg_load = results['Load: Cooling (MBtu)'] - sum_component_clg_loads
      assert_operator(residual_htg_load.abs, :<, 0.5)
      assert_operator(residual_clg_load.abs, :<, 0.5)
    end

    results[@@simulation_runtime_key] = sim_time
    results[@@workflow_runtime_key] = workflow_time

    return results
  end

  def _get_sizing_results(rundir)
    results = {}
    File.readlines(File.join(rundir, 'run.log')).each do |s|
      next unless s.start_with?('Heat ') || s.start_with?('Cool ')
      next unless s.include? '='

      vals = s.split('=')
      prop = vals[0].strip
      vals = vals[1].split(' ')
      value = Float(vals[0].strip)
      prop += " [#{vals[1].strip}]" # add units
      results[prop] = 0.0 if results[prop].nil?
      results[prop] += value
    end
    assert(!results.empty?)
    return results
  end

  def _verify_outputs(runner, rundir, hpxml_path, results)
    sql_path = File.join(rundir, 'eplusout.sql')
    assert(File.exist? sql_path)

    sqlFile = OpenStudio::SqlFile.new(sql_path, false)
    hpxml_defaults_path = File.join(rundir, 'in.xml')
    hpxml = HPXML.new(hpxml_path: hpxml_defaults_path)
    HVAC.apply_shared_systems(hpxml)

    # Collapse windows further using same logic as measure.rb
    hpxml.windows.each do |window|
      window.fraction_operable = nil
    end
    hpxml.collapse_enclosure_surfaces()

    # Check run.log warnings
    File.readlines(File.join(rundir, 'run.log')).each do |log_line|
      next if log_line.strip.empty?
      next if log_line.include? 'Warning: Could not load nokogiri, no HPXML validation performed.'
      next if log_line.start_with? 'Info: '
      next if log_line.start_with? 'Executing command'
      next if (log_line.start_with?('Heat ') || log_line.start_with?('Cool ')) && log_line.include?('=')
      next if log_line.include? "-cache.csv' could not be found; regenerating it."
      next if log_line.include?('Warning: HVACDistribution') && log_line.include?('has ducts entirely within conditioned space but there is non-zero leakage to the outside.')

      if hpxml.clothes_washers.empty?
        next if log_line.include? 'No clothes washer specified, the model will not include clothes washer energy use.'
      end
      if hpxml.clothes_dryers.empty?
        next if log_line.include? 'No clothes dryer specified, the model will not include clothes dryer energy use.'
      end
      if hpxml.dishwashers.empty?
        next if log_line.include? 'No dishwasher specified, the model will not include dishwasher energy use.'
      end
      if hpxml.refrigerators.empty?
        next if log_line.include? 'No refrigerator specified, the model will not include refrigerator energy use.'
      end
      if hpxml.cooking_ranges.empty?
        next if log_line.include? 'No cooking range specified, the model will not include cooking range/oven energy use.'
      end
      if hpxml.water_heating_systems.empty?
        next if log_line.include? 'No water heater specified, the model will not include water heating energy use.'
      end
      if (hpxml.heating_systems + hpxml.heat_pumps).select { |h| h.fraction_heat_load_served.to_f > 0 }.empty?
        next if log_line.include? 'No heating system specified, the model will not include space heating energy use.'
      end
      if (hpxml.cooling_systems + hpxml.heat_pumps).select { |c| c.fraction_cool_load_served.to_f > 0 }.empty?
        next if log_line.include? 'No cooling system specified, the model will not include space cooling energy use.'
      end
      if hpxml.plug_loads.select { |p| p.plug_load_type == HPXML::PlugLoadTypeOther }.empty?
        next if log_line.include? "No '#{HPXML::PlugLoadTypeOther}' plug loads specified, the model will not include misc plug load energy use."
      end
      if hpxml.plug_loads.select { |p| p.plug_load_type == HPXML::PlugLoadTypeTelevision }.empty?
        next if log_line.include? "No '#{HPXML::PlugLoadTypeTelevision}' plug loads specified, the model will not include television plug load energy use."
      end
      if hpxml.lighting_groups.empty?
        next if log_line.include? 'No lighting specified, the model will not include lighting energy use.'
      end

      flunk "Unexpected warning found in run.log: #{log_line}"
    end

    # Check for unexpected warnings
    File.readlines(File.join(rundir, 'eplusout.err')).each do |err_line|
      next unless err_line.include? '** Warning **'

      # General
      next if err_line.include? 'Schedule:Constant="ALWAYS ON CONTINUOUS", Blank Schedule Type Limits Name input'
      next if err_line.include? 'Schedule:Constant="ALWAYS OFF DISCRETE", Blank Schedule Type Limits Name input'
      next if err_line.include? 'Output:Meter: invalid Key Name'
      next if err_line.include? 'Entered Zone Volumes differ from calculated zone volume'
      next if err_line.include?('CalculateZoneVolume') && err_line.include?('not fully enclosed')
      next if err_line.include?('GetInputViewFactors') && err_line.include?('not enough values')
      next if err_line.include? 'Pump nominal power or motor efficiency is set to 0'
      next if err_line.include? 'volume flow rate per watt of rated total cooling capacity is out of range'
      next if err_line.include? 'volume flow rate per watt of rated total heating capacity is out of range'
      next if err_line.include? 'The following Report Variables were requested but not generated'
      next if err_line.include? 'Timestep: Requested number'
      next if err_line.include? 'The Standard Ratings is calculated for'
      next if err_line.include?('CheckUsedConstructions') && err_line.include?('nominally unused constructions')
      next if err_line.include?('WetBulb not converged after') && err_line.include?('iterations(PsyTwbFnTdbWPb)')
      next if err_line.include? 'Inside surface heat balance did not converge with Max Temp Difference'

      # HPWHs
      if hpxml.water_heating_systems.select { |wh| wh.water_heater_type == HPXML::WaterHeaterTypeHeatPump }.size > 0
        next if err_line.include? 'Recovery Efficiency and Energy Factor could not be calculated during the test for standard ratings'
        next if err_line.include? 'SimHVAC: Maximum iterations (20) exceeded for all HVAC loops'
      end
      # HP defrost curves
      if hpxml.heat_pumps.select { |hp| [HPXML::HVACTypeHeatPumpAirToAir, HPXML::HVACTypeHeatPumpMiniSplit].include? hp.heat_pump_type }.size > 0
        next if err_line.include?('GetDXCoils: Coil:Heating:DX') && err_line.include?('curve values')
      end
      # FUTURE: Remove when https://github.com/NREL/EnergyPlus/pull/8073 is available
      if hpxml_path.include? 'ASHRAE_Standard_140'
        next if err_line.include?('SurfaceProperty:ExposedFoundationPerimeter') && err_line.include?('Total Exposed Perimeter is greater than the perimeter')
      end
      # FUTURE: Remove when https://github.com/NREL/EnergyPlus/issues/8163 is addressed
      if (hpxml.solar_thermal_systems.size > 0) || (hpxml.water_heating_systems.select { |wh| wh.water_heater_type == HPXML::WaterHeaterTypeHeatPump }.size > 0)
        next if err_line.include? 'More Additional Loss Coefficients were entered than the number of nodes; extra coefficients will not be used'
      end
      if hpxml_path.include?('base-dhw-tank-heat-pump-outside.xml') || hpxml_path.include?('base-hvac-flowrate.xml')
        next if err_line.include? 'Full load outlet air dry-bulb temperature < 2C. This indicates the possibility of coil frost/freeze.'
        next if err_line.include? 'Full load outlet temperature indicates a possibility of frost/freeze error continues.'
      end
      next if err_line.include? 'Missing temperature setpoint for LeavingSetpointModulated mode' # These warnings are fine, simulation continues with assigning plant loop setpoint to boiler, which is the expected one

      if hpxml.cooling_systems.select { |c| c.cooling_system_type == HPXML::HVACTypeEvaporativeCooler }.size > 0
        # Evap cooler model is not really using Controller:MechanicalVentilation object, so these warnings of ignoring some features are fine.
        # OS requires a Controller:MechanicalVentilation to be attached to the oa controller, however it's not required by E+.
        # Manually removing Controller:MechanicalVentilation from idf eliminates these two warnings.
        # FUTURE: Can we update OS to allow removing it?
        next if err_line.include?('Zone') && err_line.include?('is not accounted for by Controller:MechanicalVentilation object')
        next if err_line.include?('PEOPLE object for zone') && err_line.include?('is not accounted for by Controller:MechanicalVentilation object')
        # "The only valid controller type for an AirLoopHVAC is Controller:WaterCoil.", evap cooler doesn't need one.
        next if err_line.include?('GetAirPathData: AirLoopHVAC') && err_line.include?('has no Controllers')
        # input "Autosize" for Fixed Minimum Air Flow Rate is added by OS translation, now set it to 0 to skip potential sizing process, though no way to prevent this warning.
        next if err_line.include? 'Since Zone Minimum Air Flow Input Method = CONSTANT, input for Fixed Minimum Air Flow Rate will be ignored'
      end
      next if err_line.include?('Glycol: Temperature') && err_line.include?('out of range (too low) for fluid')
      next if err_line.include?('Glycol: Temperature') && err_line.include?('out of range (too high) for fluid')
      next if err_line.include? 'Plant loop exceeding upper temperature limit'

      if hpxml.cooling_systems.select { |c| c.cooling_system_type == HPXML::HVACTypeRoomAirConditioner }.size > 0
        next if err_line.include? 'GetDXCoils: Coil:Cooling:DX:SingleSpeed="ROOM AC CLG COIL" curve values' # TODO: Double-check curves
      end
      next if err_line.include?('Foundation:Kiva') && err_line.include?('wall surfaces with more than four vertices') # TODO: Check alternative approach

      if hpxml_path.include?('base-simcontrol-timestep-10-mins.xml') || hpxml_path.include?('ASHRAE_Standard_140')
        next if err_line.include? 'Temperature out of range [-100. to 200.] (PsyPsatFnTemp)'
      end
      if hpxml_path.include? 'fan-coil' # Warning for unused coil
        next if err_line.include? 'In calculating the design coil UA for Coil:Cooling:Water'
      end

      flunk "Unexpected warning found: #{err_line}"
    end

    # Timestep
    timestep = hpxml.header.timestep
    if timestep.nil?
      timestep = 60
    end
    query = 'SELECT NumTimestepsPerHour FROM Simulations'
    sql_value = sqlFile.execAndReturnFirstDouble(query).get
    assert_equal(60 / timestep, sql_value)

    # Conditioned Floor Area
    if (hpxml.total_fraction_cool_load_served > 0) || (hpxml.total_fraction_heat_load_served > 0) # EnergyPlus will only report conditioned floor area if there is an HVAC system
      hpxml_value = hpxml.building_construction.conditioned_floor_area
      query = "SELECT Value FROM TabularDataWithStrings WHERE ReportName='InputVerificationandResultsSummary' AND ReportForString='Entire Facility' AND TableName='Zone Summary' AND RowName='Conditioned Total' AND ColumnName='Area' AND Units='m2'"
      sql_value = UnitConversions.convert(sqlFile.execAndReturnFirstDouble(query).get, 'm^2', 'ft^2')
      # Subtract duct return plenum conditioned floor area
      query = "SELECT SUM(Value) FROM TabularDataWithStrings WHERE ReportName='InputVerificationandResultsSummary' AND ReportForString='Entire Facility' AND TableName='Zone Summary' AND RowName LIKE '%RET AIR ZONE' AND ColumnName='Area' AND Units='m2'"
      sql_value -= UnitConversions.convert(sqlFile.execAndReturnFirstDouble(query).get, 'm^2', 'ft^2')
      assert_in_epsilon(hpxml_value, sql_value, 0.01)
    end

    # Enclosure Roofs
    hpxml.roofs.each do |roof|
      roof_id = roof.id.upcase

      # R-value
      hpxml_value = roof.insulation_assembly_r_value
      if hpxml_path.include? 'ASHRAE_Standard_140'
        # Compare R-value w/o film
        hpxml_value -= Material.AirFilmRoofASHRAE140.rvalue
        hpxml_value -= Material.AirFilmOutsideASHRAE140.rvalue
        query = "SELECT AVG(Value) FROM TabularDataWithStrings WHERE ReportName='EnvelopeSummary' AND ReportForString='Entire Facility' AND TableName='Opaque Exterior' AND (RowName='#{roof_id}' OR RowName LIKE '#{roof_id}:%') AND ColumnName='U-Factor no Film' AND Units='W/m2-K'"
      else
        # Compare R-value w/ film
        query = "SELECT AVG(Value) FROM TabularDataWithStrings WHERE ReportName='EnvelopeSummary' AND ReportForString='Entire Facility' AND TableName='Opaque Exterior' AND (RowName='#{roof_id}' OR RowName LIKE '#{roof_id}:%') AND ColumnName='U-Factor with Film' AND Units='W/m2-K'"
      end
      sql_value = 1.0 / UnitConversions.convert(sqlFile.execAndReturnFirstDouble(query).get, 'W/(m^2*K)', 'Btu/(hr*ft^2*F)')
      assert_in_epsilon(hpxml_value, sql_value, 0.1) # TODO: Higher due to outside air film?

      # Net area
      hpxml_value = roof.area
      hpxml.skylights.each do |subsurface|
        next if subsurface.roof_idref.upcase != roof_id

        hpxml_value -= subsurface.area
      end
      query = "SELECT SUM(Value) FROM TabularDataWithStrings WHERE ReportName='EnvelopeSummary' AND ReportForString='Entire Facility' AND TableName='Opaque Exterior' AND (RowName='#{roof_id}' OR RowName LIKE '#{roof_id}:%') AND ColumnName='Net Area' AND Units='m2'"
      sql_value = UnitConversions.convert(sqlFile.execAndReturnFirstDouble(query).get, 'm^2', 'ft^2')
      assert_operator(sql_value, :>, 0.01)
      assert_in_epsilon(hpxml_value, sql_value, 0.01)

      # Solar absorptance
      hpxml_value = roof.solar_absorptance
      query = "SELECT AVG(Value) FROM TabularDataWithStrings WHERE ReportName='EnvelopeSummary' AND ReportForString='Entire Facility' AND TableName='Opaque Exterior' AND (RowName='#{roof_id}' OR RowName LIKE '#{roof_id}:%') AND ColumnName='Reflectance'"
      sql_value = 1.0 - sqlFile.execAndReturnFirstDouble(query).get
      assert_in_epsilon(hpxml_value, sql_value, 0.01)

      # Tilt
      hpxml_value = UnitConversions.convert(Math.atan(roof.pitch / 12.0), 'rad', 'deg')
      query = "SELECT AVG(Value) FROM TabularDataWithStrings WHERE ReportName='EnvelopeSummary' AND ReportForString='Entire Facility' AND TableName='Opaque Exterior' AND (RowName='#{roof_id}' OR RowName LIKE '#{roof_id}:%') AND ColumnName='Tilt' AND Units='deg'"
      sql_value = sqlFile.execAndReturnFirstDouble(query).get
      assert_in_epsilon(hpxml_value, sql_value, 0.01)

      # Azimuth
      next unless (not roof.azimuth.nil?) && (Float(roof.pitch) > 0)

      hpxml_value = roof.azimuth
      query = "SELECT AVG(Value) FROM TabularDataWithStrings WHERE ReportName='EnvelopeSummary' AND ReportForString='Entire Facility' AND TableName='Opaque Exterior' AND (RowName='#{roof_id}' OR RowName LIKE '#{roof_id}:%') AND ColumnName='Azimuth' AND Units='deg'"
      sql_value = sqlFile.execAndReturnFirstDouble(query).get
      assert_in_epsilon(hpxml_value, sql_value, 0.01)
    end

    # Enclosure Foundations
    # Ensure Kiva instances have perimeter fraction of 1.0 as we explicitly define them to end up this way.
    num_kiva_instances = 0
    File.readlines(File.join(rundir, 'eplusout.eio')).each do |eio_line|
      next unless eio_line.downcase.start_with? 'foundation kiva'

      kiva_perim_frac = Float(eio_line.split(',')[5])
      assert_equal(1.0, kiva_perim_frac)

      num_kiva_instances += 1
    end

    num_expected_kiva_instances = { 'base-foundation-ambient.xml' => 0,                       # no foundation in contact w/ ground
                                    'base-foundation-multiple.xml' => 2,                      # additional instance for 2nd foundation type
                                    'base-enclosure-2stories-garage.xml' => 2,                # additional instance for garage
                                    'base-enclosure-garage.xml' => 2,                         # additional instance for garage
                                    'base-enclosure-other-housing-unit.xml' => 0,             # no foundation in contact w/ ground
                                    'base-enclosure-other-heated-space.xml' => 0,             # no foundation in contact w/ ground
                                    'base-enclosure-other-non-freezing-space.xml' => 0,       # no foundation in contact w/ ground
                                    'base-enclosure-other-multifamily-buffer-space.xml' => 0, # no foundation in contact w/ ground
                                    'base-enclosure-common-surfaces.xml' => 2,                # additional instance for vented crawlspace
                                    'base-foundation-walkout-basement.xml' => 4,              # 3 foundation walls plus a no-wall exposed perimeter
                                    'base-foundation-complex.xml' => 10,
                                    'base-misc-loads-large-uncommon.xml' => 2,
                                    'base-misc-loads-large-uncommon2.xml' => 2 }

    if hpxml_path.include? 'ASHRAE_Standard_140'
      # nop
    elsif not num_expected_kiva_instances[File.basename(hpxml_path)].nil?
      assert_equal(num_expected_kiva_instances[File.basename(hpxml_path)], num_kiva_instances)
    else
      assert_equal(1, num_kiva_instances)
    end

    # Enclosure Foundation Slabs
    num_slabs = hpxml.slabs.size
    if (num_slabs <= 1) && (num_kiva_instances <= 1) # The slab surfaces may be combined in these situations, so skip tests
      hpxml.slabs.each do |slab|
        slab_id = slab.id.upcase

        # Exposed Area
        hpxml_value = Float(slab.area)
        query = "SELECT Value FROM TabularDataWithStrings WHERE ReportName='EnvelopeSummary' AND ReportForString='Entire Facility' AND TableName='Opaque Exterior' AND RowName='#{slab_id}' AND ColumnName='Gross Area' AND Units='m2'"
        sql_value = UnitConversions.convert(sqlFile.execAndReturnFirstDouble(query).get, 'm^2', 'ft^2')
        assert_operator(sql_value, :>, 0.01)
        assert_in_epsilon(hpxml_value, sql_value, 0.01)

        # Tilt
        query = "SELECT Value FROM TabularDataWithStrings WHERE ReportName='EnvelopeSummary' AND ReportForString='Entire Facility' AND TableName='Opaque Exterior' AND RowName='#{slab_id}' AND ColumnName='Tilt' AND Units='deg'"
        sql_value = sqlFile.execAndReturnFirstDouble(query).get
        assert_in_epsilon(180.0, sql_value, 0.01)
      end
    end

    # Enclosure Walls/RimJoists/FoundationWalls
    (hpxml.walls + hpxml.rim_joists + hpxml.foundation_walls).each do |wall|
      wall_id = wall.id.upcase

      if wall.is_adiabatic
        # Adiabatic surfaces have their "BaseSurfaceIndex" as their "ExtBoundCond" in "Surfaces" table in SQL simulation results
        query_base_surf_idx = "SELECT BaseSurfaceIndex FROM Surfaces WHERE SurfaceName='#{wall_id}'"
        query_ext_bound = "SELECT ExtBoundCond FROM Surfaces WHERE SurfaceName='#{wall_id}'"
        sql_value_base_surf_idx = sqlFile.execAndReturnFirstDouble(query_base_surf_idx).get
        sql_value_ext_bound_cond = sqlFile.execAndReturnFirstDouble(query_ext_bound).get
        assert_equal(sql_value_base_surf_idx, sql_value_ext_bound_cond)
      end

      # Exterior walls
      next unless wall.is_exterior

      # R-value
      if (not wall.insulation_assembly_r_value.nil?) && (not hpxml_path.include? 'base-foundation-unconditioned-basement-assembly-r.xml') # This file uses Foundation:Kiva for insulation, so skip it
        hpxml_value = wall.insulation_assembly_r_value
        if hpxml_path.include? 'ASHRAE_Standard_140'
          # Compare R-value w/o film
          hpxml_value -= Material.AirFilmVerticalASHRAE140.rvalue
          hpxml_value -= Material.AirFilmOutsideASHRAE140.rvalue
          query = "SELECT AVG(Value) FROM TabularDataWithStrings WHERE ReportName='EnvelopeSummary' AND ReportForString='Entire Facility' AND TableName='Opaque Exterior' AND (RowName='#{wall_id}' OR RowName LIKE '#{wall_id}:%') AND ColumnName='U-Factor no Film' AND Units='W/m2-K'"
        else
          # Compare R-value w/ film
          query = "SELECT AVG(Value) FROM TabularDataWithStrings WHERE ReportName='EnvelopeSummary' AND ReportForString='Entire Facility' AND TableName='Opaque Exterior' AND (RowName='#{wall_id}' OR RowName LIKE '#{wall_id}:%') AND ColumnName='U-Factor with Film' AND Units='W/m2-K'"
        end
        sql_value = 1.0 / UnitConversions.convert(sqlFile.execAndReturnFirstDouble(query).get, 'W/(m^2*K)', 'Btu/(hr*ft^2*F)')
        assert_in_epsilon(hpxml_value, sql_value, 0.03)
      end

      # Net area
      hpxml_value = wall.area
      (hpxml.windows + hpxml.doors).each do |subsurface|
        next if subsurface.wall_idref.upcase != wall_id

        hpxml_value -= subsurface.area
      end
      if wall.exterior_adjacent_to == HPXML::LocationGround
        # Calculate total length of walls
        wall_total_length = 0
        hpxml.foundation_walls.each do |foundation_wall|
          next unless foundation_wall.exterior_adjacent_to == HPXML::LocationGround
          next unless wall.interior_adjacent_to == foundation_wall.interior_adjacent_to

          wall_total_length += foundation_wall.area / foundation_wall.height
        end

        # Calculate total slab exposed perimeter
        slab_exposed_length = 0
        hpxml.slabs.each do |slab|
          next unless wall.interior_adjacent_to == slab.interior_adjacent_to

          slab_exposed_length += slab.exposed_perimeter
        end

        # Calculate exposed foundation wall area
        if slab_exposed_length < wall_total_length
          hpxml_value *= (slab_exposed_length / wall_total_length)
        end
      end
      query = "SELECT SUM(Value) FROM TabularDataWithStrings WHERE ReportName='EnvelopeSummary' AND ReportForString='Entire Facility' AND TableName='Opaque Exterior' AND (RowName='#{wall_id}' OR RowName LIKE '#{wall_id}:%' OR RowName LIKE '#{wall_id} %') AND ColumnName='Net Area' AND Units='m2'"
      sql_value = UnitConversions.convert(sqlFile.execAndReturnFirstDouble(query).get, 'm^2', 'ft^2')
      assert_operator(sql_value, :>, 0.01)
      assert_in_epsilon(hpxml_value, sql_value, 0.01)

      # Solar absorptance
      if wall.respond_to? :solar_absorptance
        hpxml_value = wall.solar_absorptance
        query = "SELECT AVG(Value) FROM TabularDataWithStrings WHERE ReportName='EnvelopeSummary' AND ReportForString='Entire Facility' AND TableName='Opaque Exterior' AND (RowName='#{wall_id}' OR RowName LIKE '#{wall_id}:%') AND ColumnName='Reflectance'"
        sql_value = 1.0 - sqlFile.execAndReturnFirstDouble(query).get
        assert_in_epsilon(hpxml_value, sql_value, 0.01)
      end

      # Tilt
      query = "SELECT AVG(Value) FROM TabularDataWithStrings WHERE ReportName='EnvelopeSummary' AND ReportForString='Entire Facility' AND TableName='Opaque Exterior' AND (RowName='#{wall_id}' OR RowName LIKE '#{wall_id}:%') AND ColumnName='Tilt' AND Units='deg'"
      sql_value = sqlFile.execAndReturnFirstDouble(query).get
      assert_in_epsilon(90.0, sql_value, 0.01)

      # Azimuth
      next unless not wall.azimuth.nil?

      hpxml_value = wall.azimuth
      query = "SELECT AVG(Value) FROM TabularDataWithStrings WHERE ReportName='EnvelopeSummary' AND ReportForString='Entire Facility' AND TableName='Opaque Exterior' AND (RowName='#{wall_id}' OR RowName LIKE '#{wall_id}:%') AND ColumnName='Azimuth' AND Units='deg'"
      sql_value = sqlFile.execAndReturnFirstDouble(query).get
      assert_in_epsilon(hpxml_value, sql_value, 0.01)
    end

    # Enclosure FrameFloors
    hpxml.frame_floors.each do |frame_floor|
      frame_floor_id = frame_floor.id.upcase

      if frame_floor.is_adiabatic
        # Adiabatic surfaces have their "BaseSurfaceIndex" as their "ExtBoundCond" in "Surfaces" table in SQL simulation results
        query_base_surf_idx = "SELECT BaseSurfaceIndex FROM Surfaces WHERE SurfaceName='#{frame_floor_id}'"
        query_ext_bound = "SELECT ExtBoundCond FROM Surfaces WHERE SurfaceName='#{frame_floor_id}'"
        sql_value_base_surf_idx = sqlFile.execAndReturnFirstDouble(query_base_surf_idx).get
        sql_value_ext_bound_cond = sqlFile.execAndReturnFirstDouble(query_ext_bound).get
        assert_equal(sql_value_base_surf_idx, sql_value_ext_bound_cond)
      end

      # Exterior frame floors
      next unless frame_floor.is_exterior

      # R-value
      hpxml_value = frame_floor.insulation_assembly_r_value
      if hpxml_path.include? 'ASHRAE_Standard_140'
        # Compare R-value w/o film
        if frame_floor.is_exterior # Raised floor
          hpxml_value -= Material.AirFilmFloorASHRAE140.rvalue
          hpxml_value -= Material.AirFilmFloorZeroWindASHRAE140.rvalue
        elsif frame_floor.is_ceiling # Attic floor
          hpxml_value -= Material.AirFilmFloorASHRAE140.rvalue
          hpxml_value -= Material.AirFilmFloorASHRAE140.rvalue
        end
        query = "SELECT AVG(Value) FROM TabularDataWithStrings WHERE ReportName='EnvelopeSummary' AND ReportForString='Entire Facility' AND TableName='Opaque Exterior' AND RowName='#{frame_floor_id}' AND ColumnName='U-Factor no Film' AND Units='W/m2-K'"
      else
        # Compare R-value w/ film
        query = "SELECT AVG(Value) FROM TabularDataWithStrings WHERE ReportName='EnvelopeSummary' AND ReportForString='Entire Facility' AND TableName='Opaque Exterior' AND RowName='#{frame_floor_id}' AND ColumnName='U-Factor with Film' AND Units='W/m2-K'"
      end
      sql_value = 1.0 / UnitConversions.convert(sqlFile.execAndReturnFirstDouble(query).get, 'W/(m^2*K)', 'Btu/(hr*ft^2*F)')
      assert_in_epsilon(hpxml_value, sql_value, 0.03)

      # Area
      hpxml_value = frame_floor.area
      query = "SELECT SUM(Value) FROM TabularDataWithStrings WHERE ReportName='EnvelopeSummary' AND ReportForString='Entire Facility' AND TableName='Opaque Exterior' AND RowName='#{frame_floor_id}' AND ColumnName='Net Area' AND Units='m2'"
      sql_value = UnitConversions.convert(sqlFile.execAndReturnFirstDouble(query).get, 'm^2', 'ft^2')
      assert_operator(sql_value, :>, 0.01)
      assert_in_epsilon(hpxml_value, sql_value, 0.01)

      # Tilt
      if frame_floor.is_ceiling
        hpxml_value = 0
      else
        hpxml_value = 180
      end
      query = "SELECT AVG(Value) FROM TabularDataWithStrings WHERE ReportName='EnvelopeSummary' AND ReportForString='Entire Facility' AND TableName='Opaque Exterior' AND RowName='#{frame_floor_id}' AND ColumnName='Tilt' AND Units='deg'"
      sql_value = sqlFile.execAndReturnFirstDouble(query).get
      assert_in_epsilon(hpxml_value, sql_value, 0.01)
    end

    # Enclosure Windows/Skylights
    (hpxml.windows + hpxml.skylights).each do |subsurface|
      next unless subsurface.is_exterior

      subsurface_id = subsurface.id.upcase

      # Area
      hpxml_value = subsurface.area
      query = "SELECT Value FROM TabularDataWithStrings WHERE ReportName='EnvelopeSummary' AND ReportForString='Entire Facility' AND TableName='Exterior Fenestration' AND RowName='#{subsurface_id}' AND ColumnName='Area of Multiplied Openings' AND Units='m2'"
      sql_value = UnitConversions.convert(sqlFile.execAndReturnFirstDouble(query).get, 'm^2', 'ft^2')
      assert_operator(sql_value, :>, 0.01)
      assert_in_epsilon(hpxml_value, sql_value, 0.02)

      # U-Factor
      hpxml_value = subsurface.ufactor
      query = "SELECT Value FROM TabularDataWithStrings WHERE ReportName='EnvelopeSummary' AND ReportForString='Entire Facility' AND TableName='Exterior Fenestration' AND RowName='#{subsurface_id}' AND ColumnName='Glass U-Factor' AND Units='W/m2-K'"
      sql_value = UnitConversions.convert(sqlFile.execAndReturnFirstDouble(query).get, 'W/(m^2*K)', 'Btu/(hr*ft^2*F)')
      if subsurface.is_a? HPXML::Skylight
        sql_value *= 1.2 # Convert back from vertical position to NFRC 20-degree slope
      end
      assert_in_epsilon(hpxml_value, sql_value, 0.02)

      # SHGC
      # TODO: Affected by interior shading

      # Azimuth
      hpxml_value = subsurface.azimuth
      query = "SELECT Value FROM TabularDataWithStrings WHERE ReportName='EnvelopeSummary' AND ReportForString='Entire Facility' AND TableName='Exterior Fenestration' AND RowName='#{subsurface_id}' AND ColumnName='Azimuth' AND Units='deg'"
      sql_value = sqlFile.execAndReturnFirstDouble(query).get
      assert_in_epsilon(hpxml_value, sql_value, 0.01)

      # Tilt
      if subsurface.respond_to? :wall_idref
        query = "SELECT Value FROM TabularDataWithStrings WHERE ReportName='EnvelopeSummary' AND ReportForString='Entire Facility' AND TableName='Exterior Fenestration' AND RowName='#{subsurface_id}' AND ColumnName='Tilt' AND Units='deg'"
        sql_value = sqlFile.execAndReturnFirstDouble(query).get
        assert_in_epsilon(90.0, sql_value, 0.01)
      elsif subsurface.respond_to? :roof_idref
        hpxml_value = nil
        hpxml.roofs.each do |roof|
          next if roof.id != subsurface.roof_idref

          hpxml_value = UnitConversions.convert(Math.atan(roof.pitch / 12.0), 'rad', 'deg')
        end
        query = "SELECT Value FROM TabularDataWithStrings WHERE ReportName='EnvelopeSummary' AND ReportForString='Entire Facility' AND TableName='Exterior Fenestration' AND RowName='#{subsurface_id}' AND ColumnName='Tilt' AND Units='deg'"
        sql_value = sqlFile.execAndReturnFirstDouble(query).get
        assert_in_epsilon(hpxml_value, sql_value, 0.01)
      else
        flunk "Subsurface '#{subsurface_id}' should have either AttachedToWall or AttachedToRoof element."
      end
    end

    # Enclosure Doors
    hpxml.doors.each do |door|
      next unless door.wall.is_exterior

      door_id = door.id.upcase

      # Area
      if not door.area.nil?
        hpxml_value = door.area
        query = "SELECT Value FROM TabularDataWithStrings WHERE ReportName='EnvelopeSummary' AND ReportForString='Entire Facility' AND TableName='Exterior Door' AND RowName='#{door_id}' AND ColumnName='Gross Area' AND Units='m2'"
        sql_value = UnitConversions.convert(sqlFile.execAndReturnFirstDouble(query).get, 'm^2', 'ft^2')
        assert_operator(sql_value, :>, 0.01)
        assert_in_epsilon(hpxml_value, sql_value, 0.01)
      end

      # R-Value
      next unless not door.r_value.nil?

      hpxml_value = door.r_value
      query = "SELECT Value FROM TabularDataWithStrings WHERE ReportName='EnvelopeSummary' AND ReportForString='Entire Facility' AND TableName='Exterior Door' AND RowName='#{door_id}' AND ColumnName='U-Factor with Film' AND Units='W/m2-K'"
      sql_value = 1.0 / UnitConversions.convert(sqlFile.execAndReturnFirstDouble(query).get, 'W/(m^2*K)', 'Btu/(hr*ft^2*F)')
      assert_in_epsilon(hpxml_value, sql_value, 0.02)
    end

    # HVAC Heating Systems
    num_htg_sys = hpxml.heating_systems.size
    hpxml.heating_systems.each do |heating_system|
      htg_sys_type = heating_system.heating_system_type
      htg_sys_fuel = heating_system.heating_system_fuel

      next unless heating_system.fraction_heat_load_served > 0

      # Electric Auxiliary Energy
      # For now, skip if multiple equipment
      next unless (num_htg_sys == 1) && [HPXML::HVACTypeFurnace, HPXML::HVACTypeBoiler, HPXML::HVACTypeWallFurnace, HPXML::HVACTypeFloorFurnace, HPXML::HVACTypeStove].include?(htg_sys_type) && (htg_sys_fuel != HPXML::FuelTypeElectricity)

      if not heating_system.electric_auxiliary_energy.nil?
        hpxml_value = heating_system.electric_auxiliary_energy / 2.08
      else
        furnace_capacity_kbtuh = nil
        if htg_sys_type == HPXML::HVACTypeFurnace
          furnace_capacity_kbtuh = UnitConversions.convert(results['Capacity: Heating (W)'], 'W', 'kBtu/hr')
        end
        hpxml_value = HVAC.get_electric_auxiliary_energy(heating_system, furnace_capacity_kbtuh) / 2.08
      end

      if htg_sys_type == HPXML::HVACTypeBoiler
        next if hpxml.water_heating_systems.select { |wh| [HPXML::WaterHeaterTypeCombiStorage, HPXML::WaterHeaterTypeCombiTankless].include? wh.water_heater_type }.size > 0 # Skip combi systems

        # Compare pump power from timeseries output
        query = "SELECT VariableValue FROM ReportVariableData WHERE ReportVariableDataDictionaryIndex IN (SELECT ReportVariableDataDictionaryIndex FROM ReportVariableDataDictionary WHERE VariableType='Avg' AND VariableName='Boiler Part Load Ratio' AND ReportingFrequency='Run Period')"
        avg_plr = sqlFile.execAndReturnFirstDouble(query).get
        query = "SELECT VariableValue FROM ReportVariableData WHERE ReportVariableDataDictionaryIndex IN (SELECT ReportVariableDataDictionaryIndex FROM ReportVariableDataDictionary WHERE VariableType='Avg' AND VariableName='Pump Electricity Rate' AND ReportingFrequency='Run Period')"
        avg_w = sqlFile.execAndReturnFirstDouble(query).get
        sql_value = avg_w / avg_plr
        assert_in_epsilon(sql_value, hpxml_value, 0.02)
      else
        next if hpxml.cooling_systems.size + hpxml.heat_pumps.size > 0 # Skip if other system types (which could result in A) multiple supply fans or B) different supply fan power consumption in the cooling season)

        # Compare fan power from timeseries output
        query = "SELECT VariableValue FROM ReportVariableData WHERE ReportVariableDataDictionaryIndex IN (SELECT ReportVariableDataDictionaryIndex FROM ReportVariableDataDictionary WHERE VariableType='Avg' AND VariableName='Fan Runtime Fraction' and KeyValue LIKE '% SUPPLY FAN' AND ReportingFrequency='Run Period')"
        avg_rtf = sqlFile.execAndReturnFirstDouble(query).get
        query = "SELECT VariableValue FROM ReportVariableData WHERE ReportVariableDataDictionaryIndex IN (SELECT ReportVariableDataDictionaryIndex FROM ReportVariableDataDictionary WHERE VariableType='Avg' AND VariableName='Fan Electricity Rate' and KeyValue LIKE '% SUPPLY FAN' AND ReportingFrequency='Run Period')"
        avg_w = sqlFile.execAndReturnFirstDouble(query).get
        sql_value = avg_w / avg_rtf
        assert_in_epsilon(sql_value, hpxml_value, 0.02)
      end
    end

    # HVAC Heat Pumps
    num_hps = hpxml.heat_pumps.size
    hpxml.heat_pumps.each do |heat_pump|
      next unless heat_pump.fraction_heat_load_served > 0
      next unless (num_hps == 1) && heat_pump.heat_pump_type == HPXML::HVACTypeHeatPumpGroundToAir

      # Compare pump power from timeseries output
      hpxml_value = heat_pump.pump_watts_per_ton * UnitConversions.convert(results['Capacity: Cooling (W)'], 'W', 'ton')
      query = "SELECT VariableValue FROM ReportVariableData WHERE ReportVariableDataDictionaryIndex IN (SELECT ReportVariableDataDictionaryIndex FROM ReportVariableDataDictionary WHERE VariableType='Avg' AND VariableName='Unitary System Part Load Ratio' AND ReportingFrequency='Run Period')"
      avg_plr = sqlFile.execAndReturnFirstDouble(query).get
      query = "SELECT VariableValue FROM ReportVariableData WHERE ReportVariableDataDictionaryIndex IN (SELECT ReportVariableDataDictionaryIndex FROM ReportVariableDataDictionary WHERE VariableType='Avg' AND VariableName='Pump Electricity Rate' AND ReportingFrequency='Run Period')"
      avg_w = sqlFile.execAndReturnFirstDouble(query).get
      sql_value = avg_w / avg_plr
      assert_in_epsilon(sql_value, hpxml_value, 0.02)
    end

    # HVAC Capacities
    htg_cap = nil
    clg_cap = nil
    hpxml.heating_systems.each do |heating_system|
      htg_sys_cap = heating_system.heating_capacity.to_f
      if htg_sys_cap > 0
        htg_cap = 0 if htg_cap.nil?
        htg_cap += htg_sys_cap
      end
    end
    hpxml.cooling_systems.each do |cooling_system|
      clg_sys_cap = cooling_system.cooling_capacity.to_f
      clg_cap_mult = 1.0
      if cooling_system.cooling_system_type == HPXML::HVACTypeMiniSplitAirConditioner
        # TODO: Generalize this
        clg_cap_mult = 1.20
      end
      if clg_sys_cap > 0
        clg_cap = 0 if clg_cap.nil?
        clg_cap += (clg_sys_cap * clg_cap_mult)
      end
    end
    hpxml.heat_pumps.each do |heat_pump|
      hp_cap_clg = heat_pump.cooling_capacity.to_f
      hp_cap_htg = heat_pump.heating_capacity.to_f
      clg_cap_mult = 1.0
      htg_cap_mult = 1.0
      if heat_pump.heat_pump_type == HPXML::HVACTypeHeatPumpMiniSplit
        # TODO: Generalize this
        clg_cap_mult = 1.20
        htg_cap_mult = 1.20
      elsif (heat_pump.heat_pump_type == HPXML::HVACTypeHeatPumpAirToAir) && (heat_pump.cooling_efficiency_seer > 21)
        # TODO: Generalize this
        htg_cap_mult = 1.17
      end
      supp_hp_cap = heat_pump.backup_heating_capacity.to_f
      if hp_cap_clg > 0
        clg_cap = 0 if clg_cap.nil?
        clg_cap += (hp_cap_clg * clg_cap_mult)
      end
      if hp_cap_htg > 0
        htg_cap = 0 if htg_cap.nil?
        htg_cap += (hp_cap_htg * htg_cap_mult)
      end
      if supp_hp_cap > 0
        htg_cap = 0 if htg_cap.nil?
        htg_cap += supp_hp_cap
      end
    end
    if not clg_cap.nil?
      sql_value = UnitConversions.convert(results['Capacity: Cooling (W)'], 'W', 'Btu/hr')
      if clg_cap == 0
        assert_operator(sql_value, :<, 1)
      elsif clg_cap > 0
        if hpxml.header.allow_increased_fixed_capacities
          assert_operator(sql_value, :>=, clg_cap)
        else
          assert_in_epsilon(clg_cap, sql_value, 0.01)
        end
      else # autosized
        assert_operator(sql_value, :>, 1)
      end
    end
    if not htg_cap.nil?
      sql_value = UnitConversions.convert(results['Capacity: Heating (W)'], 'W', 'Btu/hr')
      if htg_cap == 0
        assert_operator(sql_value, :<, 1)
      elsif htg_cap > 0
        if hpxml.header.allow_increased_fixed_capacities
          assert_operator(sql_value, :>=, htg_cap)
        else
          assert_in_epsilon(htg_cap, sql_value, 0.01)
        end
      else # autosized
        assert_operator(sql_value, :>, 1)
      end
    end

    # HVAC Load Fractions
    if not hpxml_path.include? 'location-miami'
      htg_energy = results.select { |k, v| (k.include?(': Heating (MBtu)') || k.include?(': Heating Fans/Pumps (MBtu)')) && !k.include?('Load') }.map { |k, v| v }.sum(0.0)
      assert_equal(hpxml.total_fraction_heat_load_served > 0, htg_energy > 0)
    end
    clg_energy = results.select { |k, v| (k.include?(': Cooling (MBtu)') || k.include?(': Cooling Fans/Pumps (MBtu)')) && !k.include?('Load') }.map { |k, v| v }.sum(0.0)
    assert_equal(hpxml.total_fraction_cool_load_served > 0, clg_energy > 0)

    # Water Heater
    if hpxml.water_heating_systems.select { |wh| [HPXML::WaterHeaterTypeCombiStorage, HPXML::WaterHeaterTypeCombiTankless].include? wh.water_heater_type }.size > 0
      query = "SELECT SUM(ABS(VariableValue)/1000000000) FROM ReportVariableData WHERE ReportVariableDataDictionaryIndex IN (SELECT ReportVariableDataDictionaryIndex FROM ReportVariableDataDictionary WHERE VariableType='Sum' AND VariableName='Fluid Heat Exchanger Heat Transfer Energy' AND ReportingFrequency='Run Period' AND VariableUnits='J')"
      combi_hx_load = sqlFile.execAndReturnFirstDouble(query).get.round(2)
      query = "SELECT SUM(ABS(VariableValue)/1000000000) FROM ReportVariableData WHERE ReportVariableDataDictionaryIndex IN (SELECT ReportVariableDataDictionaryIndex FROM ReportVariableDataDictionary WHERE VariableType='Sum' AND VariableName='Boiler Heating Energy' AND ReportingFrequency='Run Period' AND VariableUnits='J')"
      combi_htg_load = sqlFile.execAndReturnFirstDouble(query).get.round(2)

      # Check combi system energy balance
      query = "SELECT SUM(ABS(VariableValue)/1000000000) FROM ReportVariableData WHERE ReportVariableDataDictionaryIndex IN (SELECT ReportVariableDataDictionaryIndex FROM ReportVariableDataDictionary WHERE VariableType='Sum' AND VariableName='Water Heater Source Side Heat Transfer Energy' AND VariableUnits='J')"
      combi_tank_source_load = sqlFile.execAndReturnFirstDouble(query).get.round(2)
      assert_in_epsilon(combi_hx_load, combi_tank_source_load, 0.02)

      # Check boiler, hx, pump, heating coil energy balance
      query = "SELECT SUM(ABS(VariableValue)/1000000000) FROM ReportVariableData WHERE ReportVariableDataDictionaryIndex IN (SELECT ReportVariableDataDictionaryIndex FROM ReportVariableDataDictionary WHERE VariableType='Sum' AND VariableName='Baseboard Total Heating Energy' AND VariableUnits='J')"
      boiler_space_heating_load = sqlFile.execAndReturnFirstDouble(query).get.round(2)
      assert_in_epsilon(combi_hx_load + boiler_space_heating_load, combi_htg_load, 0.02)
    end

    # Mechanical Ventilation
    fan_cfis = hpxml.ventilation_fans.select { |vent_mech| vent_mech.used_for_whole_building_ventilation && (vent_mech.fan_type == HPXML::MechVentTypeCFIS) }
    fan_sup = hpxml.ventilation_fans.select { |vent_mech| vent_mech.used_for_whole_building_ventilation && (vent_mech.fan_type == HPXML::MechVentTypeSupply) }
    fan_exh = hpxml.ventilation_fans.select { |vent_mech| vent_mech.used_for_whole_building_ventilation && (vent_mech.fan_type == HPXML::MechVentTypeExhaust) }
    fan_bal = hpxml.ventilation_fans.select { |vent_mech| vent_mech.used_for_whole_building_ventilation && [HPXML::MechVentTypeBalanced, HPXML::MechVentTypeERV, HPXML::MechVentTypeHRV].include?(vent_mech.fan_type) }
    vent_fan_kitchen = hpxml.ventilation_fans.select { |vent_mech| vent_mech.used_for_local_ventilation && (vent_mech.fan_location == HPXML::LocationKitchen) }
    vent_fan_bath = hpxml.ventilation_fans.select { |vent_mech| vent_mech.used_for_local_ventilation && (vent_mech.fan_location == HPXML::LocationBath) }

    if not (fan_cfis + fan_sup + fan_exh + fan_bal + vent_fan_kitchen + vent_fan_bath).empty?
      mv_energy = UnitConversions.convert(results['Electricity: Mech Vent (MBtu)'], 'MBtu', 'GJ')

      if not fan_cfis.empty?
        # CFIS, check for positive mech vent energy that is less than the energy if it had run 24/7
        # CFIS Fan energy
        query = "SELECT SUM(ABS(VariableValue)/1000000000) FROM ReportVariableData WHERE ReportVariableDataDictionaryIndex IN (SELECT ReportVariableDataDictionaryIndex FROM ReportVariableDataDictionary WHERE VariableType='Sum' AND KeyValue LIKE '#{Constants.ObjectNameMechanicalVentilationHouseFanCFIS.upcase}%' AND VariableName='Electric Equipment Electricity Energy' AND ReportingFrequency='Run Period' AND VariableUnits='J')"
        cfis_energy = sqlFile.execAndReturnFirstDouble(query).get
        fan_gj = fan_cfis.map { |vent_mech| UnitConversions.convert(vent_mech.unit_fan_power * vent_mech.hours_in_operation * 365.0, 'Wh', 'GJ') }.sum(0.0)
        if fan_gj > 0
          assert_operator(cfis_energy, :>, 0)
          assert_operator(cfis_energy, :<, fan_gj)
        else
          assert_equal(cfis_energy, 0.0)
        end

        mv_energy -= cfis_energy
      end

      # Supply, exhaust, ERV, HRV, etc., check for appropriate mech vent energy
      fan_gj = 0
      if not fan_sup.empty?
        fan_gj += fan_sup.map { |vent_mech| UnitConversions.convert(vent_mech.unit_fan_power * vent_mech.hours_in_operation * 365.0, 'Wh', 'GJ') }.sum(0.0)
      end
      if not fan_exh.empty?
        fan_gj += fan_exh.map { |vent_mech| UnitConversions.convert(vent_mech.unit_fan_power * vent_mech.hours_in_operation * 365.0, 'Wh', 'GJ') }.sum(0.0)
      end
      if not fan_bal.empty?
        fan_gj += fan_bal.map { |vent_mech| UnitConversions.convert(vent_mech.unit_fan_power * vent_mech.hours_in_operation * 365.0, 'Wh', 'GJ') }.sum(0.0)
      end
      if not vent_fan_kitchen.empty?
        fan_gj += vent_fan_kitchen.map { |vent_kitchen| UnitConversions.convert(vent_kitchen.unit_fan_power * vent_kitchen.hours_in_operation * vent_kitchen.quantity * 365.0, 'Wh', 'GJ') }.sum(0.0)
      end
      if not vent_fan_bath.empty?
        fan_gj += vent_fan_bath.map { |vent_bath| UnitConversions.convert(vent_bath.unit_fan_power * vent_bath.hours_in_operation * vent_bath.quantity * 365.0, 'Wh', 'GJ') }.sum(0.0)
      end
      # Maximum error that can be caused by rounding
      assert_in_delta(mv_energy, fan_gj, 0.006)
    end

    # Clothes Washer
    if (hpxml.clothes_washers.size > 0) && (hpxml.water_heating_systems.size > 0)
      # Location
      hpxml_value = hpxml.clothes_washers[0].location
      if hpxml_value.nil? || [HPXML::LocationBasementConditioned, HPXML::LocationOtherHousingUnit, HPXML::LocationOtherHeatedSpace, HPXML::LocationOtherMultifamilyBufferSpace, HPXML::LocationOtherNonFreezingSpace].include?(hpxml_value)
        hpxml_value = HPXML::LocationLivingSpace
      end
      query = "SELECT Value FROM TabularDataWithStrings WHERE TableName='ElectricEquipment Internal Gains Nominal' AND ColumnName='Zone Name' AND RowName=(SELECT RowName FROM TabularDataWithStrings WHERE TableName='ElectricEquipment Internal Gains Nominal' AND ColumnName='Name' AND Value='#{Constants.ObjectNameClothesWasher.upcase}')"
      sql_value = sqlFile.execAndReturnFirstString(query).get
      assert_equal(hpxml_value.upcase, sql_value)
    end

    # Clothes Dryer
    if (hpxml.clothes_dryers.size > 0) && (hpxml.water_heating_systems.size > 0)
      # Location
      hpxml_value = hpxml.clothes_dryers[0].location
      if hpxml_value.nil? || [HPXML::LocationBasementConditioned, HPXML::LocationOtherHousingUnit, HPXML::LocationOtherHeatedSpace, HPXML::LocationOtherMultifamilyBufferSpace, HPXML::LocationOtherNonFreezingSpace].include?(hpxml_value)
        hpxml_value = HPXML::LocationLivingSpace
      end
      query = "SELECT Value FROM TabularDataWithStrings WHERE TableName='ElectricEquipment Internal Gains Nominal' AND ColumnName='Zone Name' AND RowName=(SELECT RowName FROM TabularDataWithStrings WHERE TableName='ElectricEquipment Internal Gains Nominal' AND ColumnName='Name' AND Value='#{Constants.ObjectNameClothesDryer.upcase}')"
      sql_value = sqlFile.execAndReturnFirstString(query).get
      assert_equal(hpxml_value.upcase, sql_value)
    end

    # Refrigerator
    if hpxml.refrigerators.size > 0
      # Location
      hpxml_value = hpxml.refrigerators[0].location
      if hpxml_value.nil? || [HPXML::LocationBasementConditioned, HPXML::LocationOtherHousingUnit, HPXML::LocationOtherHeatedSpace, HPXML::LocationOtherMultifamilyBufferSpace, HPXML::LocationOtherNonFreezingSpace].include?(hpxml_value)
        hpxml_value = HPXML::LocationLivingSpace
      end
      query = "SELECT Value FROM TabularDataWithStrings WHERE TableName='ElectricEquipment Internal Gains Nominal' AND ColumnName='Zone Name' AND RowName=(SELECT RowName FROM TabularDataWithStrings WHERE TableName='ElectricEquipment Internal Gains Nominal' AND ColumnName='Name' AND Value='#{Constants.ObjectNameRefrigerator.upcase}')"
      sql_value = sqlFile.execAndReturnFirstString(query).get
      assert_equal(hpxml_value.upcase, sql_value)
    end

    # DishWasher
    if (hpxml.dishwashers.size > 0) && (hpxml.water_heating_systems.size > 0)
      # Location
      hpxml_value = hpxml.dishwashers[0].location
      if hpxml_value.nil? || [HPXML::LocationBasementConditioned, HPXML::LocationOtherHousingUnit, HPXML::LocationOtherHeatedSpace, HPXML::LocationOtherMultifamilyBufferSpace, HPXML::LocationOtherNonFreezingSpace].include?(hpxml_value)
        hpxml_value = HPXML::LocationLivingSpace
      end
      query = "SELECT Value FROM TabularDataWithStrings WHERE TableName='ElectricEquipment Internal Gains Nominal' AND ColumnName='Zone Name' AND RowName=(SELECT RowName FROM TabularDataWithStrings WHERE TableName='ElectricEquipment Internal Gains Nominal' AND ColumnName='Name' AND Value='#{Constants.ObjectNameDishwasher.upcase}')"
      sql_value = sqlFile.execAndReturnFirstString(query).get
      assert_equal(hpxml_value.upcase, sql_value)
    end

    # Cooking Range
    if hpxml.cooking_ranges.size > 0
      # Location
      hpxml_value = hpxml.cooking_ranges[0].location
      if hpxml_value.nil? || [HPXML::LocationBasementConditioned, HPXML::LocationOtherHousingUnit, HPXML::LocationOtherHeatedSpace, HPXML::LocationOtherMultifamilyBufferSpace, HPXML::LocationOtherNonFreezingSpace].include?(hpxml_value)
        hpxml_value = HPXML::LocationLivingSpace
      end
      query = "SELECT Value FROM TabularDataWithStrings WHERE TableName='ElectricEquipment Internal Gains Nominal' AND ColumnName='Zone Name' AND RowName=(SELECT RowName FROM TabularDataWithStrings WHERE TableName='ElectricEquipment Internal Gains Nominal' AND ColumnName='Name' AND Value='#{Constants.ObjectNameCookingRange.upcase}')"
      sql_value = sqlFile.execAndReturnFirstString(query).get
      assert_equal(hpxml_value.upcase, sql_value)
    end

    # Lighting
    ltg_energy = results.select { |k, v| k.include? 'Electricity: Lighting' }.map { |k, v| v }.sum(0.0)
    assert_equal(hpxml.lighting_groups.size > 0, ltg_energy > 0)

    # Get fuels
    htg_fuels = []
    hpxml.heating_systems.each do |heating_system|
      htg_fuels << heating_system.heating_system_fuel
    end
    hpxml.heat_pumps.each do |heat_pump|
      htg_fuels << heat_pump.backup_heating_fuel
    end
    wh_fuels = []
    hpxml.water_heating_systems.each do |water_heating_system|
      related_hvac = water_heating_system.related_hvac_system
      if related_hvac.nil?
        wh_fuels << water_heating_system.fuel_type
      elsif related_hvac.respond_to? :heating_system_fuel
        wh_fuels << related_hvac.heating_system_fuel
      end
    end

    # Fuel consumption checks
    [HPXML::FuelTypeNaturalGas,
     HPXML::FuelTypeOil,
     HPXML::FuelTypeKerosene,
     HPXML::FuelTypePropane,
     HPXML::FuelTypeWoodCord,
     HPXML::FuelTypeWoodPellets,
     HPXML::FuelTypeCoal].each do |fuel|
      fuel_name = fuel.split.map(&:capitalize).join(' ')
      fuel_name += ' Cord' if fuel_name == 'Wood'
      energy_htg = results.fetch("#{fuel_name}: Heating (MBtu)", 0)
      energy_dhw = results.fetch("#{fuel_name}: Hot Water (MBtu)", 0)
      energy_cd = results.fetch("#{fuel_name}: Clothes Dryer (MBtu)", 0)
      energy_cr = results.fetch("#{fuel_name}: Range/Oven (MBtu)", 0)
      if htg_fuels.include?(fuel) && (not hpxml_path.include? 'location-miami')
        assert_operator(energy_htg, :>, 0)
      else
        assert_equal(0, energy_htg)
      end
      if wh_fuels.include? fuel
        assert_operator(energy_dhw, :>, 0)
      else
        assert_equal(0, energy_dhw)
      end
      if (hpxml.clothes_dryers.size > 0) && (hpxml.clothes_dryers[0].fuel_type == fuel)
        assert_operator(energy_cd, :>, 0)
      else
        assert_equal(0, energy_cd)
      end
      if (hpxml.cooking_ranges.size > 0) && (hpxml.cooking_ranges[0].fuel_type == fuel)
        assert_operator(energy_cr, :>, 0)
      else
        assert_equal(0, energy_cr)
      end
    end

    sqlFile.close
  end

  def _write_summary_results(results_dir, results)
    require 'csv'
    csv_out = File.join(results_dir, 'results.csv')

    output_keys = []
    results.each do |xml, xml_results|
      output_keys = xml_results.keys
      break
    end

    column_headers = ['HPXML']
    output_keys.each do |key|
      column_headers << key
    end

    CSV.open(csv_out, 'w') do |csv|
      csv << column_headers
      results.sort.each do |xml, xml_results|
        csv_row = [xml]
        output_keys.each do |key|
          if xml_results[key].nil?
            csv_row << 0
          else
            csv_row << xml_results[key]
          end
        end
        csv << csv_row
      end
    end

    puts "Wrote summary results to #{csv_out}."
  end

  def _write_hvac_sizing_results(results_dir, all_sizing_results)
    require 'csv'
    csv_out = File.join(results_dir, 'results_hvac_sizing.csv')

    output_keys = nil
    all_sizing_results.each do |xml, xml_results|
      output_keys = xml_results.keys
      break
    end
    return if output_keys.nil?

    CSV.open(csv_out, 'w') do |csv|
      csv << ['HPXML'] + output_keys
      all_sizing_results.sort.each do |xml, xml_results|
        csv_row = [xml]
        output_keys.each do |key|
          csv_row << xml_results[key]
        end
        csv << csv_row
      end
    end

    puts "Wrote HVAC sizing results to #{csv_out}."
  end

  def _write_and_check_ashrae_140_results(results_dir, all_results, ashrae_140_dir)
    require 'csv'
    csv_out = File.join(results_dir, 'results_ashrae_140.csv')

    htg_loads = {}
    clg_loads = {}
    CSV.open(csv_out, 'w') do |csv|
      csv << ['Test Case', 'Annual Heating Load [MMBtu]', 'Annual Cooling Load [MMBtu]']
      all_results.sort.each do |xml, xml_results|
        next unless xml.include? ashrae_140_dir
        next unless xml.include? 'C.xml'

        htg_load = xml_results['Load: Heating (MBtu)'].round(2)
        csv << [File.basename(xml), htg_load, 'N/A']
        test_name = File.basename(xml, File.extname(xml))
        htg_loads[test_name] = htg_load
      end
      all_results.sort.each do |xml, xml_results|
        next unless xml.include? ashrae_140_dir
        next unless xml.include? 'L.xml'

        clg_load = xml_results['Load: Cooling (MBtu)'].round(2)
        csv << [File.basename(xml), 'N/A', clg_load]
        test_name = File.basename(xml, File.extname(xml))
        clg_loads[test_name] = clg_load
      end
    end

    puts "Wrote ASHRAE 140 results to #{csv_out}."

    # TODO: Add updated HERS acceptance criteria once the E+ simple
    # window model bugfix is available.
    # FUTURE: Switch to stringent HERS acceptance criteria once it's based on
    # TMY3.
  end

  def _display_result_epsilon(xml, result1, result2, key)
    epsilon = (result1 - result2).abs / [result1, result2].min
    puts "#{xml}: epsilon=#{epsilon.round(5)} [#{key}]"
  end

  def _display_result_delta(xml, result1, result2, key)
    delta = (result1 - result2).abs
    puts "#{xml}: delta=#{delta.round(5)} [#{key}]"
  end
end

def components
  return { 'Total' => 'tot',
           'Roofs' => 'roofs',
           'Ceilings' => 'ceilings',
           'Walls' => 'walls',
           'Rim Joists' => 'rim_joists',
           'Foundation Walls' => 'foundation_walls',
           'Doors' => 'doors',
           'Windows' => 'windows',
           'Skylights' => 'skylights',
           'Floors' => 'floors',
           'Slabs' => 'slabs',
           'Internal Mass' => 'internal_mass',
           'Infiltration' => 'infil',
           'Natural Ventilation' => 'natvent',
           'Mechanical Ventilation' => 'mechvent',
           'Whole House Fan' => 'whf',
           'Ducts' => 'ducts',
           'Internal Gains' => 'intgains' }
end<|MERGE_RESOLUTION|>--- conflicted
+++ resolved
@@ -1,7 +1,6 @@
 # frozen_string_literal: true
 
 require_relative '../../HPXMLtoOpenStudio/resources/minitest_helper'
-require 'openstudio'
 require 'openstudio/ruleset/ShowRunnerOutput'
 require 'minitest/autorun'
 require 'fileutils'
@@ -139,10 +138,7 @@
                             'cfis-with-hydronic-distribution.xml' => ["Attached HVAC distribution system 'HVACDistribution' cannot be hydronic for ventilation fan 'MechanicalVentilation'."],
                             'clothes-dryer-location.xml' => ["ClothesDryer location is 'garage' but building does not have this location specified."],
                             'clothes-washer-location.xml' => ["ClothesWasher location is 'garage' but building does not have this location specified."],
-<<<<<<< HEAD
-                            'coal-for-non-boiler-heating.xml' => ['Expected 1 element(s) for xpath: /HPXML/Building/BuildingDetails/Systems/HVAC/HVACPlant/HeatingSystem[HeatingSystemType/Stove]: HeatingSystemFuel[text()='], # FIXME: Allow this when E+/OS is updated
-=======
->>>>>>> 09ebb88d
+                            'coal-for-non-boiler-heating.xml' => ['Expected 1 element(s) for xpath: /HPXML/Building/BuildingDetails/Systems/HVAC/HVACPlant/HeatingSystem[HeatingSystemType/Stove]: HeatingSystemFuel[text()='],
                             'cooking-range-location.xml' => ["CookingRange location is 'garage' but building does not have this location specified."],
                             'dishwasher-location.xml' => ["Dishwasher location is 'garage' but building does not have this location specified."],
                             'dhw-frac-load-served.xml' => ['Expected FractionDHWLoadServed to sum to 1, but calculated sum is 1.15.'],
@@ -487,10 +483,6 @@
       if hpxml.heat_pumps.select { |hp| [HPXML::HVACTypeHeatPumpAirToAir, HPXML::HVACTypeHeatPumpMiniSplit].include? hp.heat_pump_type }.size > 0
         next if err_line.include?('GetDXCoils: Coil:Heating:DX') && err_line.include?('curve values')
       end
-      # FUTURE: Remove when https://github.com/NREL/EnergyPlus/pull/8073 is available
-      if hpxml_path.include? 'ASHRAE_Standard_140'
-        next if err_line.include?('SurfaceProperty:ExposedFoundationPerimeter') && err_line.include?('Total Exposed Perimeter is greater than the perimeter')
-      end
       # FUTURE: Remove when https://github.com/NREL/EnergyPlus/issues/8163 is addressed
       if (hpxml.solar_thermal_systems.size > 0) || (hpxml.water_heating_systems.select { |wh| wh.water_heater_type == HPXML::WaterHeaterTypeHeatPump }.size > 0)
         next if err_line.include? 'More Additional Loss Coefficients were entered than the number of nodes; extra coefficients will not be used'
@@ -546,9 +538,6 @@
       hpxml_value = hpxml.building_construction.conditioned_floor_area
       query = "SELECT Value FROM TabularDataWithStrings WHERE ReportName='InputVerificationandResultsSummary' AND ReportForString='Entire Facility' AND TableName='Zone Summary' AND RowName='Conditioned Total' AND ColumnName='Area' AND Units='m2'"
       sql_value = UnitConversions.convert(sqlFile.execAndReturnFirstDouble(query).get, 'm^2', 'ft^2')
-      # Subtract duct return plenum conditioned floor area
-      query = "SELECT SUM(Value) FROM TabularDataWithStrings WHERE ReportName='InputVerificationandResultsSummary' AND ReportForString='Entire Facility' AND TableName='Zone Summary' AND RowName LIKE '%RET AIR ZONE' AND ColumnName='Area' AND Units='m2'"
-      sql_value -= UnitConversions.convert(sqlFile.execAndReturnFirstDouble(query).get, 'm^2', 'ft^2')
       assert_in_epsilon(hpxml_value, sql_value, 0.01)
     end
 
