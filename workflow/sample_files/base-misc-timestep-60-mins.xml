<?xml version='1.0' encoding='UTF-8'?>
<HPXML xmlns='http://hpxmlonline.com/2019/10' xmlns:xsi='http://www.w3.org/2001/XMLSchema-instance' xsi:schemaLocation='http://hpxmlonline.com/2019/10' schemaVersion='3.0'>
  <XMLTransactionHeaderInformation>
    <XMLType>HPXML</XMLType>
    <XMLGeneratedBy>Rakefile</XMLGeneratedBy>
    <CreatedDateAndTime>2000-01-01T00:00:00-07:00</CreatedDateAndTime>
    <Transaction>create</Transaction>
  </XMLTransactionHeaderInformation>
  <SoftwareInfo>
    <extension>
      <SimulationControl>
        <Timestep>60</Timestep>
      </SimulationControl>
    </extension>
  </SoftwareInfo>
  <Building>
    <BuildingID id='MyBuilding'/>
    <ProjectStatus>
      <EventType>proposed workscope</EventType>
    </ProjectStatus>
    <BuildingDetails>
      <BuildingSummary>
        <Site>
          <FuelTypesAvailable>
            <Fuel>electricity</Fuel>
            <Fuel>natural gas</Fuel>
          </FuelTypesAvailable>
        </Site>
        <BuildingConstruction>
          <NumberofConditionedFloors>2</NumberofConditionedFloors>
          <NumberofConditionedFloorsAboveGrade>1</NumberofConditionedFloorsAboveGrade>
          <NumberofBedrooms>3</NumberofBedrooms>
          <ConditionedFloorArea>2700.0</ConditionedFloorArea>
          <ConditionedBuildingVolume>21600.0</ConditionedBuildingVolume>
          <extension>
            <FractionofOperableWindowArea>0.33</FractionofOperableWindowArea>
          </extension>
        </BuildingConstruction>
      </BuildingSummary>
      <ClimateandRiskZones>
        <ClimateZoneIECC>
          <Year>2006</Year>
          <ClimateZone>5B</ClimateZone>
        </ClimateZoneIECC>
        <WeatherStation>
          <SystemIdentifier id='WeatherStation'/>
          <Name>Denver, CO</Name>
          <WMO>725650</WMO>
        </WeatherStation>
      </ClimateandRiskZones>
      <Enclosure>
        <AirInfiltration>
          <AirInfiltrationMeasurement>
            <SystemIdentifier id='InfiltrationMeasurement'/>
            <HousePressure>50.0</HousePressure>
            <BuildingAirLeakage>
              <UnitofMeasure>ACH</UnitofMeasure>
              <AirLeakage>3.0</AirLeakage>
            </BuildingAirLeakage>
            <InfiltrationVolume>21600.0</InfiltrationVolume>
          </AirInfiltrationMeasurement>
        </AirInfiltration>
        <Attics>
          <Attic>
            <SystemIdentifier id='UnventedAttic'/>
            <AtticType>
              <Attic>
                <Vented>false</Vented>
              </Attic>
            </AtticType>
            <WithinInfiltrationVolume>false</WithinInfiltrationVolume>
          </Attic>
        </Attics>
<<<<<<< HEAD
=======
        <Foundations>
          <Foundation>
            <SystemIdentifier id='ConditionedBasement'/>
            <FoundationType>
              <Basement>
                <Conditioned>true</Conditioned>
              </Basement>
            </FoundationType>
          </Foundation>
        </Foundations>
>>>>>>> d0647430
        <Roofs>
          <Roof>
            <SystemIdentifier id='Roof'/>
            <InteriorAdjacentTo>attic - unvented</InteriorAdjacentTo>
            <Area>1510.0</Area>
            <SolarAbsorptance>0.7</SolarAbsorptance>
            <Emittance>0.92</Emittance>
            <Pitch>6.0</Pitch>
            <RadiantBarrier>false</RadiantBarrier>
            <Insulation>
              <SystemIdentifier id='RoofInsulation'/>
              <AssemblyEffectiveRValue>2.3</AssemblyEffectiveRValue>
            </Insulation>
          </Roof>
        </Roofs>
        <RimJoists>
          <RimJoist>
            <SystemIdentifier id='RimJoistFoundation'/>
            <ExteriorAdjacentTo>outside</ExteriorAdjacentTo>
            <InteriorAdjacentTo>basement - conditioned</InteriorAdjacentTo>
            <Area>116.0</Area>
            <SolarAbsorptance>0.7</SolarAbsorptance>
            <Emittance>0.92</Emittance>
            <Insulation>
              <SystemIdentifier id='RimJoistFoundationInsulation'/>
              <AssemblyEffectiveRValue>23.0</AssemblyEffectiveRValue>
            </Insulation>
          </RimJoist>
        </RimJoists>
        <Walls>
          <Wall>
            <SystemIdentifier id='Wall'/>
            <ExteriorAdjacentTo>outside</ExteriorAdjacentTo>
            <InteriorAdjacentTo>living space</InteriorAdjacentTo>
            <WallType>
              <WoodStud/>
            </WallType>
            <Area>1200.0</Area>
            <SolarAbsorptance>0.7</SolarAbsorptance>
            <Emittance>0.92</Emittance>
            <Insulation>
              <SystemIdentifier id='WallInsulation'/>
              <AssemblyEffectiveRValue>23.0</AssemblyEffectiveRValue>
            </Insulation>
          </Wall>
          <Wall>
            <SystemIdentifier id='WallAtticGable'/>
            <ExteriorAdjacentTo>outside</ExteriorAdjacentTo>
            <InteriorAdjacentTo>attic - unvented</InteriorAdjacentTo>
            <WallType>
              <WoodStud/>
            </WallType>
            <Area>290.0</Area>
            <SolarAbsorptance>0.7</SolarAbsorptance>
            <Emittance>0.92</Emittance>
            <Insulation>
              <SystemIdentifier id='WallAtticGableInsulation'/>
              <AssemblyEffectiveRValue>4.0</AssemblyEffectiveRValue>
            </Insulation>
          </Wall>
        </Walls>
        <FoundationWalls>
          <FoundationWall>
            <SystemIdentifier id='FoundationWall'/>
            <ExteriorAdjacentTo>ground</ExteriorAdjacentTo>
            <InteriorAdjacentTo>basement - conditioned</InteriorAdjacentTo>
            <Height>8.0</Height>
            <Area>1200.0</Area>
            <Thickness>8.0</Thickness>
            <DepthBelowGrade>7.0</DepthBelowGrade>
            <Insulation>
              <SystemIdentifier id='FoundationWallInsulation'/>
              <Layer>
                <InstallationType>continuous - exterior</InstallationType>
                <NominalRValue>8.9</NominalRValue>
                <extension>
                  <DistanceToTopOfInsulation>0.0</DistanceToTopOfInsulation>
                  <DistanceToBottomOfInsulation>8.0</DistanceToBottomOfInsulation>
                </extension>
              </Layer>
              <Layer>
                <InstallationType>continuous - interior</InstallationType>
                <NominalRValue>0.0</NominalRValue>
                <extension>
                  <DistanceToTopOfInsulation>0.0</DistanceToTopOfInsulation>
                  <DistanceToBottomOfInsulation>0.0</DistanceToBottomOfInsulation>
                </extension>
              </Layer>
            </Insulation>
          </FoundationWall>
        </FoundationWalls>
        <FrameFloors>
          <FrameFloor>
            <SystemIdentifier id='FloorBelowAttic'/>
            <ExteriorAdjacentTo>attic - unvented</ExteriorAdjacentTo>
            <InteriorAdjacentTo>living space</InteriorAdjacentTo>
            <Area>1350.0</Area>
            <Insulation>
              <SystemIdentifier id='FloorBelowAtticInsulation'/>
              <AssemblyEffectiveRValue>39.3</AssemblyEffectiveRValue>
            </Insulation>
          </FrameFloor>
        </FrameFloors>
        <Slabs>
          <Slab>
            <SystemIdentifier id='Slab'/>
            <InteriorAdjacentTo>basement - conditioned</InteriorAdjacentTo>
            <Area>1350.0</Area>
            <Thickness>4.0</Thickness>
            <ExposedPerimeter>150.0</ExposedPerimeter>
            <PerimeterInsulationDepth>0.0</PerimeterInsulationDepth>
            <UnderSlabInsulationWidth>0.0</UnderSlabInsulationWidth>
            <PerimeterInsulation>
              <SystemIdentifier id='SlabPerimeterInsulation'/>
              <Layer>
                <InstallationType>continuous</InstallationType>
                <NominalRValue>0.0</NominalRValue>
              </Layer>
            </PerimeterInsulation>
            <UnderSlabInsulation>
              <SystemIdentifier id='SlabUnderSlabInsulation'/>
              <Layer>
                <InstallationType>continuous</InstallationType>
                <NominalRValue>0.0</NominalRValue>
              </Layer>
            </UnderSlabInsulation>
            <extension>
              <CarpetFraction>0.0</CarpetFraction>
              <CarpetRValue>0.0</CarpetRValue>
            </extension>
          </Slab>
        </Slabs>
        <Windows>
          <Window>
            <SystemIdentifier id='WindowNorth'/>
            <Area>108.0</Area>
            <Azimuth>0</Azimuth>
            <UFactor>0.33</UFactor>
            <SHGC>0.45</SHGC>
            <AttachedToWall idref='Wall'/>
          </Window>
          <Window>
            <SystemIdentifier id='WindowSouth'/>
            <Area>108.0</Area>
            <Azimuth>180</Azimuth>
            <UFactor>0.33</UFactor>
            <SHGC>0.45</SHGC>
            <AttachedToWall idref='Wall'/>
          </Window>
          <Window>
            <SystemIdentifier id='WindowEast'/>
            <Area>72.0</Area>
            <Azimuth>90</Azimuth>
            <UFactor>0.33</UFactor>
            <SHGC>0.45</SHGC>
            <AttachedToWall idref='Wall'/>
          </Window>
          <Window>
            <SystemIdentifier id='WindowWest'/>
            <Area>72.0</Area>
            <Azimuth>270</Azimuth>
            <UFactor>0.33</UFactor>
            <SHGC>0.45</SHGC>
            <AttachedToWall idref='Wall'/>
          </Window>
        </Windows>
        <Doors>
          <Door>
            <SystemIdentifier id='DoorNorth'/>
            <AttachedToWall idref='Wall'/>
            <Area>40.0</Area>
            <Azimuth>0</Azimuth>
            <RValue>4.4</RValue>
          </Door>
          <Door>
            <SystemIdentifier id='DoorSouth'/>
            <AttachedToWall idref='Wall'/>
            <Area>40.0</Area>
            <Azimuth>180</Azimuth>
            <RValue>4.4</RValue>
          </Door>
        </Doors>
      </Enclosure>
      <Systems>
        <HVAC>
          <HVACPlant>
            <HeatingSystem>
              <SystemIdentifier id='HeatingSystem'/>
              <DistributionSystem idref='HVACDistribution'/>
              <HeatingSystemType>
                <Furnace/>
              </HeatingSystemType>
              <HeatingSystemFuel>natural gas</HeatingSystemFuel>
              <HeatingCapacity>64000.0</HeatingCapacity>
              <AnnualHeatingEfficiency>
                <Units>AFUE</Units>
                <Value>0.92</Value>
              </AnnualHeatingEfficiency>
              <FractionHeatLoadServed>1.0</FractionHeatLoadServed>
            </HeatingSystem>
            <CoolingSystem>
              <SystemIdentifier id='CoolingSystem'/>
              <DistributionSystem idref='HVACDistribution'/>
              <CoolingSystemType>central air conditioner</CoolingSystemType>
              <CoolingSystemFuel>electricity</CoolingSystemFuel>
              <CoolingCapacity>48000.0</CoolingCapacity>
              <FractionCoolLoadServed>1.0</FractionCoolLoadServed>
              <AnnualCoolingEfficiency>
                <Units>SEER</Units>
                <Value>13.0</Value>
              </AnnualCoolingEfficiency>
            </CoolingSystem>
          </HVACPlant>
          <HVACControl>
            <SystemIdentifier id='HVACControl'/>
            <ControlType>manual thermostat</ControlType>
            <SetpointTempHeatingSeason>68.0</SetpointTempHeatingSeason>
            <SetpointTempCoolingSeason>78.0</SetpointTempCoolingSeason>
          </HVACControl>
          <HVACDistribution>
            <SystemIdentifier id='HVACDistribution'/>
            <DistributionSystemType>
              <AirDistribution>
                <DuctLeakageMeasurement>
                  <DuctType>supply</DuctType>
                  <DuctLeakage>
                    <Units>CFM25</Units>
                    <Value>75.0</Value>
                    <TotalOrToOutside>to outside</TotalOrToOutside>
                  </DuctLeakage>
                </DuctLeakageMeasurement>
                <DuctLeakageMeasurement>
                  <DuctType>return</DuctType>
                  <DuctLeakage>
                    <Units>CFM25</Units>
                    <Value>25.0</Value>
                    <TotalOrToOutside>to outside</TotalOrToOutside>
                  </DuctLeakage>
                </DuctLeakageMeasurement>
                <Ducts>
                  <DuctType>supply</DuctType>
                  <DuctInsulationRValue>4.0</DuctInsulationRValue>
                  <DuctLocation>attic - unvented</DuctLocation>
                  <DuctSurfaceArea>150.0</DuctSurfaceArea>
                </Ducts>
                <Ducts>
                  <DuctType>return</DuctType>
                  <DuctInsulationRValue>0.0</DuctInsulationRValue>
                  <DuctLocation>attic - unvented</DuctLocation>
                  <DuctSurfaceArea>50.0</DuctSurfaceArea>
                </Ducts>
              </AirDistribution>
            </DistributionSystemType>
          </HVACDistribution>
        </HVAC>
        <WaterHeating>
          <WaterHeatingSystem>
            <SystemIdentifier id='WaterHeater'/>
            <FuelType>electricity</FuelType>
            <WaterHeaterType>storage water heater</WaterHeaterType>
            <Location>living space</Location>
            <TankVolume>40.0</TankVolume>
            <FractionDHWLoadServed>1.0</FractionDHWLoadServed>
            <HeatingCapacity>18767.0</HeatingCapacity>
            <EnergyFactor>0.95</EnergyFactor>
          </WaterHeatingSystem>
          <HotWaterDistribution>
            <SystemIdentifier id='HotWaterDstribution'/>
            <SystemType>
              <Standard>
                <PipingLength>50.0</PipingLength>
              </Standard>
            </SystemType>
            <PipeInsulation>
              <PipeRValue>0.0</PipeRValue>
            </PipeInsulation>
          </HotWaterDistribution>
          <WaterFixture>
            <SystemIdentifier id='WaterFixture'/>
            <WaterFixtureType>shower head</WaterFixtureType>
            <LowFlow>true</LowFlow>
          </WaterFixture>
          <WaterFixture>
            <SystemIdentifier id='WaterFixture2'/>
            <WaterFixtureType>faucet</WaterFixtureType>
            <LowFlow>false</LowFlow>
          </WaterFixture>
        </WaterHeating>
      </Systems>
      <Appliances>
        <ClothesWasher>
          <SystemIdentifier id='ClothesWasher'/>
          <Location>living space</Location>
          <ModifiedEnergyFactor>0.8</ModifiedEnergyFactor>
          <RatedAnnualkWh>700.0</RatedAnnualkWh>
          <LabelElectricRate>0.1</LabelElectricRate>
          <LabelGasRate>0.6</LabelGasRate>
          <LabelAnnualGasCost>25.0</LabelAnnualGasCost>
          <Capacity>3.0</Capacity>
        </ClothesWasher>
        <ClothesDryer>
          <SystemIdentifier id='ClothesDryer'/>
          <Location>living space</Location>
          <FuelType>electricity</FuelType>
          <EnergyFactor>2.95</EnergyFactor>
          <ControlType>timer</ControlType>
        </ClothesDryer>
        <Dishwasher>
          <SystemIdentifier id='Dishwasher'/>
          <RatedAnnualkWh>450.0</RatedAnnualkWh>
          <PlaceSettingCapacity>12</PlaceSettingCapacity>
        </Dishwasher>
        <Refrigerator>
          <SystemIdentifier id='Refrigerator'/>
          <Location>living space</Location>
          <RatedAnnualkWh>650.0</RatedAnnualkWh>
        </Refrigerator>
        <CookingRange>
          <SystemIdentifier id='Range'/>
          <FuelType>electricity</FuelType>
          <IsInduction>false</IsInduction>
        </CookingRange>
        <Oven>
          <SystemIdentifier id='Oven'/>
          <IsConvection>false</IsConvection>
        </Oven>
      </Appliances>
      <Lighting>
        <LightingGroup>
          <SystemIdentifier id='Lighting_TierI_Interior'/>
          <Location>interior</Location>
          <FractionofUnitsInLocation>0.5</FractionofUnitsInLocation>
          <ThirdPartyCertification>ERI Tier I</ThirdPartyCertification>
        </LightingGroup>
        <LightingGroup>
          <SystemIdentifier id='Lighting_TierI_Exterior'/>
          <Location>exterior</Location>
          <FractionofUnitsInLocation>0.5</FractionofUnitsInLocation>
          <ThirdPartyCertification>ERI Tier I</ThirdPartyCertification>
        </LightingGroup>
        <LightingGroup>
          <SystemIdentifier id='Lighting_TierI_Garage'/>
          <Location>garage</Location>
          <FractionofUnitsInLocation>0.5</FractionofUnitsInLocation>
          <ThirdPartyCertification>ERI Tier I</ThirdPartyCertification>
        </LightingGroup>
        <LightingGroup>
          <SystemIdentifier id='Lighting_TierII_Interior'/>
          <Location>interior</Location>
          <FractionofUnitsInLocation>0.25</FractionofUnitsInLocation>
          <ThirdPartyCertification>ERI Tier II</ThirdPartyCertification>
        </LightingGroup>
        <LightingGroup>
          <SystemIdentifier id='Lighting_TierII_Exterior'/>
          <Location>exterior</Location>
          <FractionofUnitsInLocation>0.25</FractionofUnitsInLocation>
          <ThirdPartyCertification>ERI Tier II</ThirdPartyCertification>
        </LightingGroup>
        <LightingGroup>
          <SystemIdentifier id='Lighting_TierII_Garage'/>
          <Location>garage</Location>
          <FractionofUnitsInLocation>0.25</FractionofUnitsInLocation>
          <ThirdPartyCertification>ERI Tier II</ThirdPartyCertification>
        </LightingGroup>
      </Lighting>
      <MiscLoads>
        <PlugLoad>
          <SystemIdentifier id='PlugLoadMisc'/>
          <PlugLoadType>other</PlugLoadType>
        </PlugLoad>
        <PlugLoad>
          <SystemIdentifier id='PlugLoadMisc2'/>
          <PlugLoadType>TV other</PlugLoadType>
        </PlugLoad>
      </MiscLoads>
    </BuildingDetails>
  </Building>
</HPXML><|MERGE_RESOLUTION|>--- conflicted
+++ resolved
@@ -71,8 +71,6 @@
             <WithinInfiltrationVolume>false</WithinInfiltrationVolume>
           </Attic>
         </Attics>
-<<<<<<< HEAD
-=======
         <Foundations>
           <Foundation>
             <SystemIdentifier id='ConditionedBasement'/>
@@ -83,7 +81,6 @@
             </FoundationType>
           </Foundation>
         </Foundations>
->>>>>>> d0647430
         <Roofs>
           <Roof>
             <SystemIdentifier id='Roof'/>
