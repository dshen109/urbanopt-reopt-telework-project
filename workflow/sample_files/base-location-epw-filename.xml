--- conflicted
+++ resolved
@@ -67,8 +67,6 @@
             <WithinInfiltrationVolume>false</WithinInfiltrationVolume>
           </Attic>
         </Attics>
-<<<<<<< HEAD
-=======
         <Foundations>
           <Foundation>
             <SystemIdentifier id='ConditionedBasement'/>
@@ -79,7 +77,6 @@
             </FoundationType>
           </Foundation>
         </Foundations>
->>>>>>> d0647430
         <Roofs>
           <Roof>
             <SystemIdentifier id='Roof'/>
